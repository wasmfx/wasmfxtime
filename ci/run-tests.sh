#!/usr/bin/env bash

# Excludes:
#
# - test-programs: just programs used in tests.
#
# - wasmtime-wasi-nn: mutually-exclusive features that aren't available for all
#   targets, needs its own CI job.
#
# - wasmtime-fuzzing: enabling all features brings in OCaml which is a pain to
#   configure for all targets, so it has its own CI job.
#
# - wasm-spec-interpreter: brings in OCaml which is a pain to configure for all
#   targets, tested as part of the wastime-fuzzing CI job.

cargo test \
      --workspace \
      --features=default \
      --exclude test-programs \
      --exclude wasmtime-wasi-nn \
      --exclude wasmtime-fuzzing \
      --exclude wasm-spec-interpreter \
<<<<<<< HEAD
      --exclude wasmtime-winch \
      --exclude wasmtime-wasi-keyvalue \
      $@

# NOTE(dhil): Several WasmFX features are conflicting, so we do not
# want to run with `--all-features`.
# cargo test \
#       --workspace \
#       --all-features \
#       --exclude test-programs \
#       --exclude wasmtime-wasi-nn \
#       --exclude wasmtime-fuzzing \
#       --exclude wasm-spec-interpreter \
#       --exclude wasmtime-wasi-keyvalue \
#       $@
=======
      $@
>>>>>>> bfc10d96
<|MERGE_RESOLUTION|>--- conflicted
+++ resolved
@@ -20,9 +20,7 @@
       --exclude wasmtime-wasi-nn \
       --exclude wasmtime-fuzzing \
       --exclude wasm-spec-interpreter \
-<<<<<<< HEAD
       --exclude wasmtime-winch \
-      --exclude wasmtime-wasi-keyvalue \
       $@
 
 # NOTE(dhil): Several WasmFX features are conflicting, so we do not
@@ -34,8 +32,4 @@
 #       --exclude wasmtime-wasi-nn \
 #       --exclude wasmtime-fuzzing \
 #       --exclude wasm-spec-interpreter \
-#       --exclude wasmtime-wasi-keyvalue \
-#       $@
-=======
-      $@
->>>>>>> bfc10d96
+#       $@
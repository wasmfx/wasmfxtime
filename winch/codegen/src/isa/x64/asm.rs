--- conflicted
+++ resolved
@@ -2,11 +2,7 @@
 
 use crate::{
     isa::reg::Reg,
-<<<<<<< HEAD
-    masm::{CalleeKind, CmpKind, DivKind, OperandSize, RemKind},
-=======
     masm::{CalleeKind, CmpKind, DivKind, OperandSize, RemKind, ShiftKind},
->>>>>>> 46826c62
 };
 use cranelift_codegen::{
     entity::EntityRef,
@@ -105,8 +101,6 @@
     }
 }
 
-<<<<<<< HEAD
-=======
 impl From<ShiftKind> for CraneliftShiftKind {
     fn from(value: ShiftKind) -> Self {
         match value {
@@ -119,7 +113,6 @@
     }
 }
 
->>>>>>> 46826c62
 /// Low level assembler implementation for x64.
 pub(crate) struct Assembler {
     /// The machine instruction buffer.
@@ -315,8 +308,6 @@
             }
             (Operand::Reg(src), Operand::Reg(dst)) => self.mul_rr(*src, *dst, size),
             _ => Self::handle_invalid_operand_combination(src, dst),
-<<<<<<< HEAD
-=======
         }
     }
 
@@ -373,7 +364,6 @@
             }
             (Operand::Reg(src), Operand::Reg(dst)) => self.or_rr(*src, *dst, size),
             _ => Self::handle_invalid_operand_combination(src, dst),
->>>>>>> 46826c62
         }
     }
 
@@ -698,64 +688,6 @@
         });
     }
 
-    /// Compare two operands and set status register flags.
-    pub fn cmp(&mut self, src: Operand, dst: Operand, size: OperandSize) {
-        match &(src, dst) {
-            (Operand::Imm(imm), Operand::Reg(dst)) => {
-                if let Ok(val) = i32::try_from(*imm) {
-                    self.cmp_ir(val, *dst, size)
-                } else {
-                    let scratch = regs::scratch();
-                    self.load_constant(imm, scratch, size);
-                    self.cmp_rr(scratch, *dst, size);
-                }
-            }
-            (Operand::Reg(src), Operand::Reg(dst)) => self.cmp_rr(*src, *dst, size),
-            _ => Self::handle_invalid_operand_combination(src, dst),
-        }
-    }
-
-    fn cmp_ir(&mut self, imm: i32, dst: Reg, size: OperandSize) {
-        let imm = RegMemImm::imm(imm as u32);
-
-        self.emit(Inst::CmpRmiR {
-            size: size.into(),
-            opcode: CmpOpcode::Cmp,
-            src: GprMemImm::new(imm).expect("valid immediate"),
-            dst: dst.into(),
-        });
-    }
-
-    fn cmp_rr(&mut self, src: Reg, dst: Reg, size: OperandSize) {
-        self.emit(Inst::CmpRmiR {
-            size: size.into(),
-            opcode: CmpOpcode::Cmp,
-            src: src.into(),
-            dst: dst.into(),
-        });
-    }
-
-    /// Set value in dst to `0` or `1` based on flags in status register and
-    /// [`CmpKind`].
-    pub fn setcc(&mut self, kind: CmpKind, dst: Operand) {
-        let dst = match dst {
-            Operand::Reg(r) => r,
-            _ => panic!("Invalid operand for dst"),
-        };
-        // Clear the dst register or bits 1 to 31 may be incorrectly set.
-        // Don't use xor since it updates the status register.
-        self.emit(Inst::Imm {
-            dst_size: args::OperandSize::Size32, // Always going to be an i32 result.
-            simm64: 0,
-            dst: dst.into(),
-        });
-        // Copy correct bit from status register into dst register.
-        self.emit(Inst::Setcc {
-            cc: kind.into(),
-            dst: dst.into(),
-        });
-    }
-
     pub fn call(&mut self, callee: CalleeKind) {
         match callee {
             CalleeKind::Indirect(reg) => {

--- conflicted
+++ resolved
@@ -5,11 +5,7 @@
 //! machine code emitter.
 
 use crate::codegen::CodeGen;
-<<<<<<< HEAD
-use crate::masm::{CmpKind, DivKind, MacroAssembler, OperandSize, RegImm, RemKind};
-=======
 use crate::masm::{CmpKind, DivKind, MacroAssembler, OperandSize, RegImm, RemKind, ShiftKind};
->>>>>>> 46826c62
 use crate::stack::Val;
 use wasmparser::VisitOperator;
 use wasmtime_environ::{FuncIndex, WasmType};
@@ -73,8 +69,6 @@
     (emit I64GeU $($rest:tt)*) => {};
     (emit I32Eqz $($rest:tt)*) => {};
     (emit I64Eqz $($rest:tt)*) => {};
-<<<<<<< HEAD
-=======
     (emit I32And $($rest:tt)*) => {};
     (emit I64And $($rest:tt)*) => {};
     (emit I32Or $($rest:tt)*) => {};
@@ -91,7 +85,6 @@
     (emit I64Rotl $($rest:tt)*) => {};
     (emit I32Rotr $($rest:tt)*) => {};
     (emit I64Rotr $($rest:tt)*) => {};
->>>>>>> 46826c62
     (emit LocalGet $($rest:tt)*) => {};
     (emit LocalSet $($rest:tt)*) => {};
     (emit Call $($rest:tt)*) => {};
@@ -303,8 +296,6 @@
         });
     }
 
-<<<<<<< HEAD
-=======
     fn visit_i32_and(&mut self) {
         self.context.i32_binop(self.masm, |masm, dst, src, size| {
             masm.and(dst, dst, src, size);
@@ -411,7 +402,6 @@
         self.masm.shift(&mut self.context, Rotr, S64);
     }
 
->>>>>>> 46826c62
     fn visit_end(&mut self) {}
 
     fn visit_local_get(&mut self, index: u32) {
@@ -454,25 +444,14 @@
     M: MacroAssembler,
 {
     fn cmp_i32s(&mut self, kind: CmpKind) {
-<<<<<<< HEAD
-        self.context
-            .i32_binop(self.masm, &mut |masm, dst, src, size| {
-                masm.cmp_with_set(src, dst, kind, size);
-            });
-=======
         self.context.i32_binop(self.masm, |masm, dst, src, size| {
             masm.cmp_with_set(src, dst, kind, size);
         });
->>>>>>> 46826c62
     }
 
     fn cmp_i64s(&mut self, kind: CmpKind) {
         self.context
-<<<<<<< HEAD
-            .i64_binop(self.masm, &mut move |masm, dst, src, size| {
-=======
             .i64_binop(self.masm, move |masm, dst, src, size| {
->>>>>>> 46826c62
                 masm.cmp_with_set(src, dst, kind, size);
             });
     }

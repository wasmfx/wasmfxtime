//! Build program to generate a program which runs all the testsuites.
//!
//! By generating a separate `#[test]` test for each file, we allow cargo test
//! to automatically run the files in parallel.

use anyhow::Context;
use std::env;
use std::fmt::Write;
use std::fs;
use std::path::{Path, PathBuf};
use std::process::Command;

fn main() -> anyhow::Result<()> {
    println!("cargo:rerun-if-changed=build.rs");

    let out_dir = PathBuf::from(
        env::var_os("OUT_DIR").expect("The OUT_DIR environment variable must be set"),
    );
    let mut out = String::new();

    for strategy in &["Cranelift", "Winch"] {
        writeln!(out, "#[cfg(test)]")?;
        writeln!(out, "#[allow(non_snake_case)]")?;
        if *strategy == "Winch" {
            // We only test Winch on x86_64, for now.
            writeln!(out, "{}", "#[cfg(all(target_arch = \"x86_64\"))]")?;
        }
        writeln!(out, "mod {} {{", strategy)?;

        with_test_module(&mut out, "misc", |out| {
            test_directory(out, "tests/misc_testsuite", strategy)?;
            test_directory_module(out, "tests/misc_testsuite/multi-memory", strategy)?;
            test_directory_module(out, "tests/misc_testsuite/simd", strategy)?;
            test_directory_module(out, "tests/misc_testsuite/threads", strategy)?;
            test_directory_module(out, "tests/misc_testsuite/memory64", strategy)?;
            test_directory_module(out, "tests/misc_testsuite/component-model", strategy)?;
            test_directory_module(out, "tests/misc_testsuite/function-references", strategy)?;
<<<<<<< HEAD
            test_directory_module(out, "tests/misc_testsuite/typed-continuations", strategy)?;
=======
            test_directory_module(out, "tests/misc_testsuite/winch", strategy)?;
>>>>>>> 6d7bb360
            Ok(())
        })?;

        with_test_module(&mut out, "spec", |out| {
            let spec_tests = test_directory(out, "tests/spec_testsuite", strategy)?;
            // Skip running spec_testsuite tests if the submodule isn't checked
            // out.
            if spec_tests > 0 {
                test_directory_module(out, "tests/spec_testsuite/proposals/memory64", strategy)?;
                test_directory_module(
                    out,
                    "tests/spec_testsuite/proposals/function-references",
                    strategy,
                )?;
                test_directory_module(
                    out,
                    "tests/spec_testsuite/proposals/multi-memory",
                    strategy,
                )?;
                test_directory_module(out, "tests/spec_testsuite/proposals/threads", strategy)?;
                test_directory_module(
                    out,
                    "tests/spec_testsuite/proposals/relaxed-simd",
                    strategy,
                )?;
            } else {
                println!(
                    "cargo:warning=The spec testsuite is disabled. To enable, run `git submodule \
                     update --remote`."
                );
            }
            Ok(())
        })?;

        writeln!(out, "}}")?;
    }

    // Write out our auto-generated tests and opportunistically format them with
    // `rustfmt` if it's installed.
    let output = out_dir.join("wast_testsuite_tests.rs");
    fs::write(&output, out)?;
    drop(Command::new("rustfmt").arg(&output).status());
    Ok(())
}

fn test_directory_module(
    out: &mut String,
    path: impl AsRef<Path>,
    strategy: &str,
) -> anyhow::Result<usize> {
    let path = path.as_ref();
    let testsuite = &extract_name(path);
    with_test_module(out, testsuite, |out| test_directory(out, path, strategy))
}

fn test_directory(
    out: &mut String,
    path: impl AsRef<Path>,
    strategy: &str,
) -> anyhow::Result<usize> {
    let path = path.as_ref();
    let mut dir_entries: Vec<_> = path
        .read_dir()
        .context(format!("failed to read {:?}", path))?
        .map(|r| r.expect("reading testsuite directory entry"))
        .filter_map(|dir_entry| {
            let p = dir_entry.path();
            let ext = p.extension()?;
            // Only look at wast files.
            if ext != "wast" {
                return None;
            }
            // Ignore files starting with `.`, which could be editor temporary files
            if p.file_stem()?.to_str()?.starts_with('.') {
                return None;
            }
            Some(p)
        })
        .collect();

    dir_entries.sort();

    let testsuite = &extract_name(path);
    for entry in dir_entries.iter() {
        write_testsuite_tests(out, entry, testsuite, strategy, false)?;
        write_testsuite_tests(out, entry, testsuite, strategy, true)?;
    }

    Ok(dir_entries.len())
}

/// Extract a valid Rust identifier from the stem of a path.
fn extract_name(path: impl AsRef<Path>) -> String {
    path.as_ref()
        .file_stem()
        .expect("filename should have a stem")
        .to_str()
        .expect("filename should be representable as a string")
        .replace(['-', '/'], "_")
}

fn with_test_module<T>(
    out: &mut String,
    testsuite: &str,
    f: impl FnOnce(&mut String) -> anyhow::Result<T>,
) -> anyhow::Result<T> {
    out.push_str("mod ");
    out.push_str(testsuite);
    out.push_str(" {\n");

    let result = f(out)?;

    out.push_str("}\n");
    Ok(result)
}

fn write_testsuite_tests(
    out: &mut String,
    path: impl AsRef<Path>,
    testsuite: &str,
    strategy: &str,
    pooling: bool,
) -> anyhow::Result<()> {
    let path = path.as_ref();
    let testname = extract_name(path);

    writeln!(out, "#[test]")?;
    // Ignore when using QEMU for running tests (limited memory).
    if ignore(testsuite, &testname, strategy) {
        writeln!(out, "#[ignore]")?;
    } else {
        writeln!(out, "#[cfg_attr(miri, ignore)]")?;
    }

    writeln!(
        out,
        "fn r#{}{}() {{",
        &testname,
        if pooling { "_pooling" } else { "" }
    )?;
    writeln!(out, "    let _ = env_logger::try_init();")?;
    writeln!(
        out,
        "    crate::wast::run_wast(r#\"{}\"#, crate::wast::Strategy::{}, {}).unwrap();",
        path.display(),
        strategy,
        pooling,
    )?;
    writeln!(out, "}}")?;
    writeln!(out)?;
    Ok(())
}

/// Ignore tests that aren't supported yet.
fn ignore(testsuite: &str, testname: &str, strategy: &str) -> bool {
    assert!(strategy == "Cranelift" || strategy == "Winch");

    // Ignore everything except the winch misc test suite.
    // We ignore tests that assert for traps on windows, given
    // that Winch doesn't encode unwind information for Windows, yet.
    if strategy == "Winch" {
        if testsuite != "winch" {
            return true;
        }

        let assert_trap = ["i32", "i64"].contains(&testname);

        if assert_trap && env::var("CARGO_CFG_TARGET_OS").unwrap().as_str() == "windows" {
            return true;
        }
    }

    // This is an empty file right now which the `wast` crate doesn't parse
    if testname.contains("memory_copy1") {
        return true;
    }

    // Tail calls are not yet implemented.
    if testname.contains("return_call") {
        return true;
    }

    if testsuite == "function_references" {
        // The following tests fail due to function references not yet
        // being exposed in the public API.
        if testname == "ref_null" || testname == "local_init" {
            return true;
        }
        // This test fails due to incomplete support for the various
        // table/elem syntactic sugar in wasm-tools/wast.
        if testname == "br_table" {
            return true;
        }
        // This test fails due to the current implementation of type
        // canonicalisation being broken as a result of
        // #[derive(hash)] on WasmHeapType.
        if testname == "type_equivalence" {
            return true;
        }
    }

    match env::var("CARGO_CFG_TARGET_ARCH").unwrap().as_str() {
        "s390x" => {
            // FIXME: These tests fail under qemu due to a qemu bug.
            testname == "simd_f32x4_pmin_pmax" || testname == "simd_f64x2_pmin_pmax"
        }

        "riscv64" => {
            if testsuite.contains("relaxed_simd") {
                return true;
            }

            let known_failure = [
                "canonicalize_nan",
                "cvt_from_uint",
                "issue_3327_bnot_lowering",
                "simd_conversions",
                "simd_f32x4_rounding",
                "simd_f64x2_rounding",
                "simd_i32x4_trunc_sat_f32x4",
                "simd_i32x4_trunc_sat_f64x2",
                "simd_load",
                "simd_splat",
            ]
            .contains(&testname);

            known_failure
        }

        _ => false,
    }
}<|MERGE_RESOLUTION|>--- conflicted
+++ resolved
@@ -35,11 +35,8 @@
             test_directory_module(out, "tests/misc_testsuite/memory64", strategy)?;
             test_directory_module(out, "tests/misc_testsuite/component-model", strategy)?;
             test_directory_module(out, "tests/misc_testsuite/function-references", strategy)?;
-<<<<<<< HEAD
             test_directory_module(out, "tests/misc_testsuite/typed-continuations", strategy)?;
-=======
             test_directory_module(out, "tests/misc_testsuite/winch", strategy)?;
->>>>>>> 6d7bb360
             Ok(())
         })?;
 

--- conflicted
+++ resolved
@@ -6,317 +6,6 @@
     println!("cargo:rerun-if-changed=build.rs");
 
     set_commit_info_for_rustc();
-<<<<<<< HEAD
-
-    let out_dir = PathBuf::from(
-        env::var_os("OUT_DIR").expect("The OUT_DIR environment variable must be set"),
-    );
-    let mut out = String::new();
-
-    for strategy in &["Cranelift", "Winch"] {
-        writeln!(out, "#[cfg(test)]")?;
-        writeln!(out, "#[allow(non_snake_case)]")?;
-        if *strategy == "Winch" {
-            // We only test Winch on x86_64, for now.
-            writeln!(out, "{}", "#[cfg(all(target_arch = \"x86_64\"))]")?;
-        }
-        writeln!(out, "mod {} {{", strategy)?;
-
-        with_test_module(&mut out, "misc", |out| {
-            test_directory(out, "tests/misc_testsuite", strategy)?;
-            test_directory_module(out, "tests/misc_testsuite/multi-memory", strategy)?;
-            test_directory_module(out, "tests/misc_testsuite/simd", strategy)?;
-            test_directory_module(out, "tests/misc_testsuite/tail-call", strategy)?;
-            test_directory_module(out, "tests/misc_testsuite/threads", strategy)?;
-            test_directory_module(out, "tests/misc_testsuite/memory64", strategy)?;
-            test_directory_module(out, "tests/misc_testsuite/component-model", strategy)?;
-            test_directory_module(out, "tests/misc_testsuite/function-references", strategy)?;
-            // TODO(dhil): For now we only test WasmFX on x86_64;
-            // eventually we should other architectures.
-            if cfg!(all(target_arch = "x86_64")) {
-                test_directory_module(out, "tests/misc_testsuite/typed-continuations", strategy)?;
-            }
-            test_directory_module(out, "tests/misc_testsuite/gc", strategy)?;
-            // The testsuite of Winch is a subset of the official
-            // WebAssembly test suite, until parity is reached. This
-            // check is in place to prevent Cranelift from duplicating
-            // tests.
-            if *strategy == "Winch" {
-                test_directory_module(out, "tests/misc_testsuite/winch", strategy)?;
-            }
-            Ok(())
-        })?;
-
-        with_test_module(&mut out, "spec", |out| {
-            let spec_tests = test_directory(out, "tests/spec_testsuite", strategy)?;
-            // Skip running spec_testsuite tests if the submodule isn't checked
-            // out.
-            if spec_tests > 0 {
-                test_directory_module(out, "tests/spec_testsuite/proposals/memory64", strategy)?;
-                test_directory_module(
-                    out,
-                    "tests/spec_testsuite/proposals/function-references",
-                    strategy,
-                )?;
-                test_directory_module(out, "tests/spec_testsuite/proposals/gc", strategy)?;
-                test_directory_module(
-                    out,
-                    "tests/spec_testsuite/proposals/multi-memory",
-                    strategy,
-                )?;
-                test_directory_module(out, "tests/spec_testsuite/proposals/threads", strategy)?;
-                test_directory_module(
-                    out,
-                    "tests/spec_testsuite/proposals/relaxed-simd",
-                    strategy,
-                )?;
-                test_directory_module(out, "tests/spec_testsuite/proposals/tail-call", strategy)?;
-            } else {
-                println!(
-                    "cargo:warning=The spec testsuite is disabled. To enable, run `git submodule \
-                     update --remote`."
-                );
-            }
-            Ok(())
-        })?;
-
-        writeln!(out, "}}")?;
-    }
-
-    // Write out our auto-generated tests and opportunistically format them with
-    // `rustfmt` if it's installed.
-    let output = out_dir.join("wast_testsuite_tests.rs");
-    fs::write(&output, out)?;
-    drop(Command::new("rustfmt").arg(&output).status());
-    Ok(())
-}
-
-fn test_directory_module(
-    out: &mut String,
-    path: impl AsRef<Path>,
-    strategy: &str,
-) -> anyhow::Result<usize> {
-    let path = path.as_ref();
-    let testsuite = &extract_name(path);
-    with_test_module(out, testsuite, |out| test_directory(out, path, strategy))
-}
-
-fn test_directory(
-    out: &mut String,
-    path: impl AsRef<Path>,
-    strategy: &str,
-) -> anyhow::Result<usize> {
-    let path = path.as_ref();
-    let mut dir_entries: Vec<_> = path
-        .read_dir()
-        .context(format!("failed to read {:?}", path))?
-        .map(|r| r.expect("reading testsuite directory entry"))
-        .filter_map(|dir_entry| {
-            let p = dir_entry.path();
-            let ext = p.extension()?;
-            // Only look at wast files.
-            if ext != "wast" {
-                return None;
-            }
-            // Ignore files starting with `.`, which could be editor temporary files
-            if p.file_stem()?.to_str()?.starts_with('.') {
-                return None;
-            }
-            Some(p)
-        })
-        .collect();
-
-    dir_entries.sort();
-
-    let testsuite = &extract_name(path);
-    for entry in dir_entries.iter() {
-        write_testsuite_tests(out, entry, testsuite, strategy, false)?;
-        write_testsuite_tests(out, entry, testsuite, strategy, true)?;
-    }
-
-    Ok(dir_entries.len())
-}
-
-/// Extract a valid Rust identifier from the stem of a path.
-fn extract_name(path: impl AsRef<Path>) -> String {
-    path.as_ref()
-        .file_stem()
-        .expect("filename should have a stem")
-        .to_str()
-        .expect("filename should be representable as a string")
-        .replace(['-', '/'], "_")
-}
-
-fn with_test_module<T>(
-    out: &mut String,
-    testsuite: &str,
-    f: impl FnOnce(&mut String) -> anyhow::Result<T>,
-) -> anyhow::Result<T> {
-    out.push_str("mod ");
-    out.push_str(testsuite);
-    out.push_str(" {\n");
-
-    let result = f(out)?;
-
-    out.push_str("}\n");
-    Ok(result)
-}
-
-fn write_testsuite_tests(
-    out: &mut String,
-    path: impl AsRef<Path>,
-    testsuite: &str,
-    strategy: &str,
-    pooling: bool,
-) -> anyhow::Result<()> {
-    let path = path.as_ref();
-    let testname = extract_name(path);
-
-    writeln!(out, "#[test]")?;
-    // Ignore when using QEMU for running tests (limited memory).
-    if ignore(testsuite, &testname, strategy) {
-        writeln!(out, "#[ignore]")?;
-    } else {
-        writeln!(out, "#[cfg_attr(miri, ignore)]")?;
-    }
-
-    writeln!(
-        out,
-        "fn r#{}{}() {{",
-        &testname,
-        if pooling { "_pooling" } else { "" }
-    )?;
-    writeln!(out, "    let _ = env_logger::try_init();")?;
-    writeln!(
-        out,
-        "    crate::wast::run_wast(r#\"{}\"#, crate::wast::Strategy::{}, {}).unwrap();",
-        path.display(),
-        strategy,
-        pooling,
-    )?;
-    writeln!(out, "}}")?;
-    writeln!(out)?;
-    Ok(())
-}
-
-/// Ignore tests that aren't supported yet.
-fn ignore(testsuite: &str, testname: &str, strategy: &str) -> bool {
-    assert!(strategy == "Cranelift" || strategy == "Winch");
-
-    // Ignore some tests for when testing Winch.
-    if strategy == "Winch" {
-        if testsuite == "misc_testsuite" {
-            let denylist = [
-                "externref_id_function",
-                "int_to_float_splat",
-                "issue6562",
-                "many_table_gets_lead_to_gc",
-                "mutable_externref_globals",
-                "no_mixup_stack_maps",
-                "no_panic",
-                "simple_ref_is_null",
-                "table_grow_with_funcref",
-            ];
-            return denylist.contains(&testname);
-        }
-        if testsuite == "spec_testsuite" {
-            let denylist = [
-                "br_table",
-                "global",
-                "table_fill",
-                "table_get",
-                "table_set",
-                "table_grow",
-                "table_size",
-                "elem",
-                "select",
-                "unreached_invalid",
-                "linking",
-            ]
-            .contains(&testname);
-
-            let ref_types = testname.starts_with("ref_");
-            let simd = testname.starts_with("simd_");
-
-            return denylist || ref_types || simd;
-        }
-
-        if testsuite == "memory64" {
-            return testname.starts_with("simd") || testname.starts_with("threads");
-        }
-
-        if testsuite != "winch" {
-            return true;
-        }
-    }
-
-    // This is an empty file right now which the `wast` crate doesn't parse
-    if testname.contains("memory_copy1") {
-        return true;
-    }
-
-    if testsuite == "gc" {
-        if [
-            "array_copy",
-            "array_fill",
-            "array_init_data",
-            "array_init_elem",
-            "array",
-            "binary_gc",
-            "binary",
-            "br_on_cast_fail",
-            "br_on_cast",
-            "br_on_non_null",
-            "br_on_null",
-            "br_table",
-            "call_ref",
-            "data",
-            "elem",
-            "extern",
-            "func",
-            "global",
-            "if",
-            "linking",
-            "local_get",
-            "local_init",
-            "ref_as_non_null",
-            "ref_cast",
-            "ref_eq",
-            "ref_is_null",
-            "ref_null",
-            "ref_test",
-            "ref",
-            "return_call_indirect",
-            "return_call_ref",
-            "return_call",
-            "select",
-            "struct",
-            "table_sub",
-            "table",
-            "type_canon",
-            "type_equivalence",
-            "type_rec",
-            "type_subtyping",
-            "unreached_invalid",
-            "unreached_valid",
-        ]
-        .contains(&testname)
-        {
-            return true;
-        }
-    }
-
-    match env::var("CARGO_CFG_TARGET_ARCH").unwrap().as_str() {
-        "s390x" => {
-            // TODO(#6530): These tests require tail calls, but s390x
-            // doesn't support them yet.
-            testsuite == "function_references" || testsuite == "tail_call"
-        }
-
-        _ => false,
-    }
-=======
->>>>>>> e1f8b9b7
 }
 
 fn set_commit_info_for_rustc() {

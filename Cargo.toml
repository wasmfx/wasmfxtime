--- conflicted
+++ resolved
@@ -37,12 +37,8 @@
 wasmtime-wasi-nn = { workspace = true, optional = true }
 wasmtime-wasi-threads = { workspace = true, optional = true }
 wasmtime-wasi-http = { workspace = true, optional = true }
-<<<<<<< HEAD
-wasmtime-runtime = { workspace = true }
+wasmtime-runtime = { workspace = true, optional = true }
 wasmtime-continuations = { workspace = true }
-=======
-wasmtime-runtime = { workspace = true, optional = true }
->>>>>>> 5b825020
 clap = { workspace = true }
 anyhow = { workspace = true }
 target-lexicon = { workspace = true }

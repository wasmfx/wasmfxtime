[package]
name = "wasmtime-cli"
version.workspace = true
authors.workspace = true
description = "Command-line interface for Wasmtime"
license = "Apache-2.0 WITH LLVM-exception"
documentation = "https://bytecodealliance.github.io/wasmtime/cli.html"
categories = ["wasm"]
keywords = ["webassembly", "wasm"]
repository = "https://github.com/bytecodealliance/wasmtime"
readme = "README.md"
edition.workspace = true
default-run = "wasmtime"
rust-version.workspace = true

[lib]
doctest = false

[[bin]]
name = "wasmtime"
path = "src/bin/wasmtime.rs"
doc = false

[dependencies]
wasmtime = { workspace = true, features = ['cache', 'cranelift'] }
wasmtime-cache = { workspace = true }
wasmtime-cli-flags = { workspace = true }
wasmtime-cranelift = { workspace = true }
wasmtime-environ = { workspace = true }
wasmtime-explorer = { workspace = true }
wasmtime-wast = { workspace = true }
wasmtime-wasi = { workspace = true, features = ["exit"] }
wasmtime-wasi-nn = { workspace = true, optional = true }
wasmtime-wasi-threads = { workspace = true, optional = true }
wasmtime-wasi-http = { workspace = true, optional = true }
wasmtime-runtime = { workspace = true }
clap = { workspace = true, features = ["color", "suggestions", "derive"] }
anyhow = { workspace = true }
target-lexicon = { workspace = true }
humantime = "2.0.0"
once_cell = { workspace = true }
listenfd = "1.0.0"
wat = { workspace = true }
serde = { workspace = true }
serde_derive = { workspace = true }
serde_json = { workspace = true }
wasmparser = { workspace = true }
wasm-encoder = { workspace = true }

[target.'cfg(unix)'.dependencies]
rustix = { workspace = true, features = ["mm", "param"] }

[dev-dependencies]
# depend again on wasmtime to activate its default features for tests
wasmtime = { workspace = true, features = ['component-model', 'async', 'default', 'winch'] }
env_logger = { workspace = true }
log = { workspace = true }
filecheck = { workspace = true }
tempfile = { workspace = true }
test-programs = { path = "crates/test-programs" }
wasmtime-runtime = { workspace = true }
tokio = { version = "1.8.0", features = ["rt", "time", "macros", "rt-multi-thread"] }
wast = { workspace = true }
criterion = "0.5.0"
num_cpus = "1.13.0"
memchr = "2.4"
async-trait = { workspace = true }
wat = { workspace = true }
rayon = "1.5.0"
wasmtime-wast = { workspace = true, features = ['component-model'] }
wasmtime-component-util = { workspace = true }
component-macro-test = { path = "crates/misc/component-macro-test" }
component-test-util = { workspace = true }
bstr = "1.6.0"
libc = { workspace = true }
serde = { workspace = true }
serde_json = { workspace = true }
walkdir = { workspace = true }

[target.'cfg(windows)'.dev-dependencies]
windows-sys = { workspace = true, features = ["Win32_System_Memory"] }

[build-dependencies]
anyhow = { workspace = true }

[profile.release.build-override]
opt-level = 0

[workspace]
resolver = '2'
members = [
  "cranelift",
  "cranelift/isle/fuzz",
  "cranelift/isle/islec",
  "cranelift/serde",
  "crates/bench-api",
  "crates/c-api",
  "crates/cli-flags",
  "crates/environ/fuzz",
  "crates/jit-icache-coherence",
  "crates/test-programs/wasi-tests",
  "crates/test-programs/wasi-http-tests",
  "crates/test-programs/wasi-sockets-tests",
  "crates/test-programs/command-tests",
  "crates/test-programs/reactor-tests",
  "crates/wmemcheck",
  "crates/wasi-preview1-component-adapter",
  "crates/wasi-preview1-component-adapter/verify",
  "crates/winch",
  "examples/fib-debug/wasm",
  "examples/wasi/wasm",
  "examples/tokio/wasm",
  "fuzz",
  "winch",
  "winch/codegen",
]
exclude = [
  'crates/wasi-common/WASI/tools/witx-cli',
  'docs/rust_wasi_markdown_parser',
]

[workspace.package]
version = "13.0.0"
authors = ["The Wasmtime Project Developers"]
edition = "2021"
rust-version = "1.71.0"

[workspace.dependencies]
wasmtime-wmemcheck = { path = "crates/wmemcheck", version = "=13.0.0" }
wasmtime = { path = "crates/wasmtime", version = "13.0.0", default-features = false }
wasmtime-cache = { path = "crates/cache", version = "=13.0.0" }
wasmtime-cli-flags = { path = "crates/cli-flags", version = "=13.0.0" }
wasmtime-cranelift = { path = "crates/cranelift", version = "=13.0.0" }
wasmtime-cranelift-shared = { path = "crates/cranelift-shared", version = "=13.0.0" }
wasmtime-winch = { path = "crates/winch", version = "=13.0.0" }
wasmtime-environ = { path = "crates/environ", version = "=13.0.0" }
wasmtime-explorer = { path = "crates/explorer", version = "=13.0.0" }
wasmtime-fiber = { path = "crates/fiber", version = "=13.0.0" }
wasmtime-fibre = { path = "crates/fibre", version = "=13.0.0" }
wasmtime-types = { path = "crates/types", version = "13.0.0" }
wasmtime-jit = { path = "crates/jit", version = "=13.0.0" }
wasmtime-jit-debug = { path = "crates/jit-debug", version = "=13.0.0" }
wasmtime-runtime = { path = "crates/runtime", version = "=13.0.0" }
wasmtime-wast = { path = "crates/wast", version = "=13.0.0" }
wasmtime-wasi = { path = "crates/wasi", version = "13.0.0" }
wasmtime-wasi-http = { path = "crates/wasi-http", version = "=13.0.0" }
wasmtime-wasi-nn = { path = "crates/wasi-nn", version = "13.0.0" }
wasmtime-wasi-threads = { path = "crates/wasi-threads", version = "13.0.0" }
wasmtime-component-util = { path = "crates/component-util", version = "=13.0.0" }
wasmtime-component-macro = { path = "crates/component-macro", version = "=13.0.0" }
wasmtime-asm-macros = { path = "crates/asm-macros", version = "=13.0.0" }
wasmtime-versioned-export-macros = { path = "crates/versioned-export-macros", version = "=13.0.0" }
component-test-util = { path = "crates/misc/component-test-util" }
component-fuzz-util = { path = "crates/misc/component-fuzz-util" }
wiggle = { path = "crates/wiggle", version = "=13.0.0", default-features = false }
wiggle-macro = { path = "crates/wiggle/macro", version = "=13.0.0" }
wiggle-generate = { path = "crates/wiggle/generate", version = "=13.0.0" }
wasi-common = { path = "crates/wasi-common", version = "=13.0.0" }
wasi-tokio = { path = "crates/wasi-common/tokio", version = "=13.0.0" }
wasi-cap-std-sync = { path = "crates/wasi-common/cap-std-sync", version = "=13.0.0" }
wasmtime-fuzzing = { path = "crates/fuzzing" }
wasmtime-jit-icache-coherence = { path = "crates/jit-icache-coherence", version = "=13.0.0" }
wasmtime-wit-bindgen = { path = "crates/wit-bindgen", version = "=13.0.0" }

cranelift-wasm = { path = "cranelift/wasm", version = "0.100.0" }
cranelift-codegen = { path = "cranelift/codegen", version = "0.100.0" }
cranelift-frontend = { path = "cranelift/frontend", version = "0.100.0" }
cranelift-entity = { path = "cranelift/entity", version = "0.100.0" }
cranelift-native = { path = "cranelift/native", version = "0.100.0" }
cranelift-module = { path = "cranelift/module", version = "0.100.0" }
cranelift-interpreter = { path = "cranelift/interpreter", version = "0.100.0" }
cranelift-reader = { path = "cranelift/reader", version = "0.100.0" }
cranelift-filetests = { path = "cranelift/filetests" }
cranelift-object = { path = "cranelift/object", version = "0.100.0" }
cranelift-jit = { path = "cranelift/jit", version = "0.100.0" }
cranelift-fuzzgen = { path = "cranelift/fuzzgen" }
cranelift-bforest = { path = "cranelift/bforest", version = "0.100.0" }
cranelift-control = { path = "cranelift/control", version = "0.100.0" }
cranelift = { path = "cranelift/umbrella", version = "0.100.0" }

winch-codegen = { path = "winch/codegen", version = "=0.11.0" }
winch-filetests = { path = "winch/filetests" }
winch-test-macros = { path = "winch/test-macros" }

wasi-preview1-component-adapter = { path = "crates/wasi-preview1-component-adapter" }
byte-array-literals = { path = "crates/wasi-preview1-component-adapter/byte-array-literals" }

# Bytecode Alliance maintained dependencies:
# ---------------------------
regalloc2 = "0.9.2"

# cap-std family:
target-lexicon = { version = "0.12.3", default-features = false, features = ["std"] }
cap-std = "2.0.0"
cap-rand = { version = "2.0.0", features = ["small_rng"] }
cap-fs-ext = "2.0.0"
cap-net-ext = "2.0.0"
cap-time-ext = "2.0.0"
cap-tempfile = "2.0.0"
fs-set-times = "0.20.0"
system-interface = { version = "0.26.0", features = ["cap_std_impls"] }
io-lifetimes = { version = "2.0.2", default-features = false }
io-extras = "0.18.0"
rustix = "0.38.8"
is-terminal = "0.4.0"
# wit-bindgen:
wit-bindgen = { version = "0.9.0", default-features = false }

# wasm-tools family:
<<<<<<< HEAD
wasmparser = { git = "https://github.com/effect-handlers/wasm-tools", tag = "wasmfx-tools-1.0.38" }
wat = { git = "https://github.com/effect-handlers/wasm-tools", tag = "wasmfx-tools-1.0.38" }
wast = { git = "https://github.com/effect-handlers/wasm-tools", tag = "wasmfx-tools-1.0.38" }
wasmprinter = { git = "https://github.com/effect-handlers/wasm-tools", tag = "wasmfx-tools-1.0.38" }
wasm-encoder = { git = "https://github.com/effect-handlers/wasm-tools", tag = "wasmfx-tools-1.0.38" }
wasm-smith = { git = "https://github.com/effect-handlers/wasm-tools", tag = "wasmfx-tools-1.0.38" }
wasm-mutate = { git = "https://github.com/effect-handlers/wasm-tools", tag = "wasmfx-tools-1.0.38" }
wit-parser = { git = "https://github.com/effect-handlers/wasm-tools", tag = "wasmfx-tools-1.0.38" }
wit-component = { git = "https://github.com/effect-handlers/wasm-tools", tag = "wasmfx-tools-1.0.38" }
=======
wasmparser = "0.112.0"
wat = "1.0.71"
wast = "64.0.0"
wasmprinter = "0.2.64"
wasm-encoder = "0.32.0"
wasm-smith = "0.12.15"
wasm-mutate = "0.2.32"
wit-parser = "0.11.0"
wit-component = "0.14.0"
>>>>>>> c4db8b2d

# Non-Bytecode Alliance maintained dependencies:
# --------------------------
object = { version = "0.32", default-features = false, features = ['read_core', 'elf', 'std'] }
gimli = { version = "0.28.0", default-features = false, features = ['read', 'std'] }
anyhow = "1.0.22"
windows-sys = "0.48.0"
env_logger = "0.10"
log = { version = "0.4.8", default-features = false }
clap = { version = "4.3.12", features = ["color", "suggestions", "derive"] }
hashbrown = { version = "0.14", default-features = false }
capstone = "0.9.0"
once_cell = "1.12.0"
smallvec = { version = "1.6.1", features = ["union"] }
tracing = "0.1.26"
bitflags = "2.0"
thiserror = "1.0.43"
async-trait = "0.1.71"
heck = "0.4"
similar = "2.1.0"
toml = "0.5.9"
# serde and serde_derive must have the same version
serde = "1.0.188"
serde_derive = "1.0.188"
serde_json = "1.0.80"
glob = "0.3.0"
libfuzzer-sys = "0.4.0"
walkdir = "2.3.3"
cfg-if = "1.0"
tempfile = "3.1.0"
filecheck = "0.5.0"
libc = "0.2.60"
file-per-thread-logger = "0.2.0"
tokio = { version = "1.26.0" }
bytes = "1.4"
futures = { version = "0.3.27", default-features = false }
indexmap = "2.0.0"
pretty_env_logger = "0.5.0"
syn = "2.0.25"

[features]
default = [
  "jitdump",
  "wasmtime/wat",
  "wasmtime/parallel-compilation",
  "vtune",
  "wasi-nn",
  "wasi-threads",
  "wasi-http",
  "pooling-allocator",
]
jitdump = ["wasmtime/jitdump"]
vtune = ["wasmtime/vtune"]
wasi-nn = ["dep:wasmtime-wasi-nn"]
wasi-threads = ["dep:wasmtime-wasi-threads"]
wasi-http = ["dep:wasmtime-wasi-http"]
pooling-allocator = ["wasmtime/pooling-allocator", "wasmtime-cli-flags/pooling-allocator"]
all-arch = ["wasmtime/all-arch"]
component-model = [
  "wasmtime/component-model",
  "wasmtime-wast/component-model",
  "wasmtime-cli-flags/component-model"
]
winch = ["wasmtime/winch"]
wmemcheck = ["wasmtime/wmemcheck"]

# Until we implement proper reference counting for `ContinuationReference` objects,
# we may use this flag to bypass the creation of ContinuationReference objects,
# directly using the corresponding ContinuationObject instead.
# This is to allow running benchmarks that may create a lot of such objects and
# may otherwise run out of memory.
# Note that enabling this is highly unsafe, as it makes it impossible to detect
# at runtime when an already taken continuation is used again.
unsafe_disable_continuation_linearity_check = [
  "wasmtime-cranelift/unsafe_disable_continuation_linearity_check",
  "wasmtime-runtime/unsafe_disable_continuation_linearity_check"
]

[[test]]
name = "host_segfault"
harness = false

[[example]]
name = "tokio"
required-features = ["wasmtime-wasi/tokio"]

[[bench]]
name = "instantiation"
harness = false

[[bench]]
name = "thread_eager_init"
harness = false

[[bench]]
name = "trap"
harness = false

[[bench]]
name = "call"
harness = false

[[bench]]
name = "wasi"
harness = false

[profile.release.package.wasi-preview1-component-adapter]
opt-level = 's'
strip = 'debuginfo'

[profile.dev.package.wasi-preview1-component-adapter]
# Make dev look like a release build since this adapter module won't work with
# a debug build that uses data segments and such.
incremental = false
opt-level = 's'
# Omit assertions, which include failure messages which require string
# initializers.
debug-assertions = false
# Omit integer overflow checks, which include failure messages which require
# string initializers.
overflow-checks = false<|MERGE_RESOLUTION|>--- conflicted
+++ resolved
@@ -207,27 +207,15 @@
 wit-bindgen = { version = "0.9.0", default-features = false }
 
 # wasm-tools family:
-<<<<<<< HEAD
-wasmparser = { git = "https://github.com/effect-handlers/wasm-tools", tag = "wasmfx-tools-1.0.38" }
-wat = { git = "https://github.com/effect-handlers/wasm-tools", tag = "wasmfx-tools-1.0.38" }
-wast = { git = "https://github.com/effect-handlers/wasm-tools", tag = "wasmfx-tools-1.0.38" }
-wasmprinter = { git = "https://github.com/effect-handlers/wasm-tools", tag = "wasmfx-tools-1.0.38" }
-wasm-encoder = { git = "https://github.com/effect-handlers/wasm-tools", tag = "wasmfx-tools-1.0.38" }
-wasm-smith = { git = "https://github.com/effect-handlers/wasm-tools", tag = "wasmfx-tools-1.0.38" }
-wasm-mutate = { git = "https://github.com/effect-handlers/wasm-tools", tag = "wasmfx-tools-1.0.38" }
-wit-parser = { git = "https://github.com/effect-handlers/wasm-tools", tag = "wasmfx-tools-1.0.38" }
-wit-component = { git = "https://github.com/effect-handlers/wasm-tools", tag = "wasmfx-tools-1.0.38" }
-=======
-wasmparser = "0.112.0"
-wat = "1.0.71"
-wast = "64.0.0"
-wasmprinter = "0.2.64"
-wasm-encoder = "0.32.0"
-wasm-smith = "0.12.15"
-wasm-mutate = "0.2.32"
-wit-parser = "0.11.0"
-wit-component = "0.14.0"
->>>>>>> c4db8b2d
+wasmparser = { git = "https://github.com/wasmfx/wasmfx-tools", tag = "wasmfx-tools-1.0.40" }
+wat = { git = "https://github.com/wasmfx/wasmfx-tools", tag = "wasmfx-tools-1.0.40" }
+wast = { git = "https://github.com/wasmfx/wasmfx-tools", tag = "wasmfx-tools-1.0.40" }
+wasmprinter = { git = "https://github.com/wasmfx/wasmfx-tools", tag = "wasmfx-tools-1.0.40" }
+wasm-encoder = { git = "https://github.com/wasmfx/wasmfx-tools", tag = "wasmfx-tools-1.0.40" }
+wasm-smith = { git = "https://github.com/wasmfx/wasmfx-tools", tag = "wasmfx-tools-1.0.40" }
+wasm-mutate = { git = "https://github.com/wasmfx/wasmfx-tools", tag = "wasmfx-tools-1.0.40" }
+wit-parser = { git = "https://github.com/wasmfx/wasmfx-tools", tag = "wasmfx-tools-1.0.40" }
+wit-component = { git = "https://github.com/wasmfx/wasmfx-tools", tag = "wasmfx-tools-1.0.40" }
 
 # Non-Bytecode Alliance maintained dependencies:
 # --------------------------

[package]
name = "wasmtime-cli"
version.workspace = true
authors.workspace = true
description = "Command-line interface for Wasmtime"
license = "Apache-2.0 WITH LLVM-exception"
documentation = "https://bytecodealliance.github.io/wasmtime/cli.html"
categories = ["wasm"]
keywords = ["webassembly", "wasm"]
repository = "https://github.com/bytecodealliance/wasmtime"
readme = "README.md"
edition.workspace = true
default-run = "wasmtime"
rust-version.workspace = true

[lints]
workspace = true

[lib]
doctest = false

[[bin]]
name = "wasmtime"
path = "src/bin/wasmtime.rs"
doc = false

[dependencies]
wasmtime = { workspace = true }
wasmtime-cache = { workspace = true, optional = true }
wasmtime-cli-flags = { workspace = true }
wasmtime-cranelift = { workspace = true, optional = true }
wasmtime-environ = { workspace = true }
wasmtime-explorer = { workspace = true, optional = true }
wasmtime-wast = { workspace = true, optional = true }
wasi-common = { workspace = true, default-features = true, features = ["exit"], optional = true }
wasmtime-wasi = { workspace = true, default-features = true, optional = true }
wasmtime-wasi-nn = { workspace = true, optional = true }
wasmtime-wasi-threads = { workspace = true, optional = true }
wasmtime-wasi-http = { workspace = true, optional = true }
<<<<<<< HEAD
wasmtime-runtime = { workspace = true, optional = true }
wasmtime-continuations = { workspace = true }
=======
>>>>>>> 662c35c0
clap = { workspace = true }
anyhow = { workspace = true, features = ['std'] }
target-lexicon = { workspace = true }
once_cell = { workspace = true }
listenfd = { version = "1.0.0", optional = true }
wat = { workspace = true, optional = true }
serde = { workspace = true }
serde_derive = { workspace = true }
serde_json = { workspace = true }
wasmparser = { workspace = true }
tracing = { workspace = true }
log = { workspace = true }
humantime = { workspace = true }

async-trait = { workspace = true }
bytes = { workspace = true }
cfg-if = { workspace = true }
tokio = { workspace = true, optional = true, features = [ "signal", "macros" ] }
hyper = { workspace = true, optional = true }
http = { workspace = true, optional = true }
http-body-util = { workspace = true, optional = true }

[target.'cfg(unix)'.dependencies]
rustix = { workspace = true, features = ["mm", "param", "process"] }

[dev-dependencies]
# depend again on wasmtime to activate its default features for tests
wasmtime = { workspace = true, features = ['component-model', 'async', 'default', 'winch', 'debug-builtins', 'all-arch'] }
env_logger = { workspace = true }
log = { workspace = true }
filecheck = { workspace = true }
tempfile = { workspace = true }
<<<<<<< HEAD
wasmtime-runtime = { workspace = true }
wasmtime-continuations = { workspace = true }
=======
>>>>>>> 662c35c0
tokio = { workspace = true, features = ["rt", "time", "macros", "rt-multi-thread"] }
wast = { workspace = true }
criterion = { workspace = true }
num_cpus = "1.13.0"
memchr = "2.4"
async-trait = { workspace = true }
wat = { workspace = true }
rayon = "1.5.0"
wasmtime-wast = { workspace = true, features = ['component-model'] }
wasmtime-component-util = { workspace = true }
component-macro-test = { path = "crates/misc/component-macro-test" }
component-test-util = { workspace = true }
bstr = "1.6.0"
libc = { workspace = true }
serde = { workspace = true }
serde_json = { workspace = true }
walkdir = { workspace = true }
test-programs-artifacts = { workspace = true }
bytesize = "1.3.0"
wit-component = { workspace = true }
cranelift-filetests = { workspace = true }
cranelift-codegen = { workspace = true }
cranelift-reader = { workspace = true }
toml = { workspace = true }
similar = { workspace = true }
libtest-mimic = "0.7.0"
capstone = { workspace = true }
object = { workspace = true }

[target.'cfg(windows)'.dev-dependencies]
windows-sys = { workspace = true, features = ["Win32_System_Memory"] }

[build-dependencies]
anyhow = { workspace = true, features = ['std'] }

[profile.release.build-override]
opt-level = 0

[workspace]
resolver = '2'
members = [
  "cranelift",
  "cranelift/isle/fuzz",
  "cranelift/isle/islec",
  "cranelift/serde",
  "crates/bench-api",
  "crates/c-api/artifact",
  "crates/environ/fuzz",
  "crates/test-programs",
  "crates/wasi-preview1-component-adapter",
  "crates/wasi-preview1-component-adapter/verify",
  "examples/fib-debug/wasm",
  "examples/wasi/wasm",
  "examples/tokio/wasm",
  "examples/component/wasm",
  "examples/min-platform",
  "examples/min-platform/embedding",
  "fuzz",
  "winch/codegen",
]
exclude = [
  'docs/rust_wasi_markdown_parser',
]

[workspace.package]
version = "21.0.0"
authors = ["The Wasmtime Project Developers"]
edition = "2021"
# Wasmtime's current policy is that this number can be no larger than the
# current stable release of Rust minus 2.
rust-version = "1.75.0"

[workspace.lints.rust]
# Turn on some lints which are otherwise allow-by-default in rustc.
unused_extern_crates = 'warn'
trivial_numeric_casts = 'warn'
unstable_features = 'warn'
unused_import_braces = 'warn'

[workspace.lints.clippy]
# The default set of lints in Clippy is viewed as "too noisy" right now so
# they're all turned off by default. Selective lints are then enabled below as
# necessary.
all = 'allow'

[workspace.dependencies]
arbitrary = { version = "1.3.1" }
wasmtime-wmemcheck = { path = "crates/wmemcheck", version = "=21.0.0" }
wasmtime = { path = "crates/wasmtime", version = "21.0.0", default-features = false }
wasmtime-c-api-macros = { path = "crates/c-api-macros", version = "=21.0.0" }
wasmtime-cache = { path = "crates/cache", version = "=21.0.0" }
wasmtime-cli-flags = { path = "crates/cli-flags", version = "=21.0.0" }
wasmtime-cranelift = { path = "crates/cranelift", version = "=21.0.0" }
wasmtime-continuations = { path = "crates/continuations", version = "=21.0.0" }
wasmtime-winch = { path = "crates/winch", version = "=21.0.0" }
wasmtime-environ = { path = "crates/environ", version = "=21.0.0" }
wasmtime-explorer = { path = "crates/explorer", version = "=21.0.0" }
wasmtime-fiber = { path = "crates/fiber", version = "=21.0.0" }
wasmtime-types = { path = "crates/types", version = "21.0.0" }
wasmtime-jit-debug = { path = "crates/jit-debug", version = "=21.0.0" }
wasmtime-wast = { path = "crates/wast", version = "=21.0.0" }
wasmtime-wasi = { path = "crates/wasi", version = "21.0.0", default-features = false }
wasmtime-wasi-http = { path = "crates/wasi-http", version = "=21.0.0", default-features = false }
wasmtime-wasi-nn = { path = "crates/wasi-nn", version = "21.0.0" }
wasmtime-wasi-threads = { path = "crates/wasi-threads", version = "21.0.0" }
wasmtime-component-util = { path = "crates/component-util", version = "=21.0.0" }
wasmtime-component-macro = { path = "crates/component-macro", version = "=21.0.0" }
wasmtime-asm-macros = { path = "crates/asm-macros", version = "=21.0.0" }
wasmtime-versioned-export-macros = { path = "crates/versioned-export-macros", version = "=21.0.0" }
wasmtime-slab = { path = "crates/slab", version = "=21.0.0" }
component-test-util = { path = "crates/misc/component-test-util" }
component-fuzz-util = { path = "crates/misc/component-fuzz-util" }
wiggle = { path = "crates/wiggle", version = "=21.0.0", default-features = false }
wiggle-macro = { path = "crates/wiggle/macro", version = "=21.0.0" }
wiggle-generate = { path = "crates/wiggle/generate", version = "=21.0.0" }
wasi-common = { path = "crates/wasi-common", version = "=21.0.0", default-features = false }
wasmtime-fuzzing = { path = "crates/fuzzing" }
wasmtime-jit-icache-coherence = { path = "crates/jit-icache-coherence", version = "=21.0.0" }
wasmtime-wit-bindgen = { path = "crates/wit-bindgen", version = "=21.0.0" }
test-programs-artifacts = { path = 'crates/test-programs/artifacts' }

cranelift-wasm = { path = "cranelift/wasm", version = "0.108.0" }
cranelift-codegen = { path = "cranelift/codegen", version = "0.108.0", default-features = false, features = ["std", "unwind", "trace-log"] }
cranelift-frontend = { path = "cranelift/frontend", version = "0.108.0" }
cranelift-entity = { path = "cranelift/entity", version = "0.108.0" }
cranelift-native = { path = "cranelift/native", version = "0.108.0" }
cranelift-module = { path = "cranelift/module", version = "0.108.0" }
cranelift-interpreter = { path = "cranelift/interpreter", version = "0.108.0" }
cranelift-reader = { path = "cranelift/reader", version = "0.108.0" }
cranelift-filetests = { path = "cranelift/filetests" }
cranelift-object = { path = "cranelift/object", version = "0.108.0" }
cranelift-jit = { path = "cranelift/jit", version = "0.108.0" }
cranelift-fuzzgen = { path = "cranelift/fuzzgen" }
cranelift-bforest = { path = "cranelift/bforest", version = "0.108.0" }
cranelift-control = { path = "cranelift/control", version = "0.108.0" }
cranelift = { path = "cranelift/umbrella", version = "0.108.0" }

winch-codegen = { path = "winch/codegen", version = "=0.19.0" }

wasi-preview1-component-adapter = { path = "crates/wasi-preview1-component-adapter" }
byte-array-literals = { path = "crates/wasi-preview1-component-adapter/byte-array-literals" }

# Bytecode Alliance maintained dependencies:
# ---------------------------
regalloc2 = "0.9.3"

# cap-std family:
target-lexicon = { version = "0.12.13", default-features = false, features = ["std"] }
cap-std = "3.0.0"
cap-rand = { version = "3.0.0", features = ["small_rng"] }
cap-fs-ext = "3.0.0"
cap-net-ext = "3.0.0"
cap-time-ext = "3.0.0"
cap-tempfile = "3.0.0"
fs-set-times = "0.20.1"
system-interface = { version = "0.27.1", features = ["cap_std_impls"] }
io-lifetimes = { version = "2.0.3", default-features = false }
io-extras = "0.18.1"
rustix = "0.38.31"
# wit-bindgen:
wit-bindgen = { git = "https://github.com/wasmfx/wit-bindgenfx", tag = "wit-bindgenfx-cli-0.22.0", default-features = false }

# wasm-tools family:
wasmparser    = { git = "https://github.com/wasmfx/wasmfx-tools", tag = "v1.206.0" }
wat           = { git = "https://github.com/wasmfx/wasmfx-tools", tag = "v1.206.0" }
wast          = { git = "https://github.com/wasmfx/wasmfx-tools", tag = "v1.206.0" }
wasmprinter   = { git = "https://github.com/wasmfx/wasmfx-tools", tag = "v1.206.0" }
wasm-encoder  = { git = "https://github.com/wasmfx/wasmfx-tools", tag = "v1.206.0" }
wasm-smith    = { git = "https://github.com/wasmfx/wasmfx-tools", tag = "v1.206.0" }
wasm-mutate   = { git = "https://github.com/wasmfx/wasmfx-tools", tag = "v1.206.0" }
wit-parser    = { git = "https://github.com/wasmfx/wasmfx-tools", tag = "v1.206.0" }
wit-component = { git = "https://github.com/wasmfx/wasmfx-tools", tag = "v1.206.0" }

# Non-Bytecode Alliance maintained dependencies:
# --------------------------
cc = "1.0"
object = { version = "0.33", default-features = false, features = ['read_core', 'elf', 'std'] }
gimli = { version = "0.28.0", default-features = false, features = ['read', 'std'] }
anyhow = { version = "1.0.22", default-features = false }
windows-sys = "0.52.0"
env_logger = "0.10"
log = { version = "0.4.8", default-features = false }
clap = { version = "4.3.12", default-features = false, features = ["std", "derive"] }
hashbrown = { version = "0.14", default-features = false }
capstone = "0.12.0"
once_cell = "1.12.0"
smallvec = { version = "1.6.1", features = ["union"] }
tracing = "0.1.26"
bitflags = "2.0"
thiserror = "1.0.43"
async-trait = "0.1.71"
heck = "0.4"
similar = "2.1.0"
toml = "0.8.10"
mach2 = "0.4.1"
memfd = "0.6.2"
memoffset = "0.9.0"
psm = "0.1.11"
proptest = "1.0.0"
rand = { version = "0.8.3", features = ["small_rng"] }
sptr = "0.3.2"
# serde and serde_derive must have the same version
serde = "1.0.188"
serde_derive = "1.0.188"
serde_json = "1.0.80"
glob = "0.3.0"
libfuzzer-sys = "0.4.0"
walkdir = "2.3.3"
cfg-if = "1.0"
tempfile = "3.1.0"
filecheck = "0.5.0"
libc = { version = "0.2.112", default-features = true }
file-per-thread-logger = "0.2.0"
tokio = { version = "1.26.0", features = [ "rt", "time" ] }
hyper = "1.0.1"
http = "1.0.0"
http-body = "1.0.0"
http-body-util = "0.1.0"
bytes = "1.4"
futures = { version = "0.3.27", default-features = false }
indexmap = "2.0.0"
pretty_env_logger = "0.5.0"
syn = "2.0.25"
test-log = { version = "0.2", default-features = false, features = ["trace"] }
tracing-subscriber = { version = "0.3.1", default-features = false, features = ['fmt', 'env-filter', 'ansi', 'tracing-log'] }
url = "2.3.1"
humantime = "2.0.0"
postcard = { version = "1.0.8", default-features = false, features = ['alloc'] }
criterion = { version = "0.5.0", default-features = false, features = ["html_reports", "rayon"] }
rustc-hash = "1.1.0"

# =============================================================================
#
# Features for the Wasmtime CLI executable
#
#
# Note that many of these features are inherited from Wasmtime itself or
# otherwise configure the `wasmtime` crate's execution. Features are provided as
# compile-time switches to disable functionality primarily if one is interested
# in configuring binary size and or exploring the binary size implications of
# various features. Most features are enabled by default but most embeddings
# likely won't need all features.
[features]
default = [
  # All subcommands are included by default.
  "run",
  "compile",
  "explore",
  "serve",
  "wast",
  "config",

  # On-by-default WASI features
  "wasi-nn",
  "wasi-threads",
  "wasi-http",

  # Most features of Wasmtime are enabled by default.
  "wat",
  "parallel-compilation",
  "pooling-allocator",
  "cache",
  "logging",
  "demangle",
  "cranelift",
  "profiling",
  "coredump",
  "addr2line",
  "debug-builtins",
  "component-model",
  "threads",
  "gc",

  # Enable some nice features of clap by default, but they come at a binary size
  # cost, so allow disabling this through disabling of our own `default`
  # feature.
  "clap/default",

  # By default include compatibility with the "old" CLI from Wasmtime 13 and
  # prior.
  "old-cli",
]

# ========================================
# Off-by-default features
#
# These features are off-by-default but may optionally be enabled.
all-arch = ["wasmtime/all-arch"]
winch = ["wasmtime/winch"]
wmemcheck = ["wasmtime/wmemcheck"]

# This feature, when enabled, will statically compile out all logging statements
# throughout Wasmtime and its dependencies.
disable-logging = ["log/max_level_off", "tracing/max_level_off"]

# ========================================
# On-by-default features
#
# These features are all included in the `default` set above and this is
# the internal mapping for what they enable in Wasmtime itself.
wasi-nn = ["dep:wasmtime-wasi-nn"]
wasi-threads = ["dep:wasmtime-wasi-threads", "threads"]
wasi-http = ["component-model", "dep:wasmtime-wasi-http", "dep:tokio", "dep:hyper"]
pooling-allocator = ["wasmtime/pooling-allocator", "wasmtime-cli-flags/pooling-allocator"]
component-model = [
  "wasmtime/component-model",
  "wasmtime-wast?/component-model",
  "wasmtime-cli-flags/component-model"
]
wat = ["dep:wat", "wasmtime/wat"]
cache = ["dep:wasmtime-cache", "wasmtime-cli-flags/cache"]
parallel-compilation = ["wasmtime-cli-flags/parallel-compilation"]
logging = ["wasmtime-cli-flags/logging"]
demangle = ["wasmtime/demangle"]
cranelift = ["wasmtime-cli-flags/cranelift", "dep:wasmtime-cranelift"]
profiling = ["wasmtime/profiling"]
coredump = ["wasmtime-cli-flags/coredump"]
addr2line = ["wasmtime/addr2line"]
debug-builtins = ["wasmtime/debug-builtins"]
threads = ["wasmtime-cli-flags/threads"]
gc = ["wasmtime-cli-flags/gc"]

# Enables compatibility shims with Wasmtime 13 and prior's CLI.
old-cli = []

# Until we implement proper reference counting for `VMContObj` objects,
# we may use this flag to bypass the creation of VMContObj objects,
# directly using the corresponding VMContRef instead.
# This is to allow running benchmarks that may create a lot of such objects and
# may otherwise run out of memory.
# Note that enabling this is highly unsafe, as it makes it impossible to detect
# at runtime when an already taken continuation is used again.
unsafe_disable_continuation_linearity_check = [
  "wasmtime-cranelift/unsafe_disable_continuation_linearity_check",
  "wasmtime-runtime/unsafe_disable_continuation_linearity_check"
]

# The following toggles the baseline implementation of typed continuations.
typed_continuations_baseline_implementation = [
  "wasmtime-cranelift/typed_continuations_baseline_implementation",
  "wasmtime-runtime/typed_continuations_baseline_implementation"
]

# CLI subcommands for the `wasmtime` executable. See `wasmtime $cmd --help`
# for more information on each subcommand.
serve = ["wasi-http", "component-model", "dep:http-body-util", "dep:http"]
explore = ["dep:wasmtime-explorer"]
wast = ["dep:wasmtime-wast"]
config = ["cache"]
compile = ["cranelift"]
run = ["dep:wasmtime-wasi", "wasmtime/runtime", "dep:listenfd", "dep:wasi-common"]

[[test]]
name = "host_segfault"
harness = false

[[test]]
name = "disas"
harness = false

[[example]]
name = "tokio"
required-features = ["wasi-common/tokio"]

[[bench]]
name = "instantiation"
harness = false

[[bench]]
name = "thread_eager_init"
harness = false

[[bench]]
name = "trap"
harness = false

[[bench]]
name = "call"
harness = false

[[bench]]
name = "wasi"
harness = false

[profile.release.package.wasi-preview1-component-adapter]
opt-level = 's'
strip = 'debuginfo'

[profile.dev.package.wasi-preview1-component-adapter]
# Make dev look like a release build since this adapter module won't work with
# a debug build that uses data segments and such.
incremental = false
opt-level = 's'
# Omit assertions, which include failure messages which require string
# initializers.
debug-assertions = false
# Omit integer overflow checks, which include failure messages which require
# string initializers.
overflow-checks = false

# Same as `wasi-preview1-component-adapter` above
[profile.dev.package.wit-bindgen]
incremental = false
debug-assertions = false
overflow-checks = false
opt-level = 's'<|MERGE_RESOLUTION|>--- conflicted
+++ resolved
@@ -37,11 +37,7 @@
 wasmtime-wasi-nn = { workspace = true, optional = true }
 wasmtime-wasi-threads = { workspace = true, optional = true }
 wasmtime-wasi-http = { workspace = true, optional = true }
-<<<<<<< HEAD
-wasmtime-runtime = { workspace = true, optional = true }
 wasmtime-continuations = { workspace = true }
-=======
->>>>>>> 662c35c0
 clap = { workspace = true }
 anyhow = { workspace = true, features = ['std'] }
 target-lexicon = { workspace = true }
@@ -74,11 +70,7 @@
 log = { workspace = true }
 filecheck = { workspace = true }
 tempfile = { workspace = true }
-<<<<<<< HEAD
-wasmtime-runtime = { workspace = true }
 wasmtime-continuations = { workspace = true }
-=======
->>>>>>> 662c35c0
 tokio = { workspace = true, features = ["rt", "time", "macros", "rt-multi-thread"] }
 wast = { workspace = true }
 criterion = { workspace = true }
@@ -413,13 +405,13 @@
 # at runtime when an already taken continuation is used again.
 unsafe_disable_continuation_linearity_check = [
   "wasmtime-cranelift/unsafe_disable_continuation_linearity_check",
-  "wasmtime-runtime/unsafe_disable_continuation_linearity_check"
+  "wasmtime/unsafe_disable_continuation_linearity_check"
 ]
 
 # The following toggles the baseline implementation of typed continuations.
 typed_continuations_baseline_implementation = [
   "wasmtime-cranelift/typed_continuations_baseline_implementation",
-  "wasmtime-runtime/typed_continuations_baseline_implementation"
+  "wasmtime/typed_continuations_baseline_implementation"
 ]
 
 # CLI subcommands for the `wasmtime` executable. See `wasmtime $cmd --help`

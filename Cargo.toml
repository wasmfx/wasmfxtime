[package]
name = "wasmtime-cli"
version.workspace = true
authors.workspace = true
description = "Command-line interface for Wasmtime"
license = "Apache-2.0 WITH LLVM-exception"
documentation = "https://bytecodealliance.github.io/wasmtime/cli.html"
categories = ["wasm"]
keywords = ["webassembly", "wasm"]
repository = "https://github.com/bytecodealliance/wasmtime"
readme = "README.md"
edition.workspace = true
default-run = "wasmtime"
rust-version.workspace = true

[package.metadata.binstall]
pkg-url = "{repo}/releases/download/v{version}/wasmtime-v{version}-{target-arch}-{target-family}{archive-suffix}"
bin-dir = "wasmtime-v{version}-{target-arch}-{target-family}/{bin}{binary-ext}"
pkg-fmt = "txz"
[package.metadata.binstall.overrides.x86_64-apple-darwin]
pkg-url = "{repo}/releases/download/v{version}/wasmtime-v{version}-{target-arch}-macos{archive-suffix}"
bin-dir = "wasmtime-v{version}-{target-arch}-macos/{bin}{binary-ext}"
[package.metadata.binstall.overrides.aarch64-apple-darwin]
pkg-url = "{repo}/releases/download/v{version}/wasmtime-v{version}-{target-arch}-macos{archive-suffix}"
bin-dir = "wasmtime-v{version}-{target-arch}-macos/{bin}{binary-ext}"
[package.metadata.binstall.overrides.x86_64-pc-windows-msvc]
pkg-fmt = "zip"
[package.metadata.binstall.overrides.x86_64-pc-windows-gnu]
pkg-fmt = "zip"
[package.metadata.binstall.overrides.x86_64-unknown-linux-musl]
pkg-url = "{repo}/releases/download/v{version}/wasmtime-v{version}-{target-arch}-musl{archive-suffix}"
bin-dir = "wasmtime-v{version}-{target-arch}-musl/{bin}{binary-ext}"

[lints]
workspace = true

[lib]
doctest = false

[[bin]]
name = "wasmtime"
path = "src/bin/wasmtime.rs"
doc = false

[dependencies]
wasmtime = { workspace = true, features = ['std'] }
wasmtime-cache = { workspace = true, optional = true }
wasmtime-cli-flags = { workspace = true }
wasmtime-cranelift = { workspace = true, optional = true }
wasmtime-environ = { workspace = true }
wasmtime-explorer = { workspace = true, optional = true }
wasmtime-wast = { workspace = true, optional = true }
wasi-common = { workspace = true, default-features = true, features = ["exit"], optional = true }
wasmtime-wasi = { workspace = true, default-features = true, optional = true }
wasmtime-wasi-nn = { workspace = true, optional = true }
wasmtime-wasi-runtime-config = { workspace = true, optional = true }
wasmtime-wasi-keyvalue = { workspace = true, optional = true }
wasmtime-wasi-threads = { workspace = true, optional = true }
wasmtime-wasi-http = { workspace = true, optional = true }
wasmtime-continuations = { workspace = true }
clap = { workspace = true }
anyhow = { workspace = true, features = ['std'] }
target-lexicon = { workspace = true }
once_cell = { workspace = true }
listenfd = { version = "1.0.0", optional = true }
wat = { workspace = true, optional = true }
serde = { workspace = true }
serde_derive = { workspace = true }
serde_json = { workspace = true }
wasmparser = { workspace = true }
tracing = { workspace = true }
log = { workspace = true }
humantime = { workspace = true }
tempfile = { workspace = true, optional = true }

async-trait = { workspace = true }
bytes = { workspace = true }
cfg-if = { workspace = true }
tokio = { workspace = true, optional = true, features = [ "signal", "macros" ] }
hyper = { workspace = true, optional = true }
http = { workspace = true, optional = true }
http-body-util = { workspace = true, optional = true }

[target.'cfg(unix)'.dependencies]
rustix = { workspace = true, features = ["mm", "param", "process"] }

[dev-dependencies]
# depend again on wasmtime to activate its default features for tests
wasmtime = { workspace = true, features = ['default', 'winch', 'all-arch', 'call-hook', 'memory-protection-keys'] }
env_logger = { workspace = true }
log = { workspace = true }
filecheck = { workspace = true }
tempfile = { workspace = true }
wasmtime-continuations = { workspace = true }
tokio = { workspace = true, features = ["rt", "time", "macros", "rt-multi-thread"] }
wast = { workspace = true }
criterion = { workspace = true }
num_cpus = "1.13.0"
memchr = "2.4"
async-trait = { workspace = true }
wat = { workspace = true }
rayon = "1.5.0"
wasmtime-wast = { workspace = true, features = ['component-model'] }
wasmtime-component-util = { workspace = true }
component-macro-test = { path = "crates/misc/component-macro-test" }
component-test-util = { workspace = true }
bstr = "1.6.0"
libc = { workspace = true }
serde = { workspace = true }
serde_json = { workspace = true }
walkdir = { workspace = true }
test-programs-artifacts = { workspace = true }
bytesize = "1.3.0"
wit-component = { workspace = true }
cranelift-filetests = { workspace = true }
cranelift-codegen = { workspace = true }
cranelift-reader = { workspace = true }
toml = { workspace = true }
similar = { workspace = true }
libtest-mimic = { workspace = true }
capstone = { workspace = true }
object = { workspace = true, features = ['std'] }
wasmtime-test-macros = { path = "crates/test-macros" }

[target.'cfg(windows)'.dev-dependencies]
windows-sys = { workspace = true, features = ["Win32_System_Memory"] }

[build-dependencies]
anyhow = { workspace = true, features = ['std'] }

[profile.release.build-override]
opt-level = 0

[workspace]
resolver = '2'
members = [
  "cranelift",
  "cranelift/isle/fuzz",
  "cranelift/isle/islec",
  "cranelift/serde",
  "crates/bench-api",
  "crates/c-api/artifact",
  "crates/environ/fuzz",
  "crates/test-programs",
  "crates/wasi-preview1-component-adapter",
  "crates/wasi-preview1-component-adapter/verify",
  "examples/fib-debug/wasm",
  "examples/wasi/wasm",
  "examples/tokio/wasm",
  "examples/component/wasm",
  "examples/min-platform",
  "examples/min-platform/embedding",
  "fuzz",
  "winch/codegen",
]
exclude = [
  'docs/rust_wasi_markdown_parser',
]

[workspace.package]
version = "25.0.0"
authors = ["The Wasmtime Project Developers"]
edition = "2021"
# Wasmtime's current policy is that this number can be no larger than the
# current stable release of Rust minus 2.
rust-version = "1.78.0"

[workspace.lints.rust]
# Turn on some lints which are otherwise allow-by-default in rustc.
unused_extern_crates = 'warn'
trivial_numeric_casts = 'warn'
unstable_features = 'warn'
unused_import_braces = 'warn'
unused-lifetimes = 'warn'

[workspace.lints.clippy]
# The default set of lints in Clippy is viewed as "too noisy" right now so
# they're all turned off by default. Selective lints are then enabled below as
# necessary.
all = { level = 'allow', priority = -1 }
clone_on_copy = 'warn'
map_clone = 'warn'
uninlined_format_args = 'warn'
unnecessary_to_owned = 'warn'
manual_strip = 'warn'

[workspace.dependencies]
arbitrary = { version = "1.3.1" }
wasmtime-wmemcheck = { path = "crates/wmemcheck", version = "=25.0.0" }
wasmtime = { path = "crates/wasmtime", version = "25.0.0", default-features = false }
wasmtime-c-api-macros = { path = "crates/c-api-macros", version = "=25.0.0" }
wasmtime-cache = { path = "crates/cache", version = "=25.0.0" }
wasmtime-cli-flags = { path = "crates/cli-flags", version = "=25.0.0" }
wasmtime-cranelift = { path = "crates/cranelift", version = "=25.0.0" }
wasmtime-continuations = { path = "crates/continuations", version = "=25.0.0" }
wasmtime-winch = { path = "crates/winch", version = "=25.0.0" }
wasmtime-environ = { path = "crates/environ", version = "=25.0.0" }
wasmtime-explorer = { path = "crates/explorer", version = "=25.0.0" }
wasmtime-fiber = { path = "crates/fiber", version = "=25.0.0" }
wasmtime-types = { path = "crates/types", version = "25.0.0" }
wasmtime-jit-debug = { path = "crates/jit-debug", version = "=25.0.0" }
wasmtime-wast = { path = "crates/wast", version = "=25.0.0" }
wasmtime-wasi = { path = "crates/wasi", version = "25.0.0", default-features = false }
wasmtime-wasi-http = { path = "crates/wasi-http", version = "=25.0.0", default-features = false }
wasmtime-wasi-nn = { path = "crates/wasi-nn", version = "25.0.0" }
wasmtime-wasi-runtime-config = { path = "crates/wasi-runtime-config", version = "25.0.0" }
wasmtime-wasi-keyvalue = { path = "crates/wasi-keyvalue", version = "25.0.0" }
wasmtime-wasi-threads = { path = "crates/wasi-threads", version = "25.0.0" }
wasmtime-component-util = { path = "crates/component-util", version = "=25.0.0" }
wasmtime-component-macro = { path = "crates/component-macro", version = "=25.0.0" }
wasmtime-asm-macros = { path = "crates/asm-macros", version = "=25.0.0" }
wasmtime-versioned-export-macros = { path = "crates/versioned-export-macros", version = "=25.0.0" }
wasmtime-slab = { path = "crates/slab", version = "=25.0.0" }
component-test-util = { path = "crates/misc/component-test-util" }
component-fuzz-util = { path = "crates/misc/component-fuzz-util" }
wiggle = { path = "crates/wiggle", version = "=25.0.0", default-features = false }
wiggle-macro = { path = "crates/wiggle/macro", version = "=25.0.0" }
wiggle-generate = { path = "crates/wiggle/generate", version = "=25.0.0" }
wasi-common = { path = "crates/wasi-common", version = "=25.0.0", default-features = false }
wasmtime-fuzzing = { path = "crates/fuzzing" }
wasmtime-jit-icache-coherence = { path = "crates/jit-icache-coherence", version = "=25.0.0" }
wasmtime-wit-bindgen = { path = "crates/wit-bindgen", version = "=25.0.0" }
test-programs-artifacts = { path = 'crates/test-programs/artifacts' }

pulley-interpreter = { path = 'pulley', version = "=0.1.0" }
pulley-interpreter-fuzz = { path = 'pulley/fuzz' }

cranelift-wasm = { path = "cranelift/wasm", version = "0.112.0" }
cranelift-codegen = { path = "cranelift/codegen", version = "0.112.0", default-features = false, features = ["std", "unwind"] }
cranelift-frontend = { path = "cranelift/frontend", version = "0.112.0" }
cranelift-entity = { path = "cranelift/entity", version = "0.112.0" }
cranelift-native = { path = "cranelift/native", version = "0.112.0" }
cranelift-module = { path = "cranelift/module", version = "0.112.0" }
cranelift-interpreter = { path = "cranelift/interpreter", version = "0.112.0" }
cranelift-reader = { path = "cranelift/reader", version = "0.112.0" }
cranelift-filetests = { path = "cranelift/filetests" }
cranelift-object = { path = "cranelift/object", version = "0.112.0" }
cranelift-jit = { path = "cranelift/jit", version = "0.112.0" }
cranelift-fuzzgen = { path = "cranelift/fuzzgen" }
cranelift-bforest = { path = "cranelift/bforest", version = "0.112.0" }
cranelift-bitset = { path = "cranelift/bitset", version = "0.112.0" }
cranelift-control = { path = "cranelift/control", version = "0.112.0" }
cranelift = { path = "cranelift/umbrella", version = "0.112.0" }

winch-codegen = { path = "winch/codegen", version = "=0.23.0" }

wasi-preview1-component-adapter = { path = "crates/wasi-preview1-component-adapter" }
byte-array-literals = { path = "crates/wasi-preview1-component-adapter/byte-array-literals" }

# Bytecode Alliance maintained dependencies:
# ---------------------------
regalloc2 = "0.9.3"

# cap-std family:
target-lexicon = "0.12.16"
cap-std = "3.0.0"
cap-rand = { version = "3.0.0", features = ["small_rng"] }
cap-fs-ext = "3.0.0"
cap-net-ext = "3.0.0"
cap-time-ext = "3.0.0"
cap-tempfile = "3.0.0"
fs-set-times = "0.20.1"
system-interface = { version = "0.27.1", features = ["cap_std_impls"] }
io-lifetimes = { version = "2.0.3", default-features = false }
io-extras = "0.18.1"
rustix = "0.38.31"
# wit-bindgen:
<<<<<<< HEAD
wit-bindgen = { git = "https://github.com/wasmfx/wit-bindgenfx", tag = "v0.29.0", default-features = false }
wit-bindgen-rust-macro = { git = "https://github.com/wasmfx/wit-bindgenfx", tag = "v0.29.0", default-features = false }
=======
wit-bindgen = { version = "0.30.0", default-features = false }
wit-bindgen-rust-macro = { version = "0.30.0", default-features = false }
>>>>>>> 7e15d87b

# wasm-tools family:
wasmparser    = { git = "https://github.com/wasmfx/wasmfx-tools", tag = "v1.215.0", default-features = false }
wat           = { git = "https://github.com/wasmfx/wasmfx-tools", tag = "v1.215.0" }
wast          = { git = "https://github.com/wasmfx/wasmfx-tools", tag = "v1.215.0" }
wasmprinter   = { git = "https://github.com/wasmfx/wasmfx-tools", tag = "v1.215.0" }
wasm-encoder  = { git = "https://github.com/wasmfx/wasmfx-tools", tag = "v1.215.0" }
wasm-smith    = { git = "https://github.com/wasmfx/wasmfx-tools", tag = "v1.215.0" }
wasm-mutate   = { git = "https://github.com/wasmfx/wasmfx-tools", tag = "v1.215.0" }
wit-parser    = { git = "https://github.com/wasmfx/wasmfx-tools", tag = "v1.215.0" }
wit-component = { git = "https://github.com/wasmfx/wasmfx-tools", tag = "v1.215.0" }

# Non-Bytecode Alliance maintained dependencies:
# --------------------------
cc = "1.0"
object = { version = "0.36", default-features = false, features = ['read_core', 'elf'] }
gimli = { version = "0.29.0", default-features = false, features = ['read'] }
addr2line = { version = "0.22.0", default-features = false }
anyhow = { version = "1.0.22", default-features = false }
windows-sys = "0.52.0"
env_logger = "0.10"
log = { version = "0.4.8", default-features = false }
clap = { version = "4.3.12", default-features = false, features = ["std", "derive"] }
hashbrown = { version = "0.14", default-features = false }
capstone = "0.12.0"
once_cell = { version = "1.12.0", default-features = false }
smallvec = { version = "1.6.1", features = ["union"] }
tracing = "0.1.26"
bitflags = "2.0"
thiserror = "1.0.43"
async-trait = "0.1.71"
heck = "0.4"
similar = "2.1.0"
toml = "0.8.10"
mach2 = "0.4.2"
memfd = "0.6.2"
psm = "0.1.11"
proptest = "1.0.0"
rand = { version = "0.8.3", features = ["small_rng"] }
sptr = "0.3.2"
# serde and serde_derive must have the same version
serde = { version = "1.0.188", default-features = false, features = ['alloc'] }
serde_derive = "1.0.188"
serde_json = "1.0.80"
glob = "0.3.0"
libfuzzer-sys = "0.4.0"
walkdir = "2.3.3"
cfg-if = "1.0"
tempfile = "3.1.0"
filecheck = "0.5.0"
libc = { version = "0.2.112", default-features = true }
file-per-thread-logger = "0.2.0"
tokio = { version = "1.30.0", features = [ "rt", "time" ] }
hyper = "1.0.1"
http = "1.0.0"
http-body = "1.0.0"
http-body-util = "0.1.0"
bytes = "1.4"
futures = { version = "0.3.27", default-features = false }
indexmap = { version = "2.0.0", default-features = false }
pretty_env_logger = "0.5.0"
syn = "2.0.25"
test-log = { version = "0.2", default-features = false, features = ["trace"] }
tracing-subscriber = { version = "0.3.1", default-features = false, features = ['fmt', 'env-filter', 'ansi', 'tracing-log'] }
url = "2.3.1"
humantime = "2.0.0"
postcard = { version = "1.0.8", default-features = false, features = ['alloc'] }
criterion = { version = "0.5.0", default-features = false, features = ["html_reports", "rayon"] }
rustc-hash = "1.1.0"
libtest-mimic = "0.7.0"
semver = { version = "1.0.17", default-features = false }

# =============================================================================
#
# Features for the Wasmtime CLI executable
#
#
# Note that many of these features are inherited from Wasmtime itself or
# otherwise configure the `wasmtime` crate's execution. Features are provided as
# compile-time switches to disable functionality primarily if one is interested
# in configuring binary size and or exploring the binary size implications of
# various features. Most features are enabled by default but most embeddings
# likely won't need all features.
#
# When adding or removing a feature, make sure to kepe the C API in sync by
# modifying locations marked WASMTIME_FEATURE_LIST
[features]
default = [
  # All subcommands are included by default.
  "run",
  "compile",
  "explore",
  "serve",
  "wast",
  "config",

  # On-by-default WASI features
  "wasi-nn",
  "wasi-threads",
  "wasi-http",
  "wasi-runtime-config",
  "wasi-keyvalue",

  # Most features of Wasmtime are enabled by default.
  "wat",
  "parallel-compilation",
  "pooling-allocator",
  "cache",
  "logging",
  "demangle",
  "cranelift",
  "profiling",
  "coredump",
  "addr2line",
  "debug-builtins",
  "component-model",
  "threads",
  "gc",
  "winch",

  # Enable some nice features of clap by default, but they come at a binary size
  # cost, so allow disabling this through disabling of our own `default`
  # feature.
  "clap/default",
]

# ========================================
# Off-by-default features
#
# These features are off-by-default but may optionally be enabled.
all-arch = ["wasmtime/all-arch"]
winch = ["wasmtime/winch"]
wmemcheck = ["wasmtime/wmemcheck"]
memory-protection-keys = ["wasmtime-cli-flags/memory-protection-keys"]

# This feature, when enabled, will statically compile out all logging statements
# throughout Wasmtime and its dependencies.
disable-logging = ["log/max_level_off", "tracing/max_level_off"]

# Until we implement proper reference counting for `VMContObj` objects,
# we may use this flag to bypass the creation of VMContObj objects,
# directly using the corresponding VMContRef instead.
# This is to allow running benchmarks that may create a lot of such objects and
# may otherwise run out of memory.
# Note that enabling this is highly unsafe, as it makes it impossible to detect
# at runtime when an already taken continuation is used again.
unsafe_disable_continuation_linearity_check = [
  "wasmtime-cranelift/unsafe_disable_continuation_linearity_check",
  "wasmtime/unsafe_disable_continuation_linearity_check"
]

# The following toggles the baseline implementation of typed continuations.
wasmfx_baseline = [
  "wasmtime-cranelift/wasmfx_baseline",
  "wasmtime/wasmfx_baseline",
]

# Toggle the WasmFX pooling allocator
wasmfx_pooling_allocator = [
  "wasmtime/wasmfx_pooling_allocator",
  "pooling-allocator",
]

# Enable the old-style unsafe malloc'd stacks (has no effect for
# typed_continuations_baseline_implementation or when
# wasmfx_pooling_allocator is toggled)
unsafe_wasmfx_stacks = [
  "wasmtime/unsafe_wasmfx_stacks",
]

# ========================================
# On-by-default features
#
# These features are all included in the `default` set above and this is
# the internal mapping for what they enable in Wasmtime itself.
wasi-nn = ["dep:wasmtime-wasi-nn"]
wasi-threads = ["dep:wasmtime-wasi-threads", "threads"]
wasi-http = ["component-model", "dep:wasmtime-wasi-http", "dep:tokio", "dep:hyper"]
wasi-runtime-config = ["dep:wasmtime-wasi-runtime-config"]
wasi-keyvalue = ["dep:wasmtime-wasi-keyvalue"]
pooling-allocator = ["wasmtime/pooling-allocator", "wasmtime-cli-flags/pooling-allocator"]
component-model = [
  "wasmtime/component-model",
  "wasmtime-wast?/component-model",
  "wasmtime-cli-flags/component-model"
]
wat = ["dep:wat", "wasmtime/wat"]
cache = ["dep:wasmtime-cache", "wasmtime-cli-flags/cache"]
parallel-compilation = ["wasmtime-cli-flags/parallel-compilation"]
logging = ["wasmtime-cli-flags/logging"]
demangle = ["wasmtime/demangle"]
cranelift = ["wasmtime-cli-flags/cranelift", "dep:wasmtime-cranelift"]
profiling = ["wasmtime/profiling", "wasmtime/call-hook"]
coredump = ["wasmtime-cli-flags/coredump"]
addr2line = ["wasmtime/addr2line"]
debug-builtins = ["wasmtime/debug-builtins"]
threads = ["wasmtime-cli-flags/threads"]
gc = ["wasmtime-cli-flags/gc"]

# CLI subcommands for the `wasmtime` executable. See `wasmtime $cmd --help`
# for more information on each subcommand.
serve = ["wasi-http", "component-model", "dep:http-body-util", "dep:http"]
explore = ["dep:wasmtime-explorer", "dep:tempfile"]
wast = ["dep:wasmtime-wast"]
config = ["cache"]
compile = ["cranelift"]
run = ["dep:wasmtime-wasi", "wasmtime/runtime", "dep:listenfd", "dep:wasi-common"]

[[test]]
name = "host_segfault"
harness = false

[[test]]
name = "disas"
harness = false

[[test]]
name = "wast"
harness = false

[[example]]
name = "tokio"
required-features = ["wasi-common/tokio"]

[[bench]]
name = "instantiation"
harness = false

[[bench]]
name = "thread_eager_init"
harness = false

[[bench]]
name = "trap"
harness = false

[[bench]]
name = "call"
harness = false

[[bench]]
name = "wasi"
harness = false

[profile.release.package.wasi-preview1-component-adapter]
opt-level = 's'
strip = 'debuginfo'

[profile.dev.package.wasi-preview1-component-adapter]
# Make dev look like a release build since this adapter module won't work with
# a debug build that uses data segments and such.
incremental = false
opt-level = 's'
# Omit assertions, which include failure messages which require string
# initializers.
debug-assertions = false
# Omit integer overflow checks, which include failure messages which require
# string initializers.
overflow-checks = false

# Same as `wasi-preview1-component-adapter` above
[profile.dev.package.wit-bindgen]
incremental = false
debug-assertions = false
overflow-checks = false
opt-level = 's'

[profile.fastest-runtime]
inherits = "release"
codegen-units = 1
lto = true<|MERGE_RESOLUTION|>--- conflicted
+++ resolved
@@ -265,13 +265,8 @@
 io-extras = "0.18.1"
 rustix = "0.38.31"
 # wit-bindgen:
-<<<<<<< HEAD
-wit-bindgen = { git = "https://github.com/wasmfx/wit-bindgenfx", tag = "v0.29.0", default-features = false }
-wit-bindgen-rust-macro = { git = "https://github.com/wasmfx/wit-bindgenfx", tag = "v0.29.0", default-features = false }
-=======
-wit-bindgen = { version = "0.30.0", default-features = false }
-wit-bindgen-rust-macro = { version = "0.30.0", default-features = false }
->>>>>>> 7e15d87b
+wit-bindgen = { git = "https://github.com/wasmfx/wit-bindgenfx", tag = "v0.30.0", default-features = false }
+wit-bindgen-rust-macro = { git = "https://github.com/wasmfx/wit-bindgenfx", tag = "v0.30.0", default-features = false }
 
 # wasm-tools family:
 wasmparser    = { git = "https://github.com/wasmfx/wasmfx-tools", tag = "v1.215.0", default-features = false }

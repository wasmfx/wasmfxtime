--- conflicted
+++ resolved
@@ -236,27 +236,15 @@
 wit-bindgen = { version = "0.15.0", default-features = false }
 
 # wasm-tools family:
-<<<<<<< HEAD
-wasmparser    = { git = "https://github.com/wasmfx/wasmfx-tools", tag = "wasmfx-tools-1.0.55" }
-wat           = { git = "https://github.com/wasmfx/wasmfx-tools", tag = "wasmfx-tools-1.0.55" }
-wast          = { git = "https://github.com/wasmfx/wasmfx-tools", tag = "wasmfx-tools-1.0.55" }
-wasmprinter   = { git = "https://github.com/wasmfx/wasmfx-tools", tag = "wasmfx-tools-1.0.55" }
-wasm-encoder  = { git = "https://github.com/wasmfx/wasmfx-tools", tag = "wasmfx-tools-1.0.55" }
-wasm-smith    = { git = "https://github.com/wasmfx/wasmfx-tools", tag = "wasmfx-tools-1.0.55" }
-wasm-mutate   = { git = "https://github.com/wasmfx/wasmfx-tools", tag = "wasmfx-tools-1.0.55" }
-wit-parser    = { git = "https://github.com/wasmfx/wasmfx-tools", tag = "wasmfx-tools-1.0.55" }
-wit-component = { git = "https://github.com/wasmfx/wasmfx-tools", tag = "wasmfx-tools-1.0.55" }
-=======
-wasmparser = "0.120.0"
-wat = "1.0.84"
-wast = "70.0.1"
-wasmprinter = "0.2.77"
-wasm-encoder = "0.40.0"
-wasm-smith = "0.15.0"
-wasm-mutate = "0.2.45"
-wit-parser = "0.13.1"
-wit-component = "0.20.0"
->>>>>>> 5c0027be
+wasmparser    = { git = "https://github.com/wasmfx/wasmfx-tools", tag = "wasmfx-tools-1.0.56" }
+wat           = { git = "https://github.com/wasmfx/wasmfx-tools", tag = "wasmfx-tools-1.0.56" }
+wast          = { git = "https://github.com/wasmfx/wasmfx-tools", tag = "wasmfx-tools-1.0.56" }
+wasmprinter   = { git = "https://github.com/wasmfx/wasmfx-tools", tag = "wasmfx-tools-1.0.56" }
+wasm-encoder  = { git = "https://github.com/wasmfx/wasmfx-tools", tag = "wasmfx-tools-1.0.56" }
+wasm-smith    = { git = "https://github.com/wasmfx/wasmfx-tools", tag = "wasmfx-tools-1.0.56" }
+wasm-mutate   = { git = "https://github.com/wasmfx/wasmfx-tools", tag = "wasmfx-tools-1.0.56" }
+wit-parser    = { git = "https://github.com/wasmfx/wasmfx-tools", tag = "wasmfx-tools-1.0.56" }
+wit-component = { git = "https://github.com/wasmfx/wasmfx-tools", tag = "wasmfx-tools-1.0.56" }
 
 # Non-Bytecode Alliance maintained dependencies:
 # --------------------------

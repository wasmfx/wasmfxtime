--- conflicted
+++ resolved
@@ -280,29 +280,16 @@
 wit-bindgen-rust-macro = { git = "https://github.com/wasmfx/wit-bindgenfx", tag = "v0.35.0", default-features = false }
 
 # wasm-tools family:
-<<<<<<< HEAD
-wasmparser    = { git = "https://github.com/wasmfx/wasmfx-tools", tag = "v1.220.0", default-features = false }
-wat           = { git = "https://github.com/wasmfx/wasmfx-tools", tag = "v1.220.0" }
-wast          = { git = "https://github.com/wasmfx/wasmfx-tools", tag = "v1.220.0" }
-wasmprinter   = { git = "https://github.com/wasmfx/wasmfx-tools", tag = "v1.220.0" }
-wasm-encoder  = { git = "https://github.com/wasmfx/wasmfx-tools", tag = "v1.220.0" }
-wasm-smith    = { git = "https://github.com/wasmfx/wasmfx-tools", tag = "v1.220.0" }
-wasm-mutate   = { git = "https://github.com/wasmfx/wasmfx-tools", tag = "v1.220.0" }
-wit-parser    = { git = "https://github.com/wasmfx/wasmfx-tools", tag = "v1.220.0" }
-wit-component = { git = "https://github.com/wasmfx/wasmfx-tools", tag = "v1.220.0" }
-wasm-wave     = { git = "https://github.com/wasmfx/wasmfx-tools", tag = "v1.220.0" }
-=======
-wasmparser = { version = "0.221.2", default-features = false, features = ['simd'] }
-wat = "1.221.2"
-wast = "221.0.2"
-wasmprinter = "0.221.2"
-wasm-encoder = "0.221.2"
-wasm-smith = "0.221.2"
-wasm-mutate = "0.221.2"
-wit-parser = "0.221.2"
-wit-component = "0.221.2"
-wasm-wave = "0.221.2"
->>>>>>> 1256cfae
+wasmparser    = { git = "https://github.com/wasmfx/wasmfx-tools", tag = "v1.221.2", default-features = false }
+wat           = { git = "https://github.com/wasmfx/wasmfx-tools", tag = "v1.221.2" }
+wast          = { git = "https://github.com/wasmfx/wasmfx-tools", tag = "v1.221.2" }
+wasmprinter   = { git = "https://github.com/wasmfx/wasmfx-tools", tag = "v1.221.2" }
+wasm-encoder  = { git = "https://github.com/wasmfx/wasmfx-tools", tag = "v1.221.2" }
+wasm-smith    = { git = "https://github.com/wasmfx/wasmfx-tools", tag = "v1.221.2" }
+wasm-mutate   = { git = "https://github.com/wasmfx/wasmfx-tools", tag = "v1.221.2" }
+wit-parser    = { git = "https://github.com/wasmfx/wasmfx-tools", tag = "v1.221.2" }
+wit-component = { git = "https://github.com/wasmfx/wasmfx-tools", tag = "v1.221.2" }
+wasm-wave     = { git = "https://github.com/wasmfx/wasmfx-tools", tag = "v1.221.2" }
 
 # Non-Bytecode Alliance maintained dependencies:
 # --------------------------

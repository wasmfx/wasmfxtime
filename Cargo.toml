[package]
name = "wasmtime-cli"
version.workspace = true
authors.workspace = true
description = "Command-line interface for Wasmtime"
license = "Apache-2.0 WITH LLVM-exception"
documentation = "https://bytecodealliance.github.io/wasmtime/cli.html"
categories = ["wasm"]
keywords = ["webassembly", "wasm"]
repository = "https://github.com/bytecodealliance/wasmtime"
readme = "README.md"
edition.workspace = true
default-run = "wasmtime"
rust-version.workspace = true

[lints]
workspace = true

[lib]
doctest = false

[[bin]]
name = "wasmtime"
path = "src/bin/wasmtime.rs"
doc = false

[dependencies]
wasmtime = { workspace = true, features = ['std'] }
wasmtime-cache = { workspace = true, optional = true }
wasmtime-cli-flags = { workspace = true }
wasmtime-cranelift = { workspace = true, optional = true }
wasmtime-environ = { workspace = true }
wasmtime-explorer = { workspace = true, optional = true }
wasmtime-wast = { workspace = true, optional = true }
wasi-common = { workspace = true, default-features = true, features = ["exit"], optional = true }
wasmtime-wasi = { workspace = true, default-features = true, optional = true }
wasmtime-wasi-nn = { workspace = true, optional = true }
wasmtime-wasi-threads = { workspace = true, optional = true }
wasmtime-wasi-http = { workspace = true, optional = true }
wasmtime-continuations = { workspace = true }
clap = { workspace = true }
anyhow = { workspace = true, features = ['std'] }
target-lexicon = { workspace = true }
once_cell = { workspace = true }
listenfd = { version = "1.0.0", optional = true }
wat = { workspace = true, optional = true }
serde = { workspace = true }
serde_derive = { workspace = true }
serde_json = { workspace = true }
wasmparser = { workspace = true }
tracing = { workspace = true }
log = { workspace = true }
humantime = { workspace = true }

async-trait = { workspace = true }
bytes = { workspace = true }
cfg-if = { workspace = true }
tokio = { workspace = true, optional = true, features = [ "signal", "macros" ] }
hyper = { workspace = true, optional = true }
http = { workspace = true, optional = true }
http-body-util = { workspace = true, optional = true }

[target.'cfg(unix)'.dependencies]
rustix = { workspace = true, features = ["mm", "param", "process"] }

[dev-dependencies]
# depend again on wasmtime to activate its default features for tests
wasmtime = { workspace = true, features = ['component-model', 'async', 'default', 'winch', 'debug-builtins', 'all-arch'] }
env_logger = { workspace = true }
log = { workspace = true }
filecheck = { workspace = true }
tempfile = { workspace = true }
wasmtime-continuations = { workspace = true }
tokio = { workspace = true, features = ["rt", "time", "macros", "rt-multi-thread"] }
wast = { workspace = true }
criterion = { workspace = true }
num_cpus = "1.13.0"
memchr = "2.4"
async-trait = { workspace = true }
wat = { workspace = true }
rayon = "1.5.0"
wasmtime-wast = { workspace = true, features = ['component-model'] }
wasmtime-component-util = { workspace = true }
component-macro-test = { path = "crates/misc/component-macro-test" }
component-test-util = { workspace = true }
bstr = "1.6.0"
libc = { workspace = true }
serde = { workspace = true }
serde_json = { workspace = true }
walkdir = { workspace = true }
test-programs-artifacts = { workspace = true }
bytesize = "1.3.0"
wit-component = { workspace = true }
cranelift-filetests = { workspace = true }
cranelift-codegen = { workspace = true }
cranelift-reader = { workspace = true }
toml = { workspace = true }
similar = { workspace = true }
libtest-mimic = "0.7.0"
capstone = { workspace = true }
object = { workspace = true, features = ['std'] }

[target.'cfg(windows)'.dev-dependencies]
windows-sys = { workspace = true, features = ["Win32_System_Memory"] }

[build-dependencies]
anyhow = { workspace = true, features = ['std'] }

[profile.release.build-override]
opt-level = 0

[workspace]
resolver = '2'
members = [
  "cranelift",
  "cranelift/isle/fuzz",
  "cranelift/isle/islec",
  "cranelift/serde",
  "crates/bench-api",
  "crates/c-api/artifact",
  "crates/environ/fuzz",
  "crates/test-programs",
  "crates/wasi-preview1-component-adapter",
  "crates/wasi-preview1-component-adapter/verify",
  "examples/fib-debug/wasm",
  "examples/wasi/wasm",
  "examples/tokio/wasm",
  "examples/component/wasm",
  "examples/min-platform",
  "examples/min-platform/embedding",
  "fuzz",
  "winch/codegen",
]
exclude = [
  'docs/rust_wasi_markdown_parser',
]

[workspace.package]
version = "22.0.0"
authors = ["The Wasmtime Project Developers"]
edition = "2021"
# Wasmtime's current policy is that this number can be no larger than the
# current stable release of Rust minus 2.
rust-version = "1.76.0"

[workspace.lints.rust]
# Turn on some lints which are otherwise allow-by-default in rustc.
unused_extern_crates = 'warn'
trivial_numeric_casts = 'warn'
unstable_features = 'warn'
unused_import_braces = 'warn'

[workspace.lints.clippy]
# The default set of lints in Clippy is viewed as "too noisy" right now so
# they're all turned off by default. Selective lints are then enabled below as
# necessary.
all = 'allow'

[workspace.dependencies]
arbitrary = { version = "1.3.1" }
wasmtime-wmemcheck = { path = "crates/wmemcheck", version = "=22.0.0" }
wasmtime = { path = "crates/wasmtime", version = "22.0.0", default-features = false }
wasmtime-c-api-macros = { path = "crates/c-api-macros", version = "=22.0.0" }
wasmtime-cache = { path = "crates/cache", version = "=22.0.0" }
wasmtime-cli-flags = { path = "crates/cli-flags", version = "=22.0.0" }
wasmtime-cranelift = { path = "crates/cranelift", version = "=22.0.0" }
wasmtime-continuations = { path = "crates/continuations", version = "=22.0.0" }
wasmtime-winch = { path = "crates/winch", version = "=22.0.0" }
wasmtime-environ = { path = "crates/environ", version = "=22.0.0" }
wasmtime-explorer = { path = "crates/explorer", version = "=22.0.0" }
wasmtime-fiber = { path = "crates/fiber", version = "=22.0.0" }
wasmtime-types = { path = "crates/types", version = "22.0.0" }
wasmtime-jit-debug = { path = "crates/jit-debug", version = "=22.0.0" }
wasmtime-wast = { path = "crates/wast", version = "=22.0.0" }
wasmtime-wasi = { path = "crates/wasi", version = "22.0.0", default-features = false }
wasmtime-wasi-http = { path = "crates/wasi-http", version = "=22.0.0", default-features = false }
wasmtime-wasi-nn = { path = "crates/wasi-nn", version = "22.0.0" }
wasmtime-wasi-threads = { path = "crates/wasi-threads", version = "22.0.0" }
wasmtime-component-util = { path = "crates/component-util", version = "=22.0.0" }
wasmtime-component-macro = { path = "crates/component-macro", version = "=22.0.0" }
wasmtime-asm-macros = { path = "crates/asm-macros", version = "=22.0.0" }
wasmtime-versioned-export-macros = { path = "crates/versioned-export-macros", version = "=22.0.0" }
wasmtime-slab = { path = "crates/slab", version = "=22.0.0" }
component-test-util = { path = "crates/misc/component-test-util" }
component-fuzz-util = { path = "crates/misc/component-fuzz-util" }
wiggle = { path = "crates/wiggle", version = "=22.0.0", default-features = false }
wiggle-macro = { path = "crates/wiggle/macro", version = "=22.0.0" }
wiggle-generate = { path = "crates/wiggle/generate", version = "=22.0.0" }
wasi-common = { path = "crates/wasi-common", version = "=22.0.0", default-features = false }
wasmtime-fuzzing = { path = "crates/fuzzing" }
wasmtime-jit-icache-coherence = { path = "crates/jit-icache-coherence", version = "=22.0.0" }
wasmtime-wit-bindgen = { path = "crates/wit-bindgen", version = "=22.0.0" }
test-programs-artifacts = { path = 'crates/test-programs/artifacts' }

cranelift-wasm = { path = "cranelift/wasm", version = "0.109.0" }
cranelift-codegen = { path = "cranelift/codegen", version = "0.109.0", default-features = false, features = ["std", "unwind", "trace-log"] }
cranelift-frontend = { path = "cranelift/frontend", version = "0.109.0" }
cranelift-entity = { path = "cranelift/entity", version = "0.109.0" }
cranelift-native = { path = "cranelift/native", version = "0.109.0" }
cranelift-module = { path = "cranelift/module", version = "0.109.0" }
cranelift-interpreter = { path = "cranelift/interpreter", version = "0.109.0" }
cranelift-reader = { path = "cranelift/reader", version = "0.109.0" }
cranelift-filetests = { path = "cranelift/filetests" }
cranelift-object = { path = "cranelift/object", version = "0.109.0" }
cranelift-jit = { path = "cranelift/jit", version = "0.109.0" }
cranelift-fuzzgen = { path = "cranelift/fuzzgen" }
cranelift-bforest = { path = "cranelift/bforest", version = "0.109.0" }
cranelift-control = { path = "cranelift/control", version = "0.109.0" }
cranelift = { path = "cranelift/umbrella", version = "0.109.0" }

winch-codegen = { path = "winch/codegen", version = "=0.20.0" }

wasi-preview1-component-adapter = { path = "crates/wasi-preview1-component-adapter" }
byte-array-literals = { path = "crates/wasi-preview1-component-adapter/byte-array-literals" }

# Bytecode Alliance maintained dependencies:
# ---------------------------
regalloc2 = "0.9.3"

# cap-std family:
target-lexicon = "0.12.13"
cap-std = "3.0.0"
cap-rand = { version = "3.0.0", features = ["small_rng"] }
cap-fs-ext = "3.0.0"
cap-net-ext = "3.0.0"
cap-time-ext = "3.0.0"
cap-tempfile = "3.0.0"
fs-set-times = "0.20.1"
system-interface = { version = "0.27.1", features = ["cap_std_impls"] }
io-lifetimes = { version = "2.0.3", default-features = false }
io-extras = "0.18.1"
rustix = "0.38.31"
# wit-bindgen:
<<<<<<< HEAD
wit-bindgen = { git = "https://github.com/wasmfx/wit-bindgenfx", tag = "wit-bindgenfx-cli-0.22.0", default-features = false }

# wasm-tools family:
wasmparser    = { git = "https://github.com/wasmfx/wasmfx-tools", tag = "v1.207.0", default-features = false }
wat           = { git = "https://github.com/wasmfx/wasmfx-tools", tag = "v1.207.0" }
wast          = { git = "https://github.com/wasmfx/wasmfx-tools", tag = "v1.207.0" }
wasmprinter   = { git = "https://github.com/wasmfx/wasmfx-tools", tag = "v1.207.0" }
wasm-encoder  = { git = "https://github.com/wasmfx/wasmfx-tools", tag = "v1.207.0" }
wasm-smith    = { git = "https://github.com/wasmfx/wasmfx-tools", tag = "v1.207.0" }
wasm-mutate   = { git = "https://github.com/wasmfx/wasmfx-tools", tag = "v1.207.0" }
wit-parser    = { git = "https://github.com/wasmfx/wasmfx-tools", tag = "v1.207.0" }
wit-component = { git = "https://github.com/wasmfx/wasmfx-tools", tag = "v1.207.0" }
=======
wit-bindgen = { version = "0.25.0", default-features = false }
wit-bindgen-rust-macro = { version = "0.25.0", default-features = false }

# wasm-tools family:
wasmparser = { version = "0.208.1", default-features = false }
wat = "1.208.1"
wast = "208.0.1"
wasmprinter = "0.208.1"
wasm-encoder = "0.208.1"
wasm-smith = "0.208.1"
wasm-mutate = "0.208.1"
wit-parser = "0.208.1"
wit-component = "0.208.1"
>>>>>>> cc93e8f7

# Non-Bytecode Alliance maintained dependencies:
# --------------------------
cc = "1.0"
object = { version = "0.33", default-features = false, features = ['read_core', 'elf'] }
gimli = { version = "0.28.0", default-features = false, features = ['read'] }
addr2line = { version = "0.21.0", default-features = false }
anyhow = { version = "1.0.22", default-features = false }
windows-sys = "0.52.0"
env_logger = "0.10"
log = { version = "0.4.8", default-features = false }
clap = { version = "4.3.12", default-features = false, features = ["std", "derive"] }
hashbrown = { version = "0.14", default-features = false }
capstone = "0.12.0"
once_cell = { version = "1.12.0", default-features = false }
smallvec = { version = "1.6.1", features = ["union"] }
tracing = "0.1.26"
bitflags = "2.0"
thiserror = "1.0.43"
async-trait = "0.1.71"
heck = "0.4"
similar = "2.1.0"
toml = "0.8.10"
mach2 = "0.4.2"
memfd = "0.6.2"
memoffset = "0.9.0"
psm = "0.1.11"
proptest = "1.0.0"
rand = { version = "0.8.3", features = ["small_rng"] }
sptr = "0.3.2"
# serde and serde_derive must have the same version
serde = { version = "1.0.188", default-features = false, features = ['alloc'] }
serde_derive = "1.0.188"
serde_json = "1.0.80"
glob = "0.3.0"
libfuzzer-sys = "0.4.0"
walkdir = "2.3.3"
cfg-if = "1.0"
tempfile = "3.1.0"
filecheck = "0.5.0"
libc = { version = "0.2.112", default-features = true }
file-per-thread-logger = "0.2.0"
tokio = { version = "1.26.0", features = [ "rt", "time" ] }
hyper = "1.0.1"
http = "1.0.0"
http-body = "1.0.0"
http-body-util = "0.1.0"
bytes = "1.4"
futures = { version = "0.3.27", default-features = false }
indexmap = { version = "2.0.0", default-features = false }
pretty_env_logger = "0.5.0"
syn = "2.0.25"
test-log = { version = "0.2", default-features = false, features = ["trace"] }
tracing-subscriber = { version = "0.3.1", default-features = false, features = ['fmt', 'env-filter', 'ansi', 'tracing-log'] }
url = "2.3.1"
humantime = "2.0.0"
postcard = { version = "1.0.8", default-features = false, features = ['alloc'] }
criterion = { version = "0.5.0", default-features = false, features = ["html_reports", "rayon"] }
rustc-hash = "1.1.0"

# =============================================================================
#
# Features for the Wasmtime CLI executable
#
#
# Note that many of these features are inherited from Wasmtime itself or
# otherwise configure the `wasmtime` crate's execution. Features are provided as
# compile-time switches to disable functionality primarily if one is interested
# in configuring binary size and or exploring the binary size implications of
# various features. Most features are enabled by default but most embeddings
# likely won't need all features.
[features]
default = [
  # All subcommands are included by default.
  "run",
  "compile",
  "explore",
  "serve",
  "wast",
  "config",

  # On-by-default WASI features
  "wasi-nn",
  "wasi-threads",
  "wasi-http",

  # Most features of Wasmtime are enabled by default.
  "wat",
  "parallel-compilation",
  "pooling-allocator",
  "cache",
  "logging",
  "demangle",
  "cranelift",
  "profiling",
  "coredump",
  "addr2line",
  "debug-builtins",
  "component-model",
  "threads",
  "gc",
  "winch",

  # Enable some nice features of clap by default, but they come at a binary size
  # cost, so allow disabling this through disabling of our own `default`
  # feature.
  "clap/default",

  # By default include compatibility with the "old" CLI from Wasmtime 13 and
  # prior.
  "old-cli",
]

# ========================================
# Off-by-default features
#
# These features are off-by-default but may optionally be enabled.
all-arch = ["wasmtime/all-arch"]
winch = ["wasmtime/winch"]
wmemcheck = ["wasmtime/wmemcheck"]

# This feature, when enabled, will statically compile out all logging statements
# throughout Wasmtime and its dependencies.
disable-logging = ["log/max_level_off", "tracing/max_level_off"]

# Until we implement proper reference counting for `VMContObj` objects,
# we may use this flag to bypass the creation of VMContObj objects,
# directly using the corresponding VMContRef instead.
# This is to allow running benchmarks that may create a lot of such objects and
# may otherwise run out of memory.
# Note that enabling this is highly unsafe, as it makes it impossible to detect
# at runtime when an already taken continuation is used again.
unsafe_disable_continuation_linearity_check = [
  "wasmtime-cranelift/unsafe_disable_continuation_linearity_check",
  "wasmtime/unsafe_disable_continuation_linearity_check"
]

# The following toggles the baseline implementation of typed continuations.
wasmfx_baseline = [
  "wasmtime-cranelift/wasmfx_baseline",
  "wasmtime/wasmfx_baseline"
]

# ========================================
# On-by-default features
#
# These features are all included in the `default` set above and this is
# the internal mapping for what they enable in Wasmtime itself.
wasi-nn = ["dep:wasmtime-wasi-nn"]
wasi-threads = ["dep:wasmtime-wasi-threads", "threads"]
wasi-http = ["component-model", "dep:wasmtime-wasi-http", "dep:tokio", "dep:hyper"]
pooling-allocator = ["wasmtime/pooling-allocator", "wasmtime-cli-flags/pooling-allocator"]
component-model = [
  "wasmtime/component-model",
  "wasmtime-wast?/component-model",
  "wasmtime-cli-flags/component-model"
]
wat = ["dep:wat", "wasmtime/wat"]
cache = ["dep:wasmtime-cache", "wasmtime-cli-flags/cache"]
parallel-compilation = ["wasmtime-cli-flags/parallel-compilation"]
logging = ["wasmtime-cli-flags/logging"]
demangle = ["wasmtime/demangle"]
cranelift = ["wasmtime-cli-flags/cranelift", "dep:wasmtime-cranelift"]
profiling = ["wasmtime/profiling"]
coredump = ["wasmtime-cli-flags/coredump"]
addr2line = ["wasmtime/addr2line"]
debug-builtins = ["wasmtime/debug-builtins"]
threads = ["wasmtime-cli-flags/threads"]
gc = ["wasmtime-cli-flags/gc"]

# Enables compatibility shims with Wasmtime 13 and prior's CLI.
old-cli = []

# CLI subcommands for the `wasmtime` executable. See `wasmtime $cmd --help`
# for more information on each subcommand.
serve = ["wasi-http", "component-model", "dep:http-body-util", "dep:http"]
explore = ["dep:wasmtime-explorer"]
wast = ["dep:wasmtime-wast"]
config = ["cache"]
compile = ["cranelift"]
run = ["dep:wasmtime-wasi", "wasmtime/runtime", "dep:listenfd", "dep:wasi-common"]

[[test]]
name = "host_segfault"
harness = false

[[test]]
name = "disas"
harness = false

[[test]]
name = "wast"
harness = false

[[example]]
name = "tokio"
required-features = ["wasi-common/tokio"]

[[bench]]
name = "instantiation"
harness = false

[[bench]]
name = "thread_eager_init"
harness = false

[[bench]]
name = "trap"
harness = false

[[bench]]
name = "call"
harness = false

[[bench]]
name = "wasi"
harness = false

[profile.release.package.wasi-preview1-component-adapter]
opt-level = 's'
strip = 'debuginfo'

[profile.dev.package.wasi-preview1-component-adapter]
# Make dev look like a release build since this adapter module won't work with
# a debug build that uses data segments and such.
incremental = false
opt-level = 's'
# Omit assertions, which include failure messages which require string
# initializers.
debug-assertions = false
# Omit integer overflow checks, which include failure messages which require
# string initializers.
overflow-checks = false

# Same as `wasi-preview1-component-adapter` above
[profile.dev.package.wit-bindgen]
incremental = false
debug-assertions = false
overflow-checks = false
opt-level = 's'

[profile.fastest-runtime]
inherits = "release"
codegen-units = 1
lto = true<|MERGE_RESOLUTION|>--- conflicted
+++ resolved
@@ -231,34 +231,19 @@
 io-extras = "0.18.1"
 rustix = "0.38.31"
 # wit-bindgen:
-<<<<<<< HEAD
-wit-bindgen = { git = "https://github.com/wasmfx/wit-bindgenfx", tag = "wit-bindgenfx-cli-0.22.0", default-features = false }
+wit-bindgen = { git = "https://github.com/wasmfx/wit-bindgenfx", tag = "v0.25.0", default-features = false }
+wit-bindgen-rust-macro = { git = "https://github.com/wasmfx/wit-bindgenfx", tag = "v0.25.0", default-features = false }
 
 # wasm-tools family:
-wasmparser    = { git = "https://github.com/wasmfx/wasmfx-tools", tag = "v1.207.0", default-features = false }
-wat           = { git = "https://github.com/wasmfx/wasmfx-tools", tag = "v1.207.0" }
-wast          = { git = "https://github.com/wasmfx/wasmfx-tools", tag = "v1.207.0" }
-wasmprinter   = { git = "https://github.com/wasmfx/wasmfx-tools", tag = "v1.207.0" }
-wasm-encoder  = { git = "https://github.com/wasmfx/wasmfx-tools", tag = "v1.207.0" }
-wasm-smith    = { git = "https://github.com/wasmfx/wasmfx-tools", tag = "v1.207.0" }
-wasm-mutate   = { git = "https://github.com/wasmfx/wasmfx-tools", tag = "v1.207.0" }
-wit-parser    = { git = "https://github.com/wasmfx/wasmfx-tools", tag = "v1.207.0" }
-wit-component = { git = "https://github.com/wasmfx/wasmfx-tools", tag = "v1.207.0" }
-=======
-wit-bindgen = { version = "0.25.0", default-features = false }
-wit-bindgen-rust-macro = { version = "0.25.0", default-features = false }
-
-# wasm-tools family:
-wasmparser = { version = "0.208.1", default-features = false }
-wat = "1.208.1"
-wast = "208.0.1"
-wasmprinter = "0.208.1"
-wasm-encoder = "0.208.1"
-wasm-smith = "0.208.1"
-wasm-mutate = "0.208.1"
-wit-parser = "0.208.1"
-wit-component = "0.208.1"
->>>>>>> cc93e8f7
+wasmparser    = { git = "https://github.com/wasmfx/wasmfx-tools", tag = "v1.208.1", default-features = false }
+wat           = { git = "https://github.com/wasmfx/wasmfx-tools", tag = "v1.208.1" }
+wast          = { git = "https://github.com/wasmfx/wasmfx-tools", tag = "v1.208.1" }
+wasmprinter   = { git = "https://github.com/wasmfx/wasmfx-tools", tag = "v1.208.1" }
+wasm-encoder  = { git = "https://github.com/wasmfx/wasmfx-tools", tag = "v1.208.1" }
+wasm-smith    = { git = "https://github.com/wasmfx/wasmfx-tools", tag = "v1.208.1" }
+wasm-mutate   = { git = "https://github.com/wasmfx/wasmfx-tools", tag = "v1.208.1" }
+wit-parser    = { git = "https://github.com/wasmfx/wasmfx-tools", tag = "v1.208.1" }
+wit-component = { git = "https://github.com/wasmfx/wasmfx-tools", tag = "v1.208.1" }
 
 # Non-Bytecode Alliance maintained dependencies:
 # --------------------------

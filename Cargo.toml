[package]
name = "wasmtime-cli"
version.workspace = true
authors.workspace = true
description = "Command-line interface for Wasmtime"
license = "Apache-2.0 WITH LLVM-exception"
documentation = "https://bytecodealliance.github.io/wasmtime/cli.html"
categories = ["wasm"]
keywords = ["webassembly", "wasm"]
repository = "https://github.com/bytecodealliance/wasmtime"
readme = "README.md"
edition.workspace = true
default-run = "wasmtime"
rust-version.workspace = true

[lints]
workspace = true

[lib]
doctest = false

[[bin]]
name = "wasmtime"
path = "src/bin/wasmtime.rs"
doc = false

[dependencies]
wasmtime = { workspace = true }
wasmtime-cache = { workspace = true, optional = true }
wasmtime-cli-flags = { workspace = true }
wasmtime-cranelift = { workspace = true, optional = true }
wasmtime-environ = { workspace = true }
wasmtime-explorer = { workspace = true, optional = true }
wasmtime-wast = { workspace = true, optional = true }
wasmtime-wasi = { workspace = true, default-features = true, features = [
  "exit",
] }
wasmtime-wasi-nn = { workspace = true, optional = true }
wasmtime-wasi-threads = { workspace = true, optional = true }
wasmtime-wasi-http = { workspace = true, optional = true }
wasmtime-runtime = { workspace = true }
wasmtime-continuations = { workspace = true }
clap = { workspace = true }
anyhow = { workspace = true }
target-lexicon = { workspace = true }
once_cell = { workspace = true }
listenfd = "1.0.0"
wat = { workspace = true, optional = true }
serde = { workspace = true }
serde_derive = { workspace = true }
serde_json = { workspace = true }
wasmparser = { workspace = true }
tracing = { workspace = true }
log = { workspace = true }
humantime = { workspace = true }

async-trait = { workspace = true }
bytes = { workspace = true }
tokio = { workspace = true, optional = true, features = [ "signal", "macros" ] }
hyper = { workspace = true, optional = true }
http = { workspace = true, optional = true }
http-body-util = { workspace = true, optional = true }

[target.'cfg(unix)'.dependencies]
rustix = { workspace = true, features = ["mm", "param"] }

[dev-dependencies]
# depend again on wasmtime to activate its default features for tests
wasmtime = { workspace = true, features = ['component-model', 'async', 'default', 'winch', 'debug-builtins'] }
env_logger = { workspace = true }
log = { workspace = true }
filecheck = { workspace = true }
tempfile = { workspace = true }
wasmtime-runtime = { workspace = true }
wasmtime-continuations = { workspace = true }
tokio = { workspace = true, features = ["rt", "time", "macros", "rt-multi-thread"] }
wast = { workspace = true }
criterion = "0.5.0"
num_cpus = "1.13.0"
memchr = "2.4"
async-trait = { workspace = true }
wat = { workspace = true }
rayon = "1.5.0"
wasmtime-wast = { workspace = true, features = ['component-model'] }
wasmtime-component-util = { workspace = true }
component-macro-test = { path = "crates/misc/component-macro-test" }
component-test-util = { workspace = true }
bstr = "1.6.0"
libc = { workspace = true }
serde = { workspace = true }
serde_json = { workspace = true }
walkdir = { workspace = true }
test-programs-artifacts = { workspace = true }
bytesize = "1.3.0"
wit-component = { workspace = true }

[target.'cfg(windows)'.dev-dependencies]
windows-sys = { workspace = true, features = ["Win32_System_Memory"] }

[build-dependencies]
anyhow = { workspace = true }

[profile.release.build-override]
opt-level = 0

[workspace]
resolver = '2'
members = [
  "cranelift",
  "cranelift/isle/fuzz",
  "cranelift/isle/islec",
  "cranelift/serde",
  "crates/bench-api",
  "crates/c-api/artifact",
  "crates/environ/fuzz",
  "crates/test-programs",
  "crates/wasi-preview1-component-adapter",
  "crates/wasi-preview1-component-adapter/verify",
  "crates/winch",
  "examples/fib-debug/wasm",
  "examples/wasi/wasm",
  "examples/tokio/wasm",
  "examples/component/wasm",
  "fuzz",
  "winch",
  "winch/codegen",
]
exclude = [
  'crates/wasi-common/WASI/tools/witx-cli',
  'crates/wasi-common/WASI/tools/witx',
  'docs/rust_wasi_markdown_parser',
]

[workspace.package]
version = "18.0.0"
authors = ["The Wasmtime Project Developers"]
edition = "2021"
# Wasmtime's current policy is that this number can be no larger than the
# current stable release of Rust minus 2.
rust-version = "1.73.0"

[workspace.lints.rust]
# Turn on some lints which are otherwise allow-by-default in rustc.
unused_extern_crates = 'warn'
trivial_numeric_casts = 'warn'
unstable_features = 'warn'
unused_import_braces = 'warn'

[workspace.lints.clippy]
# The default set of lints in Clippy is viewed as "too noisy" right now so
# they're all turned off by default. Selective lints are then enabled below as
# necessary.
all = 'allow'

[workspace.dependencies]
arbitrary = { version = "1.3.1" }
wasmtime-wmemcheck = { path = "crates/wmemcheck", version = "=18.0.0" }
wasmtime = { path = "crates/wasmtime", version = "18.0.0", default-features = false }
wasmtime-cache = { path = "crates/cache", version = "=18.0.0" }
wasmtime-cli-flags = { path = "crates/cli-flags", version = "=18.0.0" }
wasmtime-cranelift = { path = "crates/cranelift", version = "=18.0.0" }
wasmtime-cranelift-shared = { path = "crates/cranelift-shared", version = "=18.0.0" }
wasmtime-continuations = { path = "crates/continuations", version = "=18.0.0" }
wasmtime-winch = { path = "crates/winch", version = "=18.0.0" }
wasmtime-environ = { path = "crates/environ", version = "=18.0.0" }
wasmtime-explorer = { path = "crates/explorer", version = "=18.0.0" }
wasmtime-fiber = { path = "crates/fiber", version = "=18.0.0" }
wasmtime-fibre = { path = "crates/fibre", version = "=18.0.0" }
wasmtime-types = { path = "crates/types", version = "18.0.0" }
wasmtime-jit-debug = { path = "crates/jit-debug", version = "=18.0.0" }
wasmtime-runtime = { path = "crates/runtime", version = "=18.0.0" }
wasmtime-wast = { path = "crates/wast", version = "=18.0.0" }
wasmtime-wasi = { path = "crates/wasi", version = "18.0.0", default-features = false }
wasmtime-wasi-http = { path = "crates/wasi-http", version = "=18.0.0", default-features = false }
wasmtime-wasi-nn = { path = "crates/wasi-nn", version = "18.0.0" }
wasmtime-wasi-threads = { path = "crates/wasi-threads", version = "18.0.0" }
wasmtime-component-util = { path = "crates/component-util", version = "=18.0.0" }
wasmtime-component-macro = { path = "crates/component-macro", version = "=18.0.0" }
wasmtime-asm-macros = { path = "crates/asm-macros", version = "=18.0.0" }
wasmtime-versioned-export-macros = { path = "crates/versioned-export-macros", version = "=18.0.0" }
component-test-util = { path = "crates/misc/component-test-util" }
component-fuzz-util = { path = "crates/misc/component-fuzz-util" }
wiggle = { path = "crates/wiggle", version = "=18.0.0", default-features = false }
wiggle-macro = { path = "crates/wiggle/macro", version = "=18.0.0" }
wiggle-generate = { path = "crates/wiggle/generate", version = "=18.0.0" }
wasi-common = { path = "crates/wasi-common", version = "=18.0.0", default-features = false }
wasi-tokio = { path = "crates/wasi-common/tokio", version = "=18.0.0" }
wasi-cap-std-sync = { path = "crates/wasi-common/cap-std-sync", version = "=18.0.0" }
wasmtime-fuzzing = { path = "crates/fuzzing" }
wasmtime-jit-icache-coherence = { path = "crates/jit-icache-coherence", version = "=18.0.0" }
wasmtime-wit-bindgen = { path = "crates/wit-bindgen", version = "=18.0.0" }
test-programs-artifacts = { path = 'crates/test-programs/artifacts' }

cranelift-wasm = { path = "cranelift/wasm", version = "0.105.0" }
cranelift-codegen = { path = "cranelift/codegen", version = "0.105.0", default-features = false, features = ["std", "unwind"] }
cranelift-frontend = { path = "cranelift/frontend", version = "0.105.0" }
cranelift-entity = { path = "cranelift/entity", version = "0.105.0" }
cranelift-native = { path = "cranelift/native", version = "0.105.0" }
cranelift-module = { path = "cranelift/module", version = "0.105.0" }
cranelift-interpreter = { path = "cranelift/interpreter", version = "0.105.0" }
cranelift-reader = { path = "cranelift/reader", version = "0.105.0" }
cranelift-filetests = { path = "cranelift/filetests" }
cranelift-object = { path = "cranelift/object", version = "0.105.0" }
cranelift-jit = { path = "cranelift/jit", version = "0.105.0" }
cranelift-fuzzgen = { path = "cranelift/fuzzgen" }
cranelift-bforest = { path = "cranelift/bforest", version = "0.105.0" }
cranelift-control = { path = "cranelift/control", version = "0.105.0" }
cranelift = { path = "cranelift/umbrella", version = "0.105.0" }

winch-codegen = { path = "winch/codegen", version = "=0.16.0" }
winch-filetests = { path = "winch/filetests" }
winch-test-macros = { path = "winch/test-macros" }

wasi-preview1-component-adapter = { path = "crates/wasi-preview1-component-adapter" }
byte-array-literals = { path = "crates/wasi-preview1-component-adapter/byte-array-literals" }

# Bytecode Alliance maintained dependencies:
# ---------------------------
regalloc2 = "0.9.3"

# cap-std family:
target-lexicon = { version = "0.12.12", default-features = false, features = ["std"] }
cap-std = "2.0.0"
cap-rand = { version = "2.0.0", features = ["small_rng"] }
cap-fs-ext = "2.0.0"
cap-net-ext = "2.0.0"
cap-time-ext = "2.0.0"
cap-tempfile = "2.0.0"
fs-set-times = "0.20.0"
system-interface = { version = "0.26.0", features = ["cap_std_impls"] }
io-lifetimes = { version = "2.0.2", default-features = false }
io-extras = "0.18.0"
rustix = "0.38.21"
is-terminal = "0.4.0"
# wit-bindgen:
wit-bindgen = { version = "0.15.0", default-features = false }

# wasm-tools family:
<<<<<<< HEAD
wasmparser    = { git = "https://github.com/wasmfx/wasmfx-tools", tag = "wasmfx-tools-1.0.56" }
wat           = { git = "https://github.com/wasmfx/wasmfx-tools", tag = "wasmfx-tools-1.0.56" }
wast          = { git = "https://github.com/wasmfx/wasmfx-tools", tag = "wasmfx-tools-1.0.56" }
wasmprinter   = { git = "https://github.com/wasmfx/wasmfx-tools", tag = "wasmfx-tools-1.0.56" }
wasm-encoder  = { git = "https://github.com/wasmfx/wasmfx-tools", tag = "wasmfx-tools-1.0.56" }
wasm-smith    = { git = "https://github.com/wasmfx/wasmfx-tools", tag = "wasmfx-tools-1.0.56" }
wasm-mutate   = { git = "https://github.com/wasmfx/wasmfx-tools", tag = "wasmfx-tools-1.0.56" }
wit-parser    = { git = "https://github.com/wasmfx/wasmfx-tools", tag = "wasmfx-tools-1.0.56" }
wit-component = { git = "https://github.com/wasmfx/wasmfx-tools", tag = "wasmfx-tools-1.0.56" }
=======
wasmparser = "0.121.0"
wat = "1.0.85"
wast = "70.0.2"
wasmprinter = "0.2.78"
wasm-encoder = "0.41.0"
wasm-smith = "0.15.1"
wasm-mutate = "0.2.46"
wit-parser = "0.13.1"
wit-component = "0.20.1"
>>>>>>> 7c9547f9

# Non-Bytecode Alliance maintained dependencies:
# --------------------------
object = { version = "0.32", default-features = false, features = ['read_core', 'elf', 'std'] }
gimli = { version = "0.28.0", default-features = false, features = ['read', 'std'] }
anyhow = "1.0.22"
windows-sys = "0.52.0"
env_logger = "0.10"
log = { version = "0.4.8", default-features = false }
clap = { version = "4.3.12", default-features = false, features = ["std", "derive"] }
hashbrown = { version = "0.14", default-features = false }
capstone = "0.9.0"
once_cell = "1.12.0"
smallvec = { version = "1.6.1", features = ["union"] }
tracing = "0.1.26"
bitflags = "2.0"
thiserror = "1.0.43"
async-trait = "0.1.71"
heck = "0.4"
similar = "2.1.0"
toml = "0.5.9"
# serde and serde_derive must have the same version
serde = "1.0.188"
serde_derive = "1.0.188"
serde_json = "1.0.80"
glob = "0.3.0"
libfuzzer-sys = "0.4.0"
walkdir = "2.3.3"
cfg-if = "1.0"
tempfile = "3.1.0"
filecheck = "0.5.0"
libc = "0.2.60"
file-per-thread-logger = "0.2.0"
tokio = { version = "1.26.0", features = [ "rt", "time" ] }
hyper = "1.0.1"
http = "1.0.0"
http-body = "1.0.0"
http-body-util = "0.1.0"
bytes = "1.4"
futures = { version = "0.3.27", default-features = false }
indexmap = "2.0.0"
pretty_env_logger = "0.5.0"
syn = "2.0.25"
test-log = { version = "0.2", default-features = false, features = ["trace"] }
tracing-subscriber = { version = "0.3.1", default-features = false, features = ['fmt', 'env-filter', 'ansi', 'tracing-log'] }
url = "2.3.1"
humantime = "2.0.0"

# =============================================================================
#
# Features for the Wasmtime CLI executable
#
#
# Note that many of these features are inherited from Wasmtime itself or
# otherwise configure the `wasmtime` crate's execution. Features are provided as
# compile-time switches to disable functionality primarily if one is interested
# in configuring binary size and or exploring the binary size implications of
# various features. Most features are enabled by default but most embeddings
# likely won't need all features.
[features]
default = [
  # All subcommands are included by default.
  "compile",
  "explore",
  "serve",
  "wast",
  "config",

  # On-by-default WASI features
  "wasi-nn",
  "wasi-threads",
  "wasi-http",

  # Most features of Wasmtime are enabled by default.
  "wat",
  "parallel-compilation",
  "pooling-allocator",
  "cache",
  "logging",
  "demangle",
  "cranelift",
  "profiling",
  "coredump",
  "addr2line",
  "debug-builtins",
  "component-model",

  # Enable some nice features of clap by default, but they come at a binary size
  # cost, so allow disabling this through disabling of our own `default`
  # feature.
  "clap/default",

  # By default include compatibility with the "old" CLI from Wasmtime 13 and
  # prior.
  "old-cli",
]

# ========================================
# Off-by-default features
#
# These features are off-by-default but may optionally be enabled.
all-arch = ["wasmtime/all-arch"]
winch = ["wasmtime/winch"]
wmemcheck = ["wasmtime/wmemcheck"]

# This feature, when enabled, will statically compile out all logging statements
# throughout Wasmtime and its dependencies.
disable-logging = ["log/max_level_off", "tracing/max_level_off"]

# ========================================
# On-by-default features
#
# These features are all included in the `default` set above and this is
# the internal mapping for what they enable in Wasmtime itself.
wasi-nn = ["dep:wasmtime-wasi-nn"]
wasi-threads = ["dep:wasmtime-wasi-threads"]
wasi-http = ["component-model", "dep:wasmtime-wasi-http", "dep:tokio", "dep:hyper", "wasmtime-wasi-http?/sync"]
pooling-allocator = ["wasmtime/pooling-allocator", "wasmtime-cli-flags/pooling-allocator"]
component-model = [
  "wasmtime/component-model",
  "wasmtime-wast?/component-model",
  "wasmtime-cli-flags/component-model"
]
wat = ["dep:wat", "wasmtime/wat"]
cache = ["dep:wasmtime-cache", "wasmtime-cli-flags/cache"]
parallel-compilation = ["wasmtime-cli-flags/parallel-compilation"]
logging = ["wasmtime-cli-flags/logging"]
demangle = ["wasmtime/demangle"]
cranelift = ["wasmtime-cli-flags/cranelift", "dep:wasmtime-cranelift"]
profiling = ["wasmtime/profiling"]
coredump = ["wasmtime-cli-flags/coredump"]
addr2line = ["wasmtime/addr2line"]
debug-builtins = ["wasmtime/debug-builtins"]

# Enables compatibility shims with Wasmtime 13 and prior's CLI.
old-cli = []

# Until we implement proper reference counting for `ContinuationReference` objects,
# we may use this flag to bypass the creation of ContinuationReference objects,
# directly using the corresponding ContinuationObject instead.
# This is to allow running benchmarks that may create a lot of such objects and
# may otherwise run out of memory.
# Note that enabling this is highly unsafe, as it makes it impossible to detect
# at runtime when an already taken continuation is used again.
unsafe_disable_continuation_linearity_check = [
  "wasmtime-cranelift/unsafe_disable_continuation_linearity_check",
  "wasmtime-runtime/unsafe_disable_continuation_linearity_check"
]

# CLI subcommands for the `wasmtime` executable. See `wasmtime $cmd --help`
# for more information on each subcommand.
serve = ["wasi-http", "component-model", "dep:http-body-util", "dep:http"]
explore = ["dep:wasmtime-explorer"]
wast = ["dep:wasmtime-wast"]
config = ["cache"]
compile = ["cranelift"]

[[test]]
name = "host_segfault"
harness = false

[[example]]
name = "tokio"
required-features = ["wasmtime-wasi/tokio"]

[[bench]]
name = "instantiation"
harness = false

[[bench]]
name = "thread_eager_init"
harness = false

[[bench]]
name = "trap"
harness = false

[[bench]]
name = "call"
harness = false

[[bench]]
name = "wasi"
harness = false

[profile.release.package.wasi-preview1-component-adapter]
opt-level = 's'
strip = 'debuginfo'

[profile.dev.package.wasi-preview1-component-adapter]
# Make dev look like a release build since this adapter module won't work with
# a debug build that uses data segments and such.
incremental = false
opt-level = 's'
# Omit assertions, which include failure messages which require string
# initializers.
debug-assertions = false
# Omit integer overflow checks, which include failure messages which require
# string initializers.
overflow-checks = false

# Same as `wasi-preview1-component-adapter` above
[profile.dev.package.wit-bindgen]
incremental = false
debug-assertions = false
overflow-checks = false
opt-level = 's'<|MERGE_RESOLUTION|>--- conflicted
+++ resolved
@@ -236,27 +236,15 @@
 wit-bindgen = { version = "0.15.0", default-features = false }
 
 # wasm-tools family:
-<<<<<<< HEAD
-wasmparser    = { git = "https://github.com/wasmfx/wasmfx-tools", tag = "wasmfx-tools-1.0.56" }
-wat           = { git = "https://github.com/wasmfx/wasmfx-tools", tag = "wasmfx-tools-1.0.56" }
-wast          = { git = "https://github.com/wasmfx/wasmfx-tools", tag = "wasmfx-tools-1.0.56" }
-wasmprinter   = { git = "https://github.com/wasmfx/wasmfx-tools", tag = "wasmfx-tools-1.0.56" }
-wasm-encoder  = { git = "https://github.com/wasmfx/wasmfx-tools", tag = "wasmfx-tools-1.0.56" }
-wasm-smith    = { git = "https://github.com/wasmfx/wasmfx-tools", tag = "wasmfx-tools-1.0.56" }
-wasm-mutate   = { git = "https://github.com/wasmfx/wasmfx-tools", tag = "wasmfx-tools-1.0.56" }
-wit-parser    = { git = "https://github.com/wasmfx/wasmfx-tools", tag = "wasmfx-tools-1.0.56" }
-wit-component = { git = "https://github.com/wasmfx/wasmfx-tools", tag = "wasmfx-tools-1.0.56" }
-=======
-wasmparser = "0.121.0"
-wat = "1.0.85"
-wast = "70.0.2"
-wasmprinter = "0.2.78"
-wasm-encoder = "0.41.0"
-wasm-smith = "0.15.1"
-wasm-mutate = "0.2.46"
-wit-parser = "0.13.1"
-wit-component = "0.20.1"
->>>>>>> 7c9547f9
+wasmparser    = { git = "https://github.com/wasmfx/wasmfx-tools", tag = "wasmfx-tools-1.0.57" }
+wat           = { git = "https://github.com/wasmfx/wasmfx-tools", tag = "wasmfx-tools-1.0.57" }
+wast          = { git = "https://github.com/wasmfx/wasmfx-tools", tag = "wasmfx-tools-1.0.57" }
+wasmprinter   = { git = "https://github.com/wasmfx/wasmfx-tools", tag = "wasmfx-tools-1.0.57" }
+wasm-encoder  = { git = "https://github.com/wasmfx/wasmfx-tools", tag = "wasmfx-tools-1.0.57" }
+wasm-smith    = { git = "https://github.com/wasmfx/wasmfx-tools", tag = "wasmfx-tools-1.0.57" }
+wasm-mutate   = { git = "https://github.com/wasmfx/wasmfx-tools", tag = "wasmfx-tools-1.0.57" }
+wit-parser    = { git = "https://github.com/wasmfx/wasmfx-tools", tag = "wasmfx-tools-1.0.57" }
+wit-component = { git = "https://github.com/wasmfx/wasmfx-tools", tag = "wasmfx-tools-1.0.57" }
 
 # Non-Bytecode Alliance maintained dependencies:
 # --------------------------

[package]
name = "wasmtime-cli"
version.workspace = true
authors.workspace = true
description = "Command-line interface for Wasmtime"
license = "Apache-2.0 WITH LLVM-exception"
documentation = "https://bytecodealliance.github.io/wasmtime/cli.html"
categories = ["wasm"]
keywords = ["webassembly", "wasm"]
repository = "https://github.com/bytecodealliance/wasmtime"
readme = "README.md"
edition.workspace = true
default-run = "wasmtime"
rust-version.workspace = true

[lints]
workspace = true

[lib]
doctest = false

[[bin]]
name = "wasmtime"
path = "src/bin/wasmtime.rs"
doc = false

[dependencies]
wasmtime = { workspace = true }
wasmtime-cache = { workspace = true, optional = true }
wasmtime-cli-flags = { workspace = true }
wasmtime-cranelift = { workspace = true, optional = true }
wasmtime-environ = { workspace = true }
wasmtime-explorer = { workspace = true, optional = true }
wasmtime-wast = { workspace = true, optional = true }
wasi-common = { workspace = true, default-features = true, features = ["exit" ], optional = true }
wasmtime-wasi = { workspace = true, default-features = true, optional = true }
wasmtime-wasi-nn = { workspace = true, optional = true }
wasmtime-wasi-threads = { workspace = true, optional = true }
wasmtime-wasi-http = { workspace = true, optional = true }
wasmtime-runtime = { workspace = true, optional = true }
wasmtime-continuations = { workspace = true }
clap = { workspace = true }
anyhow = { workspace = true }
target-lexicon = { workspace = true }
once_cell = { workspace = true }
listenfd = { version = "1.0.0", optional = true }
wat = { workspace = true, optional = true }
serde = { workspace = true }
serde_derive = { workspace = true }
serde_json = { workspace = true }
wasmparser = { workspace = true }
tracing = { workspace = true }
log = { workspace = true }
humantime = { workspace = true }

async-trait = { workspace = true }
bytes = { workspace = true }
cfg-if = { workspace = true }
tokio = { workspace = true, optional = true, features = [ "signal", "macros" ] }
hyper = { workspace = true, optional = true }
http = { workspace = true, optional = true }
http-body-util = { workspace = true, optional = true }

[target.'cfg(unix)'.dependencies]
rustix = { workspace = true, features = ["mm", "param", "process"] }

[dev-dependencies]
# depend again on wasmtime to activate its default features for tests
wasmtime = { workspace = true, features = ['component-model', 'async', 'default', 'winch', 'debug-builtins', 'all-arch'] }
env_logger = { workspace = true }
log = { workspace = true }
filecheck = { workspace = true }
tempfile = { workspace = true }
wasmtime-runtime = { workspace = true }
wasmtime-continuations = { workspace = true }
tokio = { workspace = true, features = ["rt", "time", "macros", "rt-multi-thread"] }
wast = { workspace = true }
criterion = "0.5.0"
num_cpus = "1.13.0"
memchr = "2.4"
async-trait = { workspace = true }
wat = { workspace = true }
rayon = "1.5.0"
wasmtime-wast = { workspace = true, features = ['component-model'] }
wasmtime-component-util = { workspace = true }
component-macro-test = { path = "crates/misc/component-macro-test" }
component-test-util = { workspace = true }
bstr = "1.6.0"
libc = { workspace = true }
serde = { workspace = true }
serde_json = { workspace = true }
walkdir = { workspace = true }
test-programs-artifacts = { workspace = true }
bytesize = "1.3.0"
wit-component = { workspace = true }
cranelift-filetests = { workspace = true }
cranelift-codegen = { workspace = true }
cranelift-reader = { workspace = true }
toml = { workspace = true }
similar = { workspace = true }
libtest-mimic = "0.7.0"

[target.'cfg(windows)'.dev-dependencies]
windows-sys = { workspace = true, features = ["Win32_System_Memory"] }

[build-dependencies]
anyhow = { workspace = true }

[profile.release.build-override]
opt-level = 0

[workspace]
resolver = '2'
members = [
  "cranelift",
  "cranelift/isle/fuzz",
  "cranelift/isle/islec",
  "cranelift/serde",
  "crates/bench-api",
  "crates/c-api/artifact",
  "crates/environ/fuzz",
  "crates/test-programs",
  "crates/wasi-preview1-component-adapter",
  "crates/wasi-preview1-component-adapter/verify",
  "crates/winch",
  "examples/fib-debug/wasm",
  "examples/wasi/wasm",
  "examples/tokio/wasm",
  "examples/component/wasm",
  "examples/min-platform",
  "examples/min-platform/embedding",
  "fuzz",
  "winch",
  "winch/codegen", "crates/slab",
]
exclude = [
  'docs/rust_wasi_markdown_parser',
]

[workspace.package]
version = "20.0.0"
authors = ["The Wasmtime Project Developers"]
edition = "2021"
# Wasmtime's current policy is that this number can be no larger than the
# current stable release of Rust minus 2.
rust-version = "1.75.0"

[workspace.lints.rust]
# Turn on some lints which are otherwise allow-by-default in rustc.
unused_extern_crates = 'warn'
trivial_numeric_casts = 'warn'
unstable_features = 'warn'
unused_import_braces = 'warn'

[workspace.lints.clippy]
# The default set of lints in Clippy is viewed as "too noisy" right now so
# they're all turned off by default. Selective lints are then enabled below as
# necessary.
all = 'allow'

[workspace.dependencies]
arbitrary = { version = "1.3.1" }
wasmtime-wmemcheck = { path = "crates/wmemcheck", version = "=20.0.0" }
wasmtime = { path = "crates/wasmtime", version = "20.0.0", default-features = false }
wasmtime-c-api-macros = { path = "crates/c-api-macros", version = "=20.0.0" }
wasmtime-cache = { path = "crates/cache", version = "=20.0.0" }
wasmtime-cli-flags = { path = "crates/cli-flags", version = "=20.0.0" }
wasmtime-cranelift = { path = "crates/cranelift", version = "=20.0.0" }
<<<<<<< HEAD
wasmtime-continuations = { path = "crates/continuations", version = "=20.0.0" }
=======
>>>>>>> 138148a5
wasmtime-winch = { path = "crates/winch", version = "=20.0.0" }
wasmtime-environ = { path = "crates/environ", version = "=20.0.0" }
wasmtime-explorer = { path = "crates/explorer", version = "=20.0.0" }
wasmtime-fiber = { path = "crates/fiber", version = "=20.0.0" }
wasmtime-types = { path = "crates/types", version = "20.0.0" }
wasmtime-jit-debug = { path = "crates/jit-debug", version = "=20.0.0" }
wasmtime-runtime = { path = "crates/runtime", version = "=20.0.0" }
wasmtime-wast = { path = "crates/wast", version = "=20.0.0" }
wasmtime-wasi = { path = "crates/wasi", version = "20.0.0", default-features = false }
wasmtime-wasi-http = { path = "crates/wasi-http", version = "=20.0.0", default-features = false }
wasmtime-wasi-nn = { path = "crates/wasi-nn", version = "20.0.0" }
wasmtime-wasi-threads = { path = "crates/wasi-threads", version = "20.0.0" }
wasmtime-component-util = { path = "crates/component-util", version = "=20.0.0" }
wasmtime-component-macro = { path = "crates/component-macro", version = "=20.0.0" }
wasmtime-asm-macros = { path = "crates/asm-macros", version = "=20.0.0" }
wasmtime-versioned-export-macros = { path = "crates/versioned-export-macros", version = "=20.0.0" }
wasmtime-slab = { path = "crates/slab", version = "=20.0.0" }
component-test-util = { path = "crates/misc/component-test-util" }
component-fuzz-util = { path = "crates/misc/component-fuzz-util" }
wiggle = { path = "crates/wiggle", version = "=20.0.0", default-features = false }
wiggle-macro = { path = "crates/wiggle/macro", version = "=20.0.0" }
wiggle-generate = { path = "crates/wiggle/generate", version = "=20.0.0" }
wasi-common = { path = "crates/wasi-common", version = "=20.0.0", default-features = false }
wasmtime-fuzzing = { path = "crates/fuzzing" }
wasmtime-jit-icache-coherence = { path = "crates/jit-icache-coherence", version = "=20.0.0" }
wasmtime-wit-bindgen = { path = "crates/wit-bindgen", version = "=20.0.0" }
test-programs-artifacts = { path = 'crates/test-programs/artifacts' }

cranelift-wasm = { path = "cranelift/wasm", version = "0.107.0" }
cranelift-codegen = { path = "cranelift/codegen", version = "0.107.0", default-features = false, features = ["std", "unwind"] }
cranelift-frontend = { path = "cranelift/frontend", version = "0.107.0" }
cranelift-entity = { path = "cranelift/entity", version = "0.107.0" }
cranelift-native = { path = "cranelift/native", version = "0.107.0" }
cranelift-module = { path = "cranelift/module", version = "0.107.0" }
cranelift-interpreter = { path = "cranelift/interpreter", version = "0.107.0" }
cranelift-reader = { path = "cranelift/reader", version = "0.107.0" }
cranelift-filetests = { path = "cranelift/filetests" }
cranelift-object = { path = "cranelift/object", version = "0.107.0" }
cranelift-jit = { path = "cranelift/jit", version = "0.107.0" }
cranelift-fuzzgen = { path = "cranelift/fuzzgen" }
cranelift-bforest = { path = "cranelift/bforest", version = "0.107.0" }
cranelift-control = { path = "cranelift/control", version = "0.107.0" }
cranelift = { path = "cranelift/umbrella", version = "0.107.0" }

winch-codegen = { path = "winch/codegen", version = "=0.18.0" }
winch-filetests = { path = "winch/filetests" }
winch-test-macros = { path = "winch/test-macros" }

wasi-preview1-component-adapter = { path = "crates/wasi-preview1-component-adapter" }
byte-array-literals = { path = "crates/wasi-preview1-component-adapter/byte-array-literals" }

# Bytecode Alliance maintained dependencies:
# ---------------------------
regalloc2 = "0.9.3"

# cap-std family:
target-lexicon = { version = "0.12.13", default-features = false, features = ["std"] }
cap-std = "3.0.0"
cap-rand = { version = "3.0.0", features = ["small_rng"] }
cap-fs-ext = "3.0.0"
cap-net-ext = "3.0.0"
cap-time-ext = "3.0.0"
cap-tempfile = "3.0.0"
fs-set-times = "0.20.1"
system-interface = { version = "0.27.1", features = ["cap_std_impls"] }
io-lifetimes = { version = "2.0.3", default-features = false }
io-extras = "0.18.1"
rustix = "0.38.31"
# wit-bindgen:
wit-bindgen = { git = "https://github.com/wasmfx/wit-bindgenfx", tag = "wit-bindgenfx-cli-0.22.0", default-features = false }

# wasm-tools family:
wasmparser    = { git = "https://github.com/wasmfx/wasmfx-tools", tag = "wasmfx-tools-1.201.0+rev.1" }
wat           = { git = "https://github.com/wasmfx/wasmfx-tools", tag = "wasmfx-tools-1.201.0+rev.1" }
wast          = { git = "https://github.com/wasmfx/wasmfx-tools", tag = "wasmfx-tools-1.201.0+rev.1" }
wasmprinter   = { git = "https://github.com/wasmfx/wasmfx-tools", tag = "wasmfx-tools-1.201.0+rev.1" }
wasm-encoder  = { git = "https://github.com/wasmfx/wasmfx-tools", tag = "wasmfx-tools-1.201.0+rev.1" }
wasm-smith    = { git = "https://github.com/wasmfx/wasmfx-tools", tag = "wasmfx-tools-1.201.0+rev.1" }
wasm-mutate   = { git = "https://github.com/wasmfx/wasmfx-tools", tag = "wasmfx-tools-1.201.0+rev.1" }
wit-parser    = { git = "https://github.com/wasmfx/wasmfx-tools", tag = "wasmfx-tools-1.201.0+rev.1" }
wit-component = { git = "https://github.com/wasmfx/wasmfx-tools", tag = "wasmfx-tools-1.201.0+rev.1" }

# Non-Bytecode Alliance maintained dependencies:
# --------------------------
object = { version = "0.33", default-features = false, features = ['read_core', 'elf', 'std'] }
gimli = { version = "0.28.0", default-features = false, features = ['read', 'std'] }
anyhow = "1.0.22"
windows-sys = "0.52.0"
env_logger = "0.10"
log = { version = "0.4.8", default-features = false }
clap = { version = "4.3.12", default-features = false, features = ["std", "derive"] }
hashbrown = { version = "0.14", default-features = false }
capstone = "0.12.0"
once_cell = "1.12.0"
smallvec = { version = "1.6.1", features = ["union"] }
tracing = "0.1.26"
bitflags = "2.0"
thiserror = "1.0.43"
async-trait = "0.1.71"
heck = "0.4"
similar = "2.1.0"
toml = "0.8.10"
# serde and serde_derive must have the same version
serde = "1.0.188"
serde_derive = "1.0.188"
serde_json = "1.0.80"
glob = "0.3.0"
libfuzzer-sys = "0.4.0"
walkdir = "2.3.3"
cfg-if = "1.0"
tempfile = "3.1.0"
filecheck = "0.5.0"
libc = "0.2.60"
file-per-thread-logger = "0.2.0"
tokio = { version = "1.26.0", features = [ "rt", "time" ] }
hyper = "1.0.1"
http = "1.0.0"
http-body = "1.0.0"
http-body-util = "0.1.0"
bytes = "1.4"
futures = { version = "0.3.27", default-features = false }
indexmap = "2.0.0"
pretty_env_logger = "0.5.0"
syn = "2.0.25"
test-log = { version = "0.2", default-features = false, features = ["trace"] }
tracing-subscriber = { version = "0.3.1", default-features = false, features = ['fmt', 'env-filter', 'ansi', 'tracing-log'] }
url = "2.3.1"
humantime = "2.0.0"

# =============================================================================
#
# Features for the Wasmtime CLI executable
#
#
# Note that many of these features are inherited from Wasmtime itself or
# otherwise configure the `wasmtime` crate's execution. Features are provided as
# compile-time switches to disable functionality primarily if one is interested
# in configuring binary size and or exploring the binary size implications of
# various features. Most features are enabled by default but most embeddings
# likely won't need all features.
[features]
default = [
  # All subcommands are included by default.
  "run",
  "compile",
  "explore",
  "serve",
  "wast",
  "config",

  # On-by-default WASI features
  "wasi-nn",
  "wasi-threads",
  "wasi-http",

  # Most features of Wasmtime are enabled by default.
  "wat",
  "parallel-compilation",
  "pooling-allocator",
  "cache",
  "logging",
  "demangle",
  "cranelift",
  "profiling",
  "coredump",
  "addr2line",
  "debug-builtins",
  "component-model",

  # Enable some nice features of clap by default, but they come at a binary size
  # cost, so allow disabling this through disabling of our own `default`
  # feature.
  "clap/default",

  # By default include compatibility with the "old" CLI from Wasmtime 13 and
  # prior.
  "old-cli",
]

# ========================================
# Off-by-default features
#
# These features are off-by-default but may optionally be enabled.
all-arch = ["wasmtime/all-arch"]
winch = ["wasmtime/winch"]
wmemcheck = ["wasmtime/wmemcheck"]

# This feature, when enabled, will statically compile out all logging statements
# throughout Wasmtime and its dependencies.
disable-logging = ["log/max_level_off", "tracing/max_level_off"]

# ========================================
# On-by-default features
#
# These features are all included in the `default` set above and this is
# the internal mapping for what they enable in Wasmtime itself.
wasi-nn = ["dep:wasmtime-wasi-nn"]
wasi-threads = ["dep:wasmtime-wasi-threads"]
wasi-http = ["component-model", "dep:wasmtime-wasi-http", "dep:tokio", "dep:hyper"]
pooling-allocator = ["wasmtime/pooling-allocator", "wasmtime-cli-flags/pooling-allocator"]
component-model = [
  "wasmtime/component-model",
  "wasmtime-wast?/component-model",
  "wasmtime-cli-flags/component-model"
]
wat = ["dep:wat", "wasmtime/wat"]
cache = ["dep:wasmtime-cache", "wasmtime-cli-flags/cache"]
parallel-compilation = ["wasmtime-cli-flags/parallel-compilation"]
logging = ["wasmtime-cli-flags/logging"]
demangle = ["wasmtime/demangle"]
cranelift = ["wasmtime-cli-flags/cranelift", "dep:wasmtime-cranelift"]
profiling = ["wasmtime/profiling"]
coredump = ["wasmtime-cli-flags/coredump"]
addr2line = ["wasmtime/addr2line"]
debug-builtins = ["wasmtime/debug-builtins"]

# Enables compatibility shims with Wasmtime 13 and prior's CLI.
old-cli = []

# Until we implement proper reference counting for `ContinuationReference` objects,
# we may use this flag to bypass the creation of ContinuationReference objects,
# directly using the corresponding ContinuationObject instead.
# This is to allow running benchmarks that may create a lot of such objects and
# may otherwise run out of memory.
# Note that enabling this is highly unsafe, as it makes it impossible to detect
# at runtime when an already taken continuation is used again.
unsafe_disable_continuation_linearity_check = [
  "wasmtime-cranelift/unsafe_disable_continuation_linearity_check",
  "wasmtime-runtime/unsafe_disable_continuation_linearity_check"
]

# The following toggles the baseline implementation of typed continuations.
typed_continuations_baseline_implementation = [
  "wasmtime-cranelift/typed_continuations_baseline_implementation",
  "wasmtime-runtime/typed_continuations_baseline_implementation"
]

# CLI subcommands for the `wasmtime` executable. See `wasmtime $cmd --help`
# for more information on each subcommand.
serve = ["wasi-http", "component-model", "dep:http-body-util", "dep:http"]
explore = ["dep:wasmtime-explorer"]
wast = ["dep:wasmtime-wast"]
config = ["cache"]
compile = ["cranelift"]
run = ["dep:wasmtime-wasi", "wasmtime/runtime", "wasmtime-runtime", "dep:listenfd", "dep:wasi-common"]

[[test]]
name = "host_segfault"
harness = false

[[test]]
name = "disas"
harness = false

[[example]]
name = "tokio"
required-features = ["wasi-common/tokio"]

[[bench]]
name = "instantiation"
harness = false

[[bench]]
name = "thread_eager_init"
harness = false

[[bench]]
name = "trap"
harness = false

[[bench]]
name = "call"
harness = false

[[bench]]
name = "wasi"
harness = false

[profile.release.package.wasi-preview1-component-adapter]
opt-level = 's'
strip = 'debuginfo'

[profile.dev.package.wasi-preview1-component-adapter]
# Make dev look like a release build since this adapter module won't work with
# a debug build that uses data segments and such.
incremental = false
opt-level = 's'
# Omit assertions, which include failure messages which require string
# initializers.
debug-assertions = false
# Omit integer overflow checks, which include failure messages which require
# string initializers.
overflow-checks = false

# Same as `wasi-preview1-component-adapter` above
[profile.dev.package.wit-bindgen]
incremental = false
debug-assertions = false
overflow-checks = false
opt-level = 's'<|MERGE_RESOLUTION|>--- conflicted
+++ resolved
@@ -166,10 +166,7 @@
 wasmtime-cache = { path = "crates/cache", version = "=20.0.0" }
 wasmtime-cli-flags = { path = "crates/cli-flags", version = "=20.0.0" }
 wasmtime-cranelift = { path = "crates/cranelift", version = "=20.0.0" }
-<<<<<<< HEAD
 wasmtime-continuations = { path = "crates/continuations", version = "=20.0.0" }
-=======
->>>>>>> 138148a5
 wasmtime-winch = { path = "crates/winch", version = "=20.0.0" }
 wasmtime-environ = { path = "crates/environ", version = "=20.0.0" }
 wasmtime-explorer = { path = "crates/explorer", version = "=20.0.0" }

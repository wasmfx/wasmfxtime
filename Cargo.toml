[package]
name = "wasmtime-cli"
version.workspace = true
authors.workspace = true
description = "Command-line interface for Wasmtime"
license = "Apache-2.0 WITH LLVM-exception"
documentation = "https://bytecodealliance.github.io/wasmtime/cli.html"
categories = ["wasm"]
keywords = ["webassembly", "wasm"]
repository = "https://github.com/bytecodealliance/wasmtime"
readme = "README.md"
edition.workspace = true
default-run = "wasmtime"
rust-version.workspace = true

[package.metadata.binstall]
pkg-url = "{repo}/releases/download/v{version}/wasmtime-v{version}-{target-arch}-{target-family}{archive-suffix}"
bin-dir = "wasmtime-v{version}-{target-arch}-{target-family}/{bin}{binary-ext}"
pkg-fmt = "txz"
[package.metadata.binstall.overrides.x86_64-apple-darwin]
pkg-url = "{repo}/releases/download/v{version}/wasmtime-v{version}-{target-arch}-macos{archive-suffix}"
bin-dir = "wasmtime-v{version}-{target-arch}-macos/{bin}{binary-ext}"
[package.metadata.binstall.overrides.aarch64-apple-darwin]
pkg-url = "{repo}/releases/download/v{version}/wasmtime-v{version}-{target-arch}-macos{archive-suffix}"
bin-dir = "wasmtime-v{version}-{target-arch}-macos/{bin}{binary-ext}"
[package.metadata.binstall.overrides.x86_64-pc-windows-msvc]
pkg-fmt = "zip"
[package.metadata.binstall.overrides.x86_64-pc-windows-gnu]
pkg-fmt = "zip"
[package.metadata.binstall.overrides.x86_64-unknown-linux-musl]
pkg-url = "{repo}/releases/download/v{version}/wasmtime-v{version}-{target-arch}-musl{archive-suffix}"
bin-dir = "wasmtime-v{version}-{target-arch}-musl/{bin}{binary-ext}"

[lints]
workspace = true

[lib]
doctest = false

[[bin]]
name = "wasmtime"
path = "src/bin/wasmtime.rs"
doc = false

[dependencies]
wasmtime = { workspace = true, features = ['std'] }
wasmtime-cache = { workspace = true, optional = true }
wasmtime-cli-flags = { workspace = true }
wasmtime-cranelift = { workspace = true, optional = true }
wasmtime-environ = { workspace = true }
wasmtime-explorer = { workspace = true, optional = true }
wasmtime-wast = { workspace = true, optional = true }
wasi-common = { workspace = true, default-features = true, features = ["exit", "tokio"], optional = true }
wasmtime-wasi = { workspace = true, default-features = true, optional = true }
wasmtime-wasi-nn = { workspace = true, optional = true }
wasmtime-wasi-config = { workspace = true, optional = true }
wasmtime-wasi-keyvalue = { workspace = true, optional = true }
wasmtime-wasi-threads = { workspace = true, optional = true }
wasmtime-wasi-http = { workspace = true, optional = true }
wasmtime-continuations = { workspace = true }
clap = { workspace = true }
clap_complete = { workspace = true, optional = true }
anyhow = { workspace = true, features = ['std'] }
target-lexicon = { workspace = true }
listenfd = { version = "1.0.0", optional = true }
wat = { workspace = true, optional = true }
serde = { workspace = true }
serde_derive = { workspace = true }
serde_json = { workspace = true }
wasmparser = { workspace = true }
tracing = { workspace = true }
log = { workspace = true }
humantime = { workspace = true }
tempfile = { workspace = true, optional = true }

async-trait = { workspace = true }
trait-variant = { workspace = true }
bytes = { workspace = true }
cfg-if = { workspace = true }
tokio = { workspace = true, optional = true, features = [ "signal", "macros" ] }
hyper = { workspace = true, optional = true }
http = { workspace = true, optional = true }
http-body-util = { workspace = true, optional = true }

[target.'cfg(unix)'.dependencies]
rustix = { workspace = true, features = ["mm", "param", "process"] }

[dev-dependencies]
# depend again on wasmtime to activate its default features for tests
wasmtime = { workspace = true, features = ['default', 'winch', 'pulley', 'all-arch', 'call-hook', 'memory-protection-keys'] }
env_logger = { workspace = true }
log = { workspace = true }
filecheck = { workspace = true }
tempfile = { workspace = true }
wasmtime-continuations = { workspace = true }
tokio = { workspace = true, features = ["rt", "time", "macros", "rt-multi-thread"] }
wast = { workspace = true }
criterion = { workspace = true }
num_cpus = "1.13.0"
memchr = "2.4"
async-trait = { workspace = true }
trait-variant = { workspace = true }
wat = { workspace = true }
rayon = "1.5.0"
wasmtime-wast = { workspace = true, features = ['component-model'] }
wasmtime-component-util = { workspace = true }
component-macro-test = { path = "crates/misc/component-macro-test" }
component-test-util = { workspace = true }
bstr = "1.6.0"
libc = { workspace = true }
serde = { workspace = true }
serde_json = { workspace = true }
walkdir = { workspace = true }
test-programs-artifacts = { workspace = true }
bytesize = "1.3.0"
wit-component = { workspace = true }
cranelift-filetests = { workspace = true }
cranelift-codegen = { workspace = true, features = ["disas", "trace-log", "timing"] }
cranelift-reader = { workspace = true }
toml = { workspace = true }
similar = { workspace = true }
libtest-mimic = { workspace = true }
capstone = { workspace = true }
object = { workspace = true, features = ['std'] }
wasmtime-test-macros = { path = "crates/test-macros" }
pulley-interpreter = { workspace = true, features = ["disas"] }
wasmtime-wast-util = { path = 'crates/wast-util' }
wasm-encoder = { workspace = true }
cranelift-native = { workspace = true }

[target.'cfg(windows)'.dev-dependencies]
windows-sys = { workspace = true, features = ["Win32_System_Memory"] }

[build-dependencies]
anyhow = { workspace = true, features = ['std'] }

[profile.release.build-override]
opt-level = 0

[workspace]
resolver = '2'
members = [
  "cranelift",
  "cranelift/isle/fuzz",
  "cranelift/isle/islec",
  "cranelift/isle/veri/veri_engine",
  "cranelift/isle/veri/veri_ir",
  "cranelift/serde",
  "crates/bench-api",
  "crates/c-api/artifact",
  "crates/environ/fuzz",
  "crates/test-programs",
  "crates/wasi-preview1-component-adapter",
  "crates/wasi-preview1-component-adapter/verify",
  "examples/fib-debug/wasm",
  "examples/wasm",
  "examples/tokio/wasm",
  "examples/component/wasm",
  "examples/min-platform",
  "examples/min-platform/embedding",
  "fuzz",
  "winch/codegen",
]
exclude = [
  'docs/rust_wasi_markdown_parser',
]

[workspace.package]
version = "30.0.0"
authors = ["The Wasmtime Project Developers"]
edition = "2021"
# Wasmtime's current policy is that this number can be no larger than the
# current stable release of Rust minus 2.
rust-version = "1.82.0"

[workspace.lints.rust]
# Turn on some lints which are otherwise allow-by-default in rustc.
unused_extern_crates = 'warn'
trivial_numeric_casts = 'warn'
unstable_features = 'warn'
unused_import_braces = 'warn'
unused-lifetimes = 'warn'
unused-macro-rules = 'warn'

# Lints that are part of the `rust-2024-compatibility` group. This group is a
# bit too noisy to enable wholesale but some selective items are ones we want to
# opt-in to.
keyword_idents_2024 = 'warn'
unsafe-attr-outside-unsafe = 'warn'
deprecated-safe-2024 = 'warn'
rust-2024-guarded-string-incompatible-syntax = 'warn'
rust-2024-prelude-collisions = 'warn'
rust-2024-incompatible-pat = 'warn'
missing-unsafe-on-extern = 'warn'
impl-trait-overcaptures = 'warn'

# Don't warn about unknown cfgs for pulley
[workspace.lints.rust.unexpected_cfgs]
level = "warn"
check-cfg = [
  'cfg(pulley_tail_calls)',
  'cfg(pulley_assume_llvm_makes_tail_calls)',
]

[workspace.lints.clippy]
# The default set of lints in Clippy is viewed as "too noisy" right now so
# they're all turned off by default. Selective lints are then enabled below as
# necessary.
all = { level = 'allow', priority = -1 }
clone_on_copy = 'warn'
map_clone = 'warn'
uninlined_format_args = 'warn'
unnecessary_to_owned = 'warn'
manual_strip = 'warn'
unnecessary_mut_passed = 'warn'
unnecessary_fallible_conversions = 'warn'
unnecessary_cast = 'warn'
allow_attributes_without_reason = 'warn'

[workspace.dependencies]
arbitrary = { version = "1.4.0" }
wasmtime-wmemcheck = { path = "crates/wmemcheck", version = "=30.0.0" }
wasmtime = { path = "crates/wasmtime", version = "30.0.0", default-features = false }
wasmtime-c-api-macros = { path = "crates/c-api-macros", version = "=30.0.0" }
wasmtime-cache = { path = "crates/cache", version = "=30.0.0" }
wasmtime-cli-flags = { path = "crates/cli-flags", version = "=30.0.0" }
wasmtime-cranelift = { path = "crates/cranelift", version = "=30.0.0" }
wasmtime-continuations = { path = "crates/continuations", version = "=30.0.0" }
wasmtime-winch = { path = "crates/winch", version = "=30.0.0" }
wasmtime-environ = { path = "crates/environ", version = "=30.0.0" }
wasmtime-explorer = { path = "crates/explorer", version = "=30.0.0" }
wasmtime-fiber = { path = "crates/fiber", version = "=30.0.0" }
wasmtime-jit-debug = { path = "crates/jit-debug", version = "=30.0.0" }
wasmtime-wast = { path = "crates/wast", version = "=30.0.0" }
wasmtime-wasi = { path = "crates/wasi", version = "30.0.0", default-features = false }
wasmtime-wasi-http = { path = "crates/wasi-http", version = "=30.0.0", default-features = false }
wasmtime-wasi-nn = { path = "crates/wasi-nn", version = "30.0.0" }
wasmtime-wasi-config = { path = "crates/wasi-config", version = "30.0.0" }
wasmtime-wasi-keyvalue = { path = "crates/wasi-keyvalue", version = "30.0.0" }
wasmtime-wasi-threads = { path = "crates/wasi-threads", version = "30.0.0" }
wasmtime-component-util = { path = "crates/component-util", version = "=30.0.0" }
wasmtime-component-macro = { path = "crates/component-macro", version = "=30.0.0" }
wasmtime-asm-macros = { path = "crates/asm-macros", version = "=30.0.0" }
wasmtime-versioned-export-macros = { path = "crates/versioned-export-macros", version = "=30.0.0" }
wasmtime-slab = { path = "crates/slab", version = "=30.0.0" }
component-test-util = { path = "crates/misc/component-test-util" }
component-fuzz-util = { path = "crates/misc/component-fuzz-util" }
wiggle = { path = "crates/wiggle", version = "=30.0.0", default-features = false }
wiggle-macro = { path = "crates/wiggle/macro", version = "=30.0.0" }
wiggle-generate = { path = "crates/wiggle/generate", version = "=30.0.0" }
wasi-common = { path = "crates/wasi-common", version = "=30.0.0", default-features = false }
wasmtime-fuzzing = { path = "crates/fuzzing" }
wasmtime-jit-icache-coherence = { path = "crates/jit-icache-coherence", version = "=30.0.0" }
wasmtime-wit-bindgen = { path = "crates/wit-bindgen", version = "=30.0.0" }
wasmtime-math = { path = "crates/math", version = "=30.0.0" }
test-programs-artifacts = { path = 'crates/test-programs/artifacts' }

pulley-interpreter = { path = 'pulley', version = "=30.0.0" }
pulley-interpreter-fuzz = { path = 'pulley/fuzz' }

cranelift-codegen = { path = "cranelift/codegen", version = "0.117.0", default-features = false, features = ["std", "unwind"] }
cranelift-frontend = { path = "cranelift/frontend", version = "0.117.0" }
cranelift-entity = { path = "cranelift/entity", version = "0.117.0" }
cranelift-native = { path = "cranelift/native", version = "0.117.0" }
cranelift-module = { path = "cranelift/module", version = "0.117.0" }
cranelift-interpreter = { path = "cranelift/interpreter", version = "0.117.0" }
cranelift-reader = { path = "cranelift/reader", version = "0.117.0" }
cranelift-filetests = { path = "cranelift/filetests" }
cranelift-object = { path = "cranelift/object", version = "0.117.0" }
cranelift-jit = { path = "cranelift/jit", version = "0.117.0" }
cranelift-fuzzgen = { path = "cranelift/fuzzgen" }
cranelift-bforest = { path = "cranelift/bforest", version = "0.117.0" }
cranelift-bitset = { path = "cranelift/bitset", version = "0.117.0" }
cranelift-control = { path = "cranelift/control", version = "0.117.0" }
cranelift = { path = "cranelift/umbrella", version = "0.117.0" }

winch-codegen = { path = "winch/codegen", version = "=30.0.0" }

wasi-preview1-component-adapter = { path = "crates/wasi-preview1-component-adapter" }
byte-array-literals = { path = "crates/wasi-preview1-component-adapter/byte-array-literals" }

# Bytecode Alliance maintained dependencies:
# ---------------------------
regalloc2 = "0.11.1"

# cap-std family:
target-lexicon = "0.13.0"
cap-std = "3.4.1"
cap-rand = { version = "3.4.1", features = ["small_rng"] }
cap-fs-ext = "3.4.1"
cap-net-ext = "3.4.1"
cap-time-ext = "3.4.1"
cap-tempfile = "3.4.1"
fs-set-times = "0.20.1"
system-interface = { version = "0.27.1", features = ["cap_std_impls"] }
io-lifetimes = { version = "2.0.3", default-features = false }
io-extras = "0.18.1"
rustix = "0.38.43"
# wit-bindgen:
<<<<<<< HEAD
wit-bindgen = { git = "https://github.com/wasmfx/wit-bindgenfx", tag = "v0.35.0", default-features = false }
wit-bindgen-rust-macro = { git = "https://github.com/wasmfx/wit-bindgenfx", tag = "v0.35.0", default-features = false }

# wasm-tools family:
wasmparser    = { git = "https://github.com/wasmfx/wasmfx-tools", tag = "v1.221.2", default-features = false, features = ['simd'] }
wat           = { git = "https://github.com/wasmfx/wasmfx-tools", tag = "v1.221.2" }
wast          = { git = "https://github.com/wasmfx/wasmfx-tools", tag = "v1.221.2" }
wasmprinter   = { git = "https://github.com/wasmfx/wasmfx-tools", tag = "v1.221.2" }
wasm-encoder  = { git = "https://github.com/wasmfx/wasmfx-tools", tag = "v1.221.2" }
wasm-smith    = { git = "https://github.com/wasmfx/wasmfx-tools", tag = "v1.221.2" }
wasm-mutate   = { git = "https://github.com/wasmfx/wasmfx-tools", tag = "v1.221.2" }
wit-parser    = { git = "https://github.com/wasmfx/wasmfx-tools", tag = "v1.221.2" }
wit-component = { git = "https://github.com/wasmfx/wasmfx-tools", tag = "v1.221.2" }
wasm-wave     = { git = "https://github.com/wasmfx/wasmfx-tools", tag = "v1.221.2" }
=======
wit-bindgen = { version = "0.37.0", default-features = false }
wit-bindgen-rust-macro = { version = "0.37.0", default-features = false }

# wasm-tools family:
wasmparser = { version = "0.223.0", default-features = false, features = ['simd'] }
wat = "1.223.0"
wast = "223.0.0"
wasmprinter = "0.223.0"
wasm-encoder = "0.223.0"
wasm-smith = "0.223.0"
wasm-mutate = "0.223.0"
wit-parser = "0.223.0"
wit-component = "0.223.0"
wasm-wave = "0.223.0"
>>>>>>> 2eb65138

# Non-Bytecode Alliance maintained dependencies:
# --------------------------
cc = "1.0"
object = { version = "0.36.5", default-features = false, features = ['read_core', 'elf'] }
gimli = { version = "0.31.0", default-features = false, features = ['read'] }
addr2line = { version = "0.24.1", default-features = false }
anyhow = { version = "1.0.93", default-features = false }
windows-sys = "0.59.0"
env_logger = "0.11.5"
log = { version = "0.4.8", default-features = false }
clap = { version = "4.5.17", default-features = false, features = ["std", "derive"] }
clap_complete = "4.4.7"
hashbrown = { version = "0.15", default-features = false }
capstone = "0.12.0"
smallvec = { version = "1.6.1", features = ["union"] }
tracing = "0.1.26"
bitflags = "2.0"
thiserror = "1.0.43"
async-trait = "0.1.71"
trait-variant = "0.1.2"
heck = "0.5"
similar = "2.1.0"
toml = "0.8.10"
mach2 = "0.4.2"
memfd = "0.6.2"
psm = "0.1.11"
proptest = "1.0.0"
rand = { version = "0.8.3", features = ["small_rng"] }
sptr = "0.3.2"
# serde and serde_derive must have the same version
serde = { version = "1.0.215", default-features = false, features = ['alloc'] }
serde_derive = "1.0.188"
serde_json = "1.0.80"
glob = "0.3.0"
libfuzzer-sys = "0.4.8"
walkdir = "2.3.3"
cfg-if = "1.0"
tempfile = "3.1.0"
filecheck = "0.5.0"
libc = { version = "0.2.112", default-features = true }
file-per-thread-logger = "0.2.0"
tokio = { version = "1.30.0", features = [ "rt", "time" ] }
hyper = "1.0.1"
http = "1.0.0"
http-body = "1.0.0"
http-body-util = "0.1.0"
bytes = "1.4"
futures = { version = "0.3.27", default-features = false }
indexmap = { version = "2.0.0", default-features = false }
pretty_env_logger = "0.5.0"
syn = "2.0.25"
test-log = { version = "0.2", default-features = false, features = ["trace"] }
tracing-subscriber = { version = "0.3.1", default-features = false, features = ['fmt', 'env-filter', 'ansi', 'tracing-log'] }
url = "2.3.1"
humantime = "2.0.0"
postcard = { version = "1.0.8", default-features = false, features = ['alloc'] }
criterion = { version = "0.5.0", default-features = false, features = ["html_reports", "rayon"] }
rustc-hash = "2.0.0"
libtest-mimic = "0.7.0"
semver = { version = "1.0.17", default-features = false }
ittapi = "0.4.0"
libm = "0.2.7"

# =============================================================================
#
# Features for the Wasmtime CLI executable
#
#
# Note that many of these features are inherited from Wasmtime itself or
# otherwise configure the `wasmtime` crate's execution. Features are provided as
# compile-time switches to disable functionality primarily if one is interested
# in configuring binary size and or exploring the binary size implications of
# various features. Most features are enabled by default but most embeddings
# likely won't need all features.
#
# When adding or removing a feature, make sure to keep the C API in sync by
# modifying locations marked WASMTIME_FEATURE_LIST
[features]
default = [
  # All subcommands are included by default.
  "run",
  "compile",
  "explore",
  "serve",
  "wast",
  "config",
  "completion",

  # On-by-default WASI features
  "wasi-nn",
  "wasi-threads",
  "wasi-http",
  "wasi-config",
  "wasi-keyvalue",

  # Most features of Wasmtime are enabled by default.
  "wat",
  "parallel-compilation",
  "pooling-allocator",
  "cache",
  "logging",
  "demangle",
  "cranelift",
  "profiling",
  "coredump",
  "addr2line",
  "debug-builtins",
  "component-model",
  "threads",
  "gc",
  "gc-drc",
  "gc-null",
  "winch",
  "pulley",

  # Enable some nice features of clap by default, but they come at a binary size
  # cost, so allow disabling this through disabling of our own `default`
  # feature.
  "clap/default",
  "clap/wrap_help",
]

# ========================================
# Off-by-default features
#
# These features are off-by-default but may optionally be enabled.
all-arch = ["wasmtime/all-arch"]
winch = ["wasmtime/winch"]
wmemcheck = ["wasmtime/wmemcheck"]
trace-log = ["wasmtime/trace-log"]
memory-protection-keys = ["wasmtime-cli-flags/memory-protection-keys"]
profile-pulley = ["wasmtime/profile-pulley"]

# This feature, when enabled, will statically compile out all logging statements
# throughout Wasmtime and its dependencies.
disable-logging = ["log/max_level_off", "tracing/max_level_off"]

# The following toggles the baseline implementation of typed continuations.
wasmfx_baseline = [
  "wasmtime-cranelift/wasmfx_baseline",
  "wasmtime/wasmfx_baseline",
  "wasmtime-wast-util/wasmfx_baseline",
]

# Synthetic feature to enable CI testing of the optimised implementation
wasmfx_no_baseline = [
  "wasmtime-cranelift/wasmfx_no_baseline",
  "wasmtime/wasmfx_no_baseline",
  "wasmtime-wast-util/wasmfx_no_baseline",
]

# Toggle the WasmFX pooling allocator
wasmfx_pooling_allocator = [
  "wasmtime/wasmfx_pooling_allocator",
  "pooling-allocator",
]

# Enable the old-style unsafe malloc'd stacks (has no effect for
# typed_continuations_baseline_implementation or when
# wasmfx_pooling_allocator is toggled)
unsafe_wasmfx_stacks = [
  "wasmtime/unsafe_wasmfx_stacks",
]

# ========================================
# On-by-default features
#
# These features are all included in the `default` set above and this is
# the internal mapping for what they enable in Wasmtime itself.
wasi-nn = ["dep:wasmtime-wasi-nn"]
wasi-threads = ["dep:wasmtime-wasi-threads", "threads"]
wasi-http = ["component-model", "dep:wasmtime-wasi-http", "dep:tokio", "dep:hyper"]
wasi-config = ["dep:wasmtime-wasi-config"]
wasi-keyvalue = ["dep:wasmtime-wasi-keyvalue"]
pooling-allocator = ["wasmtime/pooling-allocator", "wasmtime-cli-flags/pooling-allocator"]
component-model = [
  "wasmtime/component-model",
  "wasmtime-wast?/component-model",
  "wasmtime-cli-flags/component-model"
]
wat = ["dep:wat", "wasmtime/wat"]
cache = ["dep:wasmtime-cache", "wasmtime-cli-flags/cache"]
parallel-compilation = ["wasmtime-cli-flags/parallel-compilation"]
logging = ["wasmtime-cli-flags/logging"]
demangle = ["wasmtime/demangle"]
cranelift = ["wasmtime-cli-flags/cranelift", "dep:wasmtime-cranelift"]
profiling = ["wasmtime/profiling", "wasmtime/call-hook"]
coredump = ["wasmtime-cli-flags/coredump"]
addr2line = ["wasmtime/addr2line"]
debug-builtins = ["wasmtime/debug-builtins"]
threads = ["wasmtime-cli-flags/threads"]
gc = ["wasmtime-cli-flags/gc", "wasmtime/gc"]
gc-drc = ["gc", "wasmtime/gc-drc", "wasmtime-cli-flags/gc-drc"]
gc-null = ["gc", "wasmtime/gc-null", "wasmtime-cli-flags/gc-null"]
pulley = ["wasmtime-cli-flags/pulley"]

# CLI subcommands for the `wasmtime` executable. See `wasmtime $cmd --help`
# for more information on each subcommand.
serve = [
  "wasi-http",
  "component-model",
  "dep:http-body-util",
  "dep:http",
  "wasmtime-cli-flags/async",
]
explore = ["dep:wasmtime-explorer", "dep:tempfile"]
wast = ["dep:wasmtime-wast"]
config = ["cache"]
compile = ["cranelift"]
run = [
  "dep:wasmtime-wasi",
  "wasmtime/runtime",
  "dep:listenfd",
  "dep:wasi-common",
  "dep:tokio",
  "wasmtime-cli-flags/async",
]
completion = ["dep:clap_complete"]

[[test]]
name = "host_segfault"
harness = false

[[test]]
name = "disas"
harness = false

[[test]]
name = "wast"
harness = false

[[example]]
name = "tokio"
required-features = ["wasi-common/tokio"]

[[bench]]
name = "instantiation"
harness = false

[[bench]]
name = "thread_eager_init"
harness = false

[[bench]]
name = "trap"
harness = false

[[bench]]
name = "call"
harness = false

[[bench]]
name = "wasi"
harness = false

[profile.release.package.wasi-preview1-component-adapter]
opt-level = 's'
strip = 'debuginfo'

[profile.dev.package.wasi-preview1-component-adapter]
# Make dev look like a release build since this adapter module won't work with
# a debug build that uses data segments and such.
incremental = false
opt-level = 's'
# Omit assertions, which include failure messages which require string
# initializers.
debug-assertions = false
# Omit integer overflow checks, which include failure messages which require
# string initializers.
overflow-checks = false

# Same as `wasi-preview1-component-adapter` above
[profile.dev.package.wit-bindgen]
incremental = false
debug-assertions = false
overflow-checks = false
opt-level = 's'

[profile.fastest-runtime]
inherits = "release"
codegen-units = 1
lto = true<|MERGE_RESOLUTION|>--- conflicted
+++ resolved
@@ -297,37 +297,20 @@
 io-extras = "0.18.1"
 rustix = "0.38.43"
 # wit-bindgen:
-<<<<<<< HEAD
-wit-bindgen = { git = "https://github.com/wasmfx/wit-bindgenfx", tag = "v0.35.0", default-features = false }
-wit-bindgen-rust-macro = { git = "https://github.com/wasmfx/wit-bindgenfx", tag = "v0.35.0", default-features = false }
+wit-bindgen = { git = "https://github.com/wasmfx/wit-bindgenfx", tag = "v0.37.0", default-features = false }
+wit-bindgen-rust-macro = { git = "https://github.com/wasmfx/wit-bindgenfx", tag = "v0.37.0", default-features = false }
 
 # wasm-tools family:
-wasmparser    = { git = "https://github.com/wasmfx/wasmfx-tools", tag = "v1.221.2", default-features = false, features = ['simd'] }
-wat           = { git = "https://github.com/wasmfx/wasmfx-tools", tag = "v1.221.2" }
-wast          = { git = "https://github.com/wasmfx/wasmfx-tools", tag = "v1.221.2" }
-wasmprinter   = { git = "https://github.com/wasmfx/wasmfx-tools", tag = "v1.221.2" }
-wasm-encoder  = { git = "https://github.com/wasmfx/wasmfx-tools", tag = "v1.221.2" }
-wasm-smith    = { git = "https://github.com/wasmfx/wasmfx-tools", tag = "v1.221.2" }
-wasm-mutate   = { git = "https://github.com/wasmfx/wasmfx-tools", tag = "v1.221.2" }
-wit-parser    = { git = "https://github.com/wasmfx/wasmfx-tools", tag = "v1.221.2" }
-wit-component = { git = "https://github.com/wasmfx/wasmfx-tools", tag = "v1.221.2" }
-wasm-wave     = { git = "https://github.com/wasmfx/wasmfx-tools", tag = "v1.221.2" }
-=======
-wit-bindgen = { version = "0.37.0", default-features = false }
-wit-bindgen-rust-macro = { version = "0.37.0", default-features = false }
-
-# wasm-tools family:
-wasmparser = { version = "0.223.0", default-features = false, features = ['simd'] }
-wat = "1.223.0"
-wast = "223.0.0"
-wasmprinter = "0.223.0"
-wasm-encoder = "0.223.0"
-wasm-smith = "0.223.0"
-wasm-mutate = "0.223.0"
-wit-parser = "0.223.0"
-wit-component = "0.223.0"
-wasm-wave = "0.223.0"
->>>>>>> 2eb65138
+wasmparser    = { git = "https://github.com/wasmfx/wasmfx-tools", tag = "v1.223.0", default-features = false, features = ['simd'] }
+wat           = { git = "https://github.com/wasmfx/wasmfx-tools", tag = "v1.223.0" }
+wast          = { git = "https://github.com/wasmfx/wasmfx-tools", tag = "v1.223.0" }
+wasmprinter   = { git = "https://github.com/wasmfx/wasmfx-tools", tag = "v1.223.0" }
+wasm-encoder  = { git = "https://github.com/wasmfx/wasmfx-tools", tag = "v1.223.0" }
+wasm-smith    = { git = "https://github.com/wasmfx/wasmfx-tools", tag = "v1.223.0" }
+wasm-mutate   = { git = "https://github.com/wasmfx/wasmfx-tools", tag = "v1.223.0" }
+wit-parser    = { git = "https://github.com/wasmfx/wasmfx-tools", tag = "v1.223.0" }
+wit-component = { git = "https://github.com/wasmfx/wasmfx-tools", tag = "v1.223.0" }
+wasm-wave     = { git = "https://github.com/wasmfx/wasmfx-tools", tag = "v1.223.0" }
 
 # Non-Bytecode Alliance maintained dependencies:
 # --------------------------

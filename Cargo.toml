--- conflicted
+++ resolved
@@ -206,38 +206,13 @@
 
 [workspace.dependencies]
 arbitrary = { version = "1.4.0" }
-<<<<<<< HEAD
-wasmtime-wmemcheck = { path = "crates/wmemcheck", version = "=29.0.0" }
-wasmtime = { path = "crates/wasmtime", version = "29.0.0", default-features = false }
-wasmtime-c-api-macros = { path = "crates/c-api-macros", version = "=29.0.0" }
-wasmtime-cache = { path = "crates/cache", version = "=29.0.0" }
-wasmtime-cli-flags = { path = "crates/cli-flags", version = "=29.0.0" }
-wasmtime-cranelift = { path = "crates/cranelift", version = "=29.0.0" }
-wasmtime-continuations = { path = "crates/continuations", version = "=29.0.0" }
-wasmtime-winch = { path = "crates/winch", version = "=29.0.0" }
-wasmtime-environ = { path = "crates/environ", version = "=29.0.0" }
-wasmtime-explorer = { path = "crates/explorer", version = "=29.0.0" }
-wasmtime-fiber = { path = "crates/fiber", version = "=29.0.0" }
-wasmtime-jit-debug = { path = "crates/jit-debug", version = "=29.0.0" }
-wasmtime-wast = { path = "crates/wast", version = "=29.0.0" }
-wasmtime-wasi = { path = "crates/wasi", version = "29.0.0", default-features = false }
-wasmtime-wasi-http = { path = "crates/wasi-http", version = "=29.0.0", default-features = false }
-wasmtime-wasi-nn = { path = "crates/wasi-nn", version = "29.0.0" }
-wasmtime-wasi-config = { path = "crates/wasi-config", version = "29.0.0" }
-wasmtime-wasi-keyvalue = { path = "crates/wasi-keyvalue", version = "29.0.0" }
-wasmtime-wasi-threads = { path = "crates/wasi-threads", version = "29.0.0" }
-wasmtime-component-util = { path = "crates/component-util", version = "=29.0.0" }
-wasmtime-component-macro = { path = "crates/component-macro", version = "=29.0.0" }
-wasmtime-asm-macros = { path = "crates/asm-macros", version = "=29.0.0" }
-wasmtime-versioned-export-macros = { path = "crates/versioned-export-macros", version = "=29.0.0" }
-wasmtime-slab = { path = "crates/slab", version = "=29.0.0" }
-=======
 wasmtime-wmemcheck = { path = "crates/wmemcheck", version = "=30.0.0" }
 wasmtime = { path = "crates/wasmtime", version = "30.0.0", default-features = false }
 wasmtime-c-api-macros = { path = "crates/c-api-macros", version = "=30.0.0" }
 wasmtime-cache = { path = "crates/cache", version = "=30.0.0" }
 wasmtime-cli-flags = { path = "crates/cli-flags", version = "=30.0.0" }
 wasmtime-cranelift = { path = "crates/cranelift", version = "=30.0.0" }
+wasmtime-continuations = { path = "crates/continuations", version = "=30.0.0" }
 wasmtime-winch = { path = "crates/winch", version = "=30.0.0" }
 wasmtime-environ = { path = "crates/environ", version = "=30.0.0" }
 wasmtime-explorer = { path = "crates/explorer", version = "=30.0.0" }
@@ -255,7 +230,6 @@
 wasmtime-asm-macros = { path = "crates/asm-macros", version = "=30.0.0" }
 wasmtime-versioned-export-macros = { path = "crates/versioned-export-macros", version = "=30.0.0" }
 wasmtime-slab = { path = "crates/slab", version = "=30.0.0" }
->>>>>>> dd2365ed
 component-test-util = { path = "crates/misc/component-test-util" }
 component-fuzz-util = { path = "crates/misc/component-fuzz-util" }
 wiggle = { path = "crates/wiggle", version = "=30.0.0", default-features = false }

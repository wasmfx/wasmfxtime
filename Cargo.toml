[package]
name = "wasmtime-cli"
version.workspace = true
authors.workspace = true
description = "Command-line interface for Wasmtime"
license = "Apache-2.0 WITH LLVM-exception"
documentation = "https://bytecodealliance.github.io/wasmtime/cli.html"
categories = ["wasm"]
keywords = ["webassembly", "wasm"]
repository = "https://github.com/bytecodealliance/wasmtime"
readme = "README.md"
edition.workspace = true
default-run = "wasmtime"
rust-version.workspace = true

[package.metadata.binstall]
pkg-url = "{repo}/releases/download/v{version}/wasmtime-v{version}-{target-arch}-{target-family}{archive-suffix}"
bin-dir = "wasmtime-v{version}-{target-arch}-{target-family}/{bin}{binary-ext}"
pkg-fmt = "txz"
[package.metadata.binstall.overrides.x86_64-apple-darwin]
pkg-url = "{repo}/releases/download/v{version}/wasmtime-v{version}-{target-arch}-macos{archive-suffix}"
bin-dir = "wasmtime-v{version}-{target-arch}-macos/{bin}{binary-ext}"
[package.metadata.binstall.overrides.aarch64-apple-darwin]
pkg-url = "{repo}/releases/download/v{version}/wasmtime-v{version}-{target-arch}-macos{archive-suffix}"
bin-dir = "wasmtime-v{version}-{target-arch}-macos/{bin}{binary-ext}"
[package.metadata.binstall.overrides.x86_64-pc-windows-msvc]
pkg-fmt = "zip"
[package.metadata.binstall.overrides.x86_64-pc-windows-gnu]
pkg-fmt = "zip"
[package.metadata.binstall.overrides.x86_64-unknown-linux-musl]
pkg-url = "{repo}/releases/download/v{version}/wasmtime-v{version}-{target-arch}-musl{archive-suffix}"
bin-dir = "wasmtime-v{version}-{target-arch}-musl/{bin}{binary-ext}"

[lints]
workspace = true

[lib]
doctest = false

[[bin]]
name = "wasmtime"
path = "src/bin/wasmtime.rs"
doc = false

[dependencies]
wasmtime = { workspace = true, features = ['std'] }
wasmtime-cache = { workspace = true, optional = true }
wasmtime-cli-flags = { workspace = true }
wasmtime-cranelift = { workspace = true, optional = true }
wasmtime-environ = { workspace = true }
wasmtime-explorer = { workspace = true, optional = true }
wasmtime-wast = { workspace = true, optional = true }
wasi-common = { workspace = true, default-features = true, features = ["exit", "tokio"], optional = true }
wasmtime-wasi = { workspace = true, default-features = true, optional = true }
wasmtime-wasi-nn = { workspace = true, optional = true }
wasmtime-wasi-runtime-config = { workspace = true, optional = true }
wasmtime-wasi-keyvalue = { workspace = true, optional = true }
wasmtime-wasi-threads = { workspace = true, optional = true }
wasmtime-wasi-http = { workspace = true, optional = true }
wasmtime-continuations = { workspace = true }
clap = { workspace = true }
clap_complete = { workspace = true, optional = true }
anyhow = { workspace = true, features = ['std'] }
target-lexicon = { workspace = true }
once_cell = { workspace = true }
listenfd = { version = "1.0.0", optional = true }
wat = { workspace = true, optional = true }
serde = { workspace = true }
serde_derive = { workspace = true }
serde_json = { workspace = true }
wasmparser = { workspace = true }
tracing = { workspace = true }
log = { workspace = true }
humantime = { workspace = true }
tempfile = { workspace = true, optional = true }

async-trait = { workspace = true }
bytes = { workspace = true }
cfg-if = { workspace = true }
tokio = { workspace = true, optional = true, features = [ "signal", "macros" ] }
hyper = { workspace = true, optional = true }
http = { workspace = true, optional = true }
http-body-util = { workspace = true, optional = true }

[target.'cfg(unix)'.dependencies]
rustix = { workspace = true, features = ["mm", "param", "process"] }

[dev-dependencies]
# depend again on wasmtime to activate its default features for tests
wasmtime = { workspace = true, features = ['default', 'winch', 'pulley', 'all-arch', 'call-hook', 'memory-protection-keys'] }
env_logger = { workspace = true }
log = { workspace = true }
filecheck = { workspace = true }
tempfile = { workspace = true }
wasmtime-continuations = { workspace = true }
tokio = { workspace = true, features = ["rt", "time", "macros", "rt-multi-thread"] }
wast = { workspace = true }
criterion = { workspace = true }
num_cpus = "1.13.0"
memchr = "2.4"
async-trait = { workspace = true }
wat = { workspace = true }
rayon = "1.5.0"
wasmtime-wast = { workspace = true, features = ['component-model'] }
wasmtime-component-util = { workspace = true }
component-macro-test = { path = "crates/misc/component-macro-test" }
component-test-util = { workspace = true }
bstr = "1.6.0"
libc = { workspace = true }
serde = { workspace = true }
serde_json = { workspace = true }
walkdir = { workspace = true }
test-programs-artifacts = { workspace = true }
bytesize = "1.3.0"
wit-component = { workspace = true }
cranelift-filetests = { workspace = true }
cranelift-codegen = { workspace = true, features = ["disas", "trace-log", "timing"] }
cranelift-reader = { workspace = true }
toml = { workspace = true }
similar = { workspace = true }
libtest-mimic = { workspace = true }
capstone = { workspace = true }
object = { workspace = true, features = ['std'] }
wasmtime-test-macros = { path = "crates/test-macros" }
pulley-interpreter = { workspace = true, features = ["disas"] }

[target.'cfg(windows)'.dev-dependencies]
windows-sys = { workspace = true, features = ["Win32_System_Memory"] }

[build-dependencies]
anyhow = { workspace = true, features = ['std'] }

[profile.release.build-override]
opt-level = 0

[workspace]
resolver = '2'
members = [
  "cranelift",
  "cranelift/isle/fuzz",
  "cranelift/isle/islec",
  "cranelift/serde",
  "crates/bench-api",
  "crates/c-api/artifact",
  "crates/environ/fuzz",
  "crates/test-programs",
  "crates/wasi-preview1-component-adapter",
  "crates/wasi-preview1-component-adapter/verify",
  "examples/fib-debug/wasm",
  "examples/wasi/wasm",
  "examples/tokio/wasm",
  "examples/component/wasm",
  "examples/min-platform",
  "examples/min-platform/embedding",
  "fuzz",
  "winch/codegen",
]
exclude = [
  'docs/rust_wasi_markdown_parser',
]

[workspace.package]
version = "26.0.0"
authors = ["The Wasmtime Project Developers"]
edition = "2021"
# Wasmtime's current policy is that this number can be no larger than the
# current stable release of Rust minus 2.
rust-version = "1.78.0"

[workspace.lints.rust]
# Turn on some lints which are otherwise allow-by-default in rustc.
unused_extern_crates = 'warn'
trivial_numeric_casts = 'warn'
unstable_features = 'warn'
unused_import_braces = 'warn'
unused-lifetimes = 'warn'
unused-macro-rules = 'warn'

[workspace.lints.clippy]
# The default set of lints in Clippy is viewed as "too noisy" right now so
# they're all turned off by default. Selective lints are then enabled below as
# necessary.
all = { level = 'allow', priority = -1 }
clone_on_copy = 'warn'
map_clone = 'warn'
uninlined_format_args = 'warn'
unnecessary_to_owned = 'warn'
manual_strip = 'warn'
unnecessary_mut_passed = 'warn'
unnecessary_fallible_conversions = 'warn'
unnecessary_cast = 'warn'

[workspace.dependencies]
arbitrary = { version = "1.3.1" }
wasmtime-wmemcheck = { path = "crates/wmemcheck", version = "=26.0.0" }
wasmtime = { path = "crates/wasmtime", version = "26.0.0", default-features = false }
wasmtime-c-api-macros = { path = "crates/c-api-macros", version = "=26.0.0" }
wasmtime-cache = { path = "crates/cache", version = "=26.0.0" }
wasmtime-cli-flags = { path = "crates/cli-flags", version = "=26.0.0" }
wasmtime-cranelift = { path = "crates/cranelift", version = "=26.0.0" }
wasmtime-continuations = { path = "crates/continuations", version = "=26.0.0" }
wasmtime-winch = { path = "crates/winch", version = "=26.0.0" }
wasmtime-environ = { path = "crates/environ", version = "=26.0.0" }
wasmtime-explorer = { path = "crates/explorer", version = "=26.0.0" }
wasmtime-fiber = { path = "crates/fiber", version = "=26.0.0" }
wasmtime-jit-debug = { path = "crates/jit-debug", version = "=26.0.0" }
wasmtime-wast = { path = "crates/wast", version = "=26.0.0" }
wasmtime-wasi = { path = "crates/wasi", version = "26.0.0", default-features = false }
wasmtime-wasi-http = { path = "crates/wasi-http", version = "=26.0.0", default-features = false }
wasmtime-wasi-nn = { path = "crates/wasi-nn", version = "26.0.0" }
wasmtime-wasi-runtime-config = { path = "crates/wasi-runtime-config", version = "26.0.0" }
wasmtime-wasi-keyvalue = { path = "crates/wasi-keyvalue", version = "26.0.0" }
wasmtime-wasi-threads = { path = "crates/wasi-threads", version = "26.0.0" }
wasmtime-component-util = { path = "crates/component-util", version = "=26.0.0" }
wasmtime-component-macro = { path = "crates/component-macro", version = "=26.0.0" }
wasmtime-asm-macros = { path = "crates/asm-macros", version = "=26.0.0" }
wasmtime-versioned-export-macros = { path = "crates/versioned-export-macros", version = "=26.0.0" }
wasmtime-slab = { path = "crates/slab", version = "=26.0.0" }
component-test-util = { path = "crates/misc/component-test-util" }
component-fuzz-util = { path = "crates/misc/component-fuzz-util" }
wiggle = { path = "crates/wiggle", version = "=26.0.0", default-features = false }
wiggle-macro = { path = "crates/wiggle/macro", version = "=26.0.0" }
wiggle-generate = { path = "crates/wiggle/generate", version = "=26.0.0" }
wasi-common = { path = "crates/wasi-common", version = "=26.0.0", default-features = false }
wasmtime-fuzzing = { path = "crates/fuzzing" }
wasmtime-jit-icache-coherence = { path = "crates/jit-icache-coherence", version = "=26.0.0" }
wasmtime-wit-bindgen = { path = "crates/wit-bindgen", version = "=26.0.0" }
test-programs-artifacts = { path = 'crates/test-programs/artifacts' }

pulley-interpreter = { path = 'pulley', version = "=0.2.0" }
pulley-interpreter-fuzz = { path = 'pulley/fuzz' }

cranelift-codegen = { path = "cranelift/codegen", version = "0.113.0", default-features = false, features = ["std", "unwind"] }
cranelift-frontend = { path = "cranelift/frontend", version = "0.113.0" }
cranelift-entity = { path = "cranelift/entity", version = "0.113.0" }
cranelift-native = { path = "cranelift/native", version = "0.113.0" }
cranelift-module = { path = "cranelift/module", version = "0.113.0" }
cranelift-interpreter = { path = "cranelift/interpreter", version = "0.113.0" }
cranelift-reader = { path = "cranelift/reader", version = "0.113.0" }
cranelift-filetests = { path = "cranelift/filetests" }
cranelift-object = { path = "cranelift/object", version = "0.113.0" }
cranelift-jit = { path = "cranelift/jit", version = "0.113.0" }
cranelift-fuzzgen = { path = "cranelift/fuzzgen" }
cranelift-bforest = { path = "cranelift/bforest", version = "0.113.0" }
cranelift-bitset = { path = "cranelift/bitset", version = "0.113.0" }
cranelift-control = { path = "cranelift/control", version = "0.113.0" }
cranelift = { path = "cranelift/umbrella", version = "0.113.0" }

winch-codegen = { path = "winch/codegen", version = "=0.24.0" }

wasi-preview1-component-adapter = { path = "crates/wasi-preview1-component-adapter" }
byte-array-literals = { path = "crates/wasi-preview1-component-adapter/byte-array-literals" }

# Bytecode Alliance maintained dependencies:
# ---------------------------
regalloc2 = "0.10.2"

# cap-std family:
target-lexicon = "0.12.16"
cap-std = "3.3.0"
cap-rand = { version = "3.3.0", features = ["small_rng"] }
cap-fs-ext = "3.3.0"
cap-net-ext = "3.3.0"
cap-time-ext = "3.3.0"
cap-tempfile = "3.3.0"
fs-set-times = "0.20.1"
system-interface = { version = "0.27.1", features = ["cap_std_impls"] }
io-lifetimes = { version = "2.0.3", default-features = false }
io-extras = "0.18.1"
rustix = "0.38.31"
# wit-bindgen:
<<<<<<< HEAD
wit-bindgen = { git = "https://github.com/wasmfx/wit-bindgenfx", tag = "v0.32.0", default-features = false }
wit-bindgen-rust-macro = { git = "https://github.com/wasmfx/wit-bindgenfx", tag = "v0.32.0", default-features = false }

# wasm-tools family:
wasmparser    = { git = "https://github.com/wasmfx/wasmfx-tools", tag = "v1.217.0", default-features = false }
wat           = { git = "https://github.com/wasmfx/wasmfx-tools", tag = "v1.217.0" }
wast          = { git = "https://github.com/wasmfx/wasmfx-tools", tag = "v1.217.0" }
wasmprinter   = { git = "https://github.com/wasmfx/wasmfx-tools", tag = "v1.217.0" }
wasm-encoder  = { git = "https://github.com/wasmfx/wasmfx-tools", tag = "v1.217.0" }
wasm-smith    = { git = "https://github.com/wasmfx/wasmfx-tools", tag = "v1.217.0" }
wasm-mutate   = { git = "https://github.com/wasmfx/wasmfx-tools", tag = "v1.217.0" }
wit-parser    = { git = "https://github.com/wasmfx/wasmfx-tools", tag = "v1.217.0" }
wit-component = { git = "https://github.com/wasmfx/wasmfx-tools", tag = "v1.217.0" }
=======
wit-bindgen = { version = "0.33.0", default-features = false }
wit-bindgen-rust-macro = { version = "0.33.0", default-features = false }

# wasm-tools family:
wasmparser = { version = "0.218.0", default-features = false }
wat = "1.218.0"
wast = "218.0.0"
wasmprinter = "0.218.0"
wasm-encoder = "0.218.0"
wasm-smith = "0.218.0"
wasm-mutate = "0.218.0"
wit-parser = "0.218.0"
wit-component = "0.218.0"
>>>>>>> 1b4ea3a6

# Non-Bytecode Alliance maintained dependencies:
# --------------------------
cc = "1.0"
object = { version = "0.36", default-features = false, features = ['read_core', 'elf'] }
gimli = { version = "0.31.0", default-features = false, features = ['read'] }
addr2line = { version = "0.24.1", default-features = false }
anyhow = { version = "1.0.22", default-features = false }
windows-sys = "0.59.0"
env_logger = "0.11.5"
log = { version = "0.4.8", default-features = false }
clap = { version = "4.5.17", default-features = false, features = ["std", "derive"] }
clap_complete = "4.4.7"
hashbrown = { version = "0.14", default-features = false }
capstone = "0.12.0"
once_cell = { version = "1.12.0", default-features = false }
smallvec = { version = "1.6.1", features = ["union"] }
tracing = "0.1.26"
bitflags = "2.0"
thiserror = "1.0.43"
async-trait = "0.1.71"
heck = "0.5"
similar = "2.1.0"
toml = "0.8.10"
mach2 = "0.4.2"
memfd = "0.6.2"
psm = "0.1.11"
proptest = "1.0.0"
rand = { version = "0.8.3", features = ["small_rng"] }
sptr = "0.3.2"
# serde and serde_derive must have the same version
serde = { version = "1.0.188", default-features = false, features = ['alloc'] }
serde_derive = "1.0.188"
serde_json = "1.0.80"
glob = "0.3.0"
libfuzzer-sys = "0.4.0"
walkdir = "2.3.3"
cfg-if = "1.0"
tempfile = "3.1.0"
filecheck = "0.5.0"
libc = { version = "0.2.112", default-features = true }
file-per-thread-logger = "0.2.0"
tokio = { version = "1.30.0", features = [ "rt", "time" ] }
hyper = "1.0.1"
http = "1.0.0"
http-body = "1.0.0"
http-body-util = "0.1.0"
bytes = "1.4"
futures = { version = "0.3.27", default-features = false }
indexmap = { version = "2.0.0", default-features = false }
pretty_env_logger = "0.5.0"
syn = "2.0.25"
test-log = { version = "0.2", default-features = false, features = ["trace"] }
tracing-subscriber = { version = "0.3.1", default-features = false, features = ['fmt', 'env-filter', 'ansi', 'tracing-log'] }
url = "2.3.1"
humantime = "2.0.0"
postcard = { version = "1.0.8", default-features = false, features = ['alloc'] }
criterion = { version = "0.5.0", default-features = false, features = ["html_reports", "rayon"] }
rustc-hash = "2.0.0"
libtest-mimic = "0.7.0"
semver = { version = "1.0.17", default-features = false }

# =============================================================================
#
# Features for the Wasmtime CLI executable
#
#
# Note that many of these features are inherited from Wasmtime itself or
# otherwise configure the `wasmtime` crate's execution. Features are provided as
# compile-time switches to disable functionality primarily if one is interested
# in configuring binary size and or exploring the binary size implications of
# various features. Most features are enabled by default but most embeddings
# likely won't need all features.
#
# When adding or removing a feature, make sure to kepe the C API in sync by
# modifying locations marked WASMTIME_FEATURE_LIST
[features]
default = [
  # All subcommands are included by default.
  "run",
  "compile",
  "explore",
  "serve",
  "wast",
  "config",
  "completion",

  # On-by-default WASI features
  "wasi-nn",
  "wasi-threads",
  "wasi-http",
  "wasi-runtime-config",
  "wasi-keyvalue",

  # Most features of Wasmtime are enabled by default.
  "wat",
  "parallel-compilation",
  "pooling-allocator",
  "cache",
  "logging",
  "demangle",
  "cranelift",
  "profiling",
  "coredump",
  "addr2line",
  "debug-builtins",
  "component-model",
  "threads",
  "gc",
  "winch",

  # Enable some nice features of clap by default, but they come at a binary size
  # cost, so allow disabling this through disabling of our own `default`
  # feature.
  "clap/default",
  "clap/wrap_help",
]

# ========================================
# Off-by-default features
#
# These features are off-by-default but may optionally be enabled.
all-arch = ["wasmtime/all-arch"]
winch = ["wasmtime/winch"]
pulley = ["wasmtime/pulley"]
wmemcheck = ["wasmtime/wmemcheck"]
memory-protection-keys = ["wasmtime-cli-flags/memory-protection-keys"]

# This feature, when enabled, will statically compile out all logging statements
# throughout Wasmtime and its dependencies.
disable-logging = ["log/max_level_off", "tracing/max_level_off"]

# Until we implement proper reference counting for `VMContObj` objects,
# we may use this flag to bypass the creation of VMContObj objects,
# directly using the corresponding VMContRef instead.
# This is to allow running benchmarks that may create a lot of such objects and
# may otherwise run out of memory.
# Note that enabling this is highly unsafe, as it makes it impossible to detect
# at runtime when an already taken continuation is used again.
unsafe_disable_continuation_linearity_check = [
  "wasmtime-cranelift/unsafe_disable_continuation_linearity_check",
  "wasmtime/unsafe_disable_continuation_linearity_check"
]

# The following toggles the baseline implementation of typed continuations.
wasmfx_baseline = [
  "wasmtime-cranelift/wasmfx_baseline",
  "wasmtime/wasmfx_baseline",
]

# Toggle the WasmFX pooling allocator
wasmfx_pooling_allocator = [
  "wasmtime/wasmfx_pooling_allocator",
  "pooling-allocator",
]

# Enable the old-style unsafe malloc'd stacks (has no effect for
# typed_continuations_baseline_implementation or when
# wasmfx_pooling_allocator is toggled)
unsafe_wasmfx_stacks = [
  "wasmtime/unsafe_wasmfx_stacks",
]

# ========================================
# On-by-default features
#
# These features are all included in the `default` set above and this is
# the internal mapping for what they enable in Wasmtime itself.
wasi-nn = ["dep:wasmtime-wasi-nn"]
wasi-threads = ["dep:wasmtime-wasi-threads", "threads"]
wasi-http = ["component-model", "dep:wasmtime-wasi-http", "dep:tokio", "dep:hyper"]
wasi-runtime-config = ["dep:wasmtime-wasi-runtime-config"]
wasi-keyvalue = ["dep:wasmtime-wasi-keyvalue"]
pooling-allocator = ["wasmtime/pooling-allocator", "wasmtime-cli-flags/pooling-allocator"]
component-model = [
  "wasmtime/component-model",
  "wasmtime-wast?/component-model",
  "wasmtime-cli-flags/component-model"
]
wat = ["dep:wat", "wasmtime/wat"]
cache = ["dep:wasmtime-cache", "wasmtime-cli-flags/cache"]
parallel-compilation = ["wasmtime-cli-flags/parallel-compilation"]
logging = ["wasmtime-cli-flags/logging"]
demangle = ["wasmtime/demangle"]
cranelift = ["wasmtime-cli-flags/cranelift", "dep:wasmtime-cranelift"]
profiling = ["wasmtime/profiling", "wasmtime/call-hook"]
coredump = ["wasmtime-cli-flags/coredump"]
addr2line = ["wasmtime/addr2line"]
debug-builtins = ["wasmtime/debug-builtins"]
threads = ["wasmtime-cli-flags/threads"]
gc = ["wasmtime-cli-flags/gc"]

# CLI subcommands for the `wasmtime` executable. See `wasmtime $cmd --help`
# for more information on each subcommand.
serve = [
  "wasi-http",
  "component-model",
  "dep:http-body-util",
  "dep:http",
  "wasmtime-cli-flags/async",
]
explore = ["dep:wasmtime-explorer", "dep:tempfile"]
wast = ["dep:wasmtime-wast"]
config = ["cache"]
compile = ["cranelift"]
run = [
  "dep:wasmtime-wasi",
  "wasmtime/runtime",
  "dep:listenfd",
  "dep:wasi-common",
  "dep:tokio",
  "wasmtime-cli-flags/async",
]
completion = ["dep:clap_complete"]

[[test]]
name = "host_segfault"
harness = false

[[test]]
name = "disas"
harness = false

[[test]]
name = "wast"
harness = false

[[example]]
name = "tokio"
required-features = ["wasi-common/tokio"]

[[bench]]
name = "instantiation"
harness = false

[[bench]]
name = "thread_eager_init"
harness = false

[[bench]]
name = "trap"
harness = false

[[bench]]
name = "call"
harness = false

[[bench]]
name = "wasi"
harness = false

[profile.release.package.wasi-preview1-component-adapter]
opt-level = 's'
strip = 'debuginfo'

[profile.dev.package.wasi-preview1-component-adapter]
# Make dev look like a release build since this adapter module won't work with
# a debug build that uses data segments and such.
incremental = false
opt-level = 's'
# Omit assertions, which include failure messages which require string
# initializers.
debug-assertions = false
# Omit integer overflow checks, which include failure messages which require
# string initializers.
overflow-checks = false

# Same as `wasi-preview1-component-adapter` above
[profile.dev.package.wit-bindgen]
incremental = false
debug-assertions = false
overflow-checks = false
opt-level = 's'

[profile.fastest-runtime]
inherits = "release"
codegen-units = 1
lto = true<|MERGE_RESOLUTION|>--- conflicted
+++ resolved
@@ -269,35 +269,19 @@
 io-extras = "0.18.1"
 rustix = "0.38.31"
 # wit-bindgen:
-<<<<<<< HEAD
-wit-bindgen = { git = "https://github.com/wasmfx/wit-bindgenfx", tag = "v0.32.0", default-features = false }
-wit-bindgen-rust-macro = { git = "https://github.com/wasmfx/wit-bindgenfx", tag = "v0.32.0", default-features = false }
+wit-bindgen = { git = "https://github.com/wasmfx/wit-bindgenfx", tag = "v0.33.0", default-features = false }
+wit-bindgen-rust-macro = { git = "https://github.com/wasmfx/wit-bindgenfx", tag = "v0.33.0", default-features = false }
 
 # wasm-tools family:
-wasmparser    = { git = "https://github.com/wasmfx/wasmfx-tools", tag = "v1.217.0", default-features = false }
-wat           = { git = "https://github.com/wasmfx/wasmfx-tools", tag = "v1.217.0" }
-wast          = { git = "https://github.com/wasmfx/wasmfx-tools", tag = "v1.217.0" }
-wasmprinter   = { git = "https://github.com/wasmfx/wasmfx-tools", tag = "v1.217.0" }
-wasm-encoder  = { git = "https://github.com/wasmfx/wasmfx-tools", tag = "v1.217.0" }
-wasm-smith    = { git = "https://github.com/wasmfx/wasmfx-tools", tag = "v1.217.0" }
-wasm-mutate   = { git = "https://github.com/wasmfx/wasmfx-tools", tag = "v1.217.0" }
-wit-parser    = { git = "https://github.com/wasmfx/wasmfx-tools", tag = "v1.217.0" }
-wit-component = { git = "https://github.com/wasmfx/wasmfx-tools", tag = "v1.217.0" }
-=======
-wit-bindgen = { version = "0.33.0", default-features = false }
-wit-bindgen-rust-macro = { version = "0.33.0", default-features = false }
-
-# wasm-tools family:
-wasmparser = { version = "0.218.0", default-features = false }
-wat = "1.218.0"
-wast = "218.0.0"
-wasmprinter = "0.218.0"
-wasm-encoder = "0.218.0"
-wasm-smith = "0.218.0"
-wasm-mutate = "0.218.0"
-wit-parser = "0.218.0"
-wit-component = "0.218.0"
->>>>>>> 1b4ea3a6
+wasmparser    = { git = "https://github.com/wasmfx/wasmfx-tools", tag = "v1.218.0", default-features = false }
+wat           = { git = "https://github.com/wasmfx/wasmfx-tools", tag = "v1.218.0" }
+wast          = { git = "https://github.com/wasmfx/wasmfx-tools", tag = "v1.218.0" }
+wasmprinter   = { git = "https://github.com/wasmfx/wasmfx-tools", tag = "v1.218.0" }
+wasm-encoder  = { git = "https://github.com/wasmfx/wasmfx-tools", tag = "v1.218.0" }
+wasm-smith    = { git = "https://github.com/wasmfx/wasmfx-tools", tag = "v1.218.0" }
+wasm-mutate   = { git = "https://github.com/wasmfx/wasmfx-tools", tag = "v1.218.0" }
+wit-parser    = { git = "https://github.com/wasmfx/wasmfx-tools", tag = "v1.218.0" }
+wit-component = { git = "https://github.com/wasmfx/wasmfx-tools", tag = "v1.218.0" }
 
 # Non-Bytecode Alliance maintained dependencies:
 # --------------------------

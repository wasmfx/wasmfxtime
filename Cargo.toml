--- conflicted
+++ resolved
@@ -262,35 +262,19 @@
 io-extras = "0.18.1"
 rustix = "0.38.31"
 # wit-bindgen:
-<<<<<<< HEAD
-wit-bindgen = { git = "https://github.com/wasmfx/wit-bindgenfx", tag = "v0.28.0", default-features = false }
-wit-bindgen-rust-macro = { git = "https://github.com/wasmfx/wit-bindgenfx", tag = "v0.28.0", default-features = false }
+wit-bindgen = { git = "https://github.com/wasmfx/wit-bindgenfx", tag = "v0.29.0", default-features = false }
+wit-bindgen-rust-macro = { git = "https://github.com/wasmfx/wit-bindgenfx", tag = "v0.29.0", default-features = false }
 
 # wasm-tools family:
-wasmparser    = { git = "https://github.com/wasmfx/wasmfx-tools", tag = "v1.214.0", default-features = false }
-wat           = { git = "https://github.com/wasmfx/wasmfx-tools", tag = "v1.214.0" }
-wast          = { git = "https://github.com/wasmfx/wasmfx-tools", tag = "v1.214.0" }
-wasmprinter   = { git = "https://github.com/wasmfx/wasmfx-tools", tag = "v1.214.0" }
-wasm-encoder  = { git = "https://github.com/wasmfx/wasmfx-tools", tag = "v1.214.0" }
-wasm-smith    = { git = "https://github.com/wasmfx/wasmfx-tools", tag = "v1.214.0" }
-wasm-mutate   = { git = "https://github.com/wasmfx/wasmfx-tools", tag = "v1.214.0" }
-wit-parser    = { git = "https://github.com/wasmfx/wasmfx-tools", tag = "v1.214.0" }
-wit-component = { git = "https://github.com/wasmfx/wasmfx-tools", tag = "v1.214.0" }
-=======
-wit-bindgen = { version = "0.29.0", default-features = false }
-wit-bindgen-rust-macro = { version = "0.29.0", default-features = false }
-
-# wasm-tools family:
-wasmparser = { version = "0.215.0", default-features = false }
-wat = "1.215.0"
-wast = "215.0.0"
-wasmprinter = "0.215.0"
-wasm-encoder = "0.215.0"
-wasm-smith = "0.215.0"
-wasm-mutate = "0.215.0"
-wit-parser = "0.215.0"
-wit-component = "0.215.0"
->>>>>>> bfc10d96
+wasmparser    = { git = "https://github.com/wasmfx/wasmfx-tools", tag = "v1.215.0", default-features = false }
+wat           = { git = "https://github.com/wasmfx/wasmfx-tools", tag = "v1.215.0" }
+wast          = { git = "https://github.com/wasmfx/wasmfx-tools", tag = "v1.215.0" }
+wasmprinter   = { git = "https://github.com/wasmfx/wasmfx-tools", tag = "v1.215.0" }
+wasm-encoder  = { git = "https://github.com/wasmfx/wasmfx-tools", tag = "v1.215.0" }
+wasm-smith    = { git = "https://github.com/wasmfx/wasmfx-tools", tag = "v1.215.0" }
+wasm-mutate   = { git = "https://github.com/wasmfx/wasmfx-tools", tag = "v1.215.0" }
+wit-parser    = { git = "https://github.com/wasmfx/wasmfx-tools", tag = "v1.215.0" }
+wit-component = { git = "https://github.com/wasmfx/wasmfx-tools", tag = "v1.215.0" }
 
 # Non-Bytecode Alliance maintained dependencies:
 # --------------------------

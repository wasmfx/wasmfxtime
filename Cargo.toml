--- conflicted
+++ resolved
@@ -136,32 +136,6 @@
 rust-version = "1.70.0"
 
 [workspace.dependencies]
-<<<<<<< HEAD
-wasmtime-wmemcheck = { path = "crates/wmemcheck", version = "=14.0.0" }
-wasmtime = { path = "crates/wasmtime", version = "14.0.0", default-features = false }
-wasmtime-cache = { path = "crates/cache", version = "=14.0.0" }
-wasmtime-cli-flags = { path = "crates/cli-flags", version = "=14.0.0" }
-wasmtime-cranelift = { path = "crates/cranelift", version = "=14.0.0" }
-wasmtime-cranelift-shared = { path = "crates/cranelift-shared", version = "=14.0.0" }
-wasmtime-winch = { path = "crates/winch", version = "=14.0.0" }
-wasmtime-environ = { path = "crates/environ", version = "=14.0.0" }
-wasmtime-explorer = { path = "crates/explorer", version = "=14.0.0" }
-wasmtime-fiber = { path = "crates/fiber", version = "=14.0.0" }
-wasmtime-fibre = { path = "crates/fibre", version = "=14.0.0" }
-wasmtime-types = { path = "crates/types", version = "14.0.0" }
-wasmtime-jit = { path = "crates/jit", version = "=14.0.0" }
-wasmtime-jit-debug = { path = "crates/jit-debug", version = "=14.0.0" }
-wasmtime-runtime = { path = "crates/runtime", version = "=14.0.0" }
-wasmtime-wast = { path = "crates/wast", version = "=14.0.0" }
-wasmtime-wasi = { path = "crates/wasi", version = "14.0.0", default-features = false }
-wasmtime-wasi-http = { path = "crates/wasi-http", version = "=14.0.0", default-features = false }
-wasmtime-wasi-nn = { path = "crates/wasi-nn", version = "14.0.0" }
-wasmtime-wasi-threads = { path = "crates/wasi-threads", version = "14.0.0" }
-wasmtime-component-util = { path = "crates/component-util", version = "=14.0.0" }
-wasmtime-component-macro = { path = "crates/component-macro", version = "=14.0.0" }
-wasmtime-asm-macros = { path = "crates/asm-macros", version = "=14.0.0" }
-wasmtime-versioned-export-macros = { path = "crates/versioned-export-macros", version = "=14.0.0" }
-=======
 wasmtime-wmemcheck = { path = "crates/wmemcheck", version = "=15.0.0" }
 wasmtime = { path = "crates/wasmtime", version = "15.0.0", default-features = false }
 wasmtime-cache = { path = "crates/cache", version = "=15.0.0" }
@@ -172,6 +146,7 @@
 wasmtime-environ = { path = "crates/environ", version = "=15.0.0" }
 wasmtime-explorer = { path = "crates/explorer", version = "=15.0.0" }
 wasmtime-fiber = { path = "crates/fiber", version = "=15.0.0" }
+wasmtime-fibre = { path = "crates/fibre", version = "=15.0.0" }
 wasmtime-types = { path = "crates/types", version = "15.0.0" }
 wasmtime-jit = { path = "crates/jit", version = "=15.0.0" }
 wasmtime-jit-debug = { path = "crates/jit-debug", version = "=15.0.0" }
@@ -185,7 +160,6 @@
 wasmtime-component-macro = { path = "crates/component-macro", version = "=15.0.0" }
 wasmtime-asm-macros = { path = "crates/asm-macros", version = "=15.0.0" }
 wasmtime-versioned-export-macros = { path = "crates/versioned-export-macros", version = "=15.0.0" }
->>>>>>> df150065
 component-test-util = { path = "crates/misc/component-test-util" }
 component-fuzz-util = { path = "crates/misc/component-fuzz-util" }
 wiggle = { path = "crates/wiggle", version = "=15.0.0", default-features = false }

--- conflicted
+++ resolved
@@ -234,27 +234,15 @@
 wit-bindgen = { version = "0.15.0", default-features = false }
 
 # wasm-tools family:
-<<<<<<< HEAD
-wasmparser    = { git = "https://github.com/wasmfx/wasmfx-tools", tag = "wasmfx-tools-1.0.51" }
-wat           = { git = "https://github.com/wasmfx/wasmfx-tools", tag = "wasmfx-tools-1.0.51" }
-wast          = { git = "https://github.com/wasmfx/wasmfx-tools", tag = "wasmfx-tools-1.0.51" }
-wasmprinter   = { git = "https://github.com/wasmfx/wasmfx-tools", tag = "wasmfx-tools-1.0.51" }
-wasm-encoder  = { git = "https://github.com/wasmfx/wasmfx-tools", tag = "wasmfx-tools-1.0.51" }
-wasm-smith    = { git = "https://github.com/wasmfx/wasmfx-tools", tag = "wasmfx-tools-1.0.51" }
-wasm-mutate   = { git = "https://github.com/wasmfx/wasmfx-tools", tag = "wasmfx-tools-1.0.51" }
-wit-parser    = { git = "https://github.com/wasmfx/wasmfx-tools", tag = "wasmfx-tools-1.0.51" }
-wit-component = { git = "https://github.com/wasmfx/wasmfx-tools", tag = "wasmfx-tools-1.0.51" }
-=======
-wasmparser = "0.118.0"
-wat = "1.0.81"
-wast = "69.0.0"
-wasmprinter = "0.2.74"
-wasm-encoder = "0.38.0"
-wasm-smith = "0.13.0"
-wasm-mutate = "0.2.42"
-wit-parser = "0.13.0"
-wit-component = "0.18.2"
->>>>>>> cd97c9f1
+wasmparser    = { git = "https://github.com/wasmfx/wasmfx-tools", tag = "wasmfx-tools-1.0.53.rev+1" }
+wat           = { git = "https://github.com/wasmfx/wasmfx-tools", tag = "wasmfx-tools-1.0.53.rev+1" }
+wast          = { git = "https://github.com/wasmfx/wasmfx-tools", tag = "wasmfx-tools-1.0.53.rev+1" }
+wasmprinter   = { git = "https://github.com/wasmfx/wasmfx-tools", tag = "wasmfx-tools-1.0.53.rev+1" }
+wasm-encoder  = { git = "https://github.com/wasmfx/wasmfx-tools", tag = "wasmfx-tools-1.0.53.rev+1" }
+wasm-smith    = { git = "https://github.com/wasmfx/wasmfx-tools", tag = "wasmfx-tools-1.0.53.rev+1" }
+wasm-mutate   = { git = "https://github.com/wasmfx/wasmfx-tools", tag = "wasmfx-tools-1.0.53.rev+1" }
+wit-parser    = { git = "https://github.com/wasmfx/wasmfx-tools", tag = "wasmfx-tools-1.0.53.rev+1" }
+wit-component = { git = "https://github.com/wasmfx/wasmfx-tools", tag = "wasmfx-tools-1.0.53.rev+1" }
 
 # Non-Bytecode Alliance maintained dependencies:
 # --------------------------

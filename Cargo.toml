--- conflicted
+++ resolved
@@ -234,27 +234,15 @@
 wit-bindgen = { git = "https://github.com/wasmfx/wit-bindgenfx", tag = "wit-bindgenfx-cli-0.22.0", default-features = false }
 
 # wasm-tools family:
-<<<<<<< HEAD
-wasmparser    = { git = "https://github.com/wasmfx/wasmfx-tools", tag = "v1.206.0+rev2", default-features = false }
-wat           = { git = "https://github.com/wasmfx/wasmfx-tools", tag = "v1.206.0+rev2" }
-wast          = { git = "https://github.com/wasmfx/wasmfx-tools", tag = "v1.206.0+rev2" }
-wasmprinter   = { git = "https://github.com/wasmfx/wasmfx-tools", tag = "v1.206.0+rev2" }
-wasm-encoder  = { git = "https://github.com/wasmfx/wasmfx-tools", tag = "v1.206.0+rev2" }
-wasm-smith    = { git = "https://github.com/wasmfx/wasmfx-tools", tag = "v1.206.0+rev2" }
-wasm-mutate   = { git = "https://github.com/wasmfx/wasmfx-tools", tag = "v1.206.0+rev2" }
-wit-parser    = { git = "https://github.com/wasmfx/wasmfx-tools", tag = "v1.206.0+rev2" }
-wit-component = { git = "https://github.com/wasmfx/wasmfx-tools", tag = "v1.206.0+rev2" }
-=======
-wasmparser = { version = "0.207.0", default-features = false }
-wat = "1.207.0"
-wast = "207.0.0"
-wasmprinter = "0.207.0"
-wasm-encoder = "0.207.0"
-wasm-smith = "0.207.0"
-wasm-mutate = "0.207.0"
-wit-parser = "0.207.0"
-wit-component = "0.207.0"
->>>>>>> bc081b74
+wasmparser    = { git = "https://github.com/wasmfx/wasmfx-tools", tag = "v1.207.0", default-features = false }
+wat           = { git = "https://github.com/wasmfx/wasmfx-tools", tag = "v1.207.0" }
+wast          = { git = "https://github.com/wasmfx/wasmfx-tools", tag = "v1.207.0" }
+wasmprinter   = { git = "https://github.com/wasmfx/wasmfx-tools", tag = "v1.207.0" }
+wasm-encoder  = { git = "https://github.com/wasmfx/wasmfx-tools", tag = "v1.207.0" }
+wasm-smith    = { git = "https://github.com/wasmfx/wasmfx-tools", tag = "v1.207.0" }
+wasm-mutate   = { git = "https://github.com/wasmfx/wasmfx-tools", tag = "v1.207.0" }
+wit-parser    = { git = "https://github.com/wasmfx/wasmfx-tools", tag = "v1.207.0" }
+wit-component = { git = "https://github.com/wasmfx/wasmfx-tools", tag = "v1.207.0" }
 
 # Non-Bytecode Alliance maintained dependencies:
 # --------------------------

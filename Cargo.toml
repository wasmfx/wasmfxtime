--- conflicted
+++ resolved
@@ -178,37 +178,13 @@
 
 [workspace.dependencies]
 arbitrary = { version = "1.3.1" }
-<<<<<<< HEAD
-wasmtime-wmemcheck = { path = "crates/wmemcheck", version = "=23.0.0" }
-wasmtime = { path = "crates/wasmtime", version = "23.0.0", default-features = false }
-wasmtime-c-api-macros = { path = "crates/c-api-macros", version = "=23.0.0" }
-wasmtime-cache = { path = "crates/cache", version = "=23.0.0" }
-wasmtime-cli-flags = { path = "crates/cli-flags", version = "=23.0.0" }
-wasmtime-cranelift = { path = "crates/cranelift", version = "=23.0.0" }
-wasmtime-continuations = { path = "crates/continuations", version = "=23.0.0" }
-wasmtime-winch = { path = "crates/winch", version = "=23.0.0" }
-wasmtime-environ = { path = "crates/environ", version = "=23.0.0" }
-wasmtime-explorer = { path = "crates/explorer", version = "=23.0.0" }
-wasmtime-fiber = { path = "crates/fiber", version = "=23.0.0" }
-wasmtime-types = { path = "crates/types", version = "23.0.0" }
-wasmtime-jit-debug = { path = "crates/jit-debug", version = "=23.0.0" }
-wasmtime-wast = { path = "crates/wast", version = "=23.0.0" }
-wasmtime-wasi = { path = "crates/wasi", version = "23.0.0", default-features = false }
-wasmtime-wasi-http = { path = "crates/wasi-http", version = "=23.0.0", default-features = false }
-wasmtime-wasi-nn = { path = "crates/wasi-nn", version = "23.0.0" }
-wasmtime-wasi-threads = { path = "crates/wasi-threads", version = "23.0.0" }
-wasmtime-component-util = { path = "crates/component-util", version = "=23.0.0" }
-wasmtime-component-macro = { path = "crates/component-macro", version = "=23.0.0" }
-wasmtime-asm-macros = { path = "crates/asm-macros", version = "=23.0.0" }
-wasmtime-versioned-export-macros = { path = "crates/versioned-export-macros", version = "=23.0.0" }
-wasmtime-slab = { path = "crates/slab", version = "=23.0.0" }
-=======
 wasmtime-wmemcheck = { path = "crates/wmemcheck", version = "=24.0.0" }
 wasmtime = { path = "crates/wasmtime", version = "24.0.0", default-features = false }
 wasmtime-c-api-macros = { path = "crates/c-api-macros", version = "=24.0.0" }
 wasmtime-cache = { path = "crates/cache", version = "=24.0.0" }
 wasmtime-cli-flags = { path = "crates/cli-flags", version = "=24.0.0" }
 wasmtime-cranelift = { path = "crates/cranelift", version = "=24.0.0" }
+wasmtime-continuations = { path = "crates/continuations", version = "=24.0.0" }
 wasmtime-winch = { path = "crates/winch", version = "=24.0.0" }
 wasmtime-environ = { path = "crates/environ", version = "=24.0.0" }
 wasmtime-explorer = { path = "crates/explorer", version = "=24.0.0" }
@@ -225,7 +201,6 @@
 wasmtime-asm-macros = { path = "crates/asm-macros", version = "=24.0.0" }
 wasmtime-versioned-export-macros = { path = "crates/versioned-export-macros", version = "=24.0.0" }
 wasmtime-slab = { path = "crates/slab", version = "=24.0.0" }
->>>>>>> a068bfe0
 component-test-util = { path = "crates/misc/component-test-util" }
 component-fuzz-util = { path = "crates/misc/component-fuzz-util" }
 wiggle = { path = "crates/wiggle", version = "=24.0.0", default-features = false }

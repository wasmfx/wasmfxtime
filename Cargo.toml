--- conflicted
+++ resolved
@@ -211,27 +211,15 @@
 wit-bindgen = { version = "0.13.0", default-features = false }
 
 # wasm-tools family:
-<<<<<<< HEAD
-wasmparser    = { git = "https://github.com/wasmfx/wasmfx-tools", tag = "wasmfx-tools-1.0.45" }
-wat           = { git = "https://github.com/wasmfx/wasmfx-tools", tag = "wasmfx-tools-1.0.45" }
-wast          = { git = "https://github.com/wasmfx/wasmfx-tools", tag = "wasmfx-tools-1.0.45" }
-wasmprinter   = { git = "https://github.com/wasmfx/wasmfx-tools", tag = "wasmfx-tools-1.0.45" }
-wasm-encoder  = { git = "https://github.com/wasmfx/wasmfx-tools", tag = "wasmfx-tools-1.0.45" }
-wasm-smith    = { git = "https://github.com/wasmfx/wasmfx-tools", tag = "wasmfx-tools-1.0.45" }
-wasm-mutate   = { git = "https://github.com/wasmfx/wasmfx-tools", tag = "wasmfx-tools-1.0.45" }
-wit-parser    = { git = "https://github.com/wasmfx/wasmfx-tools", tag = "wasmfx-tools-1.0.45" }
-wit-component = { git = "https://github.com/wasmfx/wasmfx-tools", tag = "wasmfx-tools-1.0.45" }
-=======
-wasmparser = "0.115.0"
-wat = "1.0.77"
-wast = "66.0.2"
-wasmprinter = "0.2.70"
-wasm-encoder = "0.35.0"
-wasm-smith = "0.12.21"
-wasm-mutate = "0.2.38"
-wit-parser = "0.12.1"
-wit-component = "0.16.0"
->>>>>>> 04fcb6a1
+wasmparser    = { git = "https://github.com/wasmfx/wasmfx-tools", tag = "wasmfx-tools-1.0.48" }
+wat           = { git = "https://github.com/wasmfx/wasmfx-tools", tag = "wasmfx-tools-1.0.48" }
+wast          = { git = "https://github.com/wasmfx/wasmfx-tools", tag = "wasmfx-tools-1.0.48" }
+wasmprinter   = { git = "https://github.com/wasmfx/wasmfx-tools", tag = "wasmfx-tools-1.0.48" }
+wasm-encoder  = { git = "https://github.com/wasmfx/wasmfx-tools", tag = "wasmfx-tools-1.0.48" }
+wasm-smith    = { git = "https://github.com/wasmfx/wasmfx-tools", tag = "wasmfx-tools-1.0.48" }
+wasm-mutate   = { git = "https://github.com/wasmfx/wasmfx-tools", tag = "wasmfx-tools-1.0.48" }
+wit-parser    = { git = "https://github.com/wasmfx/wasmfx-tools", tag = "wasmfx-tools-1.0.48" }
+wit-component = { git = "https://github.com/wasmfx/wasmfx-tools", tag = "wasmfx-tools-1.0.48" }
 
 # Non-Bytecode Alliance maintained dependencies:
 # --------------------------
@@ -353,7 +341,6 @@
 coredump = ["wasmtime-cli-flags/coredump"]
 addr2line = ["wasmtime/addr2line"]
 
-<<<<<<< HEAD
 # Until we implement proper reference counting for `ContinuationReference` objects,
 # we may use this flag to bypass the creation of ContinuationReference objects,
 # directly using the corresponding ContinuationObject instead.
@@ -366,9 +353,6 @@
   "wasmtime-runtime/unsafe_disable_continuation_linearity_check"
 ]
 
-# Enable the `wasmtime serve` command
-serve = ["wasi-http", "component-model"]
-=======
 # CLI subcommands for the `wasmtime` executable. See `wasmtime $cmd --help`
 # for more information on each subcommand.
 serve = ["wasi-http", "component-model", "dep:http-body-util"]
@@ -376,7 +360,6 @@
 wast = ["dep:wasmtime-wast"]
 config = ["cache"]
 compile = ["cranelift"]
->>>>>>> 04fcb6a1
 
 [[test]]
 name = "host_segfault"

--- conflicted
+++ resolved
@@ -210,27 +210,15 @@
 wit-bindgen = { version = "0.11.0", default-features = false }
 
 # wasm-tools family:
-<<<<<<< HEAD
-wasmparser    = { git = "https://github.com/wasmfx/wasmfx-tools", tag = "wasmfx-tools-1.0.42.rev+1" }
-wat           = { git = "https://github.com/wasmfx/wasmfx-tools", tag = "wasmfx-tools-1.0.42.rev+1" }
-wast          = { git = "https://github.com/wasmfx/wasmfx-tools", tag = "wasmfx-tools-1.0.42.rev+1" }
-wasmprinter   = { git = "https://github.com/wasmfx/wasmfx-tools", tag = "wasmfx-tools-1.0.42.rev+1" }
-wasm-encoder  = { git = "https://github.com/wasmfx/wasmfx-tools", tag = "wasmfx-tools-1.0.42.rev+1" }
-wasm-smith    = { git = "https://github.com/wasmfx/wasmfx-tools", tag = "wasmfx-tools-1.0.42.rev+1" }
-wasm-mutate   = { git = "https://github.com/wasmfx/wasmfx-tools", tag = "wasmfx-tools-1.0.42.rev+1" }
-wit-parser    = { git = "https://github.com/wasmfx/wasmfx-tools", tag = "wasmfx-tools-1.0.42.rev+1" }
-wit-component = { git = "https://github.com/wasmfx/wasmfx-tools", tag = "wasmfx-tools-1.0.42.rev+1" }
-=======
-wasmparser = "0.113.2"
-wat = "1.0.74"
-wast = "65.0.2"
-wasmprinter = "0.2.67"
-wasm-encoder = "0.33.2"
-wasm-smith = "0.12.18"
-wasm-mutate = "0.2.35"
-wit-parser = "0.11.2"
-wit-component = "0.14.3"
->>>>>>> b7c0eae6
+wasmparser    = { git = "https://github.com/wasmfx/wasmfx-tools", tag = "wasmfx-tools-1.0.43" }
+wat           = { git = "https://github.com/wasmfx/wasmfx-tools", tag = "wasmfx-tools-1.0.43" }
+wast          = { git = "https://github.com/wasmfx/wasmfx-tools", tag = "wasmfx-tools-1.0.43" }
+wasmprinter   = { git = "https://github.com/wasmfx/wasmfx-tools", tag = "wasmfx-tools-1.0.43" }
+wasm-encoder  = { git = "https://github.com/wasmfx/wasmfx-tools", tag = "wasmfx-tools-1.0.43" }
+wasm-smith    = { git = "https://github.com/wasmfx/wasmfx-tools", tag = "wasmfx-tools-1.0.43" }
+wasm-mutate   = { git = "https://github.com/wasmfx/wasmfx-tools", tag = "wasmfx-tools-1.0.43" }
+wit-parser    = { git = "https://github.com/wasmfx/wasmfx-tools", tag = "wasmfx-tools-1.0.43" }
+wit-component = { git = "https://github.com/wasmfx/wasmfx-tools", tag = "wasmfx-tools-1.0.43" }
 
 # Non-Bytecode Alliance maintained dependencies:
 # --------------------------

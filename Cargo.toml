[package]
name = "wasmtime-cli"
version.workspace = true
authors.workspace = true
description = "Command-line interface for Wasmtime"
license = "Apache-2.0 WITH LLVM-exception"
documentation = "https://bytecodealliance.github.io/wasmtime/cli.html"
categories = ["wasm"]
keywords = ["webassembly", "wasm"]
repository = "https://github.com/bytecodealliance/wasmtime"
readme = "README.md"
edition.workspace = true
default-run = "wasmtime"
rust-version.workspace = true

[lints]
workspace = true

[lib]
doctest = false

[[bin]]
name = "wasmtime"
path = "src/bin/wasmtime.rs"
doc = false

[dependencies]
wasmtime = { workspace = true }
wasmtime-cache = { workspace = true, optional = true }
wasmtime-cli-flags = { workspace = true }
wasmtime-cranelift = { workspace = true, optional = true }
wasmtime-environ = { workspace = true }
wasmtime-explorer = { workspace = true, optional = true }
wasmtime-wast = { workspace = true, optional = true }
wasmtime-wasi = { workspace = true, default-features = true, features = [
  "exit",
] }
wasmtime-wasi-nn = { workspace = true, optional = true }
wasmtime-wasi-threads = { workspace = true, optional = true }
wasmtime-wasi-http = { workspace = true, optional = true }
wasmtime-runtime = { workspace = true }
wasmtime-continuations = { workspace = true }
clap = { workspace = true }
anyhow = { workspace = true }
target-lexicon = { workspace = true }
once_cell = { workspace = true }
listenfd = "1.0.0"
wat = { workspace = true, optional = true }
serde = { workspace = true }
serde_derive = { workspace = true }
serde_json = { workspace = true }
wasmparser = { workspace = true }
tracing = { workspace = true }
log = { workspace = true }
humantime = { workspace = true }

async-trait = { workspace = true }
bytes = { workspace = true }
tokio = { workspace = true, optional = true, features = [ "signal", "macros" ] }
hyper = { workspace = true, optional = true }
http = { workspace = true, optional = true }
http-body-util = { workspace = true, optional = true }

[target.'cfg(unix)'.dependencies]
rustix = { workspace = true, features = ["mm", "param"] }

[dev-dependencies]
# depend again on wasmtime to activate its default features for tests
wasmtime = { workspace = true, features = ['component-model', 'async', 'default', 'winch'] }
env_logger = { workspace = true }
log = { workspace = true }
filecheck = { workspace = true }
tempfile = { workspace = true }
wasmtime-runtime = { workspace = true }
wasmtime-continuations = { workspace = true }
tokio = { workspace = true, features = ["rt", "time", "macros", "rt-multi-thread"] }
wast = { workspace = true }
criterion = "0.5.0"
num_cpus = "1.13.0"
memchr = "2.4"
async-trait = { workspace = true }
wat = { workspace = true }
rayon = "1.5.0"
wasmtime-wast = { workspace = true, features = ['component-model'] }
wasmtime-component-util = { workspace = true }
component-macro-test = { path = "crates/misc/component-macro-test" }
component-test-util = { workspace = true }
bstr = "1.6.0"
libc = { workspace = true }
serde = { workspace = true }
serde_json = { workspace = true }
walkdir = { workspace = true }
test-programs-artifacts = { workspace = true }
bytesize = "1.3.0"

[target.'cfg(windows)'.dev-dependencies]
windows-sys = { workspace = true, features = ["Win32_System_Memory"] }

[build-dependencies]
anyhow = { workspace = true }

[profile.release.build-override]
opt-level = 0

[workspace]
resolver = '2'
members = [
  "cranelift",
  "cranelift/isle/fuzz",
  "cranelift/isle/islec",
  "cranelift/serde",
  "crates/bench-api",
  "crates/c-api/artifact",
  "crates/environ/fuzz",
  "crates/test-programs",
  "crates/wasi-preview1-component-adapter",
  "crates/wasi-preview1-component-adapter/verify",
  "crates/winch",
  "examples/fib-debug/wasm",
  "examples/wasi/wasm",
  "examples/tokio/wasm",
  "fuzz",
  "winch",
  "winch/codegen",
]
exclude = [
  'crates/wasi-common/WASI/tools/witx-cli',
  'crates/wasi-common/WASI/tools/witx',
  'docs/rust_wasi_markdown_parser',
]

[workspace.package]
version = "16.0.0"
authors = ["The Wasmtime Project Developers"]
edition = "2021"
# Wasmtime's current policy is that this number can be no larger than the
# current stable release of Rust minus 2.
rust-version = "1.72.0"

[workspace.lints.rust]
# Turn on some lints which are otherwise allow-by-default in rustc.
unused_extern_crates = 'warn'
trivial_numeric_casts = 'warn'
unstable_features = 'warn'
unused_import_braces = 'warn'

[workspace.lints.clippy]
# The default set of lints in Clippy is viewed as "too noisy" right now so
# they're all turned off by default. Selective lints are then enabled below as
# necessary.
all = 'allow'

[workspace.dependencies]
arbitrary = { version = "1.3.1" }
wasmtime-wmemcheck = { path = "crates/wmemcheck", version = "=16.0.0" }
wasmtime = { path = "crates/wasmtime", version = "16.0.0", default-features = false }
wasmtime-cache = { path = "crates/cache", version = "=16.0.0" }
wasmtime-cli-flags = { path = "crates/cli-flags", version = "=16.0.0" }
wasmtime-continuations = { path = "crates/continuations", version = "=16.0.0" }
wasmtime-cranelift = { path = "crates/cranelift", version = "=16.0.0" }
wasmtime-cranelift-shared = { path = "crates/cranelift-shared", version = "=16.0.0" }
wasmtime-winch = { path = "crates/winch", version = "=16.0.0" }
wasmtime-environ = { path = "crates/environ", version = "=16.0.0" }
wasmtime-explorer = { path = "crates/explorer", version = "=16.0.0" }
wasmtime-fiber = { path = "crates/fiber", version = "=16.0.0" }
wasmtime-fibre = { path = "crates/fibre", version = "=16.0.0" }
wasmtime-types = { path = "crates/types", version = "16.0.0" }
wasmtime-jit = { path = "crates/jit", version = "=16.0.0" }
wasmtime-jit-debug = { path = "crates/jit-debug", version = "=16.0.0" }
wasmtime-runtime = { path = "crates/runtime", version = "=16.0.0" }
wasmtime-wast = { path = "crates/wast", version = "=16.0.0" }
wasmtime-wasi = { path = "crates/wasi", version = "16.0.0", default-features = false }
wasmtime-wasi-http = { path = "crates/wasi-http", version = "=16.0.0", default-features = false }
wasmtime-wasi-nn = { path = "crates/wasi-nn", version = "16.0.0" }
wasmtime-wasi-threads = { path = "crates/wasi-threads", version = "16.0.0" }
wasmtime-component-util = { path = "crates/component-util", version = "=16.0.0" }
wasmtime-component-macro = { path = "crates/component-macro", version = "=16.0.0" }
wasmtime-asm-macros = { path = "crates/asm-macros", version = "=16.0.0" }
wasmtime-versioned-export-macros = { path = "crates/versioned-export-macros", version = "=16.0.0" }
component-test-util = { path = "crates/misc/component-test-util" }
component-fuzz-util = { path = "crates/misc/component-fuzz-util" }
wiggle = { path = "crates/wiggle", version = "=16.0.0", default-features = false }
wiggle-macro = { path = "crates/wiggle/macro", version = "=16.0.0" }
wiggle-generate = { path = "crates/wiggle/generate", version = "=16.0.0" }
wasi-common = { path = "crates/wasi-common", version = "=16.0.0" }
wasi-tokio = { path = "crates/wasi-common/tokio", version = "=16.0.0" }
wasi-cap-std-sync = { path = "crates/wasi-common/cap-std-sync", version = "=16.0.0" }
wasmtime-fuzzing = { path = "crates/fuzzing" }
wasmtime-jit-icache-coherence = { path = "crates/jit-icache-coherence", version = "=16.0.0" }
wasmtime-wit-bindgen = { path = "crates/wit-bindgen", version = "=16.0.0" }
test-programs-artifacts = { path = 'crates/test-programs/artifacts' }

cranelift-wasm = { path = "cranelift/wasm", version = "0.103.0" }
cranelift-codegen = { path = "cranelift/codegen", version = "0.103.0", default-features = false, features = ["std", "unwind"] }
cranelift-frontend = { path = "cranelift/frontend", version = "0.103.0" }
cranelift-entity = { path = "cranelift/entity", version = "0.103.0" }
cranelift-native = { path = "cranelift/native", version = "0.103.0" }
cranelift-module = { path = "cranelift/module", version = "0.103.0" }
cranelift-interpreter = { path = "cranelift/interpreter", version = "0.103.0" }
cranelift-reader = { path = "cranelift/reader", version = "0.103.0" }
cranelift-filetests = { path = "cranelift/filetests" }
cranelift-object = { path = "cranelift/object", version = "0.103.0" }
cranelift-jit = { path = "cranelift/jit", version = "0.103.0" }
cranelift-fuzzgen = { path = "cranelift/fuzzgen" }
cranelift-bforest = { path = "cranelift/bforest", version = "0.103.0" }
cranelift-control = { path = "cranelift/control", version = "0.103.0" }
cranelift = { path = "cranelift/umbrella", version = "0.103.0" }

winch-codegen = { path = "winch/codegen", version = "=0.14.0" }
winch-filetests = { path = "winch/filetests" }
winch-test-macros = { path = "winch/test-macros" }

wasi-preview1-component-adapter = { path = "crates/wasi-preview1-component-adapter" }
byte-array-literals = { path = "crates/wasi-preview1-component-adapter/byte-array-literals" }

# Bytecode Alliance maintained dependencies:
# ---------------------------
regalloc2 = "0.9.3"

# cap-std family:
target-lexicon = { version = "0.12.12", default-features = false, features = ["std"] }
cap-std = "2.0.0"
cap-rand = { version = "2.0.0", features = ["small_rng"] }
cap-fs-ext = "2.0.0"
cap-net-ext = "2.0.0"
cap-time-ext = "2.0.0"
cap-tempfile = "2.0.0"
fs-set-times = "0.20.0"
system-interface = { version = "0.26.0", features = ["cap_std_impls"] }
io-lifetimes = { version = "2.0.2", default-features = false }
io-extras = "0.18.0"
rustix = "0.38.21"
is-terminal = "0.4.0"
# wit-bindgen:
wit-bindgen = { version = "0.15.0", default-features = false }

# wasm-tools family:
<<<<<<< HEAD
wasmparser    = { git = "https://github.com/wasmfx/wasmfx-tools", tag = "wasmfx-tools-1.0.53.rev+1" }
wat           = { git = "https://github.com/wasmfx/wasmfx-tools", tag = "wasmfx-tools-1.0.53.rev+1" }
wast          = { git = "https://github.com/wasmfx/wasmfx-tools", tag = "wasmfx-tools-1.0.53.rev+1" }
wasmprinter   = { git = "https://github.com/wasmfx/wasmfx-tools", tag = "wasmfx-tools-1.0.53.rev+1" }
wasm-encoder  = { git = "https://github.com/wasmfx/wasmfx-tools", tag = "wasmfx-tools-1.0.53.rev+1" }
wasm-smith    = { git = "https://github.com/wasmfx/wasmfx-tools", tag = "wasmfx-tools-1.0.53.rev+1" }
wasm-mutate   = { git = "https://github.com/wasmfx/wasmfx-tools", tag = "wasmfx-tools-1.0.53.rev+1" }
wit-parser    = { git = "https://github.com/wasmfx/wasmfx-tools", tag = "wasmfx-tools-1.0.53.rev+1" }
wit-component = { git = "https://github.com/wasmfx/wasmfx-tools", tag = "wasmfx-tools-1.0.53.rev+1" }
=======
wasmparser = "0.118.1"
wat = "1.0.82"
wast = "69.0.1"
wasmprinter = "0.2.75"
wasm-encoder = "0.38.1"
wasm-smith = "0.13.1"
wasm-mutate = "0.2.42"
wit-parser = "0.13.0"
wit-component = "0.19.0"
>>>>>>> 57efd608

# Non-Bytecode Alliance maintained dependencies:
# --------------------------
object = { version = "0.32", default-features = false, features = ['read_core', 'elf', 'std'] }
gimli = { version = "0.28.0", default-features = false, features = ['read', 'std'] }
anyhow = "1.0.22"
windows-sys = "0.48.0"
env_logger = "0.10"
log = { version = "0.4.8", default-features = false }
clap = { version = "4.3.12", default-features = false, features = ["std", "derive"] }
hashbrown = { version = "0.14", default-features = false }
capstone = "0.9.0"
once_cell = "1.12.0"
smallvec = { version = "1.6.1", features = ["union"] }
tracing = "0.1.26"
bitflags = "2.0"
thiserror = "1.0.43"
async-trait = "0.1.71"
heck = "0.4"
similar = "2.1.0"
toml = "0.5.9"
# serde and serde_derive must have the same version
serde = "1.0.188"
serde_derive = "1.0.188"
serde_json = "1.0.80"
glob = "0.3.0"
libfuzzer-sys = "0.4.0"
walkdir = "2.3.3"
cfg-if = "1.0"
tempfile = "3.1.0"
filecheck = "0.5.0"
libc = "0.2.60"
file-per-thread-logger = "0.2.0"
tokio = { version = "1.26.0", features = [ "rt", "time" ] }
hyper = "1.0.1"
http = "1.0.0"
http-body = "1.0.0"
http-body-util = "0.1.0"
bytes = "1.4"
futures = { version = "0.3.27", default-features = false }
indexmap = "2.0.0"
pretty_env_logger = "0.5.0"
syn = "2.0.25"
test-log = { version = "0.2", default-features = false, features = ["trace"] }
tracing-subscriber = { version = "0.3.1", default-features = false, features = ['fmt', 'env-filter', 'ansi', 'tracing-log'] }
url = "2.3.1"
humantime = "2.0.0"

# =============================================================================
#
# Features for the Wasmtime CLI executable
#
#
# Note that many of these features are inherited from Wasmtime itself or
# otherwise configure the `wasmtime` crate's execution. Features are provided as
# compile-time switches to disable functionality primarily if one is interested
# in configuring binary size and or exploring the binary size implications of
# various features. Most features are enabled by default but most embeddings
# likely won't need all features.
[features]
default = [
  # All subcommands are included by default.
  "compile",
  "explore",
  "serve",
  "wast",
  "config",

  # On-by-default WASI features
  "wasi-nn",
  "wasi-threads",
  "wasi-http",

  # Most features of Wasmtime are enabled by default.
  "wat",
  "parallel-compilation",
  "pooling-allocator",
  "cache",
  "logging",
  "demangle",
  "cranelift",
  "profiling",
  "coredump",
  "addr2line",
  "debug-builtins",

  # Enable some nice features of clap by default, but they come at a binary size
  # cost, so allow disabling this through disabling of our own `default`
  # feature.
  "clap/default",

  # By default include compatibility with the "old" CLI from Wasmtime 13 and
  # prior.
  "old-cli",
]

# ========================================
# Off-by-default features
#
# These features are off-by-default but may optionally be enabled.
all-arch = ["wasmtime/all-arch"]
winch = ["wasmtime/winch"]
wmemcheck = ["wasmtime/wmemcheck"]

# This feature, when enabled, will statically compile out all logging statements
# throughout Wasmtime and its dependencies.
disable-logging = ["log/max_level_off", "tracing/max_level_off"]

# ========================================
# On-by-default features
#
# These features are all included in the `default` set above and this is
# the internal mapping for what they enable in Wasmtime itself.
wasi-nn = ["dep:wasmtime-wasi-nn"]
wasi-threads = ["dep:wasmtime-wasi-threads"]
wasi-http = ["component-model", "dep:wasmtime-wasi-http", "dep:tokio", "dep:hyper", "wasmtime-wasi-http?/sync"]
pooling-allocator = ["wasmtime/pooling-allocator", "wasmtime-cli-flags/pooling-allocator"]
component-model = [
  "wasmtime/component-model",
  "wasmtime-wast/component-model",
  "wasmtime-cli-flags/component-model"
]
wat = ["dep:wat", "wasmtime/wat"]
cache = ["dep:wasmtime-cache", "wasmtime-cli-flags/cache"]
parallel-compilation = ["wasmtime-cli-flags/parallel-compilation"]
logging = ["wasmtime-cli-flags/logging"]
demangle = ["wasmtime/demangle"]
cranelift = ["wasmtime-cli-flags/cranelift", "dep:wasmtime-cranelift"]
profiling = ["wasmtime/profiling"]
coredump = ["wasmtime-cli-flags/coredump"]
addr2line = ["wasmtime/addr2line"]
debug-builtins = ["wasmtime/debug-builtins"]

# Enables compatibility shims with Wasmtime 13 and prior's CLI.
old-cli = []

# Until we implement proper reference counting for `ContinuationReference` objects,
# we may use this flag to bypass the creation of ContinuationReference objects,
# directly using the corresponding ContinuationObject instead.
# This is to allow running benchmarks that may create a lot of such objects and
# may otherwise run out of memory.
# Note that enabling this is highly unsafe, as it makes it impossible to detect
# at runtime when an already taken continuation is used again.
unsafe_disable_continuation_linearity_check = [
  "wasmtime-cranelift/unsafe_disable_continuation_linearity_check",
  "wasmtime-runtime/unsafe_disable_continuation_linearity_check"
]

# CLI subcommands for the `wasmtime` executable. See `wasmtime $cmd --help`
# for more information on each subcommand.
serve = ["wasi-http", "component-model", "dep:http-body-util", "dep:http"]
explore = ["dep:wasmtime-explorer"]
wast = ["dep:wasmtime-wast"]
config = ["cache"]
compile = ["cranelift"]

[[test]]
name = "host_segfault"
harness = false

[[example]]
name = "tokio"
required-features = ["wasmtime-wasi/tokio"]

[[bench]]
name = "instantiation"
harness = false

[[bench]]
name = "thread_eager_init"
harness = false

[[bench]]
name = "trap"
harness = false

[[bench]]
name = "call"
harness = false

[[bench]]
name = "wasi"
harness = false

[profile.release.package.wasi-preview1-component-adapter]
opt-level = 's'
strip = 'debuginfo'

[profile.dev.package.wasi-preview1-component-adapter]
# Make dev look like a release build since this adapter module won't work with
# a debug build that uses data segments and such.
incremental = false
opt-level = 's'
# Omit assertions, which include failure messages which require string
# initializers.
debug-assertions = false
# Omit integer overflow checks, which include failure messages which require
# string initializers.
overflow-checks = false

# Same as `wasi-preview1-component-adapter` above
[profile.dev.package.wit-bindgen]
incremental = false
debug-assertions = false
overflow-checks = false
opt-level = 's'<|MERGE_RESOLUTION|>--- conflicted
+++ resolved
@@ -235,27 +235,15 @@
 wit-bindgen = { version = "0.15.0", default-features = false }
 
 # wasm-tools family:
-<<<<<<< HEAD
-wasmparser    = { git = "https://github.com/wasmfx/wasmfx-tools", tag = "wasmfx-tools-1.0.53.rev+1" }
-wat           = { git = "https://github.com/wasmfx/wasmfx-tools", tag = "wasmfx-tools-1.0.53.rev+1" }
-wast          = { git = "https://github.com/wasmfx/wasmfx-tools", tag = "wasmfx-tools-1.0.53.rev+1" }
-wasmprinter   = { git = "https://github.com/wasmfx/wasmfx-tools", tag = "wasmfx-tools-1.0.53.rev+1" }
-wasm-encoder  = { git = "https://github.com/wasmfx/wasmfx-tools", tag = "wasmfx-tools-1.0.53.rev+1" }
-wasm-smith    = { git = "https://github.com/wasmfx/wasmfx-tools", tag = "wasmfx-tools-1.0.53.rev+1" }
-wasm-mutate   = { git = "https://github.com/wasmfx/wasmfx-tools", tag = "wasmfx-tools-1.0.53.rev+1" }
-wit-parser    = { git = "https://github.com/wasmfx/wasmfx-tools", tag = "wasmfx-tools-1.0.53.rev+1" }
-wit-component = { git = "https://github.com/wasmfx/wasmfx-tools", tag = "wasmfx-tools-1.0.53.rev+1" }
-=======
-wasmparser = "0.118.1"
-wat = "1.0.82"
-wast = "69.0.1"
-wasmprinter = "0.2.75"
-wasm-encoder = "0.38.1"
-wasm-smith = "0.13.1"
-wasm-mutate = "0.2.42"
-wit-parser = "0.13.0"
-wit-component = "0.19.0"
->>>>>>> 57efd608
+wasmparser    = { git = "https://github.com/wasmfx/wasmfx-tools", tag = "wasmfx-tools-1.0.54" }
+wat           = { git = "https://github.com/wasmfx/wasmfx-tools", tag = "wasmfx-tools-1.0.54" }
+wast          = { git = "https://github.com/wasmfx/wasmfx-tools", tag = "wasmfx-tools-1.0.54" }
+wasmprinter   = { git = "https://github.com/wasmfx/wasmfx-tools", tag = "wasmfx-tools-1.0.54" }
+wasm-encoder  = { git = "https://github.com/wasmfx/wasmfx-tools", tag = "wasmfx-tools-1.0.54" }
+wasm-smith    = { git = "https://github.com/wasmfx/wasmfx-tools", tag = "wasmfx-tools-1.0.54" }
+wasm-mutate   = { git = "https://github.com/wasmfx/wasmfx-tools", tag = "wasmfx-tools-1.0.54" }
+wit-parser    = { git = "https://github.com/wasmfx/wasmfx-tools", tag = "wasmfx-tools-1.0.54" }
+wit-component = { git = "https://github.com/wasmfx/wasmfx-tools", tag = "wasmfx-tools-1.0.54" }
 
 # Non-Bytecode Alliance maintained dependencies:
 # --------------------------

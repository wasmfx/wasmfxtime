[package]
name = "wasmtime-cli"
version.workspace = true
authors.workspace = true
description = "Command-line interface for Wasmtime"
license = "Apache-2.0 WITH LLVM-exception"
documentation = "https://bytecodealliance.github.io/wasmtime/cli.html"
categories = ["wasm"]
keywords = ["webassembly", "wasm"]
repository = "https://github.com/bytecodealliance/wasmtime"
readme = "README.md"
edition.workspace = true
default-run = "wasmtime"
rust-version.workspace = true

[package.metadata.binstall]
pkg-url = "{repo}/releases/download/v{version}/wasmtime-v{version}-{target-arch}-{target-family}{archive-suffix}"
bin-dir = "wasmtime-v{version}-{target-arch}-{target-family}/{bin}{binary-ext}"
pkg-fmt = "txz"
[package.metadata.binstall.overrides.x86_64-apple-darwin]
pkg-url = "{repo}/releases/download/v{version}/wasmtime-v{version}-{target-arch}-macos{archive-suffix}"
bin-dir = "wasmtime-v{version}-{target-arch}-macos/{bin}{binary-ext}"
[package.metadata.binstall.overrides.aarch64-apple-darwin]
pkg-url = "{repo}/releases/download/v{version}/wasmtime-v{version}-{target-arch}-macos{archive-suffix}"
bin-dir = "wasmtime-v{version}-{target-arch}-macos/{bin}{binary-ext}"
[package.metadata.binstall.overrides.x86_64-pc-windows-msvc]
pkg-fmt = "zip"
[package.metadata.binstall.overrides.x86_64-pc-windows-gnu]
pkg-fmt = "zip"
[package.metadata.binstall.overrides.x86_64-unknown-linux-musl]
pkg-url = "{repo}/releases/download/v{version}/wasmtime-v{version}-{target-arch}-musl{archive-suffix}"
bin-dir = "wasmtime-v{version}-{target-arch}-musl/{bin}{binary-ext}"

[lints]
workspace = true

[lib]
doctest = false

[[bin]]
name = "wasmtime"
path = "src/bin/wasmtime.rs"
doc = false

[dependencies]
wasmtime = { workspace = true, features = ['std'] }
wasmtime-cache = { workspace = true, optional = true }
wasmtime-cli-flags = { workspace = true }
wasmtime-cranelift = { workspace = true, optional = true }
wasmtime-environ = { workspace = true }
wasmtime-explorer = { workspace = true, optional = true }
wasmtime-wast = { workspace = true, optional = true }
wasi-common = { workspace = true, default-features = true, features = ["exit", "tokio"], optional = true }
wasmtime-wasi = { workspace = true, default-features = true, optional = true }
wasmtime-wasi-nn = { workspace = true, optional = true }
wasmtime-wasi-runtime-config = { workspace = true, optional = true }
wasmtime-wasi-keyvalue = { workspace = true, optional = true }
wasmtime-wasi-threads = { workspace = true, optional = true }
wasmtime-wasi-http = { workspace = true, optional = true }
wasmtime-continuations = { workspace = true }
clap = { workspace = true }
anyhow = { workspace = true, features = ['std'] }
target-lexicon = { workspace = true }
once_cell = { workspace = true }
listenfd = { version = "1.0.0", optional = true }
wat = { workspace = true, optional = true }
serde = { workspace = true }
serde_derive = { workspace = true }
serde_json = { workspace = true }
wasmparser = { workspace = true }
tracing = { workspace = true }
log = { workspace = true }
humantime = { workspace = true }
tempfile = { workspace = true, optional = true }

async-trait = { workspace = true }
bytes = { workspace = true }
cfg-if = { workspace = true }
tokio = { workspace = true, optional = true, features = [ "signal", "macros" ] }
hyper = { workspace = true, optional = true }
http = { workspace = true, optional = true }
http-body-util = { workspace = true, optional = true }

[target.'cfg(unix)'.dependencies]
rustix = { workspace = true, features = ["mm", "param", "process"] }

[dev-dependencies]
# depend again on wasmtime to activate its default features for tests
wasmtime = { workspace = true, features = ['default', 'winch', 'pulley', 'all-arch', 'call-hook', 'memory-protection-keys'] }
env_logger = { workspace = true }
log = { workspace = true }
filecheck = { workspace = true }
tempfile = { workspace = true }
wasmtime-continuations = { workspace = true }
tokio = { workspace = true, features = ["rt", "time", "macros", "rt-multi-thread"] }
wast = { workspace = true }
criterion = { workspace = true }
num_cpus = "1.13.0"
memchr = "2.4"
async-trait = { workspace = true }
wat = { workspace = true }
rayon = "1.5.0"
wasmtime-wast = { workspace = true, features = ['component-model'] }
wasmtime-component-util = { workspace = true }
component-macro-test = { path = "crates/misc/component-macro-test" }
component-test-util = { workspace = true }
bstr = "1.6.0"
libc = { workspace = true }
serde = { workspace = true }
serde_json = { workspace = true }
walkdir = { workspace = true }
test-programs-artifacts = { workspace = true }
bytesize = "1.3.0"
wit-component = { workspace = true }
cranelift-filetests = { workspace = true }
cranelift-codegen = { workspace = true, features = ["disas", "trace-log", "timing"] }
cranelift-reader = { workspace = true }
toml = { workspace = true }
similar = { workspace = true }
libtest-mimic = { workspace = true }
capstone = { workspace = true }
object = { workspace = true, features = ['std'] }
wasmtime-test-macros = { path = "crates/test-macros" }
pulley-interpreter = { workspace = true, features = ["disas"] }

[target.'cfg(windows)'.dev-dependencies]
windows-sys = { workspace = true, features = ["Win32_System_Memory"] }

[build-dependencies]
anyhow = { workspace = true, features = ['std'] }

[profile.release.build-override]
opt-level = 0

[workspace]
resolver = '2'
members = [
  "cranelift",
  "cranelift/isle/fuzz",
  "cranelift/isle/islec",
  "cranelift/serde",
  "crates/bench-api",
  "crates/c-api/artifact",
  "crates/environ/fuzz",
  "crates/test-programs",
  "crates/wasi-preview1-component-adapter",
  "crates/wasi-preview1-component-adapter/verify",
  "examples/fib-debug/wasm",
  "examples/wasi/wasm",
  "examples/tokio/wasm",
  "examples/component/wasm",
  "examples/min-platform",
  "examples/min-platform/embedding",
  "fuzz",
  "winch/codegen",
]
exclude = [
  'docs/rust_wasi_markdown_parser',
]

[workspace.package]
version = "26.0.0"
authors = ["The Wasmtime Project Developers"]
edition = "2021"
# Wasmtime's current policy is that this number can be no larger than the
# current stable release of Rust minus 2.
rust-version = "1.78.0"

[workspace.lints.rust]
# Turn on some lints which are otherwise allow-by-default in rustc.
unused_extern_crates = 'warn'
trivial_numeric_casts = 'warn'
unstable_features = 'warn'
unused_import_braces = 'warn'
unused-lifetimes = 'warn'

[workspace.lints.clippy]
# The default set of lints in Clippy is viewed as "too noisy" right now so
# they're all turned off by default. Selective lints are then enabled below as
# necessary.
all = { level = 'allow', priority = -1 }
clone_on_copy = 'warn'
map_clone = 'warn'
uninlined_format_args = 'warn'
unnecessary_to_owned = 'warn'
manual_strip = 'warn'

[workspace.dependencies]
arbitrary = { version = "1.3.1" }
wasmtime-wmemcheck = { path = "crates/wmemcheck", version = "=26.0.0" }
wasmtime = { path = "crates/wasmtime", version = "26.0.0", default-features = false }
wasmtime-c-api-macros = { path = "crates/c-api-macros", version = "=26.0.0" }
wasmtime-cache = { path = "crates/cache", version = "=26.0.0" }
wasmtime-cli-flags = { path = "crates/cli-flags", version = "=26.0.0" }
wasmtime-cranelift = { path = "crates/cranelift", version = "=26.0.0" }
wasmtime-continuations = { path = "crates/continuations", version = "=26.0.0" }
wasmtime-winch = { path = "crates/winch", version = "=26.0.0" }
wasmtime-environ = { path = "crates/environ", version = "=26.0.0" }
wasmtime-explorer = { path = "crates/explorer", version = "=26.0.0" }
wasmtime-fiber = { path = "crates/fiber", version = "=26.0.0" }
wasmtime-types = { path = "crates/types", version = "26.0.0" }
wasmtime-jit-debug = { path = "crates/jit-debug", version = "=26.0.0" }
wasmtime-wast = { path = "crates/wast", version = "=26.0.0" }
wasmtime-wasi = { path = "crates/wasi", version = "26.0.0", default-features = false }
wasmtime-wasi-http = { path = "crates/wasi-http", version = "=26.0.0", default-features = false }
wasmtime-wasi-nn = { path = "crates/wasi-nn", version = "26.0.0" }
wasmtime-wasi-runtime-config = { path = "crates/wasi-runtime-config", version = "26.0.0" }
wasmtime-wasi-keyvalue = { path = "crates/wasi-keyvalue", version = "26.0.0" }
wasmtime-wasi-threads = { path = "crates/wasi-threads", version = "26.0.0" }
wasmtime-component-util = { path = "crates/component-util", version = "=26.0.0" }
wasmtime-component-macro = { path = "crates/component-macro", version = "=26.0.0" }
wasmtime-asm-macros = { path = "crates/asm-macros", version = "=26.0.0" }
wasmtime-versioned-export-macros = { path = "crates/versioned-export-macros", version = "=26.0.0" }
wasmtime-slab = { path = "crates/slab", version = "=26.0.0" }
component-test-util = { path = "crates/misc/component-test-util" }
component-fuzz-util = { path = "crates/misc/component-fuzz-util" }
wiggle = { path = "crates/wiggle", version = "=26.0.0", default-features = false }
wiggle-macro = { path = "crates/wiggle/macro", version = "=26.0.0" }
wiggle-generate = { path = "crates/wiggle/generate", version = "=26.0.0" }
wasi-common = { path = "crates/wasi-common", version = "=26.0.0", default-features = false }
wasmtime-fuzzing = { path = "crates/fuzzing" }
wasmtime-jit-icache-coherence = { path = "crates/jit-icache-coherence", version = "=26.0.0" }
wasmtime-wit-bindgen = { path = "crates/wit-bindgen", version = "=26.0.0" }
test-programs-artifacts = { path = 'crates/test-programs/artifacts' }

pulley-interpreter = { path = 'pulley', version = "=0.2.0" }
pulley-interpreter-fuzz = { path = 'pulley/fuzz' }

cranelift-wasm = { path = "cranelift/wasm", version = "0.113.0" }
cranelift-codegen = { path = "cranelift/codegen", version = "0.113.0", default-features = false, features = ["std", "unwind"] }
cranelift-frontend = { path = "cranelift/frontend", version = "0.113.0" }
cranelift-entity = { path = "cranelift/entity", version = "0.113.0" }
cranelift-native = { path = "cranelift/native", version = "0.113.0" }
cranelift-module = { path = "cranelift/module", version = "0.113.0" }
cranelift-interpreter = { path = "cranelift/interpreter", version = "0.113.0" }
cranelift-reader = { path = "cranelift/reader", version = "0.113.0" }
cranelift-filetests = { path = "cranelift/filetests" }
cranelift-object = { path = "cranelift/object", version = "0.113.0" }
cranelift-jit = { path = "cranelift/jit", version = "0.113.0" }
cranelift-fuzzgen = { path = "cranelift/fuzzgen" }
cranelift-bforest = { path = "cranelift/bforest", version = "0.113.0" }
cranelift-bitset = { path = "cranelift/bitset", version = "0.113.0" }
cranelift-control = { path = "cranelift/control", version = "0.113.0" }
cranelift = { path = "cranelift/umbrella", version = "0.113.0" }

winch-codegen = { path = "winch/codegen", version = "=0.24.0" }

wasi-preview1-component-adapter = { path = "crates/wasi-preview1-component-adapter" }
byte-array-literals = { path = "crates/wasi-preview1-component-adapter/byte-array-literals" }

# Bytecode Alliance maintained dependencies:
# ---------------------------
regalloc2 = "0.10.2"

# cap-std family:
target-lexicon = "0.12.16"
cap-std = "3.3.0"
cap-rand = { version = "3.3.0", features = ["small_rng"] }
cap-fs-ext = "3.3.0"
cap-net-ext = "3.3.0"
cap-time-ext = "3.3.0"
cap-tempfile = "3.3.0"
fs-set-times = "0.20.1"
system-interface = { version = "0.27.1", features = ["cap_std_impls"] }
io-lifetimes = { version = "2.0.3", default-features = false }
io-extras = "0.18.1"
rustix = "0.38.31"
# wit-bindgen:
<<<<<<< HEAD
wit-bindgen = { git = "https://github.com/wasmfx/wit-bindgenfx", tag = "v0.32.0", default-features = false }
wit-bindgen-rust-macro = { git = "https://github.com/wasmfx/wit-bindgenfx", tag = "v0.32.0", default-features = false }
=======
wit-bindgen = { version = "0.32.0", default-features = false }
wit-bindgen-rust-macro = { version = "0.32.0", default-features = false }
>>>>>>> 1af294ea

# wasm-tools family:
wasmparser    = { git = "https://github.com/wasmfx/wasmfx-tools", tag = "v1.217.0", default-features = false }
wat           = { git = "https://github.com/wasmfx/wasmfx-tools", tag = "v1.217.0" }
wast          = { git = "https://github.com/wasmfx/wasmfx-tools", tag = "v1.217.0" }
wasmprinter   = { git = "https://github.com/wasmfx/wasmfx-tools", tag = "v1.217.0" }
wasm-encoder  = { git = "https://github.com/wasmfx/wasmfx-tools", tag = "v1.217.0" }
wasm-smith    = { git = "https://github.com/wasmfx/wasmfx-tools", tag = "v1.217.0" }
wasm-mutate   = { git = "https://github.com/wasmfx/wasmfx-tools", tag = "v1.217.0" }
wit-parser    = { git = "https://github.com/wasmfx/wasmfx-tools", tag = "v1.217.0" }
wit-component = { git = "https://github.com/wasmfx/wasmfx-tools", tag = "v1.217.0" }

# Non-Bytecode Alliance maintained dependencies:
# --------------------------
cc = "1.0"
object = { version = "0.36", default-features = false, features = ['read_core', 'elf'] }
gimli = { version = "0.31.0", default-features = false, features = ['read'] }
addr2line = { version = "0.24.1", default-features = false }
anyhow = { version = "1.0.22", default-features = false }
windows-sys = "0.59.0"
env_logger = "0.11.5"
log = { version = "0.4.8", default-features = false }
clap = { version = "4.5.17", default-features = false, features = ["std", "derive"] }
hashbrown = { version = "0.14", default-features = false }
capstone = "0.12.0"
once_cell = { version = "1.12.0", default-features = false }
smallvec = { version = "1.6.1", features = ["union"] }
tracing = "0.1.26"
bitflags = "2.0"
thiserror = "1.0.43"
async-trait = "0.1.71"
heck = "0.5"
similar = "2.1.0"
toml = "0.8.10"
mach2 = "0.4.2"
memfd = "0.6.2"
psm = "0.1.11"
proptest = "1.0.0"
rand = { version = "0.8.3", features = ["small_rng"] }
sptr = "0.3.2"
# serde and serde_derive must have the same version
serde = { version = "1.0.188", default-features = false, features = ['alloc'] }
serde_derive = "1.0.188"
serde_json = "1.0.80"
glob = "0.3.0"
libfuzzer-sys = "0.4.0"
walkdir = "2.3.3"
cfg-if = "1.0"
tempfile = "3.1.0"
filecheck = "0.5.0"
libc = { version = "0.2.112", default-features = true }
file-per-thread-logger = "0.2.0"
tokio = { version = "1.30.0", features = [ "rt", "time" ] }
hyper = "1.0.1"
http = "1.0.0"
http-body = "1.0.0"
http-body-util = "0.1.0"
bytes = "1.4"
futures = { version = "0.3.27", default-features = false }
indexmap = { version = "2.0.0", default-features = false }
pretty_env_logger = "0.5.0"
syn = "2.0.25"
test-log = { version = "0.2", default-features = false, features = ["trace"] }
tracing-subscriber = { version = "0.3.1", default-features = false, features = ['fmt', 'env-filter', 'ansi', 'tracing-log'] }
url = "2.3.1"
humantime = "2.0.0"
postcard = { version = "1.0.8", default-features = false, features = ['alloc'] }
criterion = { version = "0.5.0", default-features = false, features = ["html_reports", "rayon"] }
rustc-hash = "2.0.0"
libtest-mimic = "0.7.0"
semver = { version = "1.0.17", default-features = false }

# =============================================================================
#
# Features for the Wasmtime CLI executable
#
#
# Note that many of these features are inherited from Wasmtime itself or
# otherwise configure the `wasmtime` crate's execution. Features are provided as
# compile-time switches to disable functionality primarily if one is interested
# in configuring binary size and or exploring the binary size implications of
# various features. Most features are enabled by default but most embeddings
# likely won't need all features.
#
# When adding or removing a feature, make sure to kepe the C API in sync by
# modifying locations marked WASMTIME_FEATURE_LIST
[features]
default = [
  # All subcommands are included by default.
  "run",
  "compile",
  "explore",
  "serve",
  "wast",
  "config",

  # On-by-default WASI features
  "wasi-nn",
  "wasi-threads",
  "wasi-http",
  "wasi-runtime-config",
  "wasi-keyvalue",

  # Most features of Wasmtime are enabled by default.
  "wat",
  "parallel-compilation",
  "pooling-allocator",
  "cache",
  "logging",
  "demangle",
  "cranelift",
  "profiling",
  "coredump",
  "addr2line",
  "debug-builtins",
  "component-model",
  "threads",
  "gc",
  "winch",

  # Enable some nice features of clap by default, but they come at a binary size
  # cost, so allow disabling this through disabling of our own `default`
  # feature.
  "clap/default",
  "clap/wrap_help",
]

# ========================================
# Off-by-default features
#
# These features are off-by-default but may optionally be enabled.
all-arch = ["wasmtime/all-arch"]
winch = ["wasmtime/winch"]
pulley = ["wasmtime/pulley"]
wmemcheck = ["wasmtime/wmemcheck"]
memory-protection-keys = ["wasmtime-cli-flags/memory-protection-keys"]

# This feature, when enabled, will statically compile out all logging statements
# throughout Wasmtime and its dependencies.
disable-logging = ["log/max_level_off", "tracing/max_level_off"]

# Until we implement proper reference counting for `VMContObj` objects,
# we may use this flag to bypass the creation of VMContObj objects,
# directly using the corresponding VMContRef instead.
# This is to allow running benchmarks that may create a lot of such objects and
# may otherwise run out of memory.
# Note that enabling this is highly unsafe, as it makes it impossible to detect
# at runtime when an already taken continuation is used again.
unsafe_disable_continuation_linearity_check = [
  "wasmtime-cranelift/unsafe_disable_continuation_linearity_check",
  "wasmtime/unsafe_disable_continuation_linearity_check"
]

# The following toggles the baseline implementation of typed continuations.
wasmfx_baseline = [
  "wasmtime-cranelift/wasmfx_baseline",
  "wasmtime/wasmfx_baseline",
]

# Toggle the WasmFX pooling allocator
wasmfx_pooling_allocator = [
  "wasmtime/wasmfx_pooling_allocator",
  "pooling-allocator",
]

# Enable the old-style unsafe malloc'd stacks (has no effect for
# typed_continuations_baseline_implementation or when
# wasmfx_pooling_allocator is toggled)
unsafe_wasmfx_stacks = [
  "wasmtime/unsafe_wasmfx_stacks",
]

# ========================================
# On-by-default features
#
# These features are all included in the `default` set above and this is
# the internal mapping for what they enable in Wasmtime itself.
wasi-nn = ["dep:wasmtime-wasi-nn"]
wasi-threads = ["dep:wasmtime-wasi-threads", "threads"]
wasi-http = ["component-model", "dep:wasmtime-wasi-http", "dep:tokio", "dep:hyper"]
wasi-runtime-config = ["dep:wasmtime-wasi-runtime-config"]
wasi-keyvalue = ["dep:wasmtime-wasi-keyvalue"]
pooling-allocator = ["wasmtime/pooling-allocator", "wasmtime-cli-flags/pooling-allocator"]
component-model = [
  "wasmtime/component-model",
  "wasmtime-wast?/component-model",
  "wasmtime-cli-flags/component-model"
]
wat = ["dep:wat", "wasmtime/wat"]
cache = ["dep:wasmtime-cache", "wasmtime-cli-flags/cache"]
parallel-compilation = ["wasmtime-cli-flags/parallel-compilation"]
logging = ["wasmtime-cli-flags/logging"]
demangle = ["wasmtime/demangle"]
cranelift = ["wasmtime-cli-flags/cranelift", "dep:wasmtime-cranelift"]
profiling = ["wasmtime/profiling", "wasmtime/call-hook"]
coredump = ["wasmtime-cli-flags/coredump"]
addr2line = ["wasmtime/addr2line"]
debug-builtins = ["wasmtime/debug-builtins"]
threads = ["wasmtime-cli-flags/threads"]
gc = ["wasmtime-cli-flags/gc"]

# CLI subcommands for the `wasmtime` executable. See `wasmtime $cmd --help`
# for more information on each subcommand.
serve = [
  "wasi-http",
  "component-model",
  "dep:http-body-util",
  "dep:http",
  "wasmtime-cli-flags/async",
]
explore = ["dep:wasmtime-explorer", "dep:tempfile"]
wast = ["dep:wasmtime-wast"]
config = ["cache"]
compile = ["cranelift"]
run = [
  "dep:wasmtime-wasi",
  "wasmtime/runtime",
  "dep:listenfd",
  "dep:wasi-common",
  "dep:tokio",
  "wasmtime-cli-flags/async",
]

[[test]]
name = "host_segfault"
harness = false

[[test]]
name = "disas"
harness = false

[[test]]
name = "wast"
harness = false

[[example]]
name = "tokio"
required-features = ["wasi-common/tokio"]

[[bench]]
name = "instantiation"
harness = false

[[bench]]
name = "thread_eager_init"
harness = false

[[bench]]
name = "trap"
harness = false

[[bench]]
name = "call"
harness = false

[[bench]]
name = "wasi"
harness = false

[profile.release.package.wasi-preview1-component-adapter]
opt-level = 's'
strip = 'debuginfo'

[profile.dev.package.wasi-preview1-component-adapter]
# Make dev look like a release build since this adapter module won't work with
# a debug build that uses data segments and such.
incremental = false
opt-level = 's'
# Omit assertions, which include failure messages which require string
# initializers.
debug-assertions = false
# Omit integer overflow checks, which include failure messages which require
# string initializers.
overflow-checks = false

# Same as `wasi-preview1-component-adapter` above
[profile.dev.package.wit-bindgen]
incremental = false
debug-assertions = false
overflow-checks = false
opt-level = 's'

[profile.fastest-runtime]
inherits = "release"
codegen-units = 1
lto = true<|MERGE_RESOLUTION|>--- conflicted
+++ resolved
@@ -266,13 +266,8 @@
 io-extras = "0.18.1"
 rustix = "0.38.31"
 # wit-bindgen:
-<<<<<<< HEAD
 wit-bindgen = { git = "https://github.com/wasmfx/wit-bindgenfx", tag = "v0.32.0", default-features = false }
 wit-bindgen-rust-macro = { git = "https://github.com/wasmfx/wit-bindgenfx", tag = "v0.32.0", default-features = false }
-=======
-wit-bindgen = { version = "0.32.0", default-features = false }
-wit-bindgen-rust-macro = { version = "0.32.0", default-features = false }
->>>>>>> 1af294ea
 
 # wasm-tools family:
 wasmparser    = { git = "https://github.com/wasmfx/wasmfx-tools", tag = "v1.217.0", default-features = false }

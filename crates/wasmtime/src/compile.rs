//! Wasm compilation orchestration.
//!
//! It works roughly like this:
//!
//! * We walk over the Wasm module/component and make a list of all the things
//!   we need to compile. This is a `CompileInputs`.
//!
//! * The `CompileInputs::compile` method compiles each of these in parallel,
//!   producing a `UnlinkedCompileOutputs`. This is an unlinked set of compiled
//!   functions, bucketed by type of function.
//!
//! * The `UnlinkedCompileOutputs::pre_link` method re-arranges the compiled
//!   functions into a flat list. This is the order we will place them within
//!   the ELF file, so we must also keep track of all the functions' indices
//!   within this list, because we will need them for resolving
//!   relocations. These indices are kept track of in the resulting
//!   `FunctionIndices`.
//!
//! * The `FunctionIndices::link_and_append_code` method appends the functions
//!   to the given ELF file and resolves relocations. It produces an `Artifacts`
//!   which contains the data needed at runtime to find and call Wasm
//!   functions. It is up to the caller to serialize the relevant parts of the
//!   `Artifacts` into the ELF file.

use crate::Engine;
use anyhow::{Context, Result};
use std::{
    any::Any,
    collections::{btree_map, BTreeMap, BTreeSet, HashMap, HashSet},
    mem,
};
#[cfg(feature = "component-model")]
use wasmtime_environ::component::Translator;
use wasmtime_environ::{
    BuiltinFunctionIndex, CompiledFunctionInfo, CompiledModuleInfo, Compiler, DefinedFuncIndex,
    FinishedObject, FunctionBodyData, ModuleEnvironment, ModuleInternedTypeIndex,
    ModuleTranslation, ModuleTypes, ModuleTypesBuilder, ObjectKind, PrimaryMap, RelocationTarget,
    StaticModuleIndex, WasmFunctionInfo,
};

mod code_builder;
pub use self::code_builder::{CodeBuilder, HashedEngineCompileEnv};

#[cfg(feature = "runtime")]
mod runtime;
#[cfg(feature = "runtime")]
pub use self::runtime::finish_object;

/// Converts an input binary-encoded WebAssembly module to compilation
/// artifacts and type information.
///
/// This is where compilation actually happens of WebAssembly modules and
/// translation/parsing/validation of the binary input occurs. The binary
/// artifact represented in the `MmapVec` returned here is an in-memory ELF
/// file in an owned area of virtual linear memory where permissions (such
/// as the executable bit) can be applied.
///
/// Additionally compilation returns an `Option` here which is always
/// `Some`, notably compiled metadata about the module in addition to the
/// type information found within.
pub(crate) fn build_artifacts<T: FinishedObject>(
    engine: &Engine,
    wasm: &[u8],
) -> Result<(T, Option<(CompiledModuleInfo, ModuleTypes)>)> {
    let tunables = engine.tunables();

    // First a `ModuleEnvironment` is created which records type information
    // about the wasm module. This is where the WebAssembly is parsed and
    // validated. Afterwards `types` will have all the type information for
    // this module.
    let parser = wasmparser::Parser::new(0);
    let mut validator = wasmparser::Validator::new_with_features(engine.config().features.clone());
    let mut types = ModuleTypesBuilder::new(&validator);
    let mut translation = ModuleEnvironment::new(tunables, &mut validator, &mut types)
        .translate(parser, wasm)
        .context("failed to parse WebAssembly module")?;
    let functions = mem::take(&mut translation.function_body_inputs);

    let compile_inputs = CompileInputs::for_module(&types, &translation, functions);
    let unlinked_compile_outputs = compile_inputs.compile(engine)?;
    let types = types.finish();
    let (compiled_funcs, function_indices) = unlinked_compile_outputs.pre_link();

    // Emplace all compiled functions into the object file with any other
    // sections associated with code as well.
    let mut object = engine.compiler().object(ObjectKind::Module)?;
    // Insert `Engine` and type-level information into the compiled
    // artifact so if this module is deserialized later it contains all
    // information necessary.
    //
    // Note that `append_compiler_info` and `append_types` here in theory
    // can both be skipped if this module will never get serialized.
    // They're only used during deserialization and not during runtime for
    // the module itself. Currently there's no need for that, however, so
    // it's left as an exercise for later.
    engine.append_compiler_info(&mut object);
    engine.append_bti(&mut object);

    let (mut object, compilation_artifacts) = function_indices.link_and_append_code(
        object,
        engine,
        compiled_funcs,
        std::iter::once(translation).collect(),
    )?;

    let info = compilation_artifacts.unwrap_as_module_info();
    object.serialize_info(&(&info, &types));
    let result = T::finish_object(object)?;

    Ok((result, Some((info, types))))
}

/// Performs the compilation phase for a component, translating and
/// validating the provided wasm binary to machine code.
///
/// This method will compile all nested core wasm binaries in addition to
/// any necessary extra functions required for operation with components.
/// The output artifact here is the serialized object file contained within
/// an owned mmap along with metadata about the compilation itself.
#[cfg(feature = "component-model")]
pub(crate) fn build_component_artifacts<T: FinishedObject>(
    engine: &Engine,
    binary: &[u8],
) -> Result<(T, Option<wasmtime_environ::component::ComponentArtifacts>)> {
    use wasmtime_environ::component::{
        CompiledComponentInfo, ComponentArtifacts, ComponentTypesBuilder,
    };
    use wasmtime_environ::ScopeVec;

    let tunables = engine.tunables();
    let compiler = engine.compiler();

    let scope = ScopeVec::new();
    let mut validator = wasmparser::Validator::new_with_features(engine.config().features.clone());
    let mut types = ComponentTypesBuilder::new(&validator);
    let (component, mut module_translations) =
        Translator::new(tunables, &mut validator, &mut types, &scope)
            .translate(binary)
            .context("failed to parse WebAssembly module")?;

    let compile_inputs = CompileInputs::for_component(
        &types,
        &component,
        module_translations.iter_mut().map(|(i, translation)| {
            let functions = mem::take(&mut translation.function_body_inputs);
            (i, &*translation, functions)
        }),
    );
    let unlinked_compile_outputs = compile_inputs.compile(&engine)?;

    let (compiled_funcs, function_indices) = unlinked_compile_outputs.pre_link();

    let mut object = compiler.object(ObjectKind::Component)?;
    engine.append_compiler_info(&mut object);
    engine.append_bti(&mut object);

    let (mut object, compilation_artifacts) = function_indices.link_and_append_code(
        object,
        engine,
        compiled_funcs,
        module_translations,
    )?;
    let (types, ty) = types.finish(
        &compilation_artifacts.modules,
        component
            .component
            .import_types
            .iter()
            .map(|(_, (name, ty))| (name.clone(), *ty)),
        component
            .component
            .exports
            .iter()
            .map(|(name, ty)| (name.clone(), ty)),
    );

    let info = CompiledComponentInfo {
        component: component.component,
        trampolines: compilation_artifacts.trampolines,
        resource_drop_wasm_to_native_trampoline: compilation_artifacts
            .resource_drop_wasm_to_native_trampoline,
    };
    let artifacts = ComponentArtifacts {
        info,
        ty,
        types,
        static_modules: compilation_artifacts.modules,
    };
    object.serialize_info(&artifacts);

    let result = T::finish_object(object)?;
    Ok((result, Some(artifacts)))
}

type CompileInput<'a> = Box<dyn FnOnce(&dyn Compiler) -> Result<CompileOutput> + Send + 'a>;

/// A sortable, comparable key for a compilation output.
///
/// Two `u32`s to align with `cranelift_codegen::ir::UserExternalName`.
#[derive(Clone, Copy, Debug, PartialEq, Eq, PartialOrd, Ord, Hash)]
struct CompileKey {
    // The namespace field is bitpacked like:
    //
    //     [ kind:i3 module:i29 ]
    namespace: u32,

    index: u32,
}

impl CompileKey {
    const KIND_BITS: u32 = 3;
    const KIND_OFFSET: u32 = 32 - Self::KIND_BITS;
    const KIND_MASK: u32 = ((1 << Self::KIND_BITS) - 1) << Self::KIND_OFFSET;

    fn kind(&self) -> u32 {
        self.namespace & Self::KIND_MASK
    }

    fn module(&self) -> StaticModuleIndex {
        StaticModuleIndex::from_u32(self.namespace & !Self::KIND_MASK)
    }

    const WASM_FUNCTION_KIND: u32 = Self::new_kind(0);
    const ARRAY_TO_WASM_TRAMPOLINE_KIND: u32 = Self::new_kind(1);
    const NATIVE_TO_WASM_TRAMPOLINE_KIND: u32 = Self::new_kind(2);
    const WASM_TO_NATIVE_TRAMPOLINE_KIND: u32 = Self::new_kind(3);
    const WASM_TO_BUILTIN_TRAMPOLINE_KIND: u32 = Self::new_kind(4);

    const fn new_kind(kind: u32) -> u32 {
        assert!(kind < (1 << Self::KIND_BITS));
        kind << Self::KIND_OFFSET
    }

    // NB: more kinds in the other `impl` block.

    fn wasm_function(module: StaticModuleIndex, index: DefinedFuncIndex) -> Self {
        debug_assert_eq!(module.as_u32() & Self::KIND_MASK, 0);
        Self {
            namespace: Self::WASM_FUNCTION_KIND | module.as_u32(),
            index: index.as_u32(),
        }
    }

    fn array_to_wasm_trampoline(module: StaticModuleIndex, index: DefinedFuncIndex) -> Self {
        debug_assert_eq!(module.as_u32() & Self::KIND_MASK, 0);
        Self {
            namespace: Self::ARRAY_TO_WASM_TRAMPOLINE_KIND | module.as_u32(),
            index: index.as_u32(),
        }
    }

    fn native_to_wasm_trampoline(module: StaticModuleIndex, index: DefinedFuncIndex) -> Self {
        debug_assert_eq!(module.as_u32() & Self::KIND_MASK, 0);
        Self {
            namespace: Self::NATIVE_TO_WASM_TRAMPOLINE_KIND | module.as_u32(),
            index: index.as_u32(),
        }
    }

    fn wasm_to_native_trampoline(index: ModuleInternedTypeIndex) -> Self {
        Self {
            namespace: Self::WASM_TO_NATIVE_TRAMPOLINE_KIND,
            index: index.as_u32(),
        }
    }

    fn wasm_to_builtin_trampoline(index: BuiltinFunctionIndex) -> Self {
        Self {
            namespace: Self::WASM_TO_BUILTIN_TRAMPOLINE_KIND,
            index: index.index(),
        }
    }
}

#[cfg(feature = "component-model")]
impl CompileKey {
    const TRAMPOLINE_KIND: u32 = Self::new_kind(5);
    const RESOURCE_DROP_WASM_TO_NATIVE_KIND: u32 = Self::new_kind(6);

    fn trampoline(index: wasmtime_environ::component::TrampolineIndex) -> Self {
        Self {
            namespace: Self::TRAMPOLINE_KIND,
            index: index.as_u32(),
        }
    }

    fn resource_drop_wasm_to_native_trampoline() -> Self {
        Self {
            namespace: Self::RESOURCE_DROP_WASM_TO_NATIVE_KIND,
            index: 0,
        }
    }
}

#[derive(Clone, Copy)]
enum CompiledFunction<T> {
    Function(T),
    #[cfg(feature = "component-model")]
    AllCallFunc(wasmtime_environ::component::AllCallFunc<T>),
}

impl<T> CompiledFunction<T> {
    fn unwrap_function(self) -> T {
        match self {
            Self::Function(f) => f,
            #[cfg(feature = "component-model")]
            Self::AllCallFunc(_) => panic!("CompiledFunction::unwrap_function"),
        }
    }

    #[cfg(feature = "component-model")]
    fn unwrap_all_call_func(self) -> wasmtime_environ::component::AllCallFunc<T> {
        match self {
            Self::AllCallFunc(f) => f,
            Self::Function(_) => panic!("CompiledFunction::unwrap_all_call_func"),
        }
    }
}

#[cfg(feature = "component-model")]
impl<T> From<wasmtime_environ::component::AllCallFunc<T>> for CompiledFunction<T> {
    fn from(f: wasmtime_environ::component::AllCallFunc<T>) -> Self {
        Self::AllCallFunc(f)
    }
}

struct CompileOutput {
    key: CompileKey,
    symbol: String,
    function: CompiledFunction<Box<dyn Any + Send>>,
    info: Option<WasmFunctionInfo>,
}

/// The collection of things we need to compile for a Wasm module or component.
#[derive(Default)]
struct CompileInputs<'a> {
    inputs: Vec<CompileInput<'a>>,
}

impl<'a> CompileInputs<'a> {
    fn push_input(&mut self, f: impl FnOnce(&dyn Compiler) -> Result<CompileOutput> + Send + 'a) {
        self.inputs.push(Box::new(f));
    }

    /// Create the `CompileInputs` for a core Wasm module.
    fn for_module(
        types: &'a ModuleTypesBuilder,
        translation: &'a ModuleTranslation<'a>,
        functions: PrimaryMap<DefinedFuncIndex, FunctionBodyData<'a>>,
    ) -> Self {
        let mut ret = Self::default();
        let module_index = StaticModuleIndex::from_u32(0);

        ret.collect_inputs_in_translations(types, [(module_index, translation, functions)]);

        ret
    }

    /// Create a `CompileInputs` for a component.
    #[cfg(feature = "component-model")]
    fn for_component(
        types: &'a wasmtime_environ::component::ComponentTypesBuilder,
        component: &'a wasmtime_environ::component::ComponentTranslation,
        module_translations: impl IntoIterator<
            Item = (
                StaticModuleIndex,
                &'a ModuleTranslation<'a>,
                PrimaryMap<DefinedFuncIndex, FunctionBodyData<'a>>,
            ),
        >,
    ) -> Self {
        let mut ret = CompileInputs::default();

        ret.collect_inputs_in_translations(types.module_types_builder(), module_translations);

        for (idx, trampoline) in component.trampolines.iter() {
            ret.push_input(move |compiler| {
                Ok(CompileOutput {
                    key: CompileKey::trampoline(idx),
                    symbol: trampoline.symbol_name(),
                    function: compiler
                        .component_compiler()
                        .compile_trampoline(component, types, idx)?
                        .into(),
                    info: None,
                })
            });
        }

        // If there are any resources defined within this component, the
        // signature for `resource.drop` is mentioned somewhere, and the
        // wasm-to-native trampoline for `resource.drop` hasn't been created yet
        // then insert that here. This is possibly required by destruction of
        // resources from the embedder and otherwise won't be explicitly
        // requested through initializers above or such.
        if component.component.num_resources > 0 {
            if let Some(sig) = types.find_resource_drop_signature() {
                ret.push_input(move |compiler| {
                    let trampoline = compiler.compile_wasm_to_native_trampoline(&types[sig])?;
                    Ok(CompileOutput {
                        key: CompileKey::resource_drop_wasm_to_native_trampoline(),
                        symbol: "resource_drop_trampoline".to_string(),
                        function: CompiledFunction::Function(trampoline),
                        info: None,
                    })
                });
            }
        }

        ret
    }

    fn collect_inputs_in_translations(
        &mut self,
        types: &'a ModuleTypesBuilder,
        translations: impl IntoIterator<
            Item = (
                StaticModuleIndex,
                &'a ModuleTranslation<'a>,
                PrimaryMap<DefinedFuncIndex, FunctionBodyData<'a>>,
            ),
        >,
    ) {
        let mut sigs = BTreeSet::new();

        for (module, translation, functions) in translations {
            for (def_func_index, func_body) in functions {
                self.push_input(move |compiler| {
                    let func_index = translation.module.func_index(def_func_index);
                    let (info, function) =
                        compiler.compile_function(translation, def_func_index, func_body, types)?;
                    Ok(CompileOutput {
                        key: CompileKey::wasm_function(module, def_func_index),
                        symbol: format!(
                            "wasm[{}]::function[{}]",
                            module.as_u32(),
                            func_index.as_u32()
                        ),
                        function: CompiledFunction::Function(function),
                        info: Some(info),
                    })
                });

                let func_index = translation.module.func_index(def_func_index);
                if translation.module.functions[func_index].is_escaping() {
                    self.push_input(move |compiler| {
                        let func_index = translation.module.func_index(def_func_index);
                        let trampoline = compiler.compile_array_to_wasm_trampoline(
                            translation,
                            types,
                            def_func_index,
                        )?;
                        Ok(CompileOutput {
                            key: CompileKey::array_to_wasm_trampoline(module, def_func_index),
                            symbol: format!(
                                "wasm[{}]::array_to_wasm_trampoline[{}]",
                                module.as_u32(),
                                func_index.as_u32()
                            ),
                            function: CompiledFunction::Function(trampoline),
                            info: None,
                        })
                    });

                    self.push_input(move |compiler| {
                        let func_index = translation.module.func_index(def_func_index);
                        let trampoline = compiler.compile_native_to_wasm_trampoline(
                            translation,
                            types,
                            def_func_index,
                        )?;
                        Ok(CompileOutput {
                            key: CompileKey::native_to_wasm_trampoline(module, def_func_index),
                            symbol: format!(
                                "wasm[{}]::native_to_wasm_trampoline[{}]",
                                module.as_u32(),
                                func_index.as_u32()
                            ),
                            function: CompiledFunction::Function(trampoline),
                            info: None,
                        })
                    });
                }
            }

<<<<<<< HEAD
            sigs.extend(translation.module.types.iter().map(|(_, ty)| match ty {
                ModuleType::Function(ty) | ModuleType::Continuation(ty) => *ty,
            }));
=======
            sigs.extend(translation.module.types.iter().map(|(_, ty)| *ty));
>>>>>>> 3befbe52
        }

        for signature in sigs {
            self.push_input(move |compiler| {
                let wasm_func_ty = &types[signature];
                let trampoline = compiler.compile_wasm_to_native_trampoline(wasm_func_ty)?;
                Ok(CompileOutput {
                    key: CompileKey::wasm_to_native_trampoline(signature),
                    symbol: format!(
                        "signatures[{}]::wasm_to_native_trampoline",
                        signature.as_u32()
                    ),
                    function: CompiledFunction::Function(trampoline),
                    info: None,
                })
            });
        }
    }

    /// Compile these `CompileInput`s (maybe in parallel) and return the
    /// resulting `UnlinkedCompileOutput`s.
    fn compile(self, engine: &Engine) -> Result<UnlinkedCompileOutputs> {
        let compiler = engine.compiler();

        // Compile each individual input in parallel.
        let mut raw_outputs = engine.run_maybe_parallel(self.inputs, |f| f(compiler))?;

        // Now that all functions have been compiled see if any
        // wasmtime-builtin functions are necessary. If so those need to be
        // collected and then those trampolines additionally need to be
        // compiled.
        compile_required_builtins(engine, &mut raw_outputs)?;

        // Bucket the outputs by kind.
        let mut outputs: BTreeMap<u32, Vec<CompileOutput>> = BTreeMap::new();
        for output in raw_outputs {
            outputs.entry(output.key.kind()).or_default().push(output);
        }

        Ok(UnlinkedCompileOutputs { outputs })
    }
}

fn compile_required_builtins(engine: &Engine, raw_outputs: &mut Vec<CompileOutput>) -> Result<()> {
    let compiler = engine.compiler();
    let mut builtins = HashSet::new();
    let mut new_inputs: Vec<CompileInput<'_>> = Vec::new();

    let compile_builtin = |builtin: BuiltinFunctionIndex| {
        Box::new(move |compiler: &dyn Compiler| {
            let symbol = format!("wasmtime_builtin_{}", builtin.name());
            Ok(CompileOutput {
                key: CompileKey::wasm_to_builtin_trampoline(builtin),
                symbol,
                function: CompiledFunction::Function(compiler.compile_wasm_to_builtin(builtin)?),
                info: None,
            })
        })
    };

    for output in raw_outputs.iter() {
        let f = match &output.function {
            CompiledFunction::Function(f) => f,
            #[cfg(feature = "component-model")]
            CompiledFunction::AllCallFunc(_) => continue,
        };
        for reloc in compiler.compiled_function_relocation_targets(&**f) {
            match reloc {
                RelocationTarget::Builtin(i) => {
                    if builtins.insert(i) {
                        new_inputs.push(compile_builtin(i));
                    }
                }
                _ => {}
            }
        }
    }
    raw_outputs.extend(engine.run_maybe_parallel(new_inputs, |c| c(compiler))?);
    Ok(())
}

#[derive(Default)]
struct UnlinkedCompileOutputs {
    // A map from kind to `CompileOutput`.
    outputs: BTreeMap<u32, Vec<CompileOutput>>,
}

impl UnlinkedCompileOutputs {
    /// Flatten all our functions into a single list and remember each of their
    /// indices within it.
    fn pre_link(self) -> (Vec<(String, Box<dyn Any + Send>)>, FunctionIndices) {
        // The order the functions end up within `compiled_funcs` is the order
        // that they will be laid out in the ELF file, so try and group hot and
        // cold functions together as best we can. However, because we bucket by
        // kind, we shouldn't have any issues with, e.g., cold trampolines
        // appearing in between hot Wasm functions.
        let mut compiled_funcs = vec![];
        let mut indices = FunctionIndices::default();
        for x in self.outputs.into_iter().flat_map(|(_kind, xs)| xs) {
            let index = match x.function {
                CompiledFunction::Function(f) => {
                    let index = compiled_funcs.len();
                    compiled_funcs.push((x.symbol, f));
                    CompiledFunction::Function(index)
                }
                #[cfg(feature = "component-model")]
                CompiledFunction::AllCallFunc(f) => {
                    let array_call = compiled_funcs.len();
                    compiled_funcs.push((format!("{}_array_call", x.symbol), f.array_call));
                    let native_call = compiled_funcs.len();
                    compiled_funcs.push((format!("{}_native_call", x.symbol), f.native_call));
                    let wasm_call = compiled_funcs.len();
                    compiled_funcs.push((format!("{}_wasm_call", x.symbol), f.wasm_call));
                    CompiledFunction::AllCallFunc(wasmtime_environ::component::AllCallFunc {
                        array_call,
                        native_call,
                        wasm_call,
                    })
                }
            };

            if x.key.kind() == CompileKey::WASM_FUNCTION_KIND
                || x.key.kind() == CompileKey::ARRAY_TO_WASM_TRAMPOLINE_KIND
                || x.key.kind() == CompileKey::NATIVE_TO_WASM_TRAMPOLINE_KIND
            {
                indices
                    .compiled_func_index_to_module
                    .insert(index.unwrap_function(), x.key.module());
                if let Some(info) = x.info {
                    indices.wasm_function_infos.insert(x.key, info);
                }
            }

            indices
                .indices
                .entry(x.key.kind())
                .or_default()
                .insert(x.key, index);
        }
        (compiled_funcs, indices)
    }
}

#[derive(Default)]
struct FunctionIndices {
    // A reverse map from an index in `compiled_funcs` to the
    // `StaticModuleIndex` for that function.
    compiled_func_index_to_module: HashMap<usize, StaticModuleIndex>,

    // A map from Wasm functions' compile keys to their infos.
    wasm_function_infos: HashMap<CompileKey, WasmFunctionInfo>,

    // The index of each compiled function, bucketed by compile key kind.
    indices: BTreeMap<u32, BTreeMap<CompileKey, CompiledFunction<usize>>>,
}

impl FunctionIndices {
    /// Link the compiled functions together, resolving relocations, and append
    /// them to the given ELF file.
    fn link_and_append_code<'a>(
        mut self,
        mut obj: object::write::Object<'static>,
        engine: &'a Engine,
        compiled_funcs: Vec<(String, Box<dyn Any + Send>)>,
        translations: PrimaryMap<StaticModuleIndex, ModuleTranslation<'_>>,
    ) -> Result<(wasmtime_environ::ObjectBuilder<'a>, Artifacts)> {
        // Append all the functions to the ELF file.
        //
        // The result is a vector parallel to `compiled_funcs` where
        // `symbol_ids_and_locs[i]` is the symbol ID and function location of
        // `compiled_funcs[i]`.
        let compiler = engine.compiler();
        let tunables = engine.tunables();
        let symbol_ids_and_locs = compiler.append_code(
            &mut obj,
            &compiled_funcs,
            &|caller_index: usize, callee: RelocationTarget| match callee {
                RelocationTarget::Wasm(callee_index) => {
                    let module = self
                        .compiled_func_index_to_module
                        .get(&caller_index)
                        .copied()
                        .expect("should only reloc inside wasm function callers");
                    let def_func_index = translations[module]
                        .module
                        .defined_func_index(callee_index)
                        .unwrap();
                    self.indices[&CompileKey::WASM_FUNCTION_KIND]
                        [&CompileKey::wasm_function(module, def_func_index)]
                        .unwrap_function()
                }
                RelocationTarget::Builtin(builtin) => self.indices
                    [&CompileKey::WASM_TO_BUILTIN_TRAMPOLINE_KIND]
                    [&CompileKey::wasm_to_builtin_trampoline(builtin)]
                    .unwrap_function(),
                RelocationTarget::HostLibcall(_) => {
                    unreachable!("relocation is resolved at runtime, not compile time");
                }
            },
        )?;

        // If requested, generate and add DWARF information.
        if tunables.generate_native_debuginfo &&
            // We can only add DWARF once. Supporting DWARF for components of
            // multiple Wasm modules will require merging the DWARF sections
            // together.
            translations.len() == 1
        {
            for (module, translation) in &translations {
                let funcs: PrimaryMap<_, _> = self
                    .indices
                    .get(&CompileKey::WASM_FUNCTION_KIND)
                    .map(|xs| {
                        xs.range(
                            CompileKey::wasm_function(module, DefinedFuncIndex::from_u32(0))
                                ..=CompileKey::wasm_function(
                                    module,
                                    DefinedFuncIndex::from_u32(u32::MAX - 1),
                                ),
                        )
                    })
                    .into_iter()
                    .flat_map(|x| x)
                    .map(|(_, x)| {
                        let i = x.unwrap_function();
                        (symbol_ids_and_locs[i].0, &*compiled_funcs[i].1)
                    })
                    .collect();
                if !funcs.is_empty() {
                    compiler.append_dwarf(&mut obj, translation, &funcs)?;
                }
            }
        }

        let mut obj = wasmtime_environ::ObjectBuilder::new(obj, tunables);
        let mut artifacts = Artifacts::default();

        // Remove this as it's not needed by anything below and we'll debug
        // assert `self.indices` is empty, so this is acknowledgement that this
        // is a pure runtime implementation detail and not needed in any
        // metadata generated below.
        self.indices
            .remove(&CompileKey::WASM_TO_BUILTIN_TRAMPOLINE_KIND);

        // Finally, build our binary artifacts that map things like `FuncIndex`
        // to a function location and all of that using the indices we saved
        // earlier and the function locations we just received after appending
        // the code.

        let mut wasm_functions = self
            .indices
            .remove(&CompileKey::WASM_FUNCTION_KIND)
            .unwrap_or_default()
            .into_iter()
            .peekable();

        fn wasm_functions_for_module(
            wasm_functions: &mut std::iter::Peekable<
                btree_map::IntoIter<CompileKey, CompiledFunction<usize>>,
            >,
            module: StaticModuleIndex,
        ) -> impl Iterator<Item = (CompileKey, CompiledFunction<usize>)> + '_ {
            std::iter::from_fn(move || {
                let (key, _) = wasm_functions.peek()?;
                if key.module() == module {
                    wasm_functions.next()
                } else {
                    None
                }
            })
        }

        let mut array_to_wasm_trampolines = self
            .indices
            .remove(&CompileKey::ARRAY_TO_WASM_TRAMPOLINE_KIND)
            .unwrap_or_default();

        let mut native_to_wasm_trampolines = self
            .indices
            .remove(&CompileKey::NATIVE_TO_WASM_TRAMPOLINE_KIND)
            .unwrap_or_default();

        // NB: unlike the above maps this is not emptied out during iteration
        // since each module may reach into different portions of this map.
        let wasm_to_native_trampolines = self
            .indices
            .remove(&CompileKey::WASM_TO_NATIVE_TRAMPOLINE_KIND)
            .unwrap_or_default();

        artifacts.modules = translations
            .into_iter()
            .map(|(module, mut translation)| {
                // If configured attempt to use static memory initialization which
                // can either at runtime be implemented as a single memcpy to
                // initialize memory or otherwise enabling virtual-memory-tricks
                // such as mmap'ing from a file to get copy-on-write.
                if engine.config().memory_init_cow {
                    let align = compiler.page_size_align();
                    let max_always_allowed = engine.config().memory_guaranteed_dense_image_size;
                    translation.try_static_init(align, max_always_allowed);
                }

                // Attempt to convert table initializer segments to
                // FuncTable representation where possible, to enable
                // table lazy init.
                translation.try_func_table_init();

                let funcs: PrimaryMap<DefinedFuncIndex, CompiledFunctionInfo> =
                    wasm_functions_for_module(&mut wasm_functions, module)
                        .map(|(key, wasm_func_index)| {
                            let wasm_func_index = wasm_func_index.unwrap_function();
                            let wasm_func_loc = symbol_ids_and_locs[wasm_func_index].1;
                            let wasm_func_info = self.wasm_function_infos.remove(&key).unwrap();

                            let array_to_wasm_trampoline = array_to_wasm_trampolines
                                .remove(&CompileKey::array_to_wasm_trampoline(
                                    key.module(),
                                    DefinedFuncIndex::from_u32(key.index),
                                ))
                                .map(|x| symbol_ids_and_locs[x.unwrap_function()].1);

                            let native_to_wasm_trampoline = native_to_wasm_trampolines
                                .remove(&CompileKey::native_to_wasm_trampoline(
                                    key.module(),
                                    DefinedFuncIndex::from_u32(key.index),
                                ))
                                .map(|x| symbol_ids_and_locs[x.unwrap_function()].1);

                            CompiledFunctionInfo {
                                wasm_func_info,
                                wasm_func_loc,
                                array_to_wasm_trampoline,
                                native_to_wasm_trampoline,
                            }
                        })
                        .collect();

                let unique_and_sorted_sigs = translation
                    .module
                    .types
                    .iter()
<<<<<<< HEAD
                    .map(|(_, ty)| match ty {
                        ModuleType::Function(ty) | ModuleType::Continuation(ty) => *ty,
                    })
=======
                    .map(|(_, ty)| *ty)
>>>>>>> 3befbe52
                    .collect::<BTreeSet<_>>();
                let wasm_to_native_trampolines = unique_and_sorted_sigs
                    .iter()
                    .map(|idx| {
                        let key = CompileKey::wasm_to_native_trampoline(*idx);
                        let compiled = wasm_to_native_trampolines[&key];
                        (*idx, symbol_ids_and_locs[compiled.unwrap_function()].1)
                    })
                    .collect();

                obj.append(translation, funcs, wasm_to_native_trampolines)
            })
            .collect::<Result<PrimaryMap<_, _>>>()?;

        #[cfg(feature = "component-model")]
        {
            artifacts.trampolines = self
                .indices
                .remove(&CompileKey::TRAMPOLINE_KIND)
                .unwrap_or_default()
                .into_iter()
                .map(|(_id, x)| x.unwrap_all_call_func().map(|i| symbol_ids_and_locs[i].1))
                .collect();
            let map = self
                .indices
                .remove(&CompileKey::RESOURCE_DROP_WASM_TO_NATIVE_KIND)
                .unwrap_or_default();
            assert!(map.len() <= 1);
            artifacts.resource_drop_wasm_to_native_trampoline = map
                .into_iter()
                .next()
                .map(|(_id, x)| symbol_ids_and_locs[x.unwrap_function()].1);
        }

        debug_assert!(
            self.indices.is_empty(),
            "Should have processed all compile outputs"
        );

        Ok((obj, artifacts))
    }
}

/// The artifacts necessary for finding and calling Wasm functions at runtime,
/// to be serialized into an ELF file.
#[derive(Default)]
struct Artifacts {
    modules: PrimaryMap<StaticModuleIndex, CompiledModuleInfo>,
    #[cfg(feature = "component-model")]
    trampolines: PrimaryMap<
        wasmtime_environ::component::TrampolineIndex,
        wasmtime_environ::component::AllCallFunc<wasmtime_environ::FunctionLoc>,
    >,
    #[cfg(feature = "component-model")]
    resource_drop_wasm_to_native_trampoline: Option<wasmtime_environ::FunctionLoc>,
}

impl Artifacts {
    /// Assuming this compilation was for a single core Wasm module, get the
    /// resulting `CompiledModuleInfo`.
    fn unwrap_as_module_info(self) -> CompiledModuleInfo {
        assert_eq!(self.modules.len(), 1);
        #[cfg(feature = "component-model")]
        assert!(self.trampolines.is_empty());
        self.modules.into_iter().next().unwrap().1
    }
}<|MERGE_RESOLUTION|>--- conflicted
+++ resolved
@@ -34,8 +34,8 @@
 use wasmtime_environ::{
     BuiltinFunctionIndex, CompiledFunctionInfo, CompiledModuleInfo, Compiler, DefinedFuncIndex,
     FinishedObject, FunctionBodyData, ModuleEnvironment, ModuleInternedTypeIndex,
-    ModuleTranslation, ModuleTypes, ModuleTypesBuilder, ObjectKind, PrimaryMap, RelocationTarget,
-    StaticModuleIndex, WasmFunctionInfo,
+    ModuleTranslation, ModuleType, ModuleTypes, ModuleTypesBuilder, ObjectKind, PrimaryMap,
+    RelocationTarget, StaticModuleIndex, WasmFunctionInfo,
 };
 
 mod code_builder;
@@ -396,7 +396,8 @@
         if component.component.num_resources > 0 {
             if let Some(sig) = types.find_resource_drop_signature() {
                 ret.push_input(move |compiler| {
-                    let trampoline = compiler.compile_wasm_to_native_trampoline(&types[sig])?;
+                    let trampoline = compiler
+                        .compile_wasm_to_native_trampoline(&types[sig].unwrap_function())?;
                     Ok(CompileOutput {
                         key: CompileKey::resource_drop_wasm_to_native_trampoline(),
                         symbol: "resource_drop_trampoline".to_string(),
@@ -483,18 +484,17 @@
                 }
             }
 
-<<<<<<< HEAD
             sigs.extend(translation.module.types.iter().map(|(_, ty)| match ty {
                 ModuleType::Function(ty) | ModuleType::Continuation(ty) => *ty,
             }));
-=======
-            sigs.extend(translation.module.types.iter().map(|(_, ty)| *ty));
->>>>>>> 3befbe52
         }
 
         for signature in sigs {
+            if types.is_cont_type_index(signature) {
+                continue;
+            }
             self.push_input(move |compiler| {
-                let wasm_func_ty = &types[signature];
+                let wasm_func_ty = &types[signature].unwrap_function();
                 let trampoline = compiler.compile_wasm_to_native_trampoline(wasm_func_ty)?;
                 Ok(CompileOutput {
                     key: CompileKey::wasm_to_native_trampoline(signature),
@@ -831,13 +831,10 @@
                     .module
                     .types
                     .iter()
-<<<<<<< HEAD
-                    .map(|(_, ty)| match ty {
-                        ModuleType::Function(ty) | ModuleType::Continuation(ty) => *ty,
+                    .filter_map(|(_, ty)| match ty {
+                        ModuleType::Function(ty) => Some(*ty),
+                        _ => None,
                     })
-=======
-                    .map(|(_, ty)| *ty)
->>>>>>> 3befbe52
                     .collect::<BTreeSet<_>>();
                 let wasm_to_native_trampolines = unique_and_sorted_sigs
                     .iter()

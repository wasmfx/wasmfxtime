//! Wasm compilation orchestration.
//!
//! It works roughly like this:
//!
//! * We walk over the Wasm module/component and make a list of all the things
//!   we need to compile. This is a `CompileInputs`.
//!
//! * The `CompileInputs::compile` method compiles each of these in parallel,
//!   producing a `UnlinkedCompileOutputs`. This is an unlinked set of compiled
//!   functions, bucketed by type of function.
//!
//! * The `UnlinkedCompileOutputs::pre_link` method re-arranges the compiled
//!   functions into a flat list. This is the order we will place them within
//!   the ELF file, so we must also keep track of all the functions' indices
//!   within this list, because we will need them for resolving
//!   relocations. These indices are kept track of in the resulting
//!   `FunctionIndices`.
//!
//! * The `FunctionIndices::link_and_append_code` method appends the functions
//!   to the given ELF file and resolves relocations. It produces an `Artifacts`
//!   which contains the data needed at runtime to find and call Wasm
//!   functions. It is up to the caller to serialize the relevant parts of the
//!   `Artifacts` into the ELF file.

use crate::prelude::*;
use crate::Engine;
use anyhow::{Context, Result};
use std::{
    any::Any,
    collections::{btree_map, BTreeMap, BTreeSet, HashMap, HashSet},
    mem,
};

#[cfg(feature = "component-model")]
use wasmtime_environ::component::Translator;
use wasmtime_environ::{
    BuiltinFunctionIndex, CompiledFunctionInfo, CompiledModuleInfo, Compiler, DefinedFuncIndex,
    FinishedObject, FunctionBodyData, ModuleEnvironment, ModuleInternedTypeIndex,
    ModuleTranslation, ModuleTypes, ModuleTypesBuilder, ObjectKind, PrimaryMap, RelocationTarget,
    StaticModuleIndex, WasmFunctionInfo,
};

mod code_builder;
pub use self::code_builder::{CodeBuilder, HashedEngineCompileEnv};

#[cfg(feature = "runtime")]
mod runtime;
#[cfg(feature = "runtime")]
pub use self::runtime::finish_object;

/// Converts an input binary-encoded WebAssembly module to compilation
/// artifacts and type information.
///
/// This is where compilation actually happens of WebAssembly modules and
/// translation/parsing/validation of the binary input occurs. The binary
/// artifact represented in the `MmapVec` returned here is an in-memory ELF
/// file in an owned area of virtual linear memory where permissions (such
/// as the executable bit) can be applied.
///
/// Additionally compilation returns an `Option` here which is always
/// `Some`, notably compiled metadata about the module in addition to the
/// type information found within.
pub(crate) fn build_artifacts<T: FinishedObject>(
    engine: &Engine,
    wasm: &[u8],
    dwarf_package: Option<&[u8]>,
) -> Result<(T, Option<(CompiledModuleInfo, ModuleTypes)>)> {
    let tunables = engine.tunables();

    // First a `ModuleEnvironment` is created which records type information
    // about the wasm module. This is where the WebAssembly is parsed and
    // validated. Afterwards `types` will have all the type information for
    // this module.
    let parser = wasmparser::Parser::new(0);
    let mut validator = wasmparser::Validator::new_with_features(engine.config().features.clone());
    let mut types = ModuleTypesBuilder::new(&validator);
    let mut translation = ModuleEnvironment::new(tunables, &mut validator, &mut types)
        .translate(parser, wasm)
        .context("failed to parse WebAssembly module")?;
    let functions = mem::take(&mut translation.function_body_inputs);

    let compile_inputs = CompileInputs::for_module(&types, &translation, functions);
    let unlinked_compile_outputs = compile_inputs.compile(engine)?;
    let (compiled_funcs, function_indices) = unlinked_compile_outputs.pre_link();

    // Emplace all compiled functions into the object file with any other
    // sections associated with code as well.
    let mut object = engine.compiler().object(ObjectKind::Module)?;
    // Insert `Engine` and type-level information into the compiled
    // artifact so if this module is deserialized later it contains all
    // information necessary.
    //
    // Note that `append_compiler_info` and `append_types` here in theory
    // can both be skipped if this module will never get serialized.
    // They're only used during deserialization and not during runtime for
    // the module itself. Currently there's no need for that, however, so
    // it's left as an exercise for later.
    engine.append_compiler_info(&mut object);
    engine.append_bti(&mut object);

    let (mut object, compilation_artifacts) = function_indices.link_and_append_code(
        &types,
        object,
        engine,
        compiled_funcs,
        std::iter::once(translation).collect(),
        dwarf_package,
    )?;

    let info = compilation_artifacts.unwrap_as_module_info();
    let types = types.finish();
    object.serialize_info(&(&info, &types));
    let result = T::finish_object(object)?;

    Ok((result, Some((info, types))))
}

/// Performs the compilation phase for a component, translating and
/// validating the provided wasm binary to machine code.
///
/// This method will compile all nested core wasm binaries in addition to
/// any necessary extra functions required for operation with components.
/// The output artifact here is the serialized object file contained within
/// an owned mmap along with metadata about the compilation itself.
#[cfg(feature = "component-model")]
pub(crate) fn build_component_artifacts<'a, T: FinishedObject>(
    engine: &Engine,
    binary: &[u8],
    _dwarf_package: Option<&[u8]>,
) -> Result<(T, Option<wasmtime_environ::component::ComponentArtifacts>)> {
    use wasmtime_environ::component::{
        CompiledComponentInfo, ComponentArtifacts, ComponentTypesBuilder,
    };
    use wasmtime_environ::ScopeVec;

    let tunables = engine.tunables();
    let compiler = engine.compiler();

    let scope = ScopeVec::new();
    let mut validator = wasmparser::Validator::new_with_features(engine.config().features.clone());
    let mut types = ComponentTypesBuilder::new(&validator);
    let (component, mut module_translations) =
        Translator::new(tunables, &mut validator, &mut types, &scope)
            .translate(binary)
            .context("failed to parse WebAssembly module")?;

    let compile_inputs = CompileInputs::for_component(
        &types,
        &component,
        module_translations.iter_mut().map(|(i, translation)| {
            let functions = mem::take(&mut translation.function_body_inputs);
            (i, &*translation, functions)
        }),
    );
    let unlinked_compile_outputs = compile_inputs.compile(&engine)?;

    let (compiled_funcs, function_indices) = unlinked_compile_outputs.pre_link();

    let mut object = compiler.object(ObjectKind::Component)?;
    engine.append_compiler_info(&mut object);
    engine.append_bti(&mut object);

    let (mut object, compilation_artifacts) = function_indices.link_and_append_code(
        types.module_types_builder(),
        object,
        engine,
        compiled_funcs,
        module_translations,
        None, // TODO: Support dwarf packages for components.
    )?;
    let (types, ty) = types.finish(
        &compilation_artifacts.modules,
        component
            .component
            .import_types
            .iter()
            .map(|(_, (name, ty))| (name.clone(), *ty)),
        component
            .component
            .exports
            .iter()
            .map(|(name, ty)| (name.clone(), ty)),
    );

    let info = CompiledComponentInfo {
        component: component.component,
        trampolines: compilation_artifacts.trampolines,
        resource_drop_wasm_to_native_trampoline: compilation_artifacts
            .resource_drop_wasm_to_native_trampoline,
    };
    let artifacts = ComponentArtifacts {
        info,
        ty,
        types,
        static_modules: compilation_artifacts.modules,
    };
    object.serialize_info(&artifacts);

    let result = T::finish_object(object)?;
    Ok((result, Some(artifacts)))
}

type CompileInput<'a> = Box<dyn FnOnce(&dyn Compiler) -> Result<CompileOutput> + Send + 'a>;

/// A sortable, comparable key for a compilation output.
///
/// Two `u32`s to align with `cranelift_codegen::ir::UserExternalName`.
#[derive(Clone, Copy, Debug, PartialEq, Eq, PartialOrd, Ord, Hash)]
struct CompileKey {
    // The namespace field is bitpacked like:
    //
    //     [ kind:i3 module:i29 ]
    namespace: u32,

    index: u32,
}

impl CompileKey {
    const KIND_BITS: u32 = 3;
    const KIND_OFFSET: u32 = 32 - Self::KIND_BITS;
    const KIND_MASK: u32 = ((1 << Self::KIND_BITS) - 1) << Self::KIND_OFFSET;

    fn kind(&self) -> u32 {
        self.namespace & Self::KIND_MASK
    }

    fn module(&self) -> StaticModuleIndex {
        StaticModuleIndex::from_u32(self.namespace & !Self::KIND_MASK)
    }

    const WASM_FUNCTION_KIND: u32 = Self::new_kind(0);
    const ARRAY_TO_WASM_TRAMPOLINE_KIND: u32 = Self::new_kind(1);
    const NATIVE_TO_WASM_TRAMPOLINE_KIND: u32 = Self::new_kind(2);
    const WASM_TO_NATIVE_TRAMPOLINE_KIND: u32 = Self::new_kind(3);
    const WASM_TO_BUILTIN_TRAMPOLINE_KIND: u32 = Self::new_kind(4);

    const fn new_kind(kind: u32) -> u32 {
        assert!(kind < (1 << Self::KIND_BITS));
        kind << Self::KIND_OFFSET
    }

    // NB: more kinds in the other `impl` block.

    fn wasm_function(module: StaticModuleIndex, index: DefinedFuncIndex) -> Self {
        debug_assert_eq!(module.as_u32() & Self::KIND_MASK, 0);
        Self {
            namespace: Self::WASM_FUNCTION_KIND | module.as_u32(),
            index: index.as_u32(),
        }
    }

    fn array_to_wasm_trampoline(module: StaticModuleIndex, index: DefinedFuncIndex) -> Self {
        debug_assert_eq!(module.as_u32() & Self::KIND_MASK, 0);
        Self {
            namespace: Self::ARRAY_TO_WASM_TRAMPOLINE_KIND | module.as_u32(),
            index: index.as_u32(),
        }
    }

    fn native_to_wasm_trampoline(module: StaticModuleIndex, index: DefinedFuncIndex) -> Self {
        debug_assert_eq!(module.as_u32() & Self::KIND_MASK, 0);
        Self {
            namespace: Self::NATIVE_TO_WASM_TRAMPOLINE_KIND | module.as_u32(),
            index: index.as_u32(),
        }
    }

    fn wasm_to_native_trampoline(index: ModuleInternedTypeIndex) -> Self {
        Self {
            namespace: Self::WASM_TO_NATIVE_TRAMPOLINE_KIND,
            index: index.as_u32(),
        }
    }

    fn wasm_to_builtin_trampoline(index: BuiltinFunctionIndex) -> Self {
        Self {
            namespace: Self::WASM_TO_BUILTIN_TRAMPOLINE_KIND,
            index: index.index(),
        }
    }
}

#[cfg(feature = "component-model")]
impl CompileKey {
    const TRAMPOLINE_KIND: u32 = Self::new_kind(5);
    const RESOURCE_DROP_WASM_TO_NATIVE_KIND: u32 = Self::new_kind(6);

    fn trampoline(index: wasmtime_environ::component::TrampolineIndex) -> Self {
        Self {
            namespace: Self::TRAMPOLINE_KIND,
            index: index.as_u32(),
        }
    }

    fn resource_drop_wasm_to_native_trampoline() -> Self {
        Self {
            namespace: Self::RESOURCE_DROP_WASM_TO_NATIVE_KIND,
            index: 0,
        }
    }
}

#[derive(Clone, Copy)]
enum CompiledFunction<T> {
    Function(T),
    #[cfg(feature = "component-model")]
    AllCallFunc(wasmtime_environ::component::AllCallFunc<T>),
}

impl<T> CompiledFunction<T> {
    fn unwrap_function(self) -> T {
        match self {
            Self::Function(f) => f,
            #[cfg(feature = "component-model")]
            Self::AllCallFunc(_) => panic!("CompiledFunction::unwrap_function"),
        }
    }

    #[cfg(feature = "component-model")]
    fn unwrap_all_call_func(self) -> wasmtime_environ::component::AllCallFunc<T> {
        match self {
            Self::AllCallFunc(f) => f,
            Self::Function(_) => panic!("CompiledFunction::unwrap_all_call_func"),
        }
    }
}

#[cfg(feature = "component-model")]
impl<T> From<wasmtime_environ::component::AllCallFunc<T>> for CompiledFunction<T> {
    fn from(f: wasmtime_environ::component::AllCallFunc<T>) -> Self {
        Self::AllCallFunc(f)
    }
}

struct CompileOutput {
    key: CompileKey,
    symbol: String,
    function: CompiledFunction<Box<dyn Any + Send>>,
    info: Option<WasmFunctionInfo>,
}

/// The collection of things we need to compile for a Wasm module or component.
#[derive(Default)]
struct CompileInputs<'a> {
    inputs: Vec<CompileInput<'a>>,
}

impl<'a> CompileInputs<'a> {
    fn push_input(&mut self, f: impl FnOnce(&dyn Compiler) -> Result<CompileOutput> + Send + 'a) {
        self.inputs.push(Box::new(f));
    }

    /// Create the `CompileInputs` for a core Wasm module.
    fn for_module(
        types: &'a ModuleTypesBuilder,
        translation: &'a ModuleTranslation<'a>,
        functions: PrimaryMap<DefinedFuncIndex, FunctionBodyData<'a>>,
    ) -> Self {
        let mut ret = Self::default();
        let module_index = StaticModuleIndex::from_u32(0);

        ret.collect_inputs_in_translations(types, [(module_index, translation, functions)]);

        ret
    }

    /// Create a `CompileInputs` for a component.
    #[cfg(feature = "component-model")]
    fn for_component(
        types: &'a wasmtime_environ::component::ComponentTypesBuilder,
        component: &'a wasmtime_environ::component::ComponentTranslation,
        module_translations: impl IntoIterator<
            Item = (
                StaticModuleIndex,
                &'a ModuleTranslation<'a>,
                PrimaryMap<DefinedFuncIndex, FunctionBodyData<'a>>,
            ),
        >,
    ) -> Self {
        let mut ret = CompileInputs::default();

        ret.collect_inputs_in_translations(types.module_types_builder(), module_translations);

        for (idx, trampoline) in component.trampolines.iter() {
            ret.push_input(move |compiler| {
                Ok(CompileOutput {
                    key: CompileKey::trampoline(idx),
                    symbol: trampoline.symbol_name(),
                    function: compiler
                        .component_compiler()
                        .compile_trampoline(component, types, idx)?
                        .into(),
                    info: None,
                })
            });
        }

        // If there are any resources defined within this component, the
        // signature for `resource.drop` is mentioned somewhere, and the
        // wasm-to-native trampoline for `resource.drop` hasn't been created yet
        // then insert that here. This is possibly required by destruction of
        // resources from the embedder and otherwise won't be explicitly
        // requested through initializers above or such.
        if component.component.num_resources > 0 {
            if let Some(sig) = types.find_resource_drop_signature() {
                ret.push_input(move |compiler| {
                    let trampoline =
                        compiler.compile_wasm_to_native_trampoline(types[sig].unwrap_func())?;
                    Ok(CompileOutput {
                        key: CompileKey::resource_drop_wasm_to_native_trampoline(),
                        symbol: "resource_drop_trampoline".to_string(),
                        function: CompiledFunction::Function(trampoline),
                        info: None,
                    })
                });
            }
        }

        ret
    }

    fn collect_inputs_in_translations(
        &mut self,
        types: &'a ModuleTypesBuilder,
        translations: impl IntoIterator<
            Item = (
                StaticModuleIndex,
                &'a ModuleTranslation<'a>,
                PrimaryMap<DefinedFuncIndex, FunctionBodyData<'a>>,
            ),
        >,
    ) {
        for (module, translation, functions) in translations {
            for (def_func_index, func_body) in functions {
                self.push_input(move |compiler| {
                    let func_index = translation.module.func_index(def_func_index);
                    let (info, function) =
                        compiler.compile_function(translation, def_func_index, func_body, types)?;
                    Ok(CompileOutput {
                        key: CompileKey::wasm_function(module, def_func_index),
                        symbol: format!(
                            "wasm[{}]::function[{}]",
                            module.as_u32(),
                            func_index.as_u32()
                        ),
                        function: CompiledFunction::Function(function),
                        info: Some(info),
                    })
                });

                let func_index = translation.module.func_index(def_func_index);
                if translation.module.functions[func_index].is_escaping() {
                    self.push_input(move |compiler| {
                        let func_index = translation.module.func_index(def_func_index);
                        let trampoline = compiler.compile_array_to_wasm_trampoline(
                            translation,
                            types,
                            def_func_index,
                        )?;
                        Ok(CompileOutput {
                            key: CompileKey::array_to_wasm_trampoline(module, def_func_index),
                            symbol: format!(
                                "wasm[{}]::array_to_wasm_trampoline[{}]",
                                module.as_u32(),
                                func_index.as_u32()
                            ),
                            function: CompiledFunction::Function(trampoline),
                            info: None,
                        })
                    });

                    self.push_input(move |compiler| {
                        let func_index = translation.module.func_index(def_func_index);
                        let trampoline = compiler.compile_native_to_wasm_trampoline(
                            translation,
                            types,
                            def_func_index,
                        )?;
                        Ok(CompileOutput {
                            key: CompileKey::native_to_wasm_trampoline(module, def_func_index),
                            symbol: format!(
                                "wasm[{}]::native_to_wasm_trampoline[{}]",
                                module.as_u32(),
                                func_index.as_u32()
                            ),
                            function: CompiledFunction::Function(trampoline),
                            info: None,
                        })
                    });
                }
            }
<<<<<<< HEAD

            sigs.extend(translation.module.types.iter().map(|(_, ty)| *ty))
=======
>>>>>>> d51b5aea
        }

        for (interned_index, interned_ty) in types.wasm_types() {
            if let Some(wasm_func_ty) = interned_ty.as_func() {
                self.push_input(move |compiler| {
                    let trampoline = compiler.compile_wasm_to_native_trampoline(wasm_func_ty)?;
                    Ok(CompileOutput {
                        key: CompileKey::wasm_to_native_trampoline(interned_index),
                        symbol: format!(
                            "signatures[{}]::wasm_to_native_trampoline",
                            interned_index.as_u32()
                        ),
                        function: CompiledFunction::Function(trampoline),
                        info: None,
                    })
                });
            }
        }
    }

    /// Compile these `CompileInput`s (maybe in parallel) and return the
    /// resulting `UnlinkedCompileOutput`s.
    fn compile(self, engine: &Engine) -> Result<UnlinkedCompileOutputs> {
        let compiler = engine.compiler();

        // Compile each individual input in parallel.
        let mut raw_outputs = engine.run_maybe_parallel(self.inputs, |f| f(compiler))?;

        // Now that all functions have been compiled see if any
        // wasmtime-builtin functions are necessary. If so those need to be
        // collected and then those trampolines additionally need to be
        // compiled.
        compile_required_builtins(engine, &mut raw_outputs)?;

        // Bucket the outputs by kind.
        let mut outputs: BTreeMap<u32, Vec<CompileOutput>> = BTreeMap::new();
        for output in raw_outputs {
            outputs.entry(output.key.kind()).or_default().push(output);
        }

        Ok(UnlinkedCompileOutputs { outputs })
    }
}

fn compile_required_builtins(engine: &Engine, raw_outputs: &mut Vec<CompileOutput>) -> Result<()> {
    let compiler = engine.compiler();
    let mut builtins = HashSet::new();
    let mut new_inputs: Vec<CompileInput<'_>> = Vec::new();

    let compile_builtin = |builtin: BuiltinFunctionIndex| {
        Box::new(move |compiler: &dyn Compiler| {
            let symbol = format!("wasmtime_builtin_{}", builtin.name());
            Ok(CompileOutput {
                key: CompileKey::wasm_to_builtin_trampoline(builtin),
                symbol,
                function: CompiledFunction::Function(compiler.compile_wasm_to_builtin(builtin)?),
                info: None,
            })
        })
    };

    for output in raw_outputs.iter() {
        let f = match &output.function {
            CompiledFunction::Function(f) => f,
            #[cfg(feature = "component-model")]
            CompiledFunction::AllCallFunc(_) => continue,
        };
        for reloc in compiler.compiled_function_relocation_targets(&**f) {
            match reloc {
                RelocationTarget::Builtin(i) => {
                    if builtins.insert(i) {
                        new_inputs.push(compile_builtin(i));
                    }
                }
                _ => {}
            }
        }
    }
    raw_outputs.extend(engine.run_maybe_parallel(new_inputs, |c| c(compiler))?);
    Ok(())
}

#[derive(Default)]
struct UnlinkedCompileOutputs {
    // A map from kind to `CompileOutput`.
    outputs: BTreeMap<u32, Vec<CompileOutput>>,
}

impl UnlinkedCompileOutputs {
    /// Flatten all our functions into a single list and remember each of their
    /// indices within it.
    fn pre_link(self) -> (Vec<(String, Box<dyn Any + Send>)>, FunctionIndices) {
        // The order the functions end up within `compiled_funcs` is the order
        // that they will be laid out in the ELF file, so try and group hot and
        // cold functions together as best we can. However, because we bucket by
        // kind, we shouldn't have any issues with, e.g., cold trampolines
        // appearing in between hot Wasm functions.
        let mut compiled_funcs = vec![];
        let mut indices = FunctionIndices::default();
        for x in self.outputs.into_iter().flat_map(|(_kind, xs)| xs) {
            let index = match x.function {
                CompiledFunction::Function(f) => {
                    let index = compiled_funcs.len();
                    compiled_funcs.push((x.symbol, f));
                    CompiledFunction::Function(index)
                }
                #[cfg(feature = "component-model")]
                CompiledFunction::AllCallFunc(f) => {
                    let array_call = compiled_funcs.len();
                    compiled_funcs.push((format!("{}_array_call", x.symbol), f.array_call));
                    let native_call = compiled_funcs.len();
                    compiled_funcs.push((format!("{}_native_call", x.symbol), f.native_call));
                    let wasm_call = compiled_funcs.len();
                    compiled_funcs.push((format!("{}_wasm_call", x.symbol), f.wasm_call));
                    CompiledFunction::AllCallFunc(wasmtime_environ::component::AllCallFunc {
                        array_call,
                        native_call,
                        wasm_call,
                    })
                }
            };

            if x.key.kind() == CompileKey::WASM_FUNCTION_KIND
                || x.key.kind() == CompileKey::ARRAY_TO_WASM_TRAMPOLINE_KIND
                || x.key.kind() == CompileKey::NATIVE_TO_WASM_TRAMPOLINE_KIND
            {
                indices
                    .compiled_func_index_to_module
                    .insert(index.unwrap_function(), x.key.module());
                if let Some(info) = x.info {
                    indices.wasm_function_infos.insert(x.key, info);
                }
            }

            indices
                .indices
                .entry(x.key.kind())
                .or_default()
                .insert(x.key, index);
        }
        (compiled_funcs, indices)
    }
}

#[derive(Default)]
struct FunctionIndices {
    // A reverse map from an index in `compiled_funcs` to the
    // `StaticModuleIndex` for that function.
    compiled_func_index_to_module: HashMap<usize, StaticModuleIndex>,

    // A map from Wasm functions' compile keys to their infos.
    wasm_function_infos: HashMap<CompileKey, WasmFunctionInfo>,

    // The index of each compiled function, bucketed by compile key kind.
    indices: BTreeMap<u32, BTreeMap<CompileKey, CompiledFunction<usize>>>,
}

impl FunctionIndices {
    /// Link the compiled functions together, resolving relocations, and append
    /// them to the given ELF file.
    fn link_and_append_code<'a>(
        mut self,
        types: &ModuleTypesBuilder,
        mut obj: object::write::Object<'static>,
        engine: &'a Engine,
        compiled_funcs: Vec<(String, Box<dyn Any + Send>)>,
        translations: PrimaryMap<StaticModuleIndex, ModuleTranslation<'_>>,
        dwarf_package_bytes: Option<&[u8]>,
    ) -> Result<(wasmtime_environ::ObjectBuilder<'a>, Artifacts)> {
        // Append all the functions to the ELF file.
        //
        // The result is a vector parallel to `compiled_funcs` where
        // `symbol_ids_and_locs[i]` is the symbol ID and function location of
        // `compiled_funcs[i]`.
        let compiler = engine.compiler();
        let tunables = engine.tunables();
        let symbol_ids_and_locs = compiler.append_code(
            &mut obj,
            &compiled_funcs,
            &|caller_index: usize, callee: RelocationTarget| match callee {
                RelocationTarget::Wasm(callee_index) => {
                    let module = self
                        .compiled_func_index_to_module
                        .get(&caller_index)
                        .copied()
                        .expect("should only reloc inside wasm function callers");
                    let def_func_index = translations[module]
                        .module
                        .defined_func_index(callee_index)
                        .unwrap();
                    self.indices[&CompileKey::WASM_FUNCTION_KIND]
                        [&CompileKey::wasm_function(module, def_func_index)]
                        .unwrap_function()
                }
                RelocationTarget::Builtin(builtin) => self.indices
                    [&CompileKey::WASM_TO_BUILTIN_TRAMPOLINE_KIND]
                    [&CompileKey::wasm_to_builtin_trampoline(builtin)]
                    .unwrap_function(),
                RelocationTarget::HostLibcall(_) => {
                    unreachable!("relocation is resolved at runtime, not compile time");
                }
            },
        )?;

        // If requested, generate and add DWARF information.
        if tunables.generate_native_debuginfo &&
            // We can only add DWARF once. Supporting DWARF for components of
            // multiple Wasm modules will require merging the DWARF sections
            // together.
            translations.len() == 1
        {
            for (module, translation) in &translations {
                let funcs: PrimaryMap<_, _> = self
                    .indices
                    .get(&CompileKey::WASM_FUNCTION_KIND)
                    .map(|xs| {
                        xs.range(
                            CompileKey::wasm_function(module, DefinedFuncIndex::from_u32(0))
                                ..=CompileKey::wasm_function(
                                    module,
                                    DefinedFuncIndex::from_u32(u32::MAX - 1),
                                ),
                        )
                    })
                    .into_iter()
                    .flat_map(|x| x)
                    .map(|(_, x)| {
                        let i = x.unwrap_function();
                        (symbol_ids_and_locs[i].0, &*compiled_funcs[i].1)
                    })
                    .collect();
                if !funcs.is_empty() {
                    compiler.append_dwarf(
                        &mut obj,
                        translation,
                        &funcs,
                        dwarf_package_bytes,
                        tunables,
                    )?;
                }
            }
        }

        let mut obj = wasmtime_environ::ObjectBuilder::new(obj, tunables);
        let mut artifacts = Artifacts::default();

        // Remove this as it's not needed by anything below and we'll debug
        // assert `self.indices` is empty, so this is acknowledgement that this
        // is a pure runtime implementation detail and not needed in any
        // metadata generated below.
        self.indices
            .remove(&CompileKey::WASM_TO_BUILTIN_TRAMPOLINE_KIND);

        // Finally, build our binary artifacts that map things like `FuncIndex`
        // to a function location and all of that using the indices we saved
        // earlier and the function locations we just received after appending
        // the code.

        let mut wasm_functions = self
            .indices
            .remove(&CompileKey::WASM_FUNCTION_KIND)
            .unwrap_or_default()
            .into_iter()
            .peekable();

        fn wasm_functions_for_module(
            wasm_functions: &mut std::iter::Peekable<
                btree_map::IntoIter<CompileKey, CompiledFunction<usize>>,
            >,
            module: StaticModuleIndex,
        ) -> impl Iterator<Item = (CompileKey, CompiledFunction<usize>)> + '_ {
            std::iter::from_fn(move || {
                let (key, _) = wasm_functions.peek()?;
                if key.module() == module {
                    wasm_functions.next()
                } else {
                    None
                }
            })
        }

        let mut array_to_wasm_trampolines = self
            .indices
            .remove(&CompileKey::ARRAY_TO_WASM_TRAMPOLINE_KIND)
            .unwrap_or_default();

        let mut native_to_wasm_trampolines = self
            .indices
            .remove(&CompileKey::NATIVE_TO_WASM_TRAMPOLINE_KIND)
            .unwrap_or_default();

        // NB: unlike the above maps this is not emptied out during iteration
        // since each module may reach into different portions of this map.
        let wasm_to_native_trampolines = self
            .indices
            .remove(&CompileKey::WASM_TO_NATIVE_TRAMPOLINE_KIND)
            .unwrap_or_default();

        artifacts.modules = translations
            .into_iter()
            .map(|(module, mut translation)| {
                // If configured attempt to use static memory initialization which
                // can either at runtime be implemented as a single memcpy to
                // initialize memory or otherwise enabling virtual-memory-tricks
                // such as mmap'ing from a file to get copy-on-write.
                if engine.config().memory_init_cow {
                    let align = compiler.page_size_align();
                    let max_always_allowed = engine.config().memory_guaranteed_dense_image_size;
                    translation.try_static_init(align, max_always_allowed);
                }

                // Attempt to convert table initializer segments to
                // FuncTable representation where possible, to enable
                // table lazy init.
                translation.try_func_table_init();

                let funcs: PrimaryMap<DefinedFuncIndex, CompiledFunctionInfo> =
                    wasm_functions_for_module(&mut wasm_functions, module)
                        .map(|(key, wasm_func_index)| {
                            let wasm_func_index = wasm_func_index.unwrap_function();
                            let wasm_func_loc = symbol_ids_and_locs[wasm_func_index].1;
                            let wasm_func_info = self.wasm_function_infos.remove(&key).unwrap();

                            let array_to_wasm_trampoline = array_to_wasm_trampolines
                                .remove(&CompileKey::array_to_wasm_trampoline(
                                    key.module(),
                                    DefinedFuncIndex::from_u32(key.index),
                                ))
                                .map(|x| symbol_ids_and_locs[x.unwrap_function()].1);

                            let native_to_wasm_trampoline = native_to_wasm_trampolines
                                .remove(&CompileKey::native_to_wasm_trampoline(
                                    key.module(),
                                    DefinedFuncIndex::from_u32(key.index),
                                ))
                                .map(|x| symbol_ids_and_locs[x.unwrap_function()].1);

                            CompiledFunctionInfo {
                                wasm_func_info,
                                wasm_func_loc,
                                array_to_wasm_trampoline,
                                native_to_wasm_trampoline,
                            }
                        })
                        .collect();

                let unique_and_sorted_sigs = translation
                    .module
                    .types
                    .iter()
                    .map(|(_, ty)| *ty)
                    .filter(|idx| types[*idx].is_func())
                    .collect::<BTreeSet<_>>();
                let wasm_to_native_trampolines = unique_and_sorted_sigs
                    .iter()
                    .map(|idx| {
                        let key = CompileKey::wasm_to_native_trampoline(*idx);
                        let compiled = wasm_to_native_trampolines[&key];
                        (*idx, symbol_ids_and_locs[compiled.unwrap_function()].1)
                    })
                    .collect();

                obj.append(translation, funcs, wasm_to_native_trampolines)
            })
            .collect::<Result<PrimaryMap<_, _>>>()?;

        #[cfg(feature = "component-model")]
        {
            artifacts.trampolines = self
                .indices
                .remove(&CompileKey::TRAMPOLINE_KIND)
                .unwrap_or_default()
                .into_iter()
                .map(|(_id, x)| x.unwrap_all_call_func().map(|i| symbol_ids_and_locs[i].1))
                .collect();
            let map = self
                .indices
                .remove(&CompileKey::RESOURCE_DROP_WASM_TO_NATIVE_KIND)
                .unwrap_or_default();
            assert!(map.len() <= 1);
            artifacts.resource_drop_wasm_to_native_trampoline = map
                .into_iter()
                .next()
                .map(|(_id, x)| symbol_ids_and_locs[x.unwrap_function()].1);
        }

        debug_assert!(
            self.indices.is_empty(),
            "Should have processed all compile outputs"
        );

        Ok((obj, artifacts))
    }
}

/// The artifacts necessary for finding and calling Wasm functions at runtime,
/// to be serialized into an ELF file.
#[derive(Default)]
struct Artifacts {
    modules: PrimaryMap<StaticModuleIndex, CompiledModuleInfo>,
    #[cfg(feature = "component-model")]
    trampolines: PrimaryMap<
        wasmtime_environ::component::TrampolineIndex,
        wasmtime_environ::component::AllCallFunc<wasmtime_environ::FunctionLoc>,
    >,
    #[cfg(feature = "component-model")]
    resource_drop_wasm_to_native_trampoline: Option<wasmtime_environ::FunctionLoc>,
}

impl Artifacts {
    /// Assuming this compilation was for a single core Wasm module, get the
    /// resulting `CompiledModuleInfo`.
    fn unwrap_as_module_info(self) -> CompiledModuleInfo {
        assert_eq!(self.modules.len(), 1);
        #[cfg(feature = "component-model")]
        assert!(self.trampolines.is_empty());
        self.modules.into_iter().next().unwrap().1
    }
}<|MERGE_RESOLUTION|>--- conflicted
+++ resolved
@@ -489,11 +489,6 @@
                     });
                 }
             }
-<<<<<<< HEAD
-
-            sigs.extend(translation.module.types.iter().map(|(_, ty)| *ty))
-=======
->>>>>>> d51b5aea
         }
 
         for (interned_index, interned_ty) in types.wasm_types() {

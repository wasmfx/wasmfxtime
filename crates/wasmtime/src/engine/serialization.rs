--- conflicted
+++ resolved
@@ -514,20 +514,11 @@
             other.relaxed_simd,
             "WebAssembly relaxed-simd support",
         )?;
-<<<<<<< HEAD
-        Self::check_bool(
-            function_references,
-            other.function_references,
-            "WebAssembly function-references support",
-        )?;
         Self::check_bool(
             typed_continuations,
             other.typed_continuations,
             "WebAssembly typed-continuations support",
         )?;
-        Self::check_bool(gc, other.gc, "WebAssembly garbage collection support")?;
-=======
->>>>>>> 36fb62ca
 
         Ok(())
     }

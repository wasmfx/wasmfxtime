--- conflicted
+++ resolved
@@ -200,12 +200,8 @@
 
         assert!(!memory_control);
         assert!(!tail_call);
-<<<<<<< HEAD
         //assert!(!function_references);
-=======
-        assert!(!function_references);
         assert!(!gc);
->>>>>>> 63ffbe20
 
         Metadata {
             target: engine.compiler().triple().to_string(),

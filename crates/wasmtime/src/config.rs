--- conflicted
+++ resolved
@@ -1009,7 +1009,6 @@
         self
     }
 
-<<<<<<< HEAD
     /// Configures whether the WebAssembly exception handling
     /// [proposal] will be enabled for compilation.
     ///
@@ -1033,7 +1032,9 @@
     /// [proposal]: https://github.com/effect-handlers/wasm-spec
     pub fn wasm_typed_continuations(&mut self, enable: bool) -> &mut Self {
         self.features.set(WasmFeatures::TYPED_CONTINUATIONS, enable);
-=======
+        self
+    }
+
     /// Configures whether components support more than 32 flags in each `flags`
     /// type.
     ///
@@ -1043,7 +1044,6 @@
     pub fn wasm_component_model_more_flags(&mut self, enable: bool) -> &mut Self {
         self.features
             .set(WasmFeatures::COMPONENT_MODEL_MORE_FLAGS, enable);
->>>>>>> f2e689cd
         self
     }
 

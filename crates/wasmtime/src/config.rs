use crate::hash_map::HashMap;
use crate::hash_set::HashSet;
use crate::prelude::*;
use alloc::sync::Arc;
use bitflags::Flags;
use core::fmt;
use core::str::FromStr;
use serde_derive::{Deserialize, Serialize};
#[cfg(any(feature = "cache", feature = "cranelift", feature = "winch"))]
use std::path::Path;
use wasmparser::WasmFeatures;
#[cfg(feature = "cache")]
use wasmtime_cache::CacheConfig;
use wasmtime_continuations::WasmFXConfig;
use wasmtime_environ::{ConfigTunables, TripleExt, Tunables};

#[cfg(feature = "runtime")]
use crate::memory::MemoryCreator;
#[cfg(feature = "runtime")]
use crate::profiling_agent::{self, ProfilingAgent};
#[cfg(feature = "runtime")]
use crate::runtime::vm::{
    GcRuntime, InstanceAllocator, OnDemandInstanceAllocator, RuntimeMemoryCreator,
};
#[cfg(feature = "runtime")]
use crate::trampoline::MemoryCreatorProxy;

#[cfg(feature = "async")]
use crate::stack::{StackCreator, StackCreatorProxy};
#[cfg(feature = "async")]
use wasmtime_fiber::RuntimeFiberStackCreator;

#[cfg(feature = "runtime")]
pub use crate::runtime::code_memory::CustomCodeMemory;
#[cfg(feature = "pooling-allocator")]
pub use crate::runtime::vm::MpkEnabled;
#[cfg(all(feature = "incremental-cache", feature = "cranelift"))]
pub use wasmtime_environ::CacheStore;

/// Represents the module instance allocation strategy to use.
#[derive(Clone)]
#[non_exhaustive]
pub enum InstanceAllocationStrategy {
    /// The on-demand instance allocation strategy.
    ///
    /// Resources related to a module instance are allocated at instantiation time and
    /// immediately deallocated when the `Store` referencing the instance is dropped.
    ///
    /// This is the default allocation strategy for Wasmtime.
    OnDemand,
    /// The pooling instance allocation strategy.
    ///
    /// A pool of resources is created in advance and module instantiation reuses resources
    /// from the pool. Resources are returned to the pool when the `Store` referencing the instance
    /// is dropped.
    #[cfg(feature = "pooling-allocator")]
    Pooling(PoolingAllocationConfig),
}

impl InstanceAllocationStrategy {
    /// The default pooling instance allocation strategy.
    #[cfg(feature = "pooling-allocator")]
    pub fn pooling() -> Self {
        Self::Pooling(Default::default())
    }
}

impl Default for InstanceAllocationStrategy {
    fn default() -> Self {
        Self::OnDemand
    }
}

#[cfg(feature = "pooling-allocator")]
impl From<PoolingAllocationConfig> for InstanceAllocationStrategy {
    fn from(cfg: PoolingAllocationConfig) -> InstanceAllocationStrategy {
        InstanceAllocationStrategy::Pooling(cfg)
    }
}

#[derive(Clone)]
/// Configure the strategy used for versioning in serializing and deserializing [`crate::Module`].
pub enum ModuleVersionStrategy {
    /// Use the wasmtime crate's Cargo package version.
    WasmtimeVersion,
    /// Use a custom version string. Must be at most 255 bytes.
    Custom(String),
    /// Emit no version string in serialization, and accept all version strings in deserialization.
    None,
}

impl Default for ModuleVersionStrategy {
    fn default() -> Self {
        ModuleVersionStrategy::WasmtimeVersion
    }
}

impl core::hash::Hash for ModuleVersionStrategy {
    fn hash<H: core::hash::Hasher>(&self, hasher: &mut H) {
        match self {
            Self::WasmtimeVersion => env!("CARGO_PKG_VERSION").hash(hasher),
            Self::Custom(s) => s.hash(hasher),
            Self::None => {}
        };
    }
}

/// Global configuration options used to create an [`Engine`](crate::Engine)
/// and customize its behavior.
///
/// This structure exposed a builder-like interface and is primarily consumed by
/// [`Engine::new()`](crate::Engine::new).
///
/// The validation of `Config` is deferred until the engine is being built, thus
/// a problematic config may cause `Engine::new` to fail.
///
/// # Defaults
///
/// The `Default` trait implementation and the return value from
/// [`Config::new()`] are the same and represent the default set of
/// configuration for an engine. The exact set of defaults will differ based on
/// properties such as enabled Cargo features at compile time and the configured
/// target (see [`Config::target`]). Configuration options document their
/// default values and what the conditional value of the default is where
/// applicable.
#[derive(Clone)]
pub struct Config {
    #[cfg(any(feature = "cranelift", feature = "winch"))]
    compiler_config: CompilerConfig,
    target: Option<target_lexicon::Triple>,
    #[cfg(feature = "gc")]
    collector: Collector,
    profiling_strategy: ProfilingStrategy,
    tunables: ConfigTunables,

    /// Runtime configuration for WasmFX.
    /// The type `WasmFxConfig` is defined in the `wasmtime_continuations` crate,
    /// so that we can hand out the `wasmfx_config` object in the interface of
    /// `wasmtime_runtime::Store` trait, where the full `Config` type is not in
    /// scope.
    pub wasmfx_config: WasmFXConfig,

    #[cfg(feature = "cache")]
    pub(crate) cache_config: CacheConfig,
    #[cfg(feature = "runtime")]
    pub(crate) mem_creator: Option<Arc<dyn RuntimeMemoryCreator>>,
    #[cfg(feature = "runtime")]
    pub(crate) custom_code_memory: Option<Arc<dyn CustomCodeMemory>>,
    pub(crate) allocation_strategy: InstanceAllocationStrategy,
    pub(crate) max_wasm_stack: usize,
    /// Explicitly enabled features via `Config::wasm_*` methods. This is a
    /// signal that the embedder specifically wants something turned on
    /// regardless of the defaults that Wasmtime might otherwise have enabled.
    ///
    /// Note that this, and `disabled_features` below, start as the empty set of
    /// features to only track explicit user requests.
    pub(crate) enabled_features: WasmFeatures,
    /// Same as `enabled_features`, but for those that are explicitly disabled.
    pub(crate) disabled_features: WasmFeatures,
    pub(crate) wasm_backtrace: bool,
    pub(crate) wasm_backtrace_details_env_used: bool,
    pub(crate) native_unwind_info: Option<bool>,
    #[cfg(feature = "async")]
    pub(crate) async_stack_size: usize,
    #[cfg(feature = "async")]
    pub(crate) async_stack_zeroing: bool,
    #[cfg(feature = "async")]
    pub(crate) stack_creator: Option<Arc<dyn RuntimeFiberStackCreator>>,
    pub(crate) async_support: bool,
    pub(crate) module_version: ModuleVersionStrategy,
    pub(crate) parallel_compilation: bool,
    pub(crate) memory_guaranteed_dense_image_size: u64,
    pub(crate) force_memory_init_memfd: bool,
    pub(crate) wmemcheck: bool,
    pub(crate) coredump_on_trap: bool,
    pub(crate) macos_use_mach_ports: bool,
    pub(crate) detect_host_feature: Option<fn(&str) -> Option<bool>>,
}

/// User-provided configuration for the compiler.
#[cfg(any(feature = "cranelift", feature = "winch"))]
#[derive(Debug, Clone)]
struct CompilerConfig {
    strategy: Option<Strategy>,
    settings: HashMap<String, String>,
    flags: HashSet<String>,
    #[cfg(all(feature = "incremental-cache", feature = "cranelift"))]
    cache_store: Option<Arc<dyn CacheStore>>,
    clif_dir: Option<std::path::PathBuf>,
    wmemcheck: bool,
}

#[cfg(any(feature = "cranelift", feature = "winch"))]
impl CompilerConfig {
    fn new() -> Self {
        Self {
            strategy: Strategy::Auto.not_auto(),
            settings: HashMap::new(),
            flags: HashSet::new(),
            #[cfg(all(feature = "incremental-cache", feature = "cranelift"))]
            cache_store: None,
            clif_dir: None,
            wmemcheck: false,
        }
    }

    /// Ensures that the key is not set or equals to the given value.
    /// If the key is not set, it will be set to the given value.
    ///
    /// # Returns
    ///
    /// Returns true if successfully set or already had the given setting
    /// value, or false if the setting was explicitly set to something
    /// else previously.
    fn ensure_setting_unset_or_given(&mut self, k: &str, v: &str) -> bool {
        if let Some(value) = self.settings.get(k) {
            if value != v {
                return false;
            }
        } else {
            self.settings.insert(k.to_string(), v.to_string());
        }
        true
    }
}

#[cfg(any(feature = "cranelift", feature = "winch"))]
impl Default for CompilerConfig {
    fn default() -> Self {
        Self::new()
    }
}

impl Config {
    /// Creates a new configuration object with the default configuration
    /// specified.
    pub fn new() -> Self {
        let mut ret = Self {
            tunables: ConfigTunables::default(),
            #[cfg(any(feature = "cranelift", feature = "winch"))]
            compiler_config: CompilerConfig::default(),
            wasmfx_config: WasmFXConfig {
                stack_size: wasmtime_continuations::DEFAULT_FIBER_SIZE,
                red_zone_size: wasmtime_continuations::DEFAULT_RED_ZONE_SIZE,
            },
            target: None,
            #[cfg(feature = "gc")]
            collector: Collector::default(),
            #[cfg(feature = "cache")]
            cache_config: CacheConfig::new_cache_disabled(),
            profiling_strategy: ProfilingStrategy::None,
            #[cfg(feature = "runtime")]
            mem_creator: None,
            #[cfg(feature = "runtime")]
            custom_code_memory: None,
            allocation_strategy: InstanceAllocationStrategy::OnDemand,
            // 512k of stack -- note that this is chosen currently to not be too
            // big, not be too small, and be a good default for most platforms.
            // One platform of particular note is Windows where the stack size
            // of the main thread seems to, by default, be smaller than that of
            // Linux and macOS. This 512k value at least lets our current test
            // suite pass on the main thread of Windows (using `--test-threads
            // 1` forces this), or at least it passed when this change was
            // committed.
            max_wasm_stack: 512 * 1024,
            wasm_backtrace: true,
            wasm_backtrace_details_env_used: false,
            native_unwind_info: None,
            enabled_features: WasmFeatures::empty(),
            disabled_features: WasmFeatures::empty(),
            #[cfg(feature = "async")]
            async_stack_size: 2 << 20,
            #[cfg(feature = "async")]
            async_stack_zeroing: false,
            #[cfg(feature = "async")]
            stack_creator: None,
            async_support: false,
            module_version: ModuleVersionStrategy::default(),
            parallel_compilation: !cfg!(miri),
            memory_guaranteed_dense_image_size: 16 << 20,
            force_memory_init_memfd: false,
            wmemcheck: false,
            coredump_on_trap: false,
            macos_use_mach_ports: !cfg!(miri),
            #[cfg(feature = "std")]
            detect_host_feature: Some(detect_host_feature),
            #[cfg(not(feature = "std"))]
            detect_host_feature: None,
        };
        #[cfg(any(feature = "cranelift", feature = "winch"))]
        {
            ret.cranelift_debug_verifier(false);
            ret.cranelift_opt_level(OptLevel::Speed);

            // When running under MIRI try to optimize for compile time of wasm
            // code itself as much as possible. Disable optimizations by
            // default and use the fastest regalloc available to us.
            if cfg!(miri) {
                ret.cranelift_opt_level(OptLevel::None);
                ret.cranelift_regalloc_algorithm(RegallocAlgorithm::SinglePass);
            }
        }

        ret.wasm_backtrace_details(WasmBacktraceDetails::Environment);

        ret
    }

    /// Configures the target platform of this [`Config`].
    ///
    /// This method is used to configure the output of compilation in an
    /// [`Engine`](crate::Engine). This can be used, for example, to
    /// cross-compile from one platform to another. By default, the host target
    /// triple is used meaning compiled code is suitable to run on the host.
    ///
    /// Note that the [`Module`](crate::Module) type can only be created if the
    /// target configured here matches the host. Otherwise if a cross-compile is
    /// being performed where the host doesn't match the target then
    /// [`Engine::precompile_module`](crate::Engine::precompile_module) must be
    /// used instead.
    ///
    /// Target-specific flags (such as CPU features) will not be inferred by
    /// default for the target when one is provided here. This means that this
    /// can also be used, for example, with the host architecture to disable all
    /// host-inferred feature flags. Configuring target-specific flags can be
    /// done with [`Config::cranelift_flag_set`] and
    /// [`Config::cranelift_flag_enable`].
    ///
    /// # Errors
    ///
    /// This method will error if the given target triple is not supported.
    pub fn target(&mut self, target: &str) -> Result<&mut Self> {
        self.target =
            Some(target_lexicon::Triple::from_str(target).map_err(|e| anyhow::anyhow!(e))?);

        Ok(self)
    }

    /// Enables the incremental compilation cache in Cranelift, using the provided `CacheStore`
    /// backend for storage.
    #[cfg(all(feature = "incremental-cache", feature = "cranelift"))]
    pub fn enable_incremental_compilation(
        &mut self,
        cache_store: Arc<dyn CacheStore>,
    ) -> Result<&mut Self> {
        self.compiler_config.cache_store = Some(cache_store);
        Ok(self)
    }

    /// Whether or not to enable support for asynchronous functions in Wasmtime.
    ///
    /// When enabled, the config can optionally define host functions with `async`.
    /// Instances created and functions called with this `Config` *must* be called
    /// through their asynchronous APIs, however. For example using
    /// [`Func::call`](crate::Func::call) will panic when used with this config.
    ///
    /// # Asynchronous Wasm
    ///
    /// WebAssembly does not currently have a way to specify at the bytecode
    /// level what is and isn't async. Host-defined functions, however, may be
    /// defined as `async`. WebAssembly imports always appear synchronous, which
    /// gives rise to a bit of an impedance mismatch here. To solve this
    /// Wasmtime supports "asynchronous configs" which enables calling these
    /// asynchronous functions in a way that looks synchronous to the executing
    /// WebAssembly code.
    ///
    /// An asynchronous config must always invoke wasm code asynchronously,
    /// meaning we'll always represent its computation as a
    /// [`Future`](std::future::Future). The `poll` method of the futures
    /// returned by Wasmtime will perform the actual work of calling the
    /// WebAssembly. Wasmtime won't manage its own thread pools or similar,
    /// that's left up to the embedder.
    ///
    /// To implement futures in a way that WebAssembly sees asynchronous host
    /// functions as synchronous, all async Wasmtime futures will execute on a
    /// separately allocated native stack from the thread otherwise executing
    /// Wasmtime. This separate native stack can then be switched to and from.
    /// Using this whenever an `async` host function returns a future that
    /// resolves to `Pending` we switch away from the temporary stack back to
    /// the main stack and propagate the `Pending` status.
    ///
    /// In general it's encouraged that the integration with `async` and
    /// wasmtime is designed early on in your embedding of Wasmtime to ensure
    /// that it's planned that WebAssembly executes in the right context of your
    /// application.
    ///
    /// # Execution in `poll`
    ///
    /// The [`Future::poll`](std::future::Future::poll) method is the main
    /// driving force behind Rust's futures. That method's own documentation
    /// states "an implementation of `poll` should strive to return quickly, and
    /// should not block". This, however, can be at odds with executing
    /// WebAssembly code as part of the `poll` method itself. If your
    /// WebAssembly is untrusted then this could allow the `poll` method to take
    /// arbitrarily long in the worst case, likely blocking all other
    /// asynchronous tasks.
    ///
    /// To remedy this situation you have a a few possible ways to solve this:
    ///
    /// * The most efficient solution is to enable
    ///   [`Config::epoch_interruption`] in conjunction with
    ///   [`crate::Store::epoch_deadline_async_yield_and_update`]. Coupled with
    ///   periodic calls to [`crate::Engine::increment_epoch`] this will cause
    ///   executing WebAssembly to periodically yield back according to the
    ///   epoch configuration settings. This enables `Future::poll` to take at
    ///   most a certain amount of time according to epoch configuration
    ///   settings and when increments happen. The benefit of this approach is
    ///   that the instrumentation in compiled code is quite lightweight, but a
    ///   downside can be that the scheduling is somewhat nondeterministic since
    ///   increments are usually timer-based which are not always deterministic.
    ///
    ///   Note that to prevent infinite execution of wasm it's recommended to
    ///   place a timeout on the entire future representing executing wasm code
    ///   and the periodic yields with epochs should ensure that when the
    ///   timeout is reached it's appropriately recognized.
    ///
    /// * Alternatively you can enable the
    ///   [`Config::consume_fuel`](crate::Config::consume_fuel) method as well
    ///   as [`crate::Store::fuel_async_yield_interval`] When doing so this will
    ///   configure Wasmtime futures to yield periodically while they're
    ///   executing WebAssembly code. After consuming the specified amount of
    ///   fuel wasm futures will return `Poll::Pending` from their `poll`
    ///   method, and will get automatically re-polled later. This enables the
    ///   `Future::poll` method to take roughly a fixed amount of time since
    ///   fuel is guaranteed to get consumed while wasm is executing. Unlike
    ///   epoch-based preemption this is deterministic since wasm always
    ///   consumes a fixed amount of fuel per-operation. The downside of this
    ///   approach, however, is that the compiled code instrumentation is
    ///   significantly more expensive than epoch checks.
    ///
    ///   Note that to prevent infinite execution of wasm it's recommended to
    ///   place a timeout on the entire future representing executing wasm code
    ///   and the periodic yields with epochs should ensure that when the
    ///   timeout is reached it's appropriately recognized.
    ///
    /// In all cases special care needs to be taken when integrating
    /// asynchronous wasm into your application. You should carefully plan where
    /// WebAssembly will execute and what compute resources will be allotted to
    /// it. If Wasmtime doesn't support exactly what you'd like just yet, please
    /// feel free to open an issue!
    #[cfg(feature = "async")]
    pub fn async_support(&mut self, enable: bool) -> &mut Self {
        self.async_support = enable;
        self
    }

    /// Configures whether DWARF debug information will be emitted during
    /// compilation.
    ///
    /// Note that the `debug-builtins` compile-time Cargo feature must also be
    /// enabled for native debuggers such as GDB or LLDB to be able to debug
    /// guest WebAssembly programs.
    ///
    /// By default this option is `false`.
    /// **Note** Enabling this option is not compatible with the Winch compiler.
    pub fn debug_info(&mut self, enable: bool) -> &mut Self {
        self.tunables.generate_native_debuginfo = Some(enable);
        self
    }

    /// Configures whether [`WasmBacktrace`] will be present in the context of
    /// errors returned from Wasmtime.
    ///
    /// A backtrace may be collected whenever an error is returned from a host
    /// function call through to WebAssembly or when WebAssembly itself hits a
    /// trap condition, such as an out-of-bounds memory access. This flag
    /// indicates, in these conditions, whether the backtrace is collected or
    /// not.
    ///
    /// Currently wasm backtraces are implemented through frame pointer walking.
    /// This means that collecting a backtrace is expected to be a fast and
    /// relatively cheap operation. Additionally backtrace collection is
    /// suitable in concurrent environments since one thread capturing a
    /// backtrace won't block other threads.
    ///
    /// Collected backtraces are attached via [`anyhow::Error::context`] to
    /// errors returned from host functions. The [`WasmBacktrace`] type can be
    /// acquired via [`anyhow::Error::downcast_ref`] to inspect the backtrace.
    /// When this option is disabled then this context is never applied to
    /// errors coming out of wasm.
    ///
    /// This option is `true` by default.
    ///
    /// [`WasmBacktrace`]: crate::WasmBacktrace
    pub fn wasm_backtrace(&mut self, enable: bool) -> &mut Self {
        self.wasm_backtrace = enable;
        self
    }

    /// Configures whether backtraces in `Trap` will parse debug info in the wasm file to
    /// have filename/line number information.
    ///
    /// When enabled this will causes modules to retain debugging information
    /// found in wasm binaries. This debug information will be used when a trap
    /// happens to symbolicate each stack frame and attempt to print a
    /// filename/line number for each wasm frame in the stack trace.
    ///
    /// By default this option is `WasmBacktraceDetails::Environment`, meaning
    /// that wasm will read `WASMTIME_BACKTRACE_DETAILS` to indicate whether
    /// details should be parsed. Note that the `std` feature of this crate must
    /// be active to read environment variables, otherwise this is disabled by
    /// default.
    pub fn wasm_backtrace_details(&mut self, enable: WasmBacktraceDetails) -> &mut Self {
        self.wasm_backtrace_details_env_used = false;
        self.tunables.parse_wasm_debuginfo = match enable {
            WasmBacktraceDetails::Enable => Some(true),
            WasmBacktraceDetails::Disable => Some(false),
            WasmBacktraceDetails::Environment => {
                self.wasm_backtrace_details_env_used = true;
                #[cfg(feature = "std")]
                {
                    std::env::var("WASMTIME_BACKTRACE_DETAILS")
                        .map(|s| Some(s == "1"))
                        .unwrap_or(Some(false))
                }
                #[cfg(not(feature = "std"))]
                {
                    Some(false)
                }
            }
        };
        self
    }

    /// Configures whether to generate native unwind information
    /// (e.g. `.eh_frame` on Linux).
    ///
    /// This configuration option only exists to help third-party stack
    /// capturing mechanisms, such as the system's unwinder or the `backtrace`
    /// crate, determine how to unwind through Wasm frames. It does not affect
    /// whether Wasmtime can capture Wasm backtraces or not. The presence of
    /// [`WasmBacktrace`] is controlled by the [`Config::wasm_backtrace`]
    /// option.
    ///
    /// Native unwind information is included:
    /// - When targeting Windows, since the Windows ABI requires it.
    /// - By default.
    ///
    /// [`WasmBacktrace`]: crate::WasmBacktrace
    pub fn native_unwind_info(&mut self, enable: bool) -> &mut Self {
        self.native_unwind_info = Some(enable);
        self
    }

    /// Configures whether execution of WebAssembly will "consume fuel" to
    /// either halt or yield execution as desired.
    ///
    /// This can be used to deterministically prevent infinitely-executing
    /// WebAssembly code by instrumenting generated code to consume fuel as it
    /// executes. When fuel runs out a trap is raised, however [`Store`] can be
    /// configured to yield execution periodically via
    /// [`crate::Store::fuel_async_yield_interval`].
    ///
    /// Note that a [`Store`] starts with no fuel, so if you enable this option
    /// you'll have to be sure to pour some fuel into [`Store`] before
    /// executing some code.
    ///
    /// By default this option is `false`.
    ///
    /// **Note** Enabling this option is not compatible with the Winch compiler.
    ///
    /// [`Store`]: crate::Store
    pub fn consume_fuel(&mut self, enable: bool) -> &mut Self {
        self.tunables.consume_fuel = Some(enable);
        self
    }

    /// Enables epoch-based interruption.
    ///
    /// When executing code in async mode, we sometimes want to
    /// implement a form of cooperative timeslicing: long-running Wasm
    /// guest code should periodically yield to the executor
    /// loop. This yielding could be implemented by using "fuel" (see
    /// [`consume_fuel`](Config::consume_fuel)). However, fuel
    /// instrumentation is somewhat expensive: it modifies the
    /// compiled form of the Wasm code so that it maintains a precise
    /// instruction count, frequently checking this count against the
    /// remaining fuel. If one does not need this precise count or
    /// deterministic interruptions, and only needs a periodic
    /// interrupt of some form, then It would be better to have a more
    /// lightweight mechanism.
    ///
    /// Epoch-based interruption is that mechanism. There is a global
    /// "epoch", which is a counter that divides time into arbitrary
    /// periods (or epochs). This counter lives on the
    /// [`Engine`](crate::Engine) and can be incremented by calling
    /// [`Engine::increment_epoch`](crate::Engine::increment_epoch).
    /// Epoch-based instrumentation works by setting a "deadline
    /// epoch". The compiled code knows the deadline, and at certain
    /// points, checks the current epoch against that deadline. It
    /// will yield if the deadline has been reached.
    ///
    /// The idea is that checking an infrequently-changing counter is
    /// cheaper than counting and frequently storing a precise metric
    /// (instructions executed) locally. The interruptions are not
    /// deterministic, but if the embedder increments the epoch in a
    /// periodic way (say, every regular timer tick by a thread or
    /// signal handler), then we can ensure that all async code will
    /// yield to the executor within a bounded time.
    ///
    /// The deadline check cannot be avoided by malicious wasm code. It is safe
    /// to use epoch deadlines to limit the execution time of untrusted
    /// code.
    ///
    /// The [`Store`](crate::Store) tracks the deadline, and controls
    /// what happens when the deadline is reached during
    /// execution. Several behaviors are possible:
    ///
    /// - Trap if code is executing when the epoch deadline is
    ///   met. See
    ///   [`Store::epoch_deadline_trap`](crate::Store::epoch_deadline_trap).
    ///
    /// - Call an arbitrary function. This function may chose to trap or
    ///   increment the epoch. See
    ///   [`Store::epoch_deadline_callback`](crate::Store::epoch_deadline_callback).
    ///
    /// - Yield to the executor loop, then resume when the future is
    ///   next polled. See
    ///   [`Store::epoch_deadline_async_yield_and_update`](crate::Store::epoch_deadline_async_yield_and_update).
    ///
    /// Trapping is the default. The yielding behaviour may be used for
    /// the timeslicing behavior described above.
    ///
    /// This feature is available with or without async support.
    /// However, without async support, the timeslicing behaviour is
    /// not available. This means epoch-based interruption can only
    /// serve as a simple external-interruption mechanism.
    ///
    /// An initial deadline must be set before executing code by calling
    /// [`Store::set_epoch_deadline`](crate::Store::set_epoch_deadline). If this
    /// deadline is not configured then wasm will immediately trap.
    ///
    /// ## Interaction with blocking host calls
    ///
    /// Epochs (and fuel) do not assist in handling WebAssembly code blocked in
    /// a call to the host. For example if the WebAssembly function calls
    /// `wasi:io/poll/poll` to sleep epochs will not assist in waking this up or
    /// timing it out. Epochs intentionally only affect running WebAssembly code
    /// itself and it's left to the embedder to determine how best to wake up
    /// indefinitely blocking code in the host.
    ///
    /// The typical solution for this, however, is to use
    /// [`Config::async_support(true)`](Config::async_support) and the `async`
    /// variant of WASI host functions. This models computation as a Rust
    /// `Future` which means that when blocking happens the future is only
    /// suspended and control yields back to the main event loop. This gives the
    /// embedder the opportunity to use `tokio::time::timeout` for example on a
    /// wasm computation and have the desired effect of cancelling a blocking
    /// operation when a timeout expires.
    ///
    /// ## When to use fuel vs. epochs
    ///
    /// In general, epoch-based interruption results in faster
    /// execution. This difference is sometimes significant: in some
    /// measurements, up to 2-3x. This is because epoch-based
    /// interruption does less work: it only watches for a global
    /// rarely-changing counter to increment, rather than keeping a
    /// local frequently-changing counter and comparing it to a
    /// deadline.
    ///
    /// Fuel, in contrast, should be used when *deterministic*
    /// yielding or trapping is needed. For example, if it is required
    /// that the same function call with the same starting state will
    /// always either complete or trap with an out-of-fuel error,
    /// deterministically, then fuel with a fixed bound should be
    /// used.
    ///
    /// **Note** Enabling this option is not compatible with the Winch compiler.
    ///
    /// # See Also
    ///
    /// - [`Engine::increment_epoch`](crate::Engine::increment_epoch)
    /// - [`Store::set_epoch_deadline`](crate::Store::set_epoch_deadline)
    /// - [`Store::epoch_deadline_trap`](crate::Store::epoch_deadline_trap)
    /// - [`Store::epoch_deadline_callback`](crate::Store::epoch_deadline_callback)
    /// - [`Store::epoch_deadline_async_yield_and_update`](crate::Store::epoch_deadline_async_yield_and_update)
    pub fn epoch_interruption(&mut self, enable: bool) -> &mut Self {
        self.tunables.epoch_interruption = Some(enable);
        self
    }

    /// Configures the maximum amount of stack space available for
    /// executing WebAssembly code.
    ///
    /// WebAssembly has well-defined semantics on stack overflow. This is
    /// intended to be a knob which can help configure how much stack space
    /// wasm execution is allowed to consume. Note that the number here is not
    /// super-precise, but rather wasm will take at most "pretty close to this
    /// much" stack space.
    ///
    /// If a wasm call (or series of nested wasm calls) take more stack space
    /// than the `size` specified then a stack overflow trap will be raised.
    ///
    /// Caveat: this knob only limits the stack space consumed by wasm code.
    /// More importantly, it does not ensure that this much stack space is
    /// available on the calling thread stack. Exhausting the thread stack
    /// typically leads to an **abort** of the process.
    ///
    /// Here are some examples of how that could happen:
    ///
    /// - Let's assume this option is set to 2 MiB and then a thread that has
    ///   a stack with 512 KiB left.
    ///
    ///   If wasm code consumes more than 512 KiB then the process will be aborted.
    ///
    /// - Assuming the same conditions, but this time wasm code does not consume
    ///   any stack but calls into a host function. The host function consumes
    ///   more than 512 KiB of stack space. The process will be aborted.
    ///
    /// There's another gotcha related to recursive calling into wasm: the stack
    /// space consumed by a host function is counted towards this limit. The
    /// host functions are not prevented from consuming more than this limit.
    /// However, if the host function that used more than this limit and called
    /// back into wasm, then the execution will trap immediately because of
    /// stack overflow.
    ///
    /// When the `async` feature is enabled, this value cannot exceed the
    /// `async_stack_size` option. Be careful not to set this value too close
    /// to `async_stack_size` as doing so may limit how much stack space
    /// is available for host functions.
    ///
    /// By default this option is 512 KiB.
    ///
    /// # Errors
    ///
    /// The `Engine::new` method will fail if the `size` specified here is
    /// either 0 or larger than the [`Config::async_stack_size`] configuration.
    pub fn max_wasm_stack(&mut self, size: usize) -> &mut Self {
        self.max_wasm_stack = size;
        self
    }

    /// Configures the size of the stacks used for asynchronous execution.
    ///
    /// This setting configures the size of the stacks that are allocated for
    /// asynchronous execution. The value cannot be less than `max_wasm_stack`.
    ///
    /// The amount of stack space guaranteed for host functions is
    /// `async_stack_size - max_wasm_stack`, so take care not to set these two values
    /// close to one another; doing so may cause host functions to overflow the
    /// stack and abort the process.
    ///
    /// By default this option is 2 MiB.
    ///
    /// # Errors
    ///
    /// The `Engine::new` method will fail if the value for this option is
    /// smaller than the [`Config::max_wasm_stack`] option.
    #[cfg(feature = "async")]
    pub fn async_stack_size(&mut self, size: usize) -> &mut Self {
        self.async_stack_size = size;
        self
    }

<<<<<<< HEAD
    /// Configures the size of the stacks created with cont.new instructions.
    pub fn wasmfx_stack_size(&mut self, size: usize) -> &mut Self {
        self.wasmfx_config.stack_size = size;
        self
    }

    /// Configures the amount of space that must be left on stack when starting
    /// execution of a function while running on a continuation stack.
    pub fn wasmfx_red_zone_size(&mut self, size: usize) -> &mut Self {
        self.wasmfx_config.red_zone_size = size;
=======
    /// Configures whether or not stacks used for async futures are zeroed
    /// before (re)use.
    ///
    /// When the [`async_support`](Config::async_support) method is enabled for
    /// Wasmtime and the [`call_async`] variant of calling WebAssembly is used
    /// then Wasmtime will create a separate runtime execution stack for each
    /// future produced by [`call_async`]. By default upon allocation, depending
    /// on the platform, these stacks might be filled with uninitialized
    /// memory. This is safe and correct because, modulo bugs in Wasmtime,
    /// compiled Wasm code will never read from a stack slot before it
    /// initializes the stack slot.
    ///
    /// However, as a defense-in-depth mechanism, you may configure Wasmtime to
    /// ensure that these stacks are zeroed before they are used. Notably, if
    /// you are using the pooling allocator, stacks can be pooled and reused
    /// across different Wasm guests; ensuring that stacks are zeroed can
    /// prevent data leakage between Wasm guests even in the face of potential
    /// read-of-stack-slot-before-initialization bugs in Wasmtime's compiler.
    ///
    /// Stack zeroing can be a costly operation in highly concurrent
    /// environments due to modifications of the virtual address space requiring
    /// process-wide synchronization. It can also be costly in `no-std`
    /// environments that must manually zero memory, and cannot rely on an OS
    /// and virtual memory to provide zeroed pages.
    ///
    /// This option defaults to `false`.
    ///
    /// [`call_async`]: crate::TypedFunc::call_async
    #[cfg(feature = "async")]
    pub fn async_stack_zeroing(&mut self, enable: bool) -> &mut Self {
        self.async_stack_zeroing = enable;
>>>>>>> 2eb65138
        self
    }

    fn wasm_feature(&mut self, flag: WasmFeatures, enable: bool) -> &mut Self {
        self.enabled_features.set(flag, enable);
        self.disabled_features.set(flag, !enable);
        self
    }

    /// Configures whether the WebAssembly tail calls proposal will be enabled
    /// for compilation or not.
    ///
    /// The [WebAssembly tail calls proposal] introduces the `return_call` and
    /// `return_call_indirect` instructions. These instructions allow for Wasm
    /// programs to implement some recursive algorithms with *O(1)* stack space
    /// usage.
    ///
    /// This is `true` by default except when the Winch compiler is enabled.
    ///
    /// [WebAssembly tail calls proposal]: https://github.com/WebAssembly/tail-call
    pub fn wasm_tail_call(&mut self, enable: bool) -> &mut Self {
        self.wasm_feature(WasmFeatures::TAIL_CALL, enable);
        self
    }

    /// Configures whether the WebAssembly custom-page-sizes proposal will be
    /// enabled for compilation or not.
    ///
    /// The [WebAssembly custom-page-sizes proposal] allows a memory to
    /// customize its page sizes. By default, Wasm page sizes are 64KiB
    /// large. This proposal allows the memory to opt into smaller page sizes
    /// instead, allowing Wasm to run in environments with less than 64KiB RAM
    /// available, for example.
    ///
    /// Note that the page size is part of the memory's type, and because
    /// different memories may have different types, they may also have
    /// different page sizes.
    ///
    /// Currently the only valid page sizes are 64KiB (the default) and 1
    /// byte. Future extensions may relax this constraint and allow all powers
    /// of two.
    ///
    /// Support for this proposal is disabled by default.
    ///
    /// [WebAssembly custom-page-sizes proposal]: https://github.com/WebAssembly/custom-page-sizes
    pub fn wasm_custom_page_sizes(&mut self, enable: bool) -> &mut Self {
        self.wasm_feature(WasmFeatures::CUSTOM_PAGE_SIZES, enable);
        self
    }

    /// Configures whether the WebAssembly [threads] proposal will be enabled
    /// for compilation.
    ///
    /// This feature gates items such as shared memories and atomic
    /// instructions. Note that the threads feature depends on the bulk memory
    /// feature, which is enabled by default. Additionally note that while the
    /// wasm feature is called "threads" it does not actually include the
    /// ability to spawn threads. Spawning threads is part of the [wasi-threads]
    /// proposal which is a separately gated feature in Wasmtime.
    ///
    /// Embeddings of Wasmtime are able to build their own custom threading
    /// scheme on top of the core wasm threads proposal, however.
    ///
    /// The default value for this option is whether the `threads`
    /// crate feature of Wasmtime is enabled or not. By default this crate
    /// feature is enabled.
    ///
    /// [threads]: https://github.com/webassembly/threads
    /// [wasi-threads]: https://github.com/webassembly/wasi-threads
    #[cfg(feature = "threads")]
    pub fn wasm_threads(&mut self, enable: bool) -> &mut Self {
        self.wasm_feature(WasmFeatures::THREADS, enable);
        self
    }

    /// Configures whether the [WebAssembly reference types proposal][proposal]
    /// will be enabled for compilation.
    ///
    /// This feature gates items such as the `externref` and `funcref` types as
    /// well as allowing a module to define multiple tables.
    ///
    /// Note that the reference types proposal depends on the bulk memory proposal.
    ///
    /// This feature is `true` by default.
    ///
    /// # Errors
    ///
    /// The validation of this feature are deferred until the engine is being built,
    /// and thus may cause `Engine::new` fail if the `bulk_memory` feature is disabled.
    ///
    /// [proposal]: https://github.com/webassembly/reference-types
    #[cfg(feature = "gc")]
    pub fn wasm_reference_types(&mut self, enable: bool) -> &mut Self {
        self.wasm_feature(WasmFeatures::REFERENCE_TYPES, enable);
        self
    }

    /// Configures whether the [WebAssembly function references
    /// proposal][proposal] will be enabled for compilation.
    ///
    /// This feature gates non-nullable reference types, function reference
    /// types, `call_ref`, `ref.func`, and non-nullable reference related
    /// instructions.
    ///
    /// Note that the function references proposal depends on the reference
    /// types proposal.
    ///
    /// This feature is `false` by default.
    ///
    /// [proposal]: https://github.com/WebAssembly/function-references
    #[cfg(feature = "gc")]
    pub fn wasm_function_references(&mut self, enable: bool) -> &mut Self {
        self.wasm_feature(WasmFeatures::FUNCTION_REFERENCES, enable);
        self
    }

    /// Configures whether the [WebAssembly wide-arithmetic][proposal] will be
    /// enabled for compilation.
    ///
    /// This feature is `false` by default.
    ///
    /// [proposal]: https://github.com/WebAssembly/wide-arithmetic
    pub fn wasm_wide_arithmetic(&mut self, enable: bool) -> &mut Self {
        self.wasm_feature(WasmFeatures::WIDE_ARITHMETIC, enable);
        self
    }

    /// Configures whether the [WebAssembly Garbage Collection
    /// proposal][proposal] will be enabled for compilation.
    ///
    /// This feature gates `struct` and `array` type definitions and references,
    /// the `i31ref` type, and all related instructions.
    ///
    /// Note that the function references proposal depends on the typed function
    /// references proposal.
    ///
    /// This feature is `false` by default.
    ///
    /// **Warning: Wasmtime's implementation of the GC proposal is still in
    /// progress and generally not ready for primetime.**
    ///
    /// [proposal]: https://github.com/WebAssembly/gc
    #[cfg(feature = "gc")]
    pub fn wasm_gc(&mut self, enable: bool) -> &mut Self {
        self.wasm_feature(WasmFeatures::GC, enable);
        self
    }

    /// Configures whether the WebAssembly SIMD proposal will be
    /// enabled for compilation.
    ///
    /// The [WebAssembly SIMD proposal][proposal]. This feature gates items such
    /// as the `v128` type and all of its operators being in a module. Note that
    /// this does not enable the [relaxed simd proposal].
    ///
    /// **Note**: On x86_64 platforms the base CPU feature requirement for SIMD
    /// is SSE2.
    ///
    /// This is `true` by default.
    ///
    /// [proposal]: https://github.com/webassembly/simd
    /// [relaxed simd proposal]: https://github.com/WebAssembly/relaxed-simd
    pub fn wasm_simd(&mut self, enable: bool) -> &mut Self {
        self.wasm_feature(WasmFeatures::SIMD, enable);
        self
    }

    /// Configures whether the WebAssembly Relaxed SIMD proposal will be
    /// enabled for compilation.
    ///
    /// The relaxed SIMD proposal adds new instructions to WebAssembly which,
    /// for some specific inputs, are allowed to produce different results on
    /// different hosts. More-or-less this proposal enables exposing
    /// platform-specific semantics of SIMD instructions in a controlled
    /// fashion to a WebAssembly program. From an embedder's perspective this
    /// means that WebAssembly programs may execute differently depending on
    /// whether the host is x86_64 or AArch64, for example.
    ///
    /// By default Wasmtime lowers relaxed SIMD instructions to the fastest
    /// lowering for the platform it's running on. This means that, by default,
    /// some relaxed SIMD instructions may have different results for the same
    /// inputs across x86_64 and AArch64. This behavior can be disabled through
    /// the [`Config::relaxed_simd_deterministic`] option which will force
    /// deterministic behavior across all platforms, as classified by the
    /// specification, at the cost of performance.
    ///
    /// This is `true` by default.
    ///
    /// [proposal]: https://github.com/webassembly/relaxed-simd
    pub fn wasm_relaxed_simd(&mut self, enable: bool) -> &mut Self {
        self.wasm_feature(WasmFeatures::RELAXED_SIMD, enable);
        self
    }

    /// This option can be used to control the behavior of the [relaxed SIMD
    /// proposal's][proposal] instructions.
    ///
    /// The relaxed SIMD proposal introduces instructions that are allowed to
    /// have different behavior on different architectures, primarily to afford
    /// an efficient implementation on all architectures. This means, however,
    /// that the same module may execute differently on one host than another,
    /// which typically is not otherwise the case. This option is provided to
    /// force Wasmtime to generate deterministic code for all relaxed simd
    /// instructions, at the cost of performance, for all architectures. When
    /// this option is enabled then the deterministic behavior of all
    /// instructions in the relaxed SIMD proposal is selected.
    ///
    /// This is `false` by default.
    ///
    /// [proposal]: https://github.com/webassembly/relaxed-simd
    pub fn relaxed_simd_deterministic(&mut self, enable: bool) -> &mut Self {
        self.tunables.relaxed_simd_deterministic = Some(enable);
        self
    }

    /// Configures whether the [WebAssembly bulk memory operations
    /// proposal][proposal] will be enabled for compilation.
    ///
    /// This feature gates items such as the `memory.copy` instruction, passive
    /// data/table segments, etc, being in a module.
    ///
    /// This is `true` by default.
    ///
    /// Feature `reference_types`, which is also `true` by default, requires
    /// this feature to be enabled. Thus disabling this feature must also disable
    /// `reference_types` as well using [`wasm_reference_types`](crate::Config::wasm_reference_types).
    ///
    /// # Errors
    ///
    /// Disabling this feature without disabling `reference_types` will cause
    /// `Engine::new` to fail.
    ///
    /// [proposal]: https://github.com/webassembly/bulk-memory-operations
    pub fn wasm_bulk_memory(&mut self, enable: bool) -> &mut Self {
        self.wasm_feature(WasmFeatures::BULK_MEMORY, enable);
        self
    }

    /// Configures whether the WebAssembly multi-value [proposal] will
    /// be enabled for compilation.
    ///
    /// This feature gates functions and blocks returning multiple values in a
    /// module, for example.
    ///
    /// This is `true` by default.
    ///
    /// [proposal]: https://github.com/webassembly/multi-value
    pub fn wasm_multi_value(&mut self, enable: bool) -> &mut Self {
        self.wasm_feature(WasmFeatures::MULTI_VALUE, enable);
        self
    }

    /// Configures whether the WebAssembly multi-memory [proposal] will
    /// be enabled for compilation.
    ///
    /// This feature gates modules having more than one linear memory
    /// declaration or import.
    ///
    /// This is `true` by default.
    ///
    /// [proposal]: https://github.com/webassembly/multi-memory
    pub fn wasm_multi_memory(&mut self, enable: bool) -> &mut Self {
        self.wasm_feature(WasmFeatures::MULTI_MEMORY, enable);
        self
    }

    /// Configures whether the WebAssembly memory64 [proposal] will
    /// be enabled for compilation.
    ///
    /// Note that this the upstream specification is not finalized and Wasmtime
    /// may also have bugs for this feature since it hasn't been exercised
    /// much.
    ///
    /// This is `false` by default.
    ///
    /// [proposal]: https://github.com/webassembly/memory64
    pub fn wasm_memory64(&mut self, enable: bool) -> &mut Self {
        self.wasm_feature(WasmFeatures::MEMORY64, enable);
        self
    }

    /// Configures whether the WebAssembly extended-const [proposal] will
    /// be enabled for compilation.
    ///
    /// This is `true` by default.
    ///
    /// [proposal]: https://github.com/webassembly/extended-const
    pub fn wasm_extended_const(&mut self, enable: bool) -> &mut Self {
        self.wasm_feature(WasmFeatures::EXTENDED_CONST, enable);
        self
    }

    /// Configures whether the WebAssembly component-model [proposal] will
    /// be enabled for compilation.
    ///
    /// This flag can be used to blanket disable all components within Wasmtime.
    /// Otherwise usage of components requires statically using
    /// [`Component`](crate::component::Component) instead of
    /// [`Module`](crate::Module) for example anyway.
    ///
    /// The default value for this option is whether the `component-model`
    /// crate feature of Wasmtime is enabled or not. By default this crate
    /// feature is enabled.
    ///
    /// [proposal]: https://github.com/webassembly/component-model
    #[cfg(feature = "component-model")]
    pub fn wasm_component_model(&mut self, enable: bool) -> &mut Self {
        self.wasm_feature(WasmFeatures::COMPONENT_MODEL, enable);
        self
    }

    /// Configures whether the WebAssembly exception handling
    /// [proposal] will be enabled for compilation.
    ///
    /// Note that this feature is a work-in-progress and is incomplete.
    ///
    /// This is `false` by default.
    ///
    /// [proposal]: https://github.com/WebAssembly/exception-handling
    pub fn wasm_exceptions(&mut self, enable: bool) -> &mut Self {
        self.wasm_feature(WasmFeatures::EXCEPTIONS, enable);
        self
    }

    /// Configures whether the WebAssembly stack-switching
    /// [proposal] will be enabled for compilation.
    ///
    /// Note that this feature is a work-in-progress and is incomplete.
    ///
    /// This is `false` by default.
    ///
    /// [proposal]: https://github.com/WebAssembly/stack-switching
    pub fn wasm_stack_switching(&mut self, enable: bool) -> &mut Self {
        self.wasm_feature(WasmFeatures::STACK_SWITCHING, enable);
        self
    }

    /// Configures whether components support more than 32 flags in each `flags`
    /// type.
    ///
    /// This is part of the transition plan in
    /// <https://github.com/WebAssembly/component-model/issues/370>.
    #[cfg(feature = "component-model")]
    pub fn wasm_component_model_more_flags(&mut self, enable: bool) -> &mut Self {
        self.wasm_feature(WasmFeatures::COMPONENT_MODEL_MORE_FLAGS, enable);
        self
    }

    /// Configures whether components support more than one return value for functions.
    ///
    /// This is part of the transition plan in
    /// <https://github.com/WebAssembly/component-model/pull/368>.
    #[cfg(feature = "component-model")]
    pub fn wasm_component_model_multiple_returns(&mut self, enable: bool) -> &mut Self {
        self.wasm_feature(WasmFeatures::COMPONENT_MODEL_MULTIPLE_RETURNS, enable);
        self
    }

    /// Configures which compilation strategy will be used for wasm modules.
    ///
    /// This method can be used to configure which compiler is used for wasm
    /// modules, and for more documentation consult the [`Strategy`] enumeration
    /// and its documentation.
    ///
    /// The default value for this is `Strategy::Auto`.
    #[cfg(any(feature = "cranelift", feature = "winch"))]
    pub fn strategy(&mut self, strategy: Strategy) -> &mut Self {
        self.compiler_config.strategy = strategy.not_auto();
        self
    }

    /// Configures which garbage collector will be used for Wasm modules.
    ///
    /// This method can be used to configure which garbage collector
    /// implementation is used for Wasm modules. For more documentation, consult
    /// the [`Collector`] enumeration and its documentation.
    ///
    /// The default value for this is `Collector::Auto`.
    #[cfg(feature = "gc")]
    pub fn collector(&mut self, collector: Collector) -> &mut Self {
        self.collector = collector;
        self
    }

    /// Creates a default profiler based on the profiling strategy chosen.
    ///
    /// Profiler creation calls the type's default initializer where the purpose is
    /// really just to put in place the type used for profiling.
    ///
    /// Some [`ProfilingStrategy`] require specific platforms or particular feature
    /// to be enabled, such as `ProfilingStrategy::JitDump` requires the `jitdump`
    /// feature.
    ///
    /// # Errors
    ///
    /// The validation of this field is deferred until the engine is being built, and thus may
    /// cause `Engine::new` fail if the required feature is disabled, or the platform is not
    /// supported.
    pub fn profiler(&mut self, profile: ProfilingStrategy) -> &mut Self {
        self.profiling_strategy = profile;
        self
    }

    /// Configures whether the debug verifier of Cranelift is enabled or not.
    ///
    /// When Cranelift is used as a code generation backend this will configure
    /// it to have the `enable_verifier` flag which will enable a number of debug
    /// checks inside of Cranelift. This is largely only useful for the
    /// developers of wasmtime itself.
    ///
    /// The default value for this is `false`
    #[cfg(any(feature = "cranelift", feature = "winch"))]
    pub fn cranelift_debug_verifier(&mut self, enable: bool) -> &mut Self {
        let val = if enable { "true" } else { "false" };
        self.compiler_config
            .settings
            .insert("enable_verifier".to_string(), val.to_string());
        self
    }

    /// Configures the Cranelift code generator optimization level.
    ///
    /// When the Cranelift code generator is used you can configure the
    /// optimization level used for generated code in a few various ways. For
    /// more information see the documentation of [`OptLevel`].
    ///
    /// The default value for this is `OptLevel::None`.
    #[cfg(any(feature = "cranelift", feature = "winch"))]
    pub fn cranelift_opt_level(&mut self, level: OptLevel) -> &mut Self {
        let val = match level {
            OptLevel::None => "none",
            OptLevel::Speed => "speed",
            OptLevel::SpeedAndSize => "speed_and_size",
        };
        self.compiler_config
            .settings
            .insert("opt_level".to_string(), val.to_string());
        self
    }

    /// Configures the regalloc algorithm used by the Cranelift code generator.
    ///
    /// Cranelift can select any of several register allocator algorithms. Each
    /// of these algorithms generates correct code, but they represent different
    /// tradeoffs between compile speed (how expensive the compilation process
    /// is) and run-time speed (how fast the generated code runs).
    /// For more information see the documentation of [`RegallocAlgorithm`].
    ///
    /// The default value for this is `RegallocAlgorithm::Backtracking`.
    #[cfg(any(feature = "cranelift", feature = "winch"))]
    pub fn cranelift_regalloc_algorithm(&mut self, algo: RegallocAlgorithm) -> &mut Self {
        let val = match algo {
            RegallocAlgorithm::Backtracking => "backtracking",
            RegallocAlgorithm::SinglePass => "single_pass",
        };
        self.compiler_config
            .settings
            .insert("regalloc_algorithm".to_string(), val.to_string());
        self
    }

    /// Configures whether Cranelift should perform a NaN-canonicalization pass.
    ///
    /// When Cranelift is used as a code generation backend this will configure
    /// it to replace NaNs with a single canonical value. This is useful for
    /// users requiring entirely deterministic WebAssembly computation.  This is
    /// not required by the WebAssembly spec, so it is not enabled by default.
    ///
    /// Note that this option affects not only WebAssembly's `f32` and `f64`
    /// types but additionally the `v128` type. This option will cause
    /// operations using any of these types to have extra checks placed after
    /// them to normalize NaN values as needed.
    ///
    /// The default value for this is `false`
    #[cfg(any(feature = "cranelift", feature = "winch"))]
    pub fn cranelift_nan_canonicalization(&mut self, enable: bool) -> &mut Self {
        let val = if enable { "true" } else { "false" };
        self.compiler_config
            .settings
            .insert("enable_nan_canonicalization".to_string(), val.to_string());
        self
    }

    /// Controls whether proof-carrying code (PCC) is used to validate
    /// lowering of Wasm sandbox checks.
    ///
    /// Proof-carrying code carries "facts" about program values from
    /// the IR all the way to machine code, and checks those facts
    /// against known machine-instruction semantics. This guards
    /// against bugs in instruction lowering that might create holes
    /// in the Wasm sandbox.
    ///
    /// PCC is designed to be fast: it does not require complex
    /// solvers or logic engines to verify, but only a linear pass
    /// over a trail of "breadcrumbs" or facts at each intermediate
    /// value. Thus, it is appropriate to enable in production.
    #[cfg(any(feature = "cranelift", feature = "winch"))]
    pub fn cranelift_pcc(&mut self, enable: bool) -> &mut Self {
        let val = if enable { "true" } else { "false" };
        self.compiler_config
            .settings
            .insert("enable_pcc".to_string(), val.to_string());
        self
    }

    /// Allows setting a Cranelift boolean flag or preset. This allows
    /// fine-tuning of Cranelift settings.
    ///
    /// Since Cranelift flags may be unstable, this method should not be considered to be stable
    /// either; other `Config` functions should be preferred for stability.
    ///
    /// # Safety
    ///
    /// This is marked as unsafe, because setting the wrong flag might break invariants,
    /// resulting in execution hazards.
    ///
    /// # Errors
    ///
    /// The validation of the flags are deferred until the engine is being built, and thus may
    /// cause `Engine::new` fail if the flag's name does not exist, or the value is not appropriate
    /// for the flag type.
    #[cfg(any(feature = "cranelift", feature = "winch"))]
    pub unsafe fn cranelift_flag_enable(&mut self, flag: &str) -> &mut Self {
        self.compiler_config.flags.insert(flag.to_string());
        self
    }

    /// Allows settings another Cranelift flag defined by a flag name and value. This allows
    /// fine-tuning of Cranelift settings.
    ///
    /// Since Cranelift flags may be unstable, this method should not be considered to be stable
    /// either; other `Config` functions should be preferred for stability.
    ///
    /// # Safety
    ///
    /// This is marked as unsafe, because setting the wrong flag might break invariants,
    /// resulting in execution hazards.
    ///
    /// # Errors
    ///
    /// The validation of the flags are deferred until the engine is being built, and thus may
    /// cause `Engine::new` fail if the flag's name does not exist, or incompatible with other
    /// settings.
    ///
    /// For example, feature `wasm_backtrace` will set `unwind_info` to `true`, but if it's
    /// manually set to false then it will fail.
    #[cfg(any(feature = "cranelift", feature = "winch"))]
    pub unsafe fn cranelift_flag_set(&mut self, name: &str, value: &str) -> &mut Self {
        self.compiler_config
            .settings
            .insert(name.to_string(), value.to_string());
        self
    }

    /// Loads cache configuration specified at `path`.
    ///
    /// This method will read the file specified by `path` on the filesystem and
    /// attempt to load cache configuration from it. This method can also fail
    /// due to I/O errors, misconfiguration, syntax errors, etc. For expected
    /// syntax in the configuration file see the [documentation online][docs].
    ///
    /// By default cache configuration is not enabled or loaded.
    ///
    /// This method is only available when the `cache` feature of this crate is
    /// enabled.
    ///
    /// # Errors
    ///
    /// This method can fail due to any error that happens when loading the file
    /// pointed to by `path` and attempting to load the cache configuration.
    ///
    /// [docs]: https://bytecodealliance.github.io/wasmtime/cli-cache.html
    #[cfg(feature = "cache")]
    pub fn cache_config_load(&mut self, path: impl AsRef<Path>) -> Result<&mut Self> {
        self.cache_config = CacheConfig::from_file(Some(path.as_ref()))?;
        Ok(self)
    }

    /// Disable caching.
    ///
    /// Every call to [`Module::new(my_wasm)`][crate::Module::new] will
    /// recompile `my_wasm`, even when it is unchanged.
    ///
    /// By default, new configs do not have caching enabled. This method is only
    /// useful for disabling a previous cache configuration.
    ///
    /// This method is only available when the `cache` feature of this crate is
    /// enabled.
    #[cfg(feature = "cache")]
    pub fn disable_cache(&mut self) -> &mut Self {
        self.cache_config = CacheConfig::new_cache_disabled();
        self
    }

    /// Loads cache configuration from the system default path.
    ///
    /// This commit is the same as [`Config::cache_config_load`] except that it
    /// does not take a path argument and instead loads the default
    /// configuration present on the system. This is located, for example, on
    /// Unix at `$HOME/.config/wasmtime/config.toml` and is typically created
    /// with the `wasmtime config new` command.
    ///
    /// By default cache configuration is not enabled or loaded.
    ///
    /// This method is only available when the `cache` feature of this crate is
    /// enabled.
    ///
    /// # Errors
    ///
    /// This method can fail due to any error that happens when loading the
    /// default system configuration. Note that it is not an error if the
    /// default config file does not exist, in which case the default settings
    /// for an enabled cache are applied.
    ///
    /// [docs]: https://bytecodealliance.github.io/wasmtime/cli-cache.html
    #[cfg(feature = "cache")]
    pub fn cache_config_load_default(&mut self) -> Result<&mut Self> {
        self.cache_config = CacheConfig::from_file(None)?;
        Ok(self)
    }

    /// Sets a custom memory creator.
    ///
    /// Custom memory creators are used when creating host `Memory` objects or when
    /// creating instance linear memories for the on-demand instance allocation strategy.
    #[cfg(feature = "runtime")]
    pub fn with_host_memory(&mut self, mem_creator: Arc<dyn MemoryCreator>) -> &mut Self {
        self.mem_creator = Some(Arc::new(MemoryCreatorProxy(mem_creator)));
        self
    }

    /// Sets a custom stack creator.
    ///
    /// Custom memory creators are used when creating creating async instance stacks for
    /// the on-demand instance allocation strategy.
    #[cfg(feature = "async")]
    pub fn with_host_stack(&mut self, stack_creator: Arc<dyn StackCreator>) -> &mut Self {
        self.stack_creator = Some(Arc::new(StackCreatorProxy(stack_creator)));
        self
    }

    /// Sets a custom executable-memory publisher.
    ///
    /// Custom executable-memory publishers are hooks that allow
    /// Wasmtime to make certain regions of memory executable when
    /// loading precompiled modules or compiling new modules
    /// in-process. In most modern operating systems, memory allocated
    /// for heap usage is readable and writable by default but not
    /// executable. To jump to machine code stored in that memory, we
    /// need to make it executable. For security reasons, we usually
    /// also make it read-only at the same time, so the executing code
    /// can't be modified later.
    ///
    /// By default, Wasmtime will use the appropriate system calls on
    /// the host platform for this work. However, it also allows
    /// plugging in a custom implementation via this configuration
    /// option. This may be useful on custom or `no_std` platforms,
    /// for example, especially where virtual memory is not otherwise
    /// used by Wasmtime (no `signals-and-traps` feature).
    #[cfg(feature = "runtime")]
    pub fn with_custom_code_memory(
        &mut self,
        custom_code_memory: Option<Arc<dyn CustomCodeMemory>>,
    ) -> &mut Self {
        self.custom_code_memory = custom_code_memory;
        self
    }

    /// Sets the instance allocation strategy to use.
    ///
    /// This is notably used in conjunction with
    /// [`InstanceAllocationStrategy::Pooling`] and [`PoolingAllocationConfig`].
    pub fn allocation_strategy(
        &mut self,
        strategy: impl Into<InstanceAllocationStrategy>,
    ) -> &mut Self {
        self.allocation_strategy = strategy.into();
        self
    }

    /// Specifies the capacity of linear memories, in bytes, in their initial
    /// allocation.
    ///
    /// > Note: this value has important performance ramifications, be sure to
    /// > benchmark when setting this to a non-default value and read over this
    /// > documentation.
    ///
    /// This function will change the size of the initial memory allocation made
    /// for linear memories. This setting is only applicable when the initial
    /// size of a linear memory is below this threshold. Linear memories are
    /// allocated in the virtual address space of the host process with OS APIs
    /// such as `mmap` and this setting affects how large the allocation will
    /// be.
    ///
    /// ## Background: WebAssembly Linear Memories
    ///
    /// WebAssembly linear memories always start with a minimum size and can
    /// possibly grow up to a maximum size. The minimum size is always specified
    /// in a WebAssembly module itself and the maximum size can either be
    /// optionally specified in the module or inherently limited by the index
    /// type. For example for this module:
    ///
    /// ```wasm
    /// (module
    ///     (memory $a 4)
    ///     (memory $b 4096 4096 (pagesize 1))
    ///     (memory $c i64 10)
    /// )
    /// ```
    ///
    /// * Memory `$a` initially allocates 4 WebAssembly pages (256KiB) and can
    ///   grow up to 4GiB, the limit of the 32-bit index space.
    /// * Memory `$b` initially allocates 4096 WebAssembly pages, but in this
    ///   case its page size is 1, so it's 4096 bytes. Memory can also grow no
    ///   further meaning that it will always be 4096 bytes.
    /// * Memory `$c` is a 64-bit linear memory which starts with 640KiB of
    ///   memory and can theoretically grow up to 2^64 bytes, although most
    ///   hosts will run out of memory long before that.
    ///
    /// All operations on linear memories done by wasm are required to be
    /// in-bounds. Any access beyond the end of a linear memory is considered a
    /// trap.
    ///
    /// ## What this setting affects: Virtual Memory
    ///
    /// This setting is used to configure the behavior of the size of the linear
    /// memory allocation performed for each of these memories. For example the
    /// initial linear memory allocation looks like this:
    ///
    /// ```text
    ///              memory_reservation
    ///                    |
    ///          ◄─────────┴────────────────►
    /// ┌───────┬─────────┬──────────────────┬───────┐
    /// │ guard │ initial │ ... capacity ... │ guard │
    /// └───────┴─────────┴──────────────────┴───────┘
    ///  ◄──┬──►                              ◄──┬──►
    ///     │                                    │
    ///     │                             memory_guard_size
    ///     │
    ///     │
    ///  memory_guard_size (if guard_before_linear_memory)
    /// ```
    ///
    /// Memory in the `initial` range is accessible to the instance and can be
    /// read/written by wasm code. Memory in the `guard` regions is never
    /// accesible to wasm code and memory in `capacity` is initially
    /// inaccessible but may become accesible through `memory.grow` instructions
    /// for example.
    ///
    /// This means that this setting is the size of the initial chunk of virtual
    /// memory that a linear memory may grow into.
    ///
    /// ## What this setting affects: Runtime Speed
    ///
    /// This is a performance-sensitive setting which is taken into account
    /// during the compilation process of a WebAssembly module. For example if a
    /// 32-bit WebAssembly linear memory has a `memory_reservation` size of 4GiB
    /// then bounds checks can be elided because `capacity` will be guaranteed
    /// to be unmapped for all addressible bytes that wasm can access (modulo a
    /// few details).
    ///
    /// If `memory_reservation` was something smaller like 256KiB then that
    /// would have a much smaller impact on virtual memory but the compile code
    /// would then need to have explicit bounds checks to ensure that
    /// loads/stores are in-bounds.
    ///
    /// The goal of this setting is to enable skipping bounds checks in most
    /// modules by default. Some situations which require explicit bounds checks
    /// though are:
    ///
    /// * When `memory_reservation` is smaller than the addressible size of the
    ///   linear memory. For example if 64-bit linear memories always need
    ///   bounds checks as they can address the entire virtual address spacce.
    ///   For 32-bit linear memories a `memory_reservation` minimum size of 4GiB
    ///   is required to elide bounds checks.
    ///
    /// * When linear memories have a page size of 1 then bounds checks are
    ///   required. In this situation virtual memory can't be relied upon
    ///   because that operates at the host page size granularity where wasm
    ///   requires a per-byte level granularity.
    ///
    /// * Configuration settings such as [`Config::signals_based_traps`] can be
    ///   used to disable the use of signal handlers and virtual memory so
    ///   explicit bounds checks are required.
    ///
    /// * When [`Config::memory_guard_size`] is too small a bounds check may be
    ///   required. For 32-bit wasm addresses are actually 33-bit effective
    ///   addresses because loads/stores have a 32-bit static offset to add to
    ///   the dynamic 32-bit address. If the static offset is larger than the
    ///   size of the guard region then an explicit bounds check is required.
    ///
    /// ## What this setting affects: Memory Growth Behavior
    ///
    /// In addition to affecting bounds checks emitted in compiled code this
    /// setting also affects how WebAssembly linear memories are grown. The
    /// `memory.grow` instruction can be used to make a linear memory larger and
    /// this is also affected by APIs such as
    /// [`Memory::grow`](crate::Memory::grow).
    ///
    /// In these situations when the amount being grown is small enough to fit
    /// within the remaining capacity then the linear memory doesn't have to be
    /// moved at runtime. If the capacity runs out though then a new linear
    /// memory allocation must be made and the contents of linear memory is
    /// copied over.
    ///
    /// For example here's a situation where a copy happens:
    ///
    /// * The `memory_reservation` setting is configured to 128KiB.
    /// * A WebAssembly linear memory starts with a single 64KiB page.
    /// * This memory can be grown by one page to contain the full 128KiB of
    ///   memory.
    /// * If grown by one more page, though, then a 192KiB allocation must be
    ///   made and the previous 128KiB of contents are copied into the new
    ///   allocation.
    ///
    /// This growth behavior can have a significant performance impact if lots
    /// of data needs to be copied on growth. Conversely if memory growth never
    /// needs to happen because the capacity will always be large enough then
    /// optimizations can be applied to cache the base pointer of linear memory.
    ///
    /// When memory is grown then the
    /// [`Config::memory_reservation_for_growth`] is used for the new
    /// memory allocation to have memory to grow into.
    ///
    /// When using the pooling allocator via [`PoolingAllocationConfig`] then
    /// memories are never allowed to move so requests for growth are instead
    /// rejected with an error.
    ///
    /// ## When this setting is not used
    ///
    /// This setting is ignored and unused when the initial size of linear
    /// memory is larger than this threshold. For example if this setting is set
    /// to 1MiB but a wasm module requires a 2MiB minimum allocation then this
    /// setting is ignored. In this situation the minimum size of memory will be
    /// allocated along with [`Config::memory_reservation_for_growth`]
    /// after it to grow into.
    ///
    /// That means that this value can be set to zero. That can be useful in
    /// benchmarking to see the overhead of bounds checks for example.
    /// Additionally it can be used to minimize the virtual memory allocated by
    /// Wasmtime.
    ///
    /// ## Default Value
    ///
    /// The default value for this property depends on the host platform. For
    /// 64-bit platforms there's lots of address space available, so the default
    /// configured here is 4GiB. When coupled with the default size of
    /// [`Config::memory_guard_size`] this means that 32-bit WebAssembly linear
    /// memories with 64KiB page sizes will skip almost all bounds checks by
    /// default.
    ///
    /// For 32-bit platforms this value defaults to 10MiB. This means that
    /// bounds checks will be required on 32-bit platforms.
    pub fn memory_reservation(&mut self, bytes: u64) -> &mut Self {
        self.tunables.memory_reservation = Some(bytes);
        self
    }

    /// Indicates whether linear memories may relocate their base pointer at
    /// runtime.
    ///
    /// WebAssembly linear memories either have a maximum size that's explicitly
    /// listed in the type of a memory or inherently limited by the index type
    /// of the memory (e.g. 4GiB for 32-bit linear memories). Depending on how
    /// the linear memory is allocated (see [`Config::memory_reservation`]) it
    /// may be necessary to move the memory in the host's virtual address space
    /// during growth. This option controls whether this movement is allowed or
    /// not.
    ///
    /// An example of a linear memory needing to move is when
    /// [`Config::memory_reservation`] is 0 then a linear memory will be
    /// allocated as the minimum size of the memory plus
    /// [`Config::memory_reservation_for_growth`]. When memory grows beyond the
    /// reservation for growth then the memory needs to be relocated.
    ///
    /// When this option is set to `false` then it can have a number of impacts
    /// on how memories work at runtime:
    ///
    /// * Modules can be compiled with static knowledge the base pointer of
    ///   linear memory never changes to enable optimizations such as
    ///   loop invariant code motion (hoisting the base pointer out of a loop).
    ///
    /// * Memories cannot grow in excess of their original allocation. This
    ///   means that [`Config::memory_reservation`] and
    ///   [`Config::memory_reservation_for_growth`] may need tuning to ensure
    ///   the memory configuration works at runtime.
    ///
    /// The default value for this option is `true`.
    pub fn memory_may_move(&mut self, enable: bool) -> &mut Self {
        self.tunables.memory_may_move = Some(enable);
        self
    }

    /// Configures the size, in bytes, of the guard region used at the end of a
    /// linear memory's address space reservation.
    ///
    /// > Note: this value has important performance ramifications, be sure to
    /// > understand what this value does before tweaking it and benchmarking.
    ///
    /// This setting controls how many bytes are guaranteed to be unmapped after
    /// the virtual memory allocation of a linear memory. When
    /// combined with sufficiently large values of
    /// [`Config::memory_reservation`] (e.g. 4GiB for 32-bit linear memories)
    /// then a guard region can be used to eliminate bounds checks in generated
    /// code.
    ///
    /// This setting additionally can be used to help deduplicate bounds checks
    /// in code that otherwise requires bounds checks. For example with a 4KiB
    /// guard region then a 64-bit linear memory which accesses addresses `x+8`
    /// and `x+16` only needs to perform a single bounds check on `x`. If that
    /// bounds check passes then the offset is guaranteed to either reside in
    /// linear memory or the guard region, resulting in deterministic behavior
    /// either way.
    ///
    /// ## How big should the guard be?
    ///
    /// In general, like with configuring [`Config::memory_reservation`], you
    /// probably don't want to change this value from the defaults. Removing
    /// bounds checks is dependent on a number of factors where the size of the
    /// guard region is only one piece of the equation. Other factors include:
    ///
    /// * [`Config::memory_reservation`]
    /// * The index type of the linear memory (e.g. 32-bit or 64-bit)
    /// * The page size of the linear memory
    /// * Other settings such as [`Config::signals_based_traps`]
    ///
    /// Embeddings using virtual memory almost always want at least some guard
    /// region, but otherwise changes from the default should be profiled
    /// locally to see the performance impact.
    ///
    /// ## Default
    ///
    /// The default value for this property is 32MiB on 64-bit platforms. This
    /// allows eliminating almost all bounds checks on loads/stores with an
    /// immediate offset of less than 32MiB. On 32-bit platforms this defaults
    /// to 64KiB.
    pub fn memory_guard_size(&mut self, bytes: u64) -> &mut Self {
        self.tunables.memory_guard_size = Some(bytes);
        self
    }

    /// Configures the size, in bytes, of the extra virtual memory space
    /// reserved after a linear memory is relocated.
    ///
    /// This setting is used in conjunction with [`Config::memory_reservation`]
    /// to configure what happens after a linear memory is relocated in the host
    /// address space. If the initial size of a linear memory exceeds
    /// [`Config::memory_reservation`] or if it grows beyond that size
    /// throughout its lifetime then this setting will be used.
    ///
    /// When a linear memory is relocated it will initially look like this:
    ///
    /// ```text
    ///            memory.size
    ///                 │
    ///          ◄──────┴─────►
    /// ┌───────┬──────────────┬───────┐
    /// │ guard │  accessible  │ guard │
    /// └───────┴──────────────┴───────┘
    ///                         ◄──┬──►
    ///                            │
    ///                     memory_guard_size
    /// ```
    ///
    /// where `accessible` needs to be grown but there's no more memory to grow
    /// into. A new region of the virtual address space will be allocated that
    /// looks like this:
    ///
    /// ```text
    ///                           memory_reservation_for_growth
    ///                                       │
    ///            memory.size                │
    ///                 │                     │
    ///          ◄──────┴─────► ◄─────────────┴───────────►
    /// ┌───────┬──────────────┬───────────────────────────┬───────┐
    /// │ guard │  accessible  │ .. reserved for growth .. │ guard │
    /// └───────┴──────────────┴───────────────────────────┴───────┘
    ///                                                     ◄──┬──►
    ///                                                        │
    ///                                               memory_guard_size
    /// ```
    ///
    /// This means that up to `memory_reservation_for_growth` bytes can be
    /// allocated again before the entire linear memory needs to be moved again
    /// when another `memory_reservation_for_growth` bytes will be appended to
    /// the size of the allocation.
    ///
    /// Note that this is a currently simple heuristic for optimizing the growth
    /// of dynamic memories, primarily implemented for the memory64 proposal
    /// where the maximum size of memory is larger than 4GiB. This setting is
    /// unlikely to be a one-size-fits-all style approach and if you're an
    /// embedder running into issues with growth and are interested in having
    /// other growth strategies available here please feel free to [open an
    /// issue on the Wasmtime repository][issue]!
    ///
    /// [issue]: https://github.com/bytecodealliance/wasmtime/issues/new
    ///
    /// ## Default
    ///
    /// For 64-bit platforms this defaults to 2GiB, and for 32-bit platforms
    /// this defaults to 1MiB.
    pub fn memory_reservation_for_growth(&mut self, bytes: u64) -> &mut Self {
        self.tunables.memory_reservation_for_growth = Some(bytes);
        self
    }

    /// Indicates whether a guard region is present before allocations of
    /// linear memory.
    ///
    /// Guard regions before linear memories are never used during normal
    /// operation of WebAssembly modules, even if they have out-of-bounds
    /// loads. The only purpose for a preceding guard region in linear memory
    /// is extra protection against possible bugs in code generators like
    /// Cranelift. This setting does not affect performance in any way, but will
    /// result in larger virtual memory reservations for linear memories (it
    /// won't actually ever use more memory, just use more of the address
    /// space).
    ///
    /// The size of the guard region before linear memory is the same as the
    /// guard size that comes after linear memory, which is configured by
    /// [`Config::memory_guard_size`].
    ///
    /// ## Default
    ///
    /// This value defaults to `true`.
    pub fn guard_before_linear_memory(&mut self, enable: bool) -> &mut Self {
        self.tunables.guard_before_linear_memory = Some(enable);
        self
    }

    /// Indicates whether to initialize tables lazily, so that instantiation
    /// is fast but indirect calls are a little slower. If false, tables
    /// are initialized eagerly during instantiation from any active element
    /// segments that apply to them.
    ///
    /// **Note** Disabling this option is not compatible with the Winch compiler.
    ///
    /// ## Default
    ///
    /// This value defaults to `true`.
    pub fn table_lazy_init(&mut self, table_lazy_init: bool) -> &mut Self {
        self.tunables.table_lazy_init = Some(table_lazy_init);
        self
    }

    /// Configure the version information used in serialized and deserialized [`crate::Module`]s.
    /// This effects the behavior of [`crate::Module::serialize()`], as well as
    /// [`crate::Module::deserialize()`] and related functions.
    ///
    /// The default strategy is to use the wasmtime crate's Cargo package version.
    pub fn module_version(&mut self, strategy: ModuleVersionStrategy) -> Result<&mut Self> {
        match strategy {
            // This case requires special precondition for assertion in SerializedModule::to_bytes
            ModuleVersionStrategy::Custom(ref v) => {
                if v.as_bytes().len() > 255 {
                    bail!("custom module version cannot be more than 255 bytes: {}", v);
                }
            }
            _ => {}
        }
        self.module_version = strategy;
        Ok(self)
    }

    /// Configure whether wasmtime should compile a module using multiple
    /// threads.
    ///
    /// Disabling this will result in a single thread being used to compile
    /// the wasm bytecode.
    ///
    /// By default parallel compilation is enabled.
    #[cfg(feature = "parallel-compilation")]
    pub fn parallel_compilation(&mut self, parallel: bool) -> &mut Self {
        self.parallel_compilation = parallel;
        self
    }

    /// Configures whether compiled artifacts will contain information to map
    /// native program addresses back to the original wasm module.
    ///
    /// This configuration option is `true` by default and, if enabled,
    /// generates the appropriate tables in compiled modules to map from native
    /// address back to wasm source addresses. This is used for displaying wasm
    /// program counters in backtraces as well as generating filenames/line
    /// numbers if so configured as well (and the original wasm module has DWARF
    /// debugging information present).
    pub fn generate_address_map(&mut self, generate: bool) -> &mut Self {
        self.tunables.generate_address_map = Some(generate);
        self
    }

    /// Configures whether copy-on-write memory-mapped data is used to
    /// initialize a linear memory.
    ///
    /// Initializing linear memory via a copy-on-write mapping can drastically
    /// improve instantiation costs of a WebAssembly module because copying
    /// memory is deferred. Additionally if a page of memory is only ever read
    /// from WebAssembly and never written too then the same underlying page of
    /// data will be reused between all instantiations of a module meaning that
    /// if a module is instantiated many times this can lower the overall memory
    /// required needed to run that module.
    ///
    /// The main disadvantage of copy-on-write initialization, however, is that
    /// it may be possible for highly-parallel scenarios to be less scalable. If
    /// a page is read initially by a WebAssembly module then that page will be
    /// mapped to a read-only copy shared between all WebAssembly instances. If
    /// the same page is then written, however, then a private copy is created
    /// and swapped out from the read-only version. This also requires an [IPI],
    /// however, which can be a significant bottleneck in high-parallelism
    /// situations.
    ///
    /// This feature is only applicable when a WebAssembly module meets specific
    /// criteria to be initialized in this fashion, such as:
    ///
    /// * Only memories defined in the module can be initialized this way.
    /// * Data segments for memory must use statically known offsets.
    /// * Data segments for memory must all be in-bounds.
    ///
    /// Modules which do not meet these criteria will fall back to
    /// initialization of linear memory based on copying memory.
    ///
    /// This feature of Wasmtime is also platform-specific:
    ///
    /// * Linux - this feature is supported for all instances of [`Module`].
    ///   Modules backed by an existing mmap (such as those created by
    ///   [`Module::deserialize_file`]) will reuse that mmap to cow-initialize
    ///   memory. Other instance of [`Module`] may use the `memfd_create`
    ///   syscall to create an initialization image to `mmap`.
    /// * Unix (not Linux) - this feature is only supported when loading modules
    ///   from a precompiled file via [`Module::deserialize_file`] where there
    ///   is a file descriptor to use to map data into the process. Note that
    ///   the module must have been compiled with this setting enabled as well.
    /// * Windows - there is no support for this feature at this time. Memory
    ///   initialization will always copy bytes.
    ///
    /// By default this option is enabled.
    ///
    /// [`Module::deserialize_file`]: crate::Module::deserialize_file
    /// [`Module`]: crate::Module
    /// [IPI]: https://en.wikipedia.org/wiki/Inter-processor_interrupt
    pub fn memory_init_cow(&mut self, enable: bool) -> &mut Self {
        self.tunables.memory_init_cow = Some(enable);
        self
    }

    /// A configuration option to force the usage of `memfd_create` on Linux to
    /// be used as the backing source for a module's initial memory image.
    ///
    /// When [`Config::memory_init_cow`] is enabled, which is enabled by
    /// default, module memory initialization images are taken from a module's
    /// original mmap if possible. If a precompiled module was loaded from disk
    /// this means that the disk's file is used as an mmap source for the
    /// initial linear memory contents. This option can be used to force, on
    /// Linux, that instead of using the original file on disk a new in-memory
    /// file is created with `memfd_create` to hold the contents of the initial
    /// image.
    ///
    /// This option can be used to avoid possibly loading the contents of memory
    /// from disk through a page fault. Instead with `memfd_create` the contents
    /// of memory are always in RAM, meaning that even page faults which
    /// initially populate a wasm linear memory will only work with RAM instead
    /// of ever hitting the disk that the original precompiled module is stored
    /// on.
    ///
    /// This option is disabled by default.
    pub fn force_memory_init_memfd(&mut self, enable: bool) -> &mut Self {
        self.force_memory_init_memfd = enable;
        self
    }

    /// Configures whether or not a coredump should be generated and attached to
    /// the anyhow::Error when a trap is raised.
    ///
    /// This option is disabled by default.
    #[cfg(feature = "coredump")]
    pub fn coredump_on_trap(&mut self, enable: bool) -> &mut Self {
        self.coredump_on_trap = enable;
        self
    }

    /// Enables memory error checking for wasm programs.
    ///
    /// This option is disabled by default.
    #[cfg(any(feature = "cranelift", feature = "winch"))]
    pub fn wmemcheck(&mut self, enable: bool) -> &mut Self {
        self.wmemcheck = enable;
        self.compiler_config.wmemcheck = enable;
        self
    }

    /// Configures the "guaranteed dense image size" for copy-on-write
    /// initialized memories.
    ///
    /// When using the [`Config::memory_init_cow`] feature to initialize memory
    /// efficiently (which is enabled by default), compiled modules contain an
    /// image of the module's initial heap. If the module has a fairly sparse
    /// initial heap, with just a few data segments at very different offsets,
    /// this could result in a large region of zero bytes in the image. In
    /// other words, it's not very memory-efficient.
    ///
    /// We normally use a heuristic to avoid this: if less than half
    /// of the initialized range (first non-zero to last non-zero
    /// byte) of any memory in the module has pages with nonzero
    /// bytes, then we avoid creating a memory image for the entire module.
    ///
    /// However, if the embedder always needs the instantiation-time efficiency
    /// of copy-on-write initialization, and is otherwise carefully controlling
    /// parameters of the modules (for example, by limiting the maximum heap
    /// size of the modules), then it may be desirable to ensure a memory image
    /// is created even if this could go against the heuristic above. Thus, we
    /// add another condition: there is a size of initialized data region up to
    /// which we *always* allow a memory image. The embedder can set this to a
    /// known maximum heap size if they desire to always get the benefits of
    /// copy-on-write images.
    ///
    /// In the future we may implement a "best of both worlds"
    /// solution where we have a dense image up to some limit, and
    /// then support a sparse list of initializers beyond that; this
    /// would get most of the benefit of copy-on-write and pay the incremental
    /// cost of eager initialization only for those bits of memory
    /// that are out-of-bounds. However, for now, an embedder desiring
    /// fast instantiation should ensure that this setting is as large
    /// as the maximum module initial memory content size.
    ///
    /// By default this value is 16 MiB.
    pub fn memory_guaranteed_dense_image_size(&mut self, size_in_bytes: u64) -> &mut Self {
        self.memory_guaranteed_dense_image_size = size_in_bytes;
        self
    }

    /// Returns the set of features that the currently selected compiler backend
    /// does not support at all and may panic on.
    ///
    /// Wasmtime strives to reject unknown modules or unsupported modules with
    /// first-class errors instead of panics. Not all compiler backends have the
    /// same level of feature support on all platforms as well. This method
    /// returns a set of features that the currently selected compiler
    /// configuration is known to not support and may panic on. This acts as a
    /// first-level filter on incoming wasm modules/configuration to fail-fast
    /// instead of panicking later on.
    ///
    /// Note that if a feature is not listed here it does not mean that the
    /// backend fully supports the proposal. Instead that means that the backend
    /// doesn't ever panic on the proposal, but errors during compilation may
    /// still be returned. This means that features listed here are definitely
    /// not supported at all, but features not listed here may still be
    /// partially supported. For example at the time of this writing the Winch
    /// backend partially supports simd so it's not listed here. Winch doesn't
    /// fully support simd but unimplemented instructions just return errors.
    fn compiler_panicking_wasm_features(&self) -> WasmFeatures {
        #[cfg(any(feature = "cranelift", feature = "winch"))]
        match self.compiler_config.strategy {
            None | Some(Strategy::Cranelift) => {
                // Pulley at this time fundamentally doesn't support the
                // `threads` proposal, notably shared memory, because Rust can't
                // safely implement loads/stores in the face of shared memory.
                if self.compiler_target().is_pulley() {
                    return WasmFeatures::THREADS;
                }

                // Other Cranelift backends are either 100% missing or complete
                // at this time, so no need to further filter.
                WasmFeatures::empty()
            }
            Some(Strategy::Winch) => {
                let mut unsupported = WasmFeatures::GC
                    | WasmFeatures::FUNCTION_REFERENCES
                    | WasmFeatures::RELAXED_SIMD
                    | WasmFeatures::TAIL_CALL
                    | WasmFeatures::STACK_SWITCHING
                    | WasmFeatures::GC_TYPES;
                match self.compiler_target().architecture {
                    target_lexicon::Architecture::Aarch64(_) => {
                        // no support for simd on aarch64
                        unsupported |= WasmFeatures::SIMD;

                        // things like multi-table are technically supported on
                        // winch on aarch64 but this helps gate most spec tests
                        // by default which otherwise currently cause panics.
                        unsupported |= WasmFeatures::REFERENCE_TYPES;
                        unsupported |= WasmFeatures::THREADS
                    }

                    // Winch doesn't support other non-x64 architectures at this
                    // time either but will return an first-class error for
                    // them.
                    _ => {}
                }
                unsupported
            }
            Some(Strategy::Auto) => unreachable!(),
        }
        #[cfg(not(any(feature = "cranelift", feature = "winch")))]
        return WasmFeatures::empty();
    }

    /// Calculates the set of features that are enabled for this `Config`.
    ///
    /// This method internally will start with the an empty set of features to
    /// avoid being tied to wasmparser's defaults. Next Wasmtime's set of
    /// default features are added to this set, some of which are conditional
    /// depending on crate features. Finally explicitly requested features via
    /// `wasm_*` methods on `Config` are applied. Everything is then validated
    /// later in `Config::validate`.
    fn features(&self) -> WasmFeatures {
        // Wasmtime by default supports all of the wasm 2.0 version of the
        // specification.
        let mut features = WasmFeatures::WASM2;

        // On-by-default features that wasmtime has. Note that these are all
        // subject to the criteria at
        // https://docs.wasmtime.dev/contributing-implementing-wasm-proposals.html
        // and
        // https://docs.wasmtime.dev/stability-wasm-proposals.html
        features |= WasmFeatures::MULTI_MEMORY;
        features |= WasmFeatures::RELAXED_SIMD;
        features |= WasmFeatures::TAIL_CALL;
        features |= WasmFeatures::EXTENDED_CONST;
        features |= WasmFeatures::MEMORY64;
        // NB: if you add a feature above this line please double-check
        // https://docs.wasmtime.dev/stability-wasm-proposals.html
        // to ensure all requirements are met and/or update the documentation
        // there too.

        // Set some features to their conditionally-enabled defaults depending
        // on crate compile-time features.
        features.set(WasmFeatures::GC_TYPES, cfg!(feature = "gc"));
        features.set(WasmFeatures::THREADS, cfg!(feature = "threads"));
        features.set(
            WasmFeatures::COMPONENT_MODEL,
            cfg!(feature = "component-model"),
        );

        // From the default set of proposals remove any that the current
        // compiler backend may panic on if the module contains them.
        features = features & !self.compiler_panicking_wasm_features();

        // After wasmtime's defaults are configured then factor in user requests
        // and disable/enable features. Note that the enable/disable sets should
        // be disjoint.
        debug_assert!((self.enabled_features & self.disabled_features).is_empty());
        features &= !self.disabled_features;
        features |= self.enabled_features;

        features
    }

    /// Returns the configured compiler target for this `Config`.
    pub(crate) fn compiler_target(&self) -> target_lexicon::Triple {
        // If a target is explicitly configured, always use that.
        #[cfg(any(feature = "cranelift", feature = "winch"))]
        if let Some(target) = self.target.clone() {
            return target;
        }

        // If the `build.rs` script determined that this platform uses pulley by
        // default, then use Pulley.
        if cfg!(default_target_pulley) {
            return target_lexicon::Triple::pulley_host();
        }

        // And at this point the target is for sure the host.
        target_lexicon::Triple::host()
    }

    pub(crate) fn validate(&self) -> Result<(Tunables, WasmFeatures)> {
        let features = self.features();

        // First validate that the selected compiler backend and configuration
        // supports the set of `features` that are enabled. This will help
        // provide more first class errors instead of panics about unsupported
        // features and configurations.
        let unsupported = features & self.compiler_panicking_wasm_features();
        if !unsupported.is_empty() {
            for flag in WasmFeatures::FLAGS.iter() {
                if !unsupported.contains(*flag.value()) {
                    continue;
                }
                bail!(
                    "the wasm_{} feature is not supported on this compiler configuration",
                    flag.name().to_lowercase()
                );
            }

            panic!("should have returned an error by now")
        }

        #[cfg(feature = "async")]
        if self.async_support && self.max_wasm_stack > self.async_stack_size {
            bail!("max_wasm_stack size cannot exceed the async_stack_size");
        }
        if self.max_wasm_stack == 0 {
            bail!("max_wasm_stack size cannot be zero");
        }
        #[cfg(not(feature = "wmemcheck"))]
        if self.wmemcheck {
            bail!("wmemcheck (memory checker) was requested but is not enabled in this build");
        }

        let mut tunables = Tunables::default_for_target(&self.compiler_target())?;

        // If this platform doesn't have native signals then change some
        // defaults to account for that. Note that VM guards are turned off here
        // because that's primarily a feature of eliding bounds-checks.
        if !cfg!(has_native_signals) {
            tunables.signals_based_traps = cfg!(has_native_signals);
            tunables.memory_guard_size = 0;
        }

        // When virtual memory is not available use slightly different defaults
        // for tunables to be more amenable to `MallocMemory`. Note that these
        // can still be overridden by config options.
        if !cfg!(has_virtual_memory) {
            tunables.memory_reservation = 0;
            tunables.memory_reservation_for_growth = 1 << 20; // 1MB
            tunables.memory_init_cow = false;
        }

        self.tunables.configure(&mut tunables);

        // If we're going to compile with winch, we must use the winch calling convention.
        #[cfg(any(feature = "cranelift", feature = "winch"))]
        {
            tunables.winch_callable = self.compiler_config.strategy == Some(Strategy::Winch);
        }

        tunables.collector = if features.gc_types() {
            #[cfg(feature = "gc")]
            {
                use wasmtime_environ::Collector as EnvCollector;
                Some(match self.collector.try_not_auto()? {
                    Collector::DeferredReferenceCounting => EnvCollector::DeferredReferenceCounting,
                    Collector::Null => EnvCollector::Null,
                    Collector::Auto => unreachable!(),
                })
            }
            #[cfg(not(feature = "gc"))]
            bail!("cannot use GC types: the `gc` feature was disabled at compile time")
        } else {
            None
        };

        // Double-check that this configuration isn't requesting capabilities
        // that this build of Wasmtime doesn't support.
        if !cfg!(has_native_signals) && tunables.signals_based_traps {
            bail!("signals-based-traps disabled at compile time -- cannot be enabled");
        }
        if !cfg!(has_virtual_memory) && tunables.memory_init_cow {
            bail!("virtual memory disabled at compile time -- cannot enable CoW");
        }

        Ok((tunables, features))
    }

    #[cfg(feature = "runtime")]
    pub(crate) fn build_allocator(
        &self,
        tunables: &Tunables,
    ) -> Result<Box<dyn InstanceAllocator + Send + Sync>> {
        #[cfg(feature = "async")]
        let (stack_size, stack_zeroing) = (self.async_stack_size, self.async_stack_zeroing);

        #[cfg(not(feature = "async"))]
        let (stack_size, stack_zeroing) = (0, false);

        let _ = tunables;

        match &self.allocation_strategy {
            InstanceAllocationStrategy::OnDemand => {
                #[allow(unused_mut)]
                let mut allocator = Box::new(OnDemandInstanceAllocator::new(
                    self.mem_creator.clone(),
                    stack_size,
                    stack_zeroing,
                ));
                #[cfg(feature = "async")]
                if let Some(stack_creator) = &self.stack_creator {
                    allocator.set_stack_creator(stack_creator.clone());
                }
                Ok(allocator)
            }
            #[cfg(feature = "pooling-allocator")]
            InstanceAllocationStrategy::Pooling(config) => {
                let mut config = config.config;
                config.stack_size = stack_size;
                config.async_stack_zeroing = stack_zeroing;
                Ok(Box::new(crate::runtime::vm::PoolingInstanceAllocator::new(
                    &config, tunables,
                )?))
            }
        }
    }

    #[cfg(feature = "runtime")]
    pub(crate) fn build_gc_runtime(&self) -> Result<Option<Arc<dyn GcRuntime>>> {
        if !self.features().gc_types() {
            return Ok(None);
        }

        #[cfg(not(feature = "gc"))]
        bail!("cannot create a GC runtime: the `gc` feature was disabled at compile time");

        #[cfg(feature = "gc")]
        #[cfg_attr(
            not(any(feature = "gc-null", feature = "gc-drc")),
            allow(unused_variables, unreachable_code)
        )]
        {
            Ok(Some(match self.collector.try_not_auto()? {
                #[cfg(feature = "gc-drc")]
                Collector::DeferredReferenceCounting => {
                    Arc::new(crate::runtime::vm::DrcCollector::default()) as Arc<dyn GcRuntime>
                }
                #[cfg(not(feature = "gc-drc"))]
                Collector::DeferredReferenceCounting => unreachable!(),

                #[cfg(feature = "gc-null")]
                Collector::Null => {
                    Arc::new(crate::runtime::vm::NullCollector::default()) as Arc<dyn GcRuntime>
                }
                #[cfg(not(feature = "gc-null"))]
                Collector::Null => unreachable!(),

                Collector::Auto => unreachable!(),
            }))
        }
    }

    #[cfg(feature = "runtime")]
    pub(crate) fn build_profiler(&self) -> Result<Box<dyn ProfilingAgent>> {
        Ok(match self.profiling_strategy {
            ProfilingStrategy::PerfMap => profiling_agent::new_perfmap()?,
            ProfilingStrategy::JitDump => profiling_agent::new_jitdump()?,
            ProfilingStrategy::VTune => profiling_agent::new_vtune()?,
            ProfilingStrategy::None => profiling_agent::new_null(),
            ProfilingStrategy::Pulley => profiling_agent::new_pulley()?,
        })
    }

    #[cfg(any(feature = "cranelift", feature = "winch"))]
    pub(crate) fn build_compiler(
        mut self,
        tunables: &Tunables,
        features: WasmFeatures,
    ) -> Result<(Self, Box<dyn wasmtime_environ::Compiler>)> {
        let target = self.compiler_target();

        // The target passed to the builders below is an `Option<Triple>` where
        // `None` represents the current host with CPU features inferred from
        // the host's CPU itself. The `target` above is not an `Option`, so
        // switch it to `None` in the case that a target wasn't explicitly
        // specified (which indicates no feature inference) and the target
        // matches the host.
        let target_for_builder =
            if self.target.is_none() && target == target_lexicon::Triple::host() {
                None
            } else {
                Some(target.clone())
            };

        let mut compiler = match self.compiler_config.strategy {
            #[cfg(feature = "cranelift")]
            Some(Strategy::Cranelift) => wasmtime_cranelift::builder(target_for_builder)?,
            #[cfg(not(feature = "cranelift"))]
            Some(Strategy::Cranelift) => bail!("cranelift support not compiled in"),
            #[cfg(feature = "winch")]
            Some(Strategy::Winch) => wasmtime_winch::builder(target_for_builder)?,
            #[cfg(not(feature = "winch"))]
            Some(Strategy::Winch) => bail!("winch support not compiled in"),

            None | Some(Strategy::Auto) => unreachable!(),
        };

        if let Some(path) = &self.compiler_config.clif_dir {
            compiler.clif_dir(path)?;
        }

        // If probestack is enabled for a target, Wasmtime will always use the
        // inline strategy which doesn't require us to define a `__probestack`
        // function or similar.
        self.compiler_config
            .settings
            .insert("probestack_strategy".into(), "inline".into());

        // We enable stack probing by default on all targets.
        // This is required on Windows because of the way Windows
        // commits its stacks, but it's also a good idea on other
        // platforms to ensure guard pages are hit for large frame
        // sizes.
        self.compiler_config
            .flags
            .insert("enable_probestack".into());

        // The current wasm multivalue implementation depends on this.
        // FIXME(#9510) handle this in wasmtime-cranelift instead.
        self.compiler_config
            .flags
            .insert("enable_multi_ret_implicit_sret".into());

        if let Some(unwind_requested) = self.native_unwind_info {
            if !self
                .compiler_config
                .ensure_setting_unset_or_given("unwind_info", &unwind_requested.to_string())
            {
                bail!("incompatible settings requested for Cranelift and Wasmtime `unwind-info` settings");
            }
        }

        if target.operating_system == target_lexicon::OperatingSystem::Windows {
            if !self
                .compiler_config
                .ensure_setting_unset_or_given("unwind_info", "true")
            {
                bail!("`native_unwind_info` cannot be disabled on Windows");
            }
        }

        // We require frame pointers for correct stack walking, which is safety
        // critical in the presence of reference types, and otherwise it is just
        // really bad developer experience to get wrong.
        self.compiler_config
            .settings
            .insert("preserve_frame_pointers".into(), "true".into());

        if !tunables.signals_based_traps {
            let mut ok = self.compiler_config.ensure_setting_unset_or_given(
                "enable_table_access_spectre_mitigation".into(),
                "false".into(),
            );
            ok = ok
                && self.compiler_config.ensure_setting_unset_or_given(
                    "enable_heap_access_spectre_mitigation".into(),
                    "false".into(),
                );

            // Right now spectre-mitigated bounds checks will load from zero so
            // if host-based signal handlers are disabled then that's a mismatch
            // and doesn't work right now. Fixing this will require more thought
            // of how to implement the bounds check in spectre-only mode.
            if !ok {
                bail!(
                    "when signals-based traps are disabled then spectre \
                     mitigations must also be disabled"
                );
            }
        }

        // check for incompatible compiler options and set required values
        if features.contains(WasmFeatures::REFERENCE_TYPES) {
            if !self
                .compiler_config
                .ensure_setting_unset_or_given("enable_safepoints", "true")
            {
                bail!("compiler option 'enable_safepoints' must be enabled when 'reference types' is enabled");
            }
        }

        if features.contains(WasmFeatures::RELAXED_SIMD) && !features.contains(WasmFeatures::SIMD) {
            bail!("cannot disable the simd proposal but enable the relaxed simd proposal");
        }

        if features.contains(WasmFeatures::STACK_SWITCHING) {
            let model = match target.operating_system {
                target_lexicon::OperatingSystem::Windows => "update_windows_tib",
                target_lexicon::OperatingSystem::Linux => "basic",
                _ => bail!("stack-switching feature not supported on this platform "),
            };

            if !self
                .compiler_config
                .ensure_setting_unset_or_given("stack_switch_model".into(), model.into())
            {
                bail!(
                    "compiler option 'stack_switch_model' must be set to '{}' on this platform",
                    model
                );
            }
        }

        // Apply compiler settings and flags
        for (k, v) in self.compiler_config.settings.iter() {
            compiler.set(k, v)?;
        }
        for flag in self.compiler_config.flags.iter() {
            compiler.enable(flag)?;
        }

        #[cfg(feature = "incremental-cache")]
        if let Some(cache_store) = &self.compiler_config.cache_store {
            compiler.enable_incremental_compilation(cache_store.clone())?;
        }

        compiler.set_tunables(tunables.clone())?;
        compiler.wmemcheck(self.compiler_config.wmemcheck);

        Ok((self, compiler.build()?))
    }

    /// Internal setting for whether adapter modules for components will have
    /// extra WebAssembly instructions inserted performing more debug checks
    /// then are necessary.
    #[cfg(feature = "component-model")]
    pub fn debug_adapter_modules(&mut self, debug: bool) -> &mut Self {
        self.tunables.debug_adapter_modules = Some(debug);
        self
    }

    /// Enables clif output when compiling a WebAssembly module.
    #[cfg(any(feature = "cranelift", feature = "winch"))]
    pub fn emit_clif(&mut self, path: &Path) -> &mut Self {
        self.compiler_config.clif_dir = Some(path.to_path_buf());
        self
    }

    /// Configures whether, when on macOS, Mach ports are used for exception
    /// handling instead of traditional Unix-based signal handling.
    ///
    /// WebAssembly traps in Wasmtime are implemented with native faults, for
    /// example a `SIGSEGV` will occur when a WebAssembly guest accesses
    /// out-of-bounds memory. Handling this can be configured to either use Unix
    /// signals or Mach ports on macOS. By default Mach ports are used.
    ///
    /// Mach ports enable Wasmtime to work by default with foreign
    /// error-handling systems such as breakpad which also use Mach ports to
    /// handle signals. In this situation Wasmtime will continue to handle guest
    /// faults gracefully while any non-guest faults will get forwarded to
    /// process-level handlers such as breakpad. Some more background on this
    /// can be found in #2456.
    ///
    /// A downside of using mach ports, however, is that they don't interact
    /// well with `fork()`. Forking a Wasmtime process on macOS will produce a
    /// child process that cannot successfully run WebAssembly. In this
    /// situation traditional Unix signal handling should be used as that's
    /// inherited and works across forks.
    ///
    /// If your embedding wants to use a custom error handler which leverages
    /// Mach ports and you additionally wish to `fork()` the process and use
    /// Wasmtime in the child process that's not currently possible. Please
    /// reach out to us if you're in this bucket!
    ///
    /// This option defaults to `true`, using Mach ports by default.
    pub fn macos_use_mach_ports(&mut self, mach_ports: bool) -> &mut Self {
        self.macos_use_mach_ports = mach_ports;
        self
    }

    /// Configures an embedder-provided function, `detect`, which is used to
    /// determine if an ISA-specific feature is available on the current host.
    ///
    /// This function is used to verify that any features enabled for a compiler
    /// backend, such as AVX support on x86\_64, are also available on the host.
    /// It is undefined behavior to execute an AVX instruction on a host that
    /// doesn't support AVX instructions, for example.
    ///
    /// When the `std` feature is active on this crate then this function is
    /// configured to a default implementation that uses the standard library's
    /// feature detection. When the `std` feature is disabled then there is no
    /// default available and this method must be called to configure a feature
    /// probing function.
    ///
    /// The `detect` function provided is given a string name of an ISA feature.
    /// The function should then return:
    ///
    /// * `Some(true)` - indicates that the feature was found on the host and it
    ///   is supported.
    /// * `Some(false)` - the feature name was recognized but it was not
    ///   detected on the host, for example the CPU is too old.
    /// * `None` - the feature name was not recognized and it's not known
    ///   whether it's on the host or not.
    ///
    /// Feature names passed to `detect` match the same feature name used in the
    /// Rust standard library. For example `"sse4.2"` is used on x86\_64.
    ///
    /// # Unsafety
    ///
    /// This function is `unsafe` because it is undefined behavior to execute
    /// instructions that a host does not support. This means that the result of
    /// `detect` must be correct for memory safe execution at runtime.
    pub unsafe fn detect_host_feature(&mut self, detect: fn(&str) -> Option<bool>) -> &mut Self {
        self.detect_host_feature = Some(detect);
        self
    }

    /// Configures Wasmtime to not use signals-based trap handlers, for example
    /// disables `SIGILL` and `SIGSEGV` handler registration on Unix platforms.
    ///
    /// Wasmtime will by default leverage signals-based trap handlers (or the
    /// platform equivalent, for example "vectored exception handlers" on
    /// Windows) to make generated code more efficient. For example an
    /// out-of-bounds load in WebAssembly will result in a `SIGSEGV` on Unix
    /// that is caught by a signal handler in Wasmtime by default. Another
    /// example is divide-by-zero is reported by hardware rather than
    /// explicitly checked and Wasmtime turns that into a trap.
    ///
    /// Some environments however may not have easy access to signal handlers.
    /// For example embedded scenarios may not support virtual memory. Other
    /// environments where Wasmtime is embedded within the surrounding
    /// environment may require that new signal handlers aren't registered due
    /// to the global nature of signal handlers. This option exists to disable
    /// the signal handler registration when required.
    ///
    /// When signals-based trap handlers are disabled then generated code will
    /// never rely on segfaults or other signals. Generated code will be slower
    /// because bounds checks must be explicit along with other operations like
    /// integer division which must check for zero.
    ///
    /// When this option is disable it additionally requires that the
    /// `enable_heap_access_spectre_mitigation` and
    /// `enable_table_access_spectre_mitigation` Cranelift settings are
    /// disabled. This means that generated code must have spectre mitigations
    /// disabled. This is because spectre mitigations rely on faults from
    /// loading from the null address to implement bounds checks.
    ///
    /// This option defaults to `true` meaning that signals-based trap handlers
    /// are enabled by default.
    ///
    /// **Note** Disabling this option is not compatible with the Winch compiler.
    pub fn signals_based_traps(&mut self, enable: bool) -> &mut Self {
        self.tunables.signals_based_traps = Some(enable);
        self
    }
}

impl Default for Config {
    fn default() -> Config {
        Config::new()
    }
}

impl fmt::Debug for Config {
    fn fmt(&self, f: &mut fmt::Formatter) -> fmt::Result {
        let mut f = f.debug_struct("Config");

        // Not every flag in WasmFeatures can be enabled as part of creating
        // a Config. This impl gives a complete picture of all WasmFeatures
        // enabled, and doesn't require maintenance by hand (which has become out
        // of date in the past), at the cost of possible confusion for why
        // a flag in this set doesn't have a Config setter.
        let features = self.features();
        for flag in WasmFeatures::FLAGS.iter() {
            f.field(
                &format!("wasm_{}", flag.name().to_lowercase()),
                &features.contains(*flag.value()),
            );
        }

        f.field("parallel_compilation", &self.parallel_compilation);
        #[cfg(any(feature = "cranelift", feature = "winch"))]
        {
            f.field("compiler_config", &self.compiler_config);
        }

        self.tunables.format(&mut f);
        f.finish()
    }
}

/// Possible Compilation strategies for a wasm module.
///
/// This is used as an argument to the [`Config::strategy`] method.
#[non_exhaustive]
#[derive(PartialEq, Eq, Clone, Debug, Copy)]
pub enum Strategy {
    /// An indicator that the compilation strategy should be automatically
    /// selected.
    ///
    /// This is generally what you want for most projects and indicates that the
    /// `wasmtime` crate itself should make the decision about what the best
    /// code generator for a wasm module is.
    ///
    /// Currently this always defaults to Cranelift, but the default value may
    /// change over time.
    Auto,

    /// Currently the default backend, Cranelift aims to be a reasonably fast
    /// code generator which generates high quality machine code.
    Cranelift,

    /// A baseline compiler for WebAssembly, currently under active development and not ready for
    /// production applications.
    Winch,
}

impl Strategy {
    fn not_auto(&self) -> Option<Strategy> {
        match self {
            Strategy::Auto => {
                if cfg!(feature = "cranelift") {
                    Some(Strategy::Cranelift)
                } else if cfg!(feature = "winch") {
                    Some(Strategy::Winch)
                } else {
                    None
                }
            }
            other => Some(*other),
        }
    }
}

/// Possible garbage collector implementations for Wasm.
///
/// This is used as an argument to the [`Config::collector`] method.
///
/// The properties of Wasmtime's available collectors are summarized in the
/// following table:
///
/// | Collector                   | Collects Garbage[^1] | Latency[^2] | Throughput[^3] | Allocation Speed[^4] | Heap Utilization[^5] |
/// |-----------------------------|----------------------|-------------|----------------|----------------------|----------------------|
/// | `DeferredReferenceCounting` | Yes, but not cycles  | 🙂         | 🙁             | 😐                   | 😐                  |
/// | `Null`                      | No                   | 🙂         | 🙂             | 🙂                   | 🙂                  |
///
/// [^1]: Whether or not the collector is capable of collecting garbage and cyclic garbage.
///
/// [^2]: How long the Wasm program is paused during garbage
///       collections. Shorter is better. In general, better latency implies
///       worse throughput and vice versa.
///
/// [^3]: How fast the Wasm program runs when using this collector. Roughly
///       equivalent to the number of Wasm instructions executed per
///       second. Faster is better. In general, better throughput implies worse
///       latency and vice versa.
///
/// [^4]: How fast can individual objects be allocated?
///
/// [^5]: How many objects can the collector fit into N bytes of memory? That
///       is, how much space for bookkeeping and metadata does this collector
///       require? Less space taken up by metadata means more space for
///       additional objects. Reference counts are larger than mark bits and
///       free lists are larger than bump pointers, for example.
#[non_exhaustive]
#[derive(PartialEq, Eq, Clone, Debug, Copy)]
pub enum Collector {
    /// An indicator that the garbage collector should be automatically
    /// selected.
    ///
    /// This is generally what you want for most projects and indicates that the
    /// `wasmtime` crate itself should make the decision about what the best
    /// collector for a wasm module is.
    ///
    /// Currently this always defaults to the deferred reference-counting
    /// collector, but the default value may change over time.
    Auto,

    /// The deferred reference-counting collector.
    ///
    /// A reference-counting collector, generally trading improved latency for
    /// worsened throughput. However, to avoid the largest overheads of
    /// reference counting, it avoids manipulating reference counts for Wasm
    /// objects on the stack. Instead, it will hold a reference count for an
    /// over-approximation of all objects that are currently on the stack, trace
    /// the stack during collection to find the precise set of on-stack roots,
    /// and decrement the reference count of any object that was in the
    /// over-approximation but not the precise set. This improves throughput,
    /// compared to "pure" reference counting, by performing many fewer
    /// refcount-increment and -decrement operations. The cost is the increased
    /// latency associated with tracing the stack.
    ///
    /// This collector cannot currently collect cycles; they will leak until the
    /// GC heap's store is dropped.
    DeferredReferenceCounting,

    /// The null collector.
    ///
    /// This collector does not actually collect any garbage. It simply
    /// allocates objects until it runs out of memory, at which point further
    /// objects allocation attempts will trap.
    ///
    /// This collector is useful for incredibly short-running Wasm instances
    /// where additionally you would rather halt an over-allocating Wasm program
    /// than spend time collecting its garbage to allow it to keep running. It
    /// is also useful for measuring the overheads associated with other
    /// collectors, as this collector imposes as close to zero throughput and
    /// latency overhead as possible.
    Null,
}

impl Default for Collector {
    fn default() -> Collector {
        Collector::Auto
    }
}

impl Collector {
    fn not_auto(&self) -> Option<Collector> {
        match self {
            Collector::Auto => {
                if cfg!(feature = "gc-drc") {
                    Some(Collector::DeferredReferenceCounting)
                } else if cfg!(feature = "gc-null") {
                    Some(Collector::Null)
                } else {
                    None
                }
            }
            other => Some(*other),
        }
    }

    fn try_not_auto(&self) -> Result<Self> {
        match self.not_auto() {
            #[cfg(feature = "gc-drc")]
            Some(c @ Collector::DeferredReferenceCounting) => Ok(c),
            #[cfg(not(feature = "gc-drc"))]
            Some(Collector::DeferredReferenceCounting) => bail!(
                "cannot create an engine using the deferred reference-counting \
                 collector because the `gc-drc` feature was not enabled at \
                 compile time",
            ),

            #[cfg(feature = "gc-null")]
            Some(c @ Collector::Null) => Ok(c),
            #[cfg(not(feature = "gc-null"))]
            Some(Collector::Null) => bail!(
                "cannot create an engine using the null collector because \
                 the `gc-null` feature was not enabled at compile time",
            ),

            Some(Collector::Auto) => unreachable!(),

            None => bail!(
                "cannot create an engine with GC support when none of the \
                 collectors are available; enable one of the following \
                 features: `gc-drc`, `gc-null`",
            ),
        }
    }
}

/// Possible optimization levels for the Cranelift codegen backend.
#[non_exhaustive]
#[derive(Copy, Clone, Debug, Serialize, Deserialize, Eq, PartialEq)]
pub enum OptLevel {
    /// No optimizations performed, minimizes compilation time by disabling most
    /// optimizations.
    None,
    /// Generates the fastest possible code, but may take longer.
    Speed,
    /// Similar to `speed`, but also performs transformations aimed at reducing
    /// code size.
    SpeedAndSize,
}

/// Possible register allocator algorithms for the Cranelift codegen backend.
#[non_exhaustive]
#[derive(Copy, Clone, Debug, Serialize, Deserialize, Eq, PartialEq)]
pub enum RegallocAlgorithm {
    /// Generates the fastest possible code, but may take longer.
    ///
    /// This algorithm performs "backtracking", which means that it may
    /// undo its earlier work and retry as it discovers conflicts. This
    /// results in better register utilization, producing fewer spills
    /// and moves, but can cause super-linear compile runtime.
    Backtracking,
    /// Generates acceptable code very quickly.
    ///
    /// This algorithm performs a single pass through the code,
    /// guaranteed to work in linear time.  (Note that the rest of
    /// Cranelift is not necessarily guaranteed to run in linear time,
    /// however.) It cannot undo earlier decisions, however, and it
    /// cannot foresee constraints or issues that may occur further
    /// ahead in the code, so the code may have more spills and moves as
    /// a result.
    SinglePass,
}

/// Select which profiling technique to support.
#[derive(Debug, Clone, Copy, PartialEq)]
pub enum ProfilingStrategy {
    /// No profiler support.
    None,

    /// Collect function name information as the "perf map" file format, used with `perf` on Linux.
    PerfMap,

    /// Collect profiling info for "jitdump" file format, used with `perf` on
    /// Linux.
    JitDump,

    /// Collect profiling info using the "ittapi", used with `VTune` on Linux.
    VTune,

    /// Support for profiling Pulley, Wasmtime's interpreter. Note that enabling
    /// this at runtime requires enabling the `profile-pulley` Cargo feature at
    /// compile time.
    Pulley,
}

/// Select how wasm backtrace detailed information is handled.
#[derive(Debug, Clone, Copy)]
pub enum WasmBacktraceDetails {
    /// Support is unconditionally enabled and wasmtime will parse and read
    /// debug information.
    Enable,

    /// Support is disabled, and wasmtime will not parse debug information for
    /// backtrace details.
    Disable,

    /// Support for backtrace details is conditional on the
    /// `WASMTIME_BACKTRACE_DETAILS` environment variable.
    Environment,
}

/// Configuration options used with [`InstanceAllocationStrategy::Pooling`] to
/// change the behavior of the pooling instance allocator.
///
/// This structure has a builder-style API in the same manner as [`Config`] and
/// is configured with [`Config::allocation_strategy`].
///
/// Note that usage of the pooling allocator does not affect compiled
/// WebAssembly code. Compiled `*.cwasm` files, for example, are usable both
/// with and without the pooling allocator.
///
/// ## Advantages of Pooled Allocation
///
/// The main benefit of the pooling allocator is to make WebAssembly
/// instantiation both faster and more scalable in terms of parallelism.
/// Allocation is faster because virtual memory is already configured and ready
/// to go within the pool, there's no need to [`mmap`] (for example on Unix) a
/// new region and configure it with guard pages. By avoiding [`mmap`] this
/// avoids whole-process virtual memory locks which can improve scalability and
/// performance through avoiding this.
///
/// Additionally with pooled allocation it's possible to create "affine slots"
/// to a particular WebAssembly module or component over time. For example if
/// the same module is multiple times over time the pooling allocator will, by
/// default, attempt to reuse the same slot. This mean that the slot has been
/// pre-configured and can retain virtual memory mappings for a copy-on-write
/// image, for example (see [`Config::memory_init_cow`] for more information.
/// This means that in a steady state instance deallocation is a single
/// [`madvise`] to reset linear memory to its original contents followed by a
/// single (optional) [`mprotect`] during the next instantiation to shrink
/// memory back to its original size. Compared to non-pooled allocation this
/// avoids the need to [`mmap`] a new region of memory, [`munmap`] it, and
/// [`mprotect`] regions too.
///
/// Another benefit of pooled allocation is that it's possible to configure
/// things such that no virtual memory management is required at all in a steady
/// state. For example a pooling allocator can be configured with:
///
/// * [`Config::memory_init_cow`] disabled
/// * [`Config::memory_guard_size`] disabled
/// * [`Config::memory_reservation`] shrunk to minimal size
/// * [`PoolingAllocationConfig::table_keep_resident`] sufficiently large
/// * [`PoolingAllocationConfig::linear_memory_keep_resident`] sufficiently large
///
/// With all these options in place no virtual memory tricks are used at all and
/// everything is manually managed by Wasmtime (for example resetting memory is
/// a `memset(0)`). This is not as fast in a single-threaded scenario but can
/// provide benefits in high-parallelism situations as no virtual memory locks
/// or IPIs need happen.
///
/// ## Disadvantages of Pooled Allocation
///
/// Despite the above advantages to instantiation performance the pooling
/// allocator is not enabled by default in Wasmtime. One reason is that the
/// performance advantages are not necessarily portable, for example while the
/// pooling allocator works on Windows it has not been tuned for performance on
/// Windows in the same way it has on Linux.
///
/// Additionally the main cost of the pooling allocator is that it requires a
/// very large reservation of virtual memory (on the order of most of the
/// addressable virtual address space). WebAssembly 32-bit linear memories in
/// Wasmtime are, by default 4G address space reservations with a small guard
/// region both before and after the linear memory. Memories in the pooling
/// allocator are contiguous which means that we only need a guard after linear
/// memory because the previous linear memory's slot post-guard is our own
/// pre-guard. This means that, by default, the pooling allocator uses roughly
/// 4G of virtual memory per WebAssembly linear memory slot. 4G of virtual
/// memory is 32 bits of a 64-bit address. Many 64-bit systems can only
/// actually use 48-bit addresses by default (although this can be extended on
/// architectures nowadays too), and of those 48 bits one of them is reserved
/// to indicate kernel-vs-userspace. This leaves 47-32=15 bits left,
/// meaning you can only have at most 32k slots of linear memories on many
/// systems by default. This is a relatively small number and shows how the
/// pooling allocator can quickly exhaust all of virtual memory.
///
/// Another disadvantage of the pooling allocator is that it may keep memory
/// alive when nothing is using it. A previously used slot for an instance might
/// have paged-in memory that will not get paged out until the
/// [`Engine`](crate::Engine) owning the pooling allocator is dropped. While
/// suitable for some applications this behavior may not be suitable for all
/// applications.
///
/// Finally the last disadvantage of the pooling allocator is that the
/// configuration values for the maximum number of instances, memories, tables,
/// etc, must all be fixed up-front. There's not always a clear answer as to
/// what these values should be so not all applications may be able to work
/// with this constraint.
///
/// [`madvise`]: https://man7.org/linux/man-pages/man2/madvise.2.html
/// [`mprotect`]: https://man7.org/linux/man-pages/man2/mprotect.2.html
/// [`mmap`]: https://man7.org/linux/man-pages/man2/mmap.2.html
/// [`munmap`]: https://man7.org/linux/man-pages/man2/munmap.2.html
#[cfg(feature = "pooling-allocator")]
#[derive(Debug, Clone, Default)]
pub struct PoolingAllocationConfig {
    config: crate::runtime::vm::PoolingInstanceAllocatorConfig,
}

#[cfg(feature = "pooling-allocator")]
impl PoolingAllocationConfig {
    /// Returns a new configuration builder with all default settings
    /// configured.
    pub fn new() -> PoolingAllocationConfig {
        PoolingAllocationConfig::default()
    }

    /// Configures the maximum number of "unused warm slots" to retain in the
    /// pooling allocator.
    ///
    /// The pooling allocator operates over slots to allocate from, and each
    /// slot is considered "cold" if it's never been used before or "warm" if
    /// it's been used by some module in the past. Slots in the pooling
    /// allocator additionally track an "affinity" flag to a particular core
    /// wasm module. When a module is instantiated into a slot then the slot is
    /// considered affine to that module, even after the instance has been
    /// deallocated.
    ///
    /// When a new instance is created then a slot must be chosen, and the
    /// current algorithm for selecting a slot is:
    ///
    /// * If there are slots that are affine to the module being instantiated,
    ///   then the most recently used slot is selected to be allocated from.
    ///   This is done to improve reuse of resources such as memory mappings and
    ///   additionally try to benefit from temporal locality for things like
    ///   caches.
    ///
    /// * Otherwise if there are more than N affine slots to other modules, then
    ///   one of those affine slots is chosen to be allocated. The slot chosen
    ///   is picked on a least-recently-used basis.
    ///
    /// * Finally, if there are less than N affine slots to other modules, then
    ///   the non-affine slots are allocated from.
    ///
    /// This setting, `max_unused_warm_slots`, is the value for N in the above
    /// algorithm. The purpose of this setting is to have a knob over the RSS
    /// impact of "unused slots" for a long-running wasm server.
    ///
    /// If this setting is set to 0, for example, then affine slots are
    /// aggressively reused on a least-recently-used basis. A "cold" slot is
    /// only used if there are no affine slots available to allocate from. This
    /// means that the set of slots used over the lifetime of a program is the
    /// same as the maximum concurrent number of wasm instances.
    ///
    /// If this setting is set to infinity, however, then cold slots are
    /// prioritized to be allocated from. This means that the set of slots used
    /// over the lifetime of a program will approach
    /// [`PoolingAllocationConfig::total_memories`], or the maximum number of
    /// slots in the pooling allocator.
    ///
    /// Wasmtime does not aggressively decommit all resources associated with a
    /// slot when the slot is not in use. For example the
    /// [`PoolingAllocationConfig::linear_memory_keep_resident`] option can be
    /// used to keep memory associated with a slot, even when it's not in use.
    /// This means that the total set of used slots in the pooling instance
    /// allocator can impact the overall RSS usage of a program.
    ///
    /// The default value for this option is `100`.
    pub fn max_unused_warm_slots(&mut self, max: u32) -> &mut Self {
        self.config.max_unused_warm_slots = max;
        self
    }

    /// The target number of decommits to do per batch.
    ///
    /// This is not precise, as we can queue up decommits at times when we
    /// aren't prepared to immediately flush them, and so we may go over this
    /// target size occasionally.
    ///
    /// A batch size of one effectively disables batching.
    ///
    /// Defaults to `1`.
    pub fn decommit_batch_size(&mut self, batch_size: usize) -> &mut Self {
        self.config.decommit_batch_size = batch_size;
        self
    }

    /// How much memory, in bytes, to keep resident for async stacks allocated
    /// with the pooling allocator.
    ///
    /// When [`PoolingAllocationConfig::async_stack_zeroing`] is enabled then
    /// Wasmtime will reset the contents of async stacks back to zero upon
    /// deallocation. This option can be used to perform the zeroing operation
    /// with `memset` up to a certain threshold of bytes instead of using system
    /// calls to reset the stack to zero.
    ///
    /// Note that when using this option the memory with async stacks will
    /// never be decommitted.
    #[cfg(feature = "async")]
    pub fn async_stack_keep_resident(&mut self, size: usize) -> &mut Self {
        self.config.async_stack_keep_resident = size;
        self
    }

    /// How much memory, in bytes, to keep resident for each linear memory
    /// after deallocation.
    ///
    /// This option is only applicable on Linux and has no effect on other
    /// platforms.
    ///
    /// By default Wasmtime will use `madvise` to reset the entire contents of
    /// linear memory back to zero when a linear memory is deallocated. This
    /// option can be used to use `memset` instead to set memory back to zero
    /// which can, in some configurations, reduce the number of page faults
    /// taken when a slot is reused.
    pub fn linear_memory_keep_resident(&mut self, size: usize) -> &mut Self {
        self.config.linear_memory_keep_resident = size;
        self
    }

    /// How much memory, in bytes, to keep resident for each table after
    /// deallocation.
    ///
    /// This option is only applicable on Linux and has no effect on other
    /// platforms.
    ///
    /// This option is the same as
    /// [`PoolingAllocationConfig::linear_memory_keep_resident`] except that it
    /// is applicable to tables instead.
    pub fn table_keep_resident(&mut self, size: usize) -> &mut Self {
        self.config.table_keep_resident = size;
        self
    }

    /// The maximum number of concurrent component instances supported (default
    /// is `1000`).
    ///
    /// This provides an upper-bound on the total size of component
    /// metadata-related allocations, along with
    /// [`PoolingAllocationConfig::max_component_instance_size`]. The upper bound is
    ///
    /// ```text
    /// total_component_instances * max_component_instance_size
    /// ```
    ///
    /// where `max_component_instance_size` is rounded up to the size and alignment
    /// of the internal representation of the metadata.
    pub fn total_component_instances(&mut self, count: u32) -> &mut Self {
        self.config.limits.total_component_instances = count;
        self
    }

    /// The maximum size, in bytes, allocated for a component instance's
    /// `VMComponentContext` metadata.
    ///
    /// The [`wasmtime::component::Instance`][crate::component::Instance] type
    /// has a static size but its internal `VMComponentContext` is dynamically
    /// sized depending on the component being instantiated. This size limit
    /// loosely correlates to the size of the component, taking into account
    /// factors such as:
    ///
    /// * number of lifted and lowered functions,
    /// * number of memories
    /// * number of inner instances
    /// * number of resources
    ///
    /// If the allocated size per instance is too small then instantiation of a
    /// module will fail at runtime with an error indicating how many bytes were
    /// needed.
    ///
    /// The default value for this is 1MiB.
    ///
    /// This provides an upper-bound on the total size of component
    /// metadata-related allocations, along with
    /// [`PoolingAllocationConfig::total_component_instances`]. The upper bound is
    ///
    /// ```text
    /// total_component_instances * max_component_instance_size
    /// ```
    ///
    /// where `max_component_instance_size` is rounded up to the size and alignment
    /// of the internal representation of the metadata.
    pub fn max_component_instance_size(&mut self, size: usize) -> &mut Self {
        self.config.limits.component_instance_size = size;
        self
    }

    /// The maximum number of core instances a single component may contain
    /// (default is unlimited).
    ///
    /// This method (along with
    /// [`PoolingAllocationConfig::max_memories_per_component`],
    /// [`PoolingAllocationConfig::max_tables_per_component`], and
    /// [`PoolingAllocationConfig::max_component_instance_size`]) allows you to cap
    /// the amount of resources a single component allocation consumes.
    ///
    /// If a component will instantiate more core instances than `count`, then
    /// the component will fail to instantiate.
    pub fn max_core_instances_per_component(&mut self, count: u32) -> &mut Self {
        self.config.limits.max_core_instances_per_component = count;
        self
    }

    /// The maximum number of Wasm linear memories that a single component may
    /// transitively contain (default is unlimited).
    ///
    /// This method (along with
    /// [`PoolingAllocationConfig::max_core_instances_per_component`],
    /// [`PoolingAllocationConfig::max_tables_per_component`], and
    /// [`PoolingAllocationConfig::max_component_instance_size`]) allows you to cap
    /// the amount of resources a single component allocation consumes.
    ///
    /// If a component transitively contains more linear memories than `count`,
    /// then the component will fail to instantiate.
    pub fn max_memories_per_component(&mut self, count: u32) -> &mut Self {
        self.config.limits.max_memories_per_component = count;
        self
    }

    /// The maximum number of tables that a single component may transitively
    /// contain (default is unlimited).
    ///
    /// This method (along with
    /// [`PoolingAllocationConfig::max_core_instances_per_component`],
    /// [`PoolingAllocationConfig::max_memories_per_component`],
    /// [`PoolingAllocationConfig::max_component_instance_size`]) allows you to cap
    /// the amount of resources a single component allocation consumes.
    ///
    /// If a component will transitively contains more tables than `count`, then
    /// the component will fail to instantiate.
    pub fn max_tables_per_component(&mut self, count: u32) -> &mut Self {
        self.config.limits.max_tables_per_component = count;
        self
    }

    /// The maximum number of concurrent Wasm linear memories supported (default
    /// is `1000`).
    ///
    /// This value has a direct impact on the amount of memory allocated by the pooling
    /// instance allocator.
    ///
    /// The pooling instance allocator allocates a memory pool, where each entry
    /// in the pool contains the reserved address space for each linear memory
    /// supported by an instance.
    ///
    /// The memory pool will reserve a large quantity of host process address
    /// space to elide the bounds checks required for correct WebAssembly memory
    /// semantics. Even with 64-bit address spaces, the address space is limited
    /// when dealing with a large number of linear memories.
    ///
    /// For example, on Linux x86_64, the userland address space limit is 128
    /// TiB. That might seem like a lot, but each linear memory will *reserve* 6
    /// GiB of space by default.
    pub fn total_memories(&mut self, count: u32) -> &mut Self {
        self.config.limits.total_memories = count;
        self
    }

    /// The maximum number of concurrent tables supported (default is `1000`).
    ///
    /// This value has a direct impact on the amount of memory allocated by the
    /// pooling instance allocator.
    ///
    /// The pooling instance allocator allocates a table pool, where each entry
    /// in the pool contains the space needed for each WebAssembly table
    /// supported by an instance (see `table_elements` to control the size of
    /// each table).
    pub fn total_tables(&mut self, count: u32) -> &mut Self {
        self.config.limits.total_tables = count;
        self
    }

    /// The maximum number of execution stacks allowed for asynchronous
    /// execution, when enabled (default is `1000`).
    ///
    /// This value has a direct impact on the amount of memory allocated by the
    /// pooling instance allocator.
    #[cfg(feature = "async")]
    pub fn total_stacks(&mut self, count: u32) -> &mut Self {
        self.config.limits.total_stacks = count;
        self
    }

    /// The maximum number of concurrent core instances supported (default is
    /// `1000`).
    ///
    /// This provides an upper-bound on the total size of core instance
    /// metadata-related allocations, along with
    /// [`PoolingAllocationConfig::max_core_instance_size`]. The upper bound is
    ///
    /// ```text
    /// total_core_instances * max_core_instance_size
    /// ```
    ///
    /// where `max_core_instance_size` is rounded up to the size and alignment of
    /// the internal representation of the metadata.
    pub fn total_core_instances(&mut self, count: u32) -> &mut Self {
        self.config.limits.total_core_instances = count;
        self
    }

    /// The maximum size, in bytes, allocated for a core instance's `VMContext`
    /// metadata.
    ///
    /// The [`Instance`][crate::Instance] type has a static size but its
    /// `VMContext` metadata is dynamically sized depending on the module being
    /// instantiated. This size limit loosely correlates to the size of the Wasm
    /// module, taking into account factors such as:
    ///
    /// * number of functions
    /// * number of globals
    /// * number of memories
    /// * number of tables
    /// * number of function types
    ///
    /// If the allocated size per instance is too small then instantiation of a
    /// module will fail at runtime with an error indicating how many bytes were
    /// needed.
    ///
    /// The default value for this is 1MiB.
    ///
    /// This provides an upper-bound on the total size of core instance
    /// metadata-related allocations, along with
    /// [`PoolingAllocationConfig::total_core_instances`]. The upper bound is
    ///
    /// ```text
    /// total_core_instances * max_core_instance_size
    /// ```
    ///
    /// where `max_core_instance_size` is rounded up to the size and alignment of
    /// the internal representation of the metadata.
    pub fn max_core_instance_size(&mut self, size: usize) -> &mut Self {
        self.config.limits.core_instance_size = size;
        self
    }

    /// The maximum number of defined tables for a core module (default is `1`).
    ///
    /// This value controls the capacity of the `VMTableDefinition` table in
    /// each instance's `VMContext` structure.
    ///
    /// The allocated size of the table will be `tables *
    /// sizeof(VMTableDefinition)` for each instance regardless of how many
    /// tables are defined by an instance's module.
    pub fn max_tables_per_module(&mut self, tables: u32) -> &mut Self {
        self.config.limits.max_tables_per_module = tables;
        self
    }

    /// The maximum table elements for any table defined in a module (default is
    /// `20000`).
    ///
    /// If a table's minimum element limit is greater than this value, the
    /// module will fail to instantiate.
    ///
    /// If a table's maximum element limit is unbounded or greater than this
    /// value, the maximum will be `table_elements` for the purpose of any
    /// `table.grow` instruction.
    ///
    /// This value is used to reserve the maximum space for each supported
    /// table; table elements are pointer-sized in the Wasmtime runtime.
    /// Therefore, the space reserved for each instance is `tables *
    /// table_elements * sizeof::<*const ()>`.
    pub fn table_elements(&mut self, elements: usize) -> &mut Self {
        self.config.limits.table_elements = elements;
        self
    }

    /// The maximum number of defined linear memories for a module (default is
    /// `1`).
    ///
    /// This value controls the capacity of the `VMMemoryDefinition` table in
    /// each core instance's `VMContext` structure.
    ///
    /// The allocated size of the table will be `memories *
    /// sizeof(VMMemoryDefinition)` for each core instance regardless of how
    /// many memories are defined by the core instance's module.
    pub fn max_memories_per_module(&mut self, memories: u32) -> &mut Self {
        self.config.limits.max_memories_per_module = memories;
        self
    }

    /// The maximum byte size that any WebAssembly linear memory may grow to.
    ///
    /// This option defaults to 4 GiB meaning that for 32-bit linear memories
    /// there is no restrictions. 64-bit linear memories will not be allowed to
    /// grow beyond 4 GiB by default.
    ///
    /// If a memory's minimum size is greater than this value, the module will
    /// fail to instantiate.
    ///
    /// If a memory's maximum size is unbounded or greater than this value, the
    /// maximum will be `max_memory_size` for the purpose of any `memory.grow`
    /// instruction.
    ///
    /// This value is used to control the maximum accessible space for each
    /// linear memory of a core instance. This can be thought of as a simple
    /// mechanism like [`Store::limiter`](crate::Store::limiter) to limit memory
    /// at runtime. This value can also affect striping/coloring behavior when
    /// used in conjunction with
    /// [`memory_protection_keys`](PoolingAllocationConfig::memory_protection_keys).
    ///
    /// The virtual memory reservation size of each linear memory is controlled
    /// by the [`Config::memory_reservation`] setting and this method's
    /// configuration cannot exceed [`Config::memory_reservation`].
    pub fn max_memory_size(&mut self, bytes: usize) -> &mut Self {
        self.config.limits.max_memory_size = bytes;
        self
    }

    /// Configures whether memory protection keys (MPK) should be used for more
    /// efficient layout of pool-allocated memories.
    ///
    /// When using the pooling allocator (see [`Config::allocation_strategy`],
    /// [`InstanceAllocationStrategy::Pooling`]), memory protection keys can
    /// reduce the total amount of allocated virtual memory by eliminating guard
    /// regions between WebAssembly memories in the pool. It does so by
    /// "coloring" memory regions with different memory keys and setting which
    /// regions are accessible each time executions switches from host to guest
    /// (or vice versa).
    ///
    /// Leveraging MPK requires configuring a smaller-than-default
    /// [`max_memory_size`](PoolingAllocationConfig::max_memory_size) to enable
    /// this coloring/striping behavior. For example embeddings might want to
    /// reduce the default 4G allowance to 128M.
    ///
    /// MPK is only available on Linux (called `pku` there) and recent x86
    /// systems; we check for MPK support at runtime by examining the `CPUID`
    /// register. This configuration setting can be in three states:
    ///
    /// - `auto`: if MPK support is available the guard regions are removed; if
    ///   not, the guard regions remain
    /// - `enable`: use MPK to eliminate guard regions; fail if MPK is not
    ///   supported
    /// - `disable`: never use MPK
    ///
    /// By default this value is `disabled`, but may become `auto` in future
    /// releases.
    ///
    /// __WARNING__: this configuration options is still experimental--use at
    /// your own risk! MPK uses kernel and CPU features to protect memory
    /// regions; you may observe segmentation faults if anything is
    /// misconfigured.
    #[cfg(feature = "memory-protection-keys")]
    pub fn memory_protection_keys(&mut self, enable: MpkEnabled) -> &mut Self {
        self.config.memory_protection_keys = enable;
        self
    }

    /// Sets an upper limit on how many memory protection keys (MPK) Wasmtime
    /// will use.
    ///
    /// This setting is only applicable when
    /// [`PoolingAllocationConfig::memory_protection_keys`] is set to `enable`
    /// or `auto`. Configuring this above the HW and OS limits (typically 15)
    /// has no effect.
    ///
    /// If multiple Wasmtime engines are used in the same process, note that all
    /// engines will share the same set of allocated keys; this setting will
    /// limit how many keys are allocated initially and thus available to all
    /// other engines.
    #[cfg(feature = "memory-protection-keys")]
    pub fn max_memory_protection_keys(&mut self, max: usize) -> &mut Self {
        self.config.max_memory_protection_keys = max;
        self
    }

    /// Check if memory protection keys (MPK) are available on the current host.
    ///
    /// This is a convenience method for determining MPK availability using the
    /// same method that [`MpkEnabled::Auto`] does. See
    /// [`PoolingAllocationConfig::memory_protection_keys`] for more
    /// information.
    #[cfg(feature = "memory-protection-keys")]
    pub fn are_memory_protection_keys_available() -> bool {
        crate::runtime::vm::mpk::is_supported()
    }

    /// The maximum number of concurrent GC heaps supported (default is `1000`).
    ///
    /// This value has a direct impact on the amount of memory allocated by the
    /// pooling instance allocator.
    ///
    /// The pooling instance allocator allocates a GC heap pool, where each
    /// entry in the pool contains the space needed for each GC heap used by a
    /// store.
    #[cfg(feature = "gc")]
    pub fn total_gc_heaps(&mut self, count: u32) -> &mut Self {
        self.config.limits.total_gc_heaps = count;
        self
    }
}

#[cfg(feature = "std")]
fn detect_host_feature(feature: &str) -> Option<bool> {
    #[cfg(target_arch = "aarch64")]
    {
        return match feature {
            "lse" => Some(std::arch::is_aarch64_feature_detected!("lse")),
            "paca" => Some(std::arch::is_aarch64_feature_detected!("paca")),
            "fp16" => Some(std::arch::is_aarch64_feature_detected!("fp16")),

            _ => None,
        };
    }

    // There is no is_s390x_feature_detected macro yet, so for now
    // we use getauxval from the libc crate directly.
    #[cfg(all(target_arch = "s390x", target_os = "linux"))]
    {
        let v = unsafe { libc::getauxval(libc::AT_HWCAP) };
        const HWCAP_S390X_VXRS_EXT2: libc::c_ulong = 32768;

        return match feature {
            // There is no separate HWCAP bit for mie2, so assume
            // that any machine with vxrs_ext2 also has mie2.
            "vxrs_ext2" | "mie2" => Some((v & HWCAP_S390X_VXRS_EXT2) != 0),

            _ => None,
        };
    }

    #[cfg(target_arch = "riscv64")]
    {
        return match feature {
            // due to `is_riscv64_feature_detected` is not stable.
            // we cannot use it. For now lie and say all features are always
            // found to keep tests working.
            _ => Some(true),
        };
    }

    #[cfg(target_arch = "x86_64")]
    {
        return match feature {
            "cmpxchg16b" => Some(std::is_x86_feature_detected!("cmpxchg16b")),
            "sse3" => Some(std::is_x86_feature_detected!("sse3")),
            "ssse3" => Some(std::is_x86_feature_detected!("ssse3")),
            "sse4.1" => Some(std::is_x86_feature_detected!("sse4.1")),
            "sse4.2" => Some(std::is_x86_feature_detected!("sse4.2")),
            "popcnt" => Some(std::is_x86_feature_detected!("popcnt")),
            "avx" => Some(std::is_x86_feature_detected!("avx")),
            "avx2" => Some(std::is_x86_feature_detected!("avx2")),
            "fma" => Some(std::is_x86_feature_detected!("fma")),
            "bmi1" => Some(std::is_x86_feature_detected!("bmi1")),
            "bmi2" => Some(std::is_x86_feature_detected!("bmi2")),
            "avx512bitalg" => Some(std::is_x86_feature_detected!("avx512bitalg")),
            "avx512dq" => Some(std::is_x86_feature_detected!("avx512dq")),
            "avx512f" => Some(std::is_x86_feature_detected!("avx512f")),
            "avx512vl" => Some(std::is_x86_feature_detected!("avx512vl")),
            "avx512vbmi" => Some(std::is_x86_feature_detected!("avx512vbmi")),
            "lzcnt" => Some(std::is_x86_feature_detected!("lzcnt")),

            _ => None,
        };
    }

    #[allow(unreachable_code)]
    {
        let _ = feature;
        return None;
    }
}<|MERGE_RESOLUTION|>--- conflicted
+++ resolved
@@ -752,7 +752,6 @@
         self
     }
 
-<<<<<<< HEAD
     /// Configures the size of the stacks created with cont.new instructions.
     pub fn wasmfx_stack_size(&mut self, size: usize) -> &mut Self {
         self.wasmfx_config.stack_size = size;
@@ -763,7 +762,9 @@
     /// execution of a function while running on a continuation stack.
     pub fn wasmfx_red_zone_size(&mut self, size: usize) -> &mut Self {
         self.wasmfx_config.red_zone_size = size;
-=======
+        self
+    }
+
     /// Configures whether or not stacks used for async futures are zeroed
     /// before (re)use.
     ///
@@ -795,7 +796,6 @@
     #[cfg(feature = "async")]
     pub fn async_stack_zeroing(&mut self, enable: bool) -> &mut Self {
         self.async_stack_zeroing = enable;
->>>>>>> 2eb65138
         self
     }
 

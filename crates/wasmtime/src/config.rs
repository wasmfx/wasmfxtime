--- conflicted
+++ resolved
@@ -984,7 +984,6 @@
         self
     }
 
-<<<<<<< HEAD
     /// Configures whether the WebAssembly exception handling
     /// [proposal] will be enabled for compilation.
     ///
@@ -1008,7 +1007,9 @@
     /// [proposal]: https://github.com/effect-handlers/wasm-spec
     pub fn wasm_typed_continuations(&mut self, enable: bool) -> &mut Self {
         self.features.set(WasmFeatures::TYPED_CONTINUATIONS, enable);
-=======
+        self
+    }
+
     /// Configures whether we enable the "indirect call cache" optimization.
     ///
     /// This feature adds, for each `call_indirect` instruction in a
@@ -1057,7 +1058,6 @@
     pub fn max_call_indirect_cache_slots(&mut self, max: usize) -> &mut Self {
         const HARD_CAP: usize = 50_000; // See doc-comment above.
         self.tunables.max_call_indirect_cache_slots = Some(core::cmp::min(max, HARD_CAP));
->>>>>>> d51b5aea
         self
     }
 

use crate::prelude::*;
use alloc::sync::Arc;
use core::fmt;
use core::str::FromStr;
use hashbrown::{HashMap, HashSet};
use serde_derive::{Deserialize, Serialize};
#[cfg(any(feature = "cache", feature = "cranelift", feature = "winch"))]
use std::path::Path;
use target_lexicon::Architecture;
use wasmparser::WasmFeatures;
#[cfg(feature = "cache")]
use wasmtime_cache::CacheConfig;
use wasmtime_continuations::WasmFXConfig;
use wasmtime_environ::Tunables;

#[cfg(feature = "runtime")]
use crate::memory::MemoryCreator;
#[cfg(feature = "runtime")]
use crate::profiling_agent::{self, ProfilingAgent};
#[cfg(feature = "runtime")]
use crate::runtime::vm::{
    GcRuntime, InstanceAllocator, OnDemandInstanceAllocator, RuntimeMemoryCreator,
};
#[cfg(feature = "runtime")]
use crate::trampoline::MemoryCreatorProxy;

#[cfg(feature = "async")]
use crate::stack::{StackCreator, StackCreatorProxy};
#[cfg(feature = "async")]
use wasmtime_fiber::RuntimeFiberStackCreator;

#[cfg(feature = "pooling-allocator")]
pub use crate::runtime::vm::MpkEnabled;
#[cfg(all(feature = "incremental-cache", feature = "cranelift"))]
pub use wasmtime_environ::CacheStore;

/// Represents the module instance allocation strategy to use.
#[derive(Clone)]
pub enum InstanceAllocationStrategy {
    /// The on-demand instance allocation strategy.
    ///
    /// Resources related to a module instance are allocated at instantiation time and
    /// immediately deallocated when the `Store` referencing the instance is dropped.
    ///
    /// This is the default allocation strategy for Wasmtime.
    OnDemand,
    /// The pooling instance allocation strategy.
    ///
    /// A pool of resources is created in advance and module instantiation reuses resources
    /// from the pool. Resources are returned to the pool when the `Store` referencing the instance
    /// is dropped.
    #[cfg(feature = "pooling-allocator")]
    Pooling(PoolingAllocationConfig),
}

impl InstanceAllocationStrategy {
    /// The default pooling instance allocation strategy.
    #[cfg(feature = "pooling-allocator")]
    pub fn pooling() -> Self {
        Self::Pooling(Default::default())
    }
}

impl Default for InstanceAllocationStrategy {
    fn default() -> Self {
        Self::OnDemand
    }
}

#[derive(Clone)]
/// Configure the strategy used for versioning in serializing and deserializing [`crate::Module`].
pub enum ModuleVersionStrategy {
    /// Use the wasmtime crate's Cargo package version.
    WasmtimeVersion,
    /// Use a custom version string. Must be at most 255 bytes.
    Custom(String),
    /// Emit no version string in serialization, and accept all version strings in deserialization.
    None,
}

impl Default for ModuleVersionStrategy {
    fn default() -> Self {
        ModuleVersionStrategy::WasmtimeVersion
    }
}

impl core::hash::Hash for ModuleVersionStrategy {
    fn hash<H: core::hash::Hasher>(&self, hasher: &mut H) {
        match self {
            Self::WasmtimeVersion => env!("CARGO_PKG_VERSION").hash(hasher),
            Self::Custom(s) => s.hash(hasher),
            Self::None => {}
        };
    }
}

/// Global configuration options used to create an [`Engine`](crate::Engine)
/// and customize its behavior.
///
/// This structure exposed a builder-like interface and is primarily consumed by
/// [`Engine::new()`](crate::Engine::new).
///
/// The validation of `Config` is deferred until the engine is being built, thus
/// a problematic config may cause `Engine::new` to fail.
#[derive(Clone)]
pub struct Config {
    #[cfg(any(feature = "cranelift", feature = "winch"))]
    compiler_config: CompilerConfig,
    profiling_strategy: ProfilingStrategy,
    tunables: ConfigTunables,

    /// Runtime configuration for WasmFX.
    /// The type `WasmFxConfig` is defined in the `wasmtime_continuations` crate,
    /// so that we can hand out the `wasmfx_config` object in the interface of
    /// `wasmtime_runtime::Store` trait, where the full `Config` type is not in
    /// scope.
    pub wasmfx_config: WasmFXConfig,

    #[cfg(feature = "cache")]
    pub(crate) cache_config: CacheConfig,
    #[cfg(feature = "runtime")]
    pub(crate) mem_creator: Option<Arc<dyn RuntimeMemoryCreator>>,
    pub(crate) allocation_strategy: InstanceAllocationStrategy,
    pub(crate) max_wasm_stack: usize,
    pub(crate) features: WasmFeatures,
    pub(crate) wasm_backtrace: bool,
    pub(crate) wasm_backtrace_details_env_used: bool,
    pub(crate) native_unwind_info: Option<bool>,
    #[cfg(feature = "async")]
    pub(crate) async_stack_size: usize,
    #[cfg(feature = "async")]
    pub(crate) stack_creator: Option<Arc<dyn RuntimeFiberStackCreator>>,
    pub(crate) async_support: bool,
    pub(crate) module_version: ModuleVersionStrategy,
    pub(crate) parallel_compilation: bool,
    pub(crate) memory_init_cow: bool,
    pub(crate) memory_guaranteed_dense_image_size: u64,
    pub(crate) force_memory_init_memfd: bool,
    pub(crate) wmemcheck: bool,
    pub(crate) coredump_on_trap: bool,
    pub(crate) macos_use_mach_ports: bool,
    pub(crate) detect_host_feature: Option<fn(&str) -> Option<bool>>,
}

#[derive(Default, Clone)]
struct ConfigTunables {
    static_memory_reservation: Option<u64>,
    static_memory_offset_guard_size: Option<u64>,
    dynamic_memory_offset_guard_size: Option<u64>,
    dynamic_memory_growth_reserve: Option<u64>,
    generate_native_debuginfo: Option<bool>,
    parse_wasm_debuginfo: Option<bool>,
    consume_fuel: Option<bool>,
    epoch_interruption: Option<bool>,
    static_memory_bound_is_maximum: Option<bool>,
    guard_before_linear_memory: Option<bool>,
    table_lazy_init: Option<bool>,
    generate_address_map: Option<bool>,
    debug_adapter_modules: Option<bool>,
    relaxed_simd_deterministic: Option<bool>,
    tail_callable: Option<bool>,
}

/// User-provided configuration for the compiler.
#[cfg(any(feature = "cranelift", feature = "winch"))]
#[derive(Debug, Clone)]
struct CompilerConfig {
    strategy: Option<Strategy>,
    target: Option<target_lexicon::Triple>,
    settings: HashMap<String, String>,
    flags: HashSet<String>,
    #[cfg(all(feature = "incremental-cache", feature = "cranelift"))]
    cache_store: Option<Arc<dyn CacheStore>>,
    clif_dir: Option<std::path::PathBuf>,
    wmemcheck: bool,
}

#[cfg(any(feature = "cranelift", feature = "winch"))]
impl CompilerConfig {
    fn new() -> Self {
        Self {
            strategy: Strategy::Auto.not_auto(),
            target: None,
            settings: HashMap::new(),
            flags: HashSet::new(),
            #[cfg(all(feature = "incremental-cache", feature = "cranelift"))]
            cache_store: None,
            clif_dir: None,
            wmemcheck: false,
        }
    }

    /// Ensures that the key is not set or equals to the given value.
    /// If the key is not set, it will be set to the given value.
    ///
    /// # Returns
    ///
    /// Returns true if successfully set or already had the given setting
    /// value, or false if the setting was explicitly set to something
    /// else previously.
    fn ensure_setting_unset_or_given(&mut self, k: &str, v: &str) -> bool {
        if let Some(value) = self.settings.get(k) {
            if value != v {
                return false;
            }
        } else {
            self.settings.insert(k.to_string(), v.to_string());
        }
        true
    }
}

#[cfg(any(feature = "cranelift", feature = "winch"))]
impl Default for CompilerConfig {
    fn default() -> Self {
        Self::new()
    }
}

impl Config {
    /// Creates a new configuration object with the default configuration
    /// specified.
    pub fn new() -> Self {
        let mut ret = Self {
            tunables: ConfigTunables::default(),
            #[cfg(any(feature = "cranelift", feature = "winch"))]
            compiler_config: CompilerConfig::default(),
            wasmfx_config: WasmFXConfig {
                stack_size: wasmtime_continuations::DEFAULT_FIBER_SIZE,
                red_zone_size: wasmtime_continuations::DEFAULT_RED_ZONE_SIZE,
            },
            #[cfg(feature = "cache")]
            cache_config: CacheConfig::new_cache_disabled(),
            profiling_strategy: ProfilingStrategy::None,
            #[cfg(feature = "runtime")]
            mem_creator: None,
            allocation_strategy: InstanceAllocationStrategy::OnDemand,
            // 512k of stack -- note that this is chosen currently to not be too
            // big, not be too small, and be a good default for most platforms.
            // One platform of particular note is Windows where the stack size
            // of the main thread seems to, by default, be smaller than that of
            // Linux and macOS. This 512k value at least lets our current test
            // suite pass on the main thread of Windows (using `--test-threads
            // 1` forces this), or at least it passed when this change was
            // committed.
            max_wasm_stack: 512 * 1024,
            wasm_backtrace: true,
            wasm_backtrace_details_env_used: false,
            native_unwind_info: None,
            features: WasmFeatures::default(),
            #[cfg(feature = "async")]
            async_stack_size: 2 << 20,
            #[cfg(feature = "async")]
            stack_creator: None,
            async_support: false,
            module_version: ModuleVersionStrategy::default(),
            parallel_compilation: !cfg!(miri),
            memory_init_cow: true,
            memory_guaranteed_dense_image_size: 16 << 20,
            force_memory_init_memfd: false,
            wmemcheck: false,
            coredump_on_trap: false,
            macos_use_mach_ports: !cfg!(miri),
            #[cfg(feature = "std")]
            detect_host_feature: Some(detect_host_feature),
            #[cfg(not(feature = "std"))]
            detect_host_feature: None,
        };
        #[cfg(any(feature = "cranelift", feature = "winch"))]
        {
            ret.cranelift_debug_verifier(false);
            ret.cranelift_opt_level(OptLevel::Speed);
        }

        // Not yet implemented in Wasmtime
        ret.features.set(WasmFeatures::EXTENDED_CONST, false);

        // Conditionally enabled features depending on compile-time crate
        // features. Note that if these features are disabled then `Config` has
        // no way of re-enabling them.
        ret.features
            .set(WasmFeatures::REFERENCE_TYPES, cfg!(feature = "gc"));
        ret.features
            .set(WasmFeatures::THREADS, cfg!(feature = "threads"));
        ret.features.set(
            WasmFeatures::COMPONENT_MODEL,
            cfg!(feature = "component-model"),
        );

        // If GC is disabled at compile time also disable it in features
        // forcibly irrespective of `wasmparser` defaults. Note that these also
        // aren't yet fully implemented in Wasmtime.
        if !cfg!(feature = "gc") {
            ret.features.set(WasmFeatures::FUNCTION_REFERENCES, false);
            ret.features.set(WasmFeatures::GC, false);
        }

        ret.wasm_multi_value(true);
        ret.wasm_bulk_memory(true);
        ret.wasm_simd(true);
        ret.wasm_backtrace_details(WasmBacktraceDetails::Environment);

        // This is on-by-default in `wasmparser` since it's a stage 4+ proposal
        // but it's not implemented in Wasmtime yet so disable it.
        ret.features.set(WasmFeatures::TAIL_CALL, false);

        ret
    }

    /// Sets the target triple for the [`Config`].
    ///
    /// By default, the host target triple is used for the [`Config`].
    ///
    /// This method can be used to change the target triple.
    ///
    /// Cranelift flags will not be inferred for the given target and any
    /// existing target-specific Cranelift flags will be cleared.
    ///
    /// # Errors
    ///
    /// This method will error if the given target triple is not supported.
    #[cfg(any(feature = "cranelift", feature = "winch"))]
    pub fn target(&mut self, target: &str) -> Result<&mut Self> {
        self.compiler_config.target =
            Some(target_lexicon::Triple::from_str(target).map_err(|e| anyhow::anyhow!(e))?);

        Ok(self)
    }

    /// Enables the incremental compilation cache in Cranelift, using the provided `CacheStore`
    /// backend for storage.
    #[cfg(all(feature = "incremental-cache", feature = "cranelift"))]
    pub fn enable_incremental_compilation(
        &mut self,
        cache_store: Arc<dyn CacheStore>,
    ) -> Result<&mut Self> {
        self.compiler_config.cache_store = Some(cache_store);
        Ok(self)
    }

    /// Whether or not to enable support for asynchronous functions in Wasmtime.
    ///
    /// When enabled, the config can optionally define host functions with `async`.
    /// Instances created and functions called with this `Config` *must* be called
    /// through their asynchronous APIs, however. For example using
    /// [`Func::call`](crate::Func::call) will panic when used with this config.
    ///
    /// # Asynchronous Wasm
    ///
    /// WebAssembly does not currently have a way to specify at the bytecode
    /// level what is and isn't async. Host-defined functions, however, may be
    /// defined as `async`. WebAssembly imports always appear synchronous, which
    /// gives rise to a bit of an impedance mismatch here. To solve this
    /// Wasmtime supports "asynchronous configs" which enables calling these
    /// asynchronous functions in a way that looks synchronous to the executing
    /// WebAssembly code.
    ///
    /// An asynchronous config must always invoke wasm code asynchronously,
    /// meaning we'll always represent its computation as a
    /// [`Future`](std::future::Future). The `poll` method of the futures
    /// returned by Wasmtime will perform the actual work of calling the
    /// WebAssembly. Wasmtime won't manage its own thread pools or similar,
    /// that's left up to the embedder.
    ///
    /// To implement futures in a way that WebAssembly sees asynchronous host
    /// functions as synchronous, all async Wasmtime futures will execute on a
    /// separately allocated native stack from the thread otherwise executing
    /// Wasmtime. This separate native stack can then be switched to and from.
    /// Using this whenever an `async` host function returns a future that
    /// resolves to `Pending` we switch away from the temporary stack back to
    /// the main stack and propagate the `Pending` status.
    ///
    /// In general it's encouraged that the integration with `async` and
    /// wasmtime is designed early on in your embedding of Wasmtime to ensure
    /// that it's planned that WebAssembly executes in the right context of your
    /// application.
    ///
    /// # Execution in `poll`
    ///
    /// The [`Future::poll`](std::future::Future::poll) method is the main
    /// driving force behind Rust's futures. That method's own documentation
    /// states "an implementation of `poll` should strive to return quickly, and
    /// should not block". This, however, can be at odds with executing
    /// WebAssembly code as part of the `poll` method itself. If your
    /// WebAssembly is untrusted then this could allow the `poll` method to take
    /// arbitrarily long in the worst case, likely blocking all other
    /// asynchronous tasks.
    ///
    /// To remedy this situation you have a a few possible ways to solve this:
    ///
    /// * The most efficient solution is to enable
    ///   [`Config::epoch_interruption`] in conjunction with
    ///   [`crate::Store::epoch_deadline_async_yield_and_update`]. Coupled with
    ///   periodic calls to [`crate::Engine::increment_epoch`] this will cause
    ///   executing WebAssembly to periodically yield back according to the
    ///   epoch configuration settings. This enables `Future::poll` to take at
    ///   most a certain amount of time according to epoch configuration
    ///   settings and when increments happen. The benefit of this approach is
    ///   that the instrumentation in compiled code is quite lightweight, but a
    ///   downside can be that the scheduling is somewhat nondeterministic since
    ///   increments are usually timer-based which are not always deterministic.
    ///
    ///   Note that to prevent infinite execution of wasm it's recommended to
    ///   place a timeout on the entire future representing executing wasm code
    ///   and the periodic yields with epochs should ensure that when the
    ///   timeout is reached it's appropriately recognized.
    ///
    /// * Alternatively you can enable the
    ///   [`Config::consume_fuel`](crate::Config::consume_fuel) method as well
    ///   as [`crate::Store::fuel_async_yield_interval`] When doing so this will
    ///   configure Wasmtime futures to yield periodically while they're
    ///   executing WebAssembly code. After consuming the specified amount of
    ///   fuel wasm futures will return `Poll::Pending` from their `poll`
    ///   method, and will get automatically re-polled later. This enables the
    ///   `Future::poll` method to take roughly a fixed amount of time since
    ///   fuel is guaranteed to get consumed while wasm is executing. Unlike
    ///   epoch-based preemption this is deterministic since wasm always
    ///   consumes a fixed amount of fuel per-operation. The downside of this
    ///   approach, however, is that the compiled code instrumentation is
    ///   significantly more expensive than epoch checks.
    ///
    ///   Note that to prevent infinite execution of wasm it's recommended to
    ///   place a timeout on the entire future representing executing wasm code
    ///   and the periodic yields with epochs should ensure that when the
    ///   timeout is reached it's appropriately recognized.
    ///
    /// In all cases special care needs to be taken when integrating
    /// asynchronous wasm into your application. You should carefully plan where
    /// WebAssembly will execute and what compute resources will be allotted to
    /// it. If Wasmtime doesn't support exactly what you'd like just yet, please
    /// feel free to open an issue!
    #[cfg(feature = "async")]
    pub fn async_support(&mut self, enable: bool) -> &mut Self {
        self.async_support = enable;
        self
    }

    /// Configures whether DWARF debug information will be emitted during
    /// compilation.
    ///
    /// Note that the `debug-builtins` compile-time Cargo feature must also be
    /// enabled for native debuggers such as GDB or LLDB to be able to debug
    /// guest WebAssembly programs.
    ///
    /// By default this option is `false`.
    pub fn debug_info(&mut self, enable: bool) -> &mut Self {
        self.tunables.generate_native_debuginfo = Some(enable);
        self
    }

    /// Configures whether [`WasmBacktrace`] will be present in the context of
    /// errors returned from Wasmtime.
    ///
    /// A backtrace may be collected whenever an error is returned from a host
    /// function call through to WebAssembly or when WebAssembly itself hits a
    /// trap condition, such as an out-of-bounds memory access. This flag
    /// indicates, in these conditions, whether the backtrace is collected or
    /// not.
    ///
    /// Currently wasm backtraces are implemented through frame pointer walking.
    /// This means that collecting a backtrace is expected to be a fast and
    /// relatively cheap operation. Additionally backtrace collection is
    /// suitable in concurrent environments since one thread capturing a
    /// backtrace won't block other threads.
    ///
    /// Collected backtraces are attached via [`anyhow::Error::context`] to
    /// errors returned from host functions. The [`WasmBacktrace`] type can be
    /// acquired via [`anyhow::Error::downcast_ref`] to inspect the backtrace.
    /// When this option is disabled then this context is never applied to
    /// errors coming out of wasm.
    ///
    /// This option is `true` by default.
    ///
    /// [`WasmBacktrace`]: crate::WasmBacktrace
    pub fn wasm_backtrace(&mut self, enable: bool) -> &mut Self {
        self.wasm_backtrace = enable;
        self
    }

    /// Configures whether backtraces in `Trap` will parse debug info in the wasm file to
    /// have filename/line number information.
    ///
    /// When enabled this will causes modules to retain debugging information
    /// found in wasm binaries. This debug information will be used when a trap
    /// happens to symbolicate each stack frame and attempt to print a
    /// filename/line number for each wasm frame in the stack trace.
    ///
    /// By default this option is `WasmBacktraceDetails::Environment`, meaning
    /// that wasm will read `WASMTIME_BACKTRACE_DETAILS` to indicate whether
    /// details should be parsed. Note that the `std` feature of this crate must
    /// be active to read environment variables, otherwise this is disabled by
    /// default.
    pub fn wasm_backtrace_details(&mut self, enable: WasmBacktraceDetails) -> &mut Self {
        self.wasm_backtrace_details_env_used = false;
        self.tunables.parse_wasm_debuginfo = match enable {
            WasmBacktraceDetails::Enable => Some(true),
            WasmBacktraceDetails::Disable => Some(false),
            WasmBacktraceDetails::Environment => {
                self.wasm_backtrace_details_env_used = true;
                #[cfg(feature = "std")]
                {
                    std::env::var("WASMTIME_BACKTRACE_DETAILS")
                        .map(|s| Some(s == "1"))
                        .unwrap_or(Some(false))
                }
                #[cfg(not(feature = "std"))]
                {
                    Some(false)
                }
            }
        };
        self
    }

    /// Configures whether to generate native unwind information
    /// (e.g. `.eh_frame` on Linux).
    ///
    /// This configuration option only exists to help third-party stack
    /// capturing mechanisms, such as the system's unwinder or the `backtrace`
    /// crate, determine how to unwind through Wasm frames. It does not affect
    /// whether Wasmtime can capture Wasm backtraces or not. The presence of
    /// [`WasmBacktrace`] is controlled by the [`Config::wasm_backtrace`]
    /// option.
    ///
    /// Native unwind information is included:
    /// - When targeting Windows, since the Windows ABI requires it.
    /// - By default.
    ///
    /// [`WasmBacktrace`]: crate::WasmBacktrace
    pub fn native_unwind_info(&mut self, enable: bool) -> &mut Self {
        self.native_unwind_info = Some(enable);
        self
    }

    /// Configures whether execution of WebAssembly will "consume fuel" to
    /// either halt or yield execution as desired.
    ///
    /// This can be used to deterministically prevent infinitely-executing
    /// WebAssembly code by instrumenting generated code to consume fuel as it
    /// executes. When fuel runs out a trap is raised, however [`Store`] can be
    /// configured to yield execution periodically via
    /// [`crate::Store::fuel_async_yield_interval`].
    ///
    /// Note that a [`Store`] starts with no fuel, so if you enable this option
    /// you'll have to be sure to pour some fuel into [`Store`] before
    /// executing some code.
    ///
    /// By default this option is `false`.
    ///
    /// [`Store`]: crate::Store
    pub fn consume_fuel(&mut self, enable: bool) -> &mut Self {
        self.tunables.consume_fuel = Some(enable);
        self
    }

    /// Enables epoch-based interruption.
    ///
    /// When executing code in async mode, we sometimes want to
    /// implement a form of cooperative timeslicing: long-running Wasm
    /// guest code should periodically yield to the executor
    /// loop. This yielding could be implemented by using "fuel" (see
    /// [`consume_fuel`](Config::consume_fuel)). However, fuel
    /// instrumentation is somewhat expensive: it modifies the
    /// compiled form of the Wasm code so that it maintains a precise
    /// instruction count, frequently checking this count against the
    /// remaining fuel. If one does not need this precise count or
    /// deterministic interruptions, and only needs a periodic
    /// interrupt of some form, then It would be better to have a more
    /// lightweight mechanism.
    ///
    /// Epoch-based interruption is that mechanism. There is a global
    /// "epoch", which is a counter that divides time into arbitrary
    /// periods (or epochs). This counter lives on the
    /// [`Engine`](crate::Engine) and can be incremented by calling
    /// [`Engine::increment_epoch`](crate::Engine::increment_epoch).
    /// Epoch-based instrumentation works by setting a "deadline
    /// epoch". The compiled code knows the deadline, and at certain
    /// points, checks the current epoch against that deadline. It
    /// will yield if the deadline has been reached.
    ///
    /// The idea is that checking an infrequently-changing counter is
    /// cheaper than counting and frequently storing a precise metric
    /// (instructions executed) locally. The interruptions are not
    /// deterministic, but if the embedder increments the epoch in a
    /// periodic way (say, every regular timer tick by a thread or
    /// signal handler), then we can ensure that all async code will
    /// yield to the executor within a bounded time.
    ///
    /// The deadline check cannot be avoided by malicious wasm code. It is safe
    /// to use epoch deadlines to limit the execution time of untrusted
    /// code.
    ///
    /// The [`Store`](crate::Store) tracks the deadline, and controls
    /// what happens when the deadline is reached during
    /// execution. Several behaviors are possible:
    ///
    /// - Trap if code is executing when the epoch deadline is
    ///   met. See
    ///   [`Store::epoch_deadline_trap`](crate::Store::epoch_deadline_trap).
    ///
    /// - Call an arbitrary function. This function may chose to trap or
    ///   increment the epoch. See
    ///   [`Store::epoch_deadline_callback`](crate::Store::epoch_deadline_callback).
    ///
    /// - Yield to the executor loop, then resume when the future is
    ///   next polled. See
    ///   [`Store::epoch_deadline_async_yield_and_update`](crate::Store::epoch_deadline_async_yield_and_update).
    ///
    /// Trapping is the default. The yielding behaviour may be used for
    /// the timeslicing behavior described above.
    ///
    /// This feature is available with or without async support.
    /// However, without async support, the timeslicing behaviour is
    /// not available. This means epoch-based interruption can only
    /// serve as a simple external-interruption mechanism.
    ///
    /// An initial deadline must be set before executing code by calling
    /// [`Store::set_epoch_deadline`](crate::Store::set_epoch_deadline). If this
    /// deadline is not configured then wasm will immediately trap.
    ///
    /// ## When to use fuel vs. epochs
    ///
    /// In general, epoch-based interruption results in faster
    /// execution. This difference is sometimes significant: in some
    /// measurements, up to 2-3x. This is because epoch-based
    /// interruption does less work: it only watches for a global
    /// rarely-changing counter to increment, rather than keeping a
    /// local frequently-changing counter and comparing it to a
    /// deadline.
    ///
    /// Fuel, in contrast, should be used when *deterministic*
    /// yielding or trapping is needed. For example, if it is required
    /// that the same function call with the same starting state will
    /// always either complete or trap with an out-of-fuel error,
    /// deterministically, then fuel with a fixed bound should be
    /// used.
    ///
    /// # See Also
    ///
    /// - [`Engine::increment_epoch`](crate::Engine::increment_epoch)
    /// - [`Store::set_epoch_deadline`](crate::Store::set_epoch_deadline)
    /// - [`Store::epoch_deadline_trap`](crate::Store::epoch_deadline_trap)
    /// - [`Store::epoch_deadline_callback`](crate::Store::epoch_deadline_callback)
    /// - [`Store::epoch_deadline_async_yield_and_update`](crate::Store::epoch_deadline_async_yield_and_update)
    pub fn epoch_interruption(&mut self, enable: bool) -> &mut Self {
        self.tunables.epoch_interruption = Some(enable);
        self
    }

    /// Configures the maximum amount of stack space available for
    /// executing WebAssembly code.
    ///
    /// WebAssembly has well-defined semantics on stack overflow. This is
    /// intended to be a knob which can help configure how much stack space
    /// wasm execution is allowed to consume. Note that the number here is not
    /// super-precise, but rather wasm will take at most "pretty close to this
    /// much" stack space.
    ///
    /// If a wasm call (or series of nested wasm calls) take more stack space
    /// than the `size` specified then a stack overflow trap will be raised.
    ///
    /// Caveat: this knob only limits the stack space consumed by wasm code.
    /// More importantly, it does not ensure that this much stack space is
    /// available on the calling thread stack. Exhausting the thread stack
    /// typically leads to an **abort** of the process.
    ///
    /// Here are some examples of how that could happen:
    ///
    /// - Let's assume this option is set to 2 MiB and then a thread that has
    ///   a stack with 512 KiB left.
    ///
    ///   If wasm code consumes more than 512 KiB then the process will be aborted.
    ///
    /// - Assuming the same conditions, but this time wasm code does not consume
    ///   any stack but calls into a host function. The host function consumes
    ///   more than 512 KiB of stack space. The process will be aborted.
    ///
    /// There's another gotcha related to recursive calling into wasm: the stack
    /// space consumed by a host function is counted towards this limit. The
    /// host functions are not prevented from consuming more than this limit.
    /// However, if the host function that used more than this limit and called
    /// back into wasm, then the execution will trap immediately because of
    /// stack overflow.
    ///
    /// When the `async` feature is enabled, this value cannot exceed the
    /// `async_stack_size` option. Be careful not to set this value too close
    /// to `async_stack_size` as doing so may limit how much stack space
    /// is available for host functions.
    ///
    /// By default this option is 512 KiB.
    ///
    /// # Errors
    ///
    /// The `Engine::new` method will fail if the `size` specified here is
    /// either 0 or larger than the [`Config::async_stack_size`] configuration.
    pub fn max_wasm_stack(&mut self, size: usize) -> &mut Self {
        self.max_wasm_stack = size;
        self
    }

    /// Configures the size of the stacks used for asynchronous execution.
    ///
    /// This setting configures the size of the stacks that are allocated for
    /// asynchronous execution. The value cannot be less than `max_wasm_stack`.
    ///
    /// The amount of stack space guaranteed for host functions is
    /// `async_stack_size - max_wasm_stack`, so take care not to set these two values
    /// close to one another; doing so may cause host functions to overflow the
    /// stack and abort the process.
    ///
    /// By default this option is 2 MiB.
    ///
    /// # Errors
    ///
    /// The `Engine::new` method will fail if the value for this option is
    /// smaller than the [`Config::max_wasm_stack`] option.
    #[cfg(feature = "async")]
    pub fn async_stack_size(&mut self, size: usize) -> &mut Self {
        self.async_stack_size = size;
        self
    }

    /// Configures the size of the stacks created with cont.new instructions.
    pub fn wasmfx_stack_size(&mut self, size: usize) -> &mut Self {
        self.wasmfx_config.stack_size = size;
        self
    }

    /// Configures the amount of space that must be left on stack when starting
    /// execution of a function while running on a continuation stack.
    pub fn wasmfx_red_zone_size(&mut self, size: usize) -> &mut Self {
        self.wasmfx_config.red_zone_size = size;
        self
    }

    /// Configures whether the WebAssembly tail calls proposal will be enabled
    /// for compilation or not.
    ///
    /// The [WebAssembly tail calls proposal] introduces the `return_call` and
    /// `return_call_indirect` instructions. These instructions allow for Wasm
    /// programs to implement some recursive algorithms with *O(1)* stack space
    /// usage.
    ///
    /// This is `true` by default except on s390x or when the Winch compiler is
    /// enabled.
    ///
    /// [WebAssembly tail calls proposal]: https://github.com/WebAssembly/tail-call
    pub fn wasm_tail_call(&mut self, enable: bool) -> &mut Self {
        self.features.set(WasmFeatures::TAIL_CALL, enable);
        self.tunables.tail_callable = Some(enable);
        self
    }

    /// Configures whether the WebAssembly custom-page-sizes proposal will be
    /// enabled for compilation or not.
    ///
    /// The [WebAssembly custom-page-sizes proposal] allows a memory to
    /// customize its page sizes. By default, Wasm page sizes are 64KiB
    /// large. This proposal allows the memory to opt into smaller page sizes
    /// instead, allowing Wasm to run in environments with less than 64KiB RAM
    /// available, for example.
    ///
    /// Note that the page size is part of the memory's type, and because
    /// different memories may have different types, they may also have
    /// different page sizes.
    ///
    /// Currently the only valid page sizes are 64KiB (the default) and 1
    /// byte. Future extensions may relax this constraint and allow all powers
    /// of two.
    ///
    /// Support for this proposal is disabled by default.
    ///
    /// [WebAssembly custom-page-sizes proposal]: https://github.com/WebAssembly/custom-page-sizes
    pub fn wasm_custom_page_sizes(&mut self, enable: bool) -> &mut Self {
        self.features.set(WasmFeatures::CUSTOM_PAGE_SIZES, enable);
        self
    }

    /// Configures whether the WebAssembly [threads] proposal will be enabled
    /// for compilation.
    ///
    /// This feature gates items such as shared memories and atomic
    /// instructions. Note that the threads feature depends on the bulk memory
    /// feature, which is enabled by default. Additionally note that while the
    /// wasm feature is called "threads" it does not actually include the
    /// ability to spawn threads. Spawning threads is part of the [wasi-threads]
    /// proposal which is a separately gated feature in Wasmtime.
    ///
    /// Embeddings of Wasmtime are able to build their own custom threading
    /// scheme on top of the core wasm threads proposal, however.
    ///
    /// This is `true` by default.
    ///
    /// [threads]: https://github.com/webassembly/threads
    /// [wasi-threads]: https://github.com/webassembly/wasi-threads
    #[cfg(feature = "threads")]
    pub fn wasm_threads(&mut self, enable: bool) -> &mut Self {
        self.features.set(WasmFeatures::THREADS, enable);
        self
    }

    /// Configures whether the [WebAssembly reference types proposal][proposal]
    /// will be enabled for compilation.
    ///
    /// This feature gates items such as the `externref` and `funcref` types as
    /// well as allowing a module to define multiple tables.
    ///
    /// Note that the reference types proposal depends on the bulk memory proposal.
    ///
    /// This feature is `true` by default.
    ///
    /// # Errors
    ///
    /// The validation of this feature are deferred until the engine is being built,
    /// and thus may cause `Engine::new` fail if the `bulk_memory` feature is disabled.
    ///
    /// [proposal]: https://github.com/webassembly/reference-types
    #[cfg(feature = "gc")]
    pub fn wasm_reference_types(&mut self, enable: bool) -> &mut Self {
        self.features.set(WasmFeatures::REFERENCE_TYPES, enable);
        self
    }

    /// Configures whether the [WebAssembly function references
    /// proposal][proposal] will be enabled for compilation.
    ///
    /// This feature gates non-nullable reference types, function reference
    /// types, `call_ref`, `ref.func`, and non-nullable reference related
    /// instructions.
    ///
    /// Note that the function references proposal depends on the reference
    /// types proposal.
    ///
    /// This feature is `false` by default.
    ///
    /// [proposal]: https://github.com/WebAssembly/function-references
    #[cfg(feature = "gc")]
    pub fn wasm_function_references(&mut self, enable: bool) -> &mut Self {
        self.features.set(WasmFeatures::FUNCTION_REFERENCES, enable);
        self
    }

    /// Configures whether the [WebAssembly Garbage Collection
    /// proposal][proposal] will be enabled for compilation.
    ///
    /// This feature gates `struct` and `array` type definitions and references,
    /// the `i31ref` type, and all related instructions.
    ///
    /// Note that the function references proposal depends on the typed function
    /// references proposal.
    ///
    /// This feature is `false` by default.
    ///
    /// **Warning: Wasmtime's implementation of the GC proposal is still in
    /// progress and generally not ready for primetime.**
    ///
    /// [proposal]: https://github.com/WebAssembly/gc
    #[cfg(feature = "gc")]
    pub fn wasm_gc(&mut self, enable: bool) -> &mut Self {
        self.features.set(WasmFeatures::GC, enable);
        self
    }

    /// Configures whether the WebAssembly SIMD proposal will be
    /// enabled for compilation.
    ///
    /// The [WebAssembly SIMD proposal][proposal]. This feature gates items such
    /// as the `v128` type and all of its operators being in a module. Note that
    /// this does not enable the [relaxed simd proposal].
    ///
    /// On x86_64 platforms note that enabling this feature requires SSE 4.2 and
    /// below to be available on the target platform. Compilation will fail if
    /// the compile target does not include SSE 4.2.
    ///
    /// This is `true` by default.
    ///
    /// [proposal]: https://github.com/webassembly/simd
    /// [relaxed simd proposal]: https://github.com/WebAssembly/relaxed-simd
    pub fn wasm_simd(&mut self, enable: bool) -> &mut Self {
        self.features.set(WasmFeatures::SIMD, enable);
        self
    }

    /// Configures whether the WebAssembly Relaxed SIMD proposal will be
    /// enabled for compilation.
    ///
    /// The relaxed SIMD proposal adds new instructions to WebAssembly which,
    /// for some specific inputs, are allowed to produce different results on
    /// different hosts. More-or-less this proposal enables exposing
    /// platform-specific semantics of SIMD instructions in a controlled
    /// fashion to a WebAssembly program. From an embedder's perspective this
    /// means that WebAssembly programs may execute differently depending on
    /// whether the host is x86_64 or AArch64, for example.
    ///
    /// By default Wasmtime lowers relaxed SIMD instructions to the fastest
    /// lowering for the platform it's running on. This means that, by default,
    /// some relaxed SIMD instructions may have different results for the same
    /// inputs across x86_64 and AArch64. This behavior can be disabled through
    /// the [`Config::relaxed_simd_deterministic`] option which will force
    /// deterministic behavior across all platforms, as classified by the
    /// specification, at the cost of performance.
    ///
    /// This is `true` by default.
    ///
    /// [proposal]: https://github.com/webassembly/relaxed-simd
    pub fn wasm_relaxed_simd(&mut self, enable: bool) -> &mut Self {
        self.features.set(WasmFeatures::RELAXED_SIMD, enable);
        self
    }

    /// This option can be used to control the behavior of the [relaxed SIMD
    /// proposal's][proposal] instructions.
    ///
    /// The relaxed SIMD proposal introduces instructions that are allowed to
    /// have different behavior on different architectures, primarily to afford
    /// an efficient implementation on all architectures. This means, however,
    /// that the same module may execute differently on one host than another,
    /// which typically is not otherwise the case. This option is provided to
    /// force Wasmtime to generate deterministic code for all relaxed simd
    /// instructions, at the cost of performance, for all architectures. When
    /// this option is enabled then the deterministic behavior of all
    /// instructions in the relaxed SIMD proposal is selected.
    ///
    /// This is `false` by default.
    ///
    /// [proposal]: https://github.com/webassembly/relaxed-simd
    pub fn relaxed_simd_deterministic(&mut self, enable: bool) -> &mut Self {
        self.tunables.relaxed_simd_deterministic = Some(enable);
        self
    }

    /// Configures whether the [WebAssembly bulk memory operations
    /// proposal][proposal] will be enabled for compilation.
    ///
    /// This feature gates items such as the `memory.copy` instruction, passive
    /// data/table segments, etc, being in a module.
    ///
    /// This is `true` by default.
    ///
    /// Feature `reference_types`, which is also `true` by default, requires
    /// this feature to be enabled. Thus disabling this feature must also disable
    /// `reference_types` as well using [`wasm_reference_types`](crate::Config::wasm_reference_types).
    ///
    /// # Errors
    ///
    /// Disabling this feature without disabling `reference_types` will cause
    /// `Engine::new` to fail.
    ///
    /// [proposal]: https://github.com/webassembly/bulk-memory-operations
    pub fn wasm_bulk_memory(&mut self, enable: bool) -> &mut Self {
        self.features.set(WasmFeatures::BULK_MEMORY, enable);
        self
    }

    /// Configures whether the WebAssembly multi-value [proposal] will
    /// be enabled for compilation.
    ///
    /// This feature gates functions and blocks returning multiple values in a
    /// module, for example.
    ///
    /// This is `true` by default.
    ///
    /// [proposal]: https://github.com/webassembly/multi-value
    pub fn wasm_multi_value(&mut self, enable: bool) -> &mut Self {
        self.features.set(WasmFeatures::MULTI_VALUE, enable);
        self
    }

    /// Configures whether the WebAssembly multi-memory [proposal] will
    /// be enabled for compilation.
    ///
    /// This feature gates modules having more than one linear memory
    /// declaration or import.
    ///
    /// This is `true` by default.
    ///
    /// [proposal]: https://github.com/webassembly/multi-memory
    pub fn wasm_multi_memory(&mut self, enable: bool) -> &mut Self {
        self.features.set(WasmFeatures::MULTI_MEMORY, enable);
        self
    }

    /// Configures whether the WebAssembly memory64 [proposal] will
    /// be enabled for compilation.
    ///
    /// Note that this the upstream specification is not finalized and Wasmtime
    /// may also have bugs for this feature since it hasn't been exercised
    /// much.
    ///
    /// This is `false` by default.
    ///
    /// [proposal]: https://github.com/webassembly/memory64
    pub fn wasm_memory64(&mut self, enable: bool) -> &mut Self {
        self.features.set(WasmFeatures::MEMORY64, enable);
        self
    }

    /// Configures whether the WebAssembly component-model [proposal] will
    /// be enabled for compilation.
    ///
    /// Note that this feature is a work-in-progress and is incomplete.
    ///
    /// This is `false` by default.
    ///
    /// [proposal]: https://github.com/webassembly/component-model
    #[cfg(feature = "component-model")]
    pub fn wasm_component_model(&mut self, enable: bool) -> &mut Self {
        self.features.set(WasmFeatures::COMPONENT_MODEL, enable);
        self
    }

<<<<<<< HEAD
    /// Configures whether the WebAssembly exception handling
    /// [proposal] will be enabled for compilation.
    ///
    /// Note that this feature is a work-in-progress and is incomplete.
    ///
    /// This is `false` by default.
    ///
    /// [proposal]: https://github.com/WebAssembly/exception-handling
    pub fn wasm_exceptions(&mut self, enable: bool) -> &mut Self {
        self.features.set(WasmFeatures::EXCEPTIONS, enable);
        self
    }

    /// Configures whether the WebAssembly typed-continuations
    /// [proposal] will be enabled for compilation.
    ///
    /// Note that this feature is a work-in-progress and is incomplete.
    ///
    /// This is `false` by default.
    ///
    /// [proposal]: https://github.com/effect-handlers/wasm-spec
    pub fn wasm_typed_continuations(&mut self, enable: bool) -> &mut Self {
        self.features.set(WasmFeatures::TYPED_CONTINUATIONS, enable);
        self
    }

    /// Configures whether we enable the "indirect call cache" optimization.
    ///
    /// This feature adds, for each `call_indirect` instruction in a
    /// Wasm module (i.e., a function-pointer call in guest code), a
    /// one-entry cache that speeds up the translation from a table
    /// index to the actual machine code. By default, the VM's
    /// implementation of this translation requires several
    /// indirections and checks (table bounds-check, function
    /// signature-check, table lazy-initialization logic). The intent
    /// of this feature is to speed up indirect calls substantially
    /// when they are repeated frequently in hot code.
    ///
    /// While it accelerates repeated calls, this feature has the
    /// potential to slow down instantiation slightly, because it adds
    /// additional state (the cache storage -- usually 16 bytes per
    /// `call_indirect` instruction for each instance) that has to be
    /// initialized. In practice, we have not seen
    /// measurable/statistically-significant impact from this, though.
    ///
    /// Until we have further experience with this feature, it will
    /// remain off: it is `false` by default.
    pub fn cache_call_indirects(&mut self, enable: bool) -> &mut Self {
        self.tunables.cache_call_indirects = Some(enable);
        self
    }

    /// Configures the "indirect call cache" maximum capacity.
    ///
    /// If the [`Config::cache_call_indirects`] configuration option
    /// is enabled, the engine allocates "cache slots" directly in its
    /// per-instance state struct for each `call_indirect` in the
    /// module's code. We place a limit on this count in order to
    /// avoid inflating the state too much with very large modules. If
    /// a module exceeds the limit, the first `max` indirect
    /// call-sites will still have a one-entry cache, but any indirect
    /// call-sites beyond the limit (in linear order in the module's
    /// code section) do not participate in the caching, as if the
    /// option were turned off.
    ///
    /// There is also an internal hard cap to this limit:
    /// configurations with `max` beyond `50_000` will effectively cap
    /// the limit at `50_000`. This is so that instance state does not
    /// become unreasonably large.
    ///
    /// This is `50_000` by default.
    pub fn max_call_indirect_cache_slots(&mut self, max: usize) -> &mut Self {
        const HARD_CAP: usize = 50_000; // See doc-comment above.
        self.tunables.max_call_indirect_cache_slots = Some(core::cmp::min(max, HARD_CAP));
        self
    }

=======
>>>>>>> 9dff778c
    /// Configures which compilation strategy will be used for wasm modules.
    ///
    /// This method can be used to configure which compiler is used for wasm
    /// modules, and for more documentation consult the [`Strategy`] enumeration
    /// and its documentation.
    ///
    /// The default value for this is `Strategy::Auto`.
    #[cfg(any(feature = "cranelift", feature = "winch"))]
    pub fn strategy(&mut self, strategy: Strategy) -> &mut Self {
        self.compiler_config.strategy = strategy.not_auto();
        self
    }

    /// Creates a default profiler based on the profiling strategy chosen.
    ///
    /// Profiler creation calls the type's default initializer where the purpose is
    /// really just to put in place the type used for profiling.
    ///
    /// Some [`ProfilingStrategy`] require specific platforms or particular feature
    /// to be enabled, such as `ProfilingStrategy::JitDump` requires the `jitdump`
    /// feature.
    ///
    /// # Errors
    ///
    /// The validation of this field is deferred until the engine is being built, and thus may
    /// cause `Engine::new` fail if the required feature is disabled, or the platform is not
    /// supported.
    pub fn profiler(&mut self, profile: ProfilingStrategy) -> &mut Self {
        self.profiling_strategy = profile;
        self
    }

    /// Configures whether the debug verifier of Cranelift is enabled or not.
    ///
    /// When Cranelift is used as a code generation backend this will configure
    /// it to have the `enable_verifier` flag which will enable a number of debug
    /// checks inside of Cranelift. This is largely only useful for the
    /// developers of wasmtime itself.
    ///
    /// The default value for this is `false`
    #[cfg(any(feature = "cranelift", feature = "winch"))]
    pub fn cranelift_debug_verifier(&mut self, enable: bool) -> &mut Self {
        let val = if enable { "true" } else { "false" };
        self.compiler_config
            .settings
            .insert("enable_verifier".to_string(), val.to_string());
        self
    }

    /// Configures the Cranelift code generator optimization level.
    ///
    /// When the Cranelift code generator is used you can configure the
    /// optimization level used for generated code in a few various ways. For
    /// more information see the documentation of [`OptLevel`].
    ///
    /// The default value for this is `OptLevel::None`.
    #[cfg(any(feature = "cranelift", feature = "winch"))]
    pub fn cranelift_opt_level(&mut self, level: OptLevel) -> &mut Self {
        let val = match level {
            OptLevel::None => "none",
            OptLevel::Speed => "speed",
            OptLevel::SpeedAndSize => "speed_and_size",
        };
        self.compiler_config
            .settings
            .insert("opt_level".to_string(), val.to_string());
        self
    }

    /// Configures whether Cranelift should perform a NaN-canonicalization pass.
    ///
    /// When Cranelift is used as a code generation backend this will configure
    /// it to replace NaNs with a single canonical value. This is useful for
    /// users requiring entirely deterministic WebAssembly computation.  This is
    /// not required by the WebAssembly spec, so it is not enabled by default.
    ///
    /// Note that this option affects not only WebAssembly's `f32` and `f64`
    /// types but additionally the `v128` type. This option will cause
    /// operations using any of these types to have extra checks placed after
    /// them to normalize NaN values as needed.
    ///
    /// The default value for this is `false`
    #[cfg(any(feature = "cranelift", feature = "winch"))]
    pub fn cranelift_nan_canonicalization(&mut self, enable: bool) -> &mut Self {
        let val = if enable { "true" } else { "false" };
        self.compiler_config
            .settings
            .insert("enable_nan_canonicalization".to_string(), val.to_string());
        self
    }

    /// Controls whether proof-carrying code (PCC) is used to validate
    /// lowering of Wasm sandbox checks.
    ///
    /// Proof-carrying code carries "facts" about program values from
    /// the IR all the way to machine code, and checks those facts
    /// against known machine-instruction semantics. This guards
    /// against bugs in instruction lowering that might create holes
    /// in the Wasm sandbox.
    ///
    /// PCC is designed to be fast: it does not require complex
    /// solvers or logic engines to verify, but only a linear pass
    /// over a trail of "breadcrumbs" or facts at each intermediate
    /// value. Thus, it is appropriate to enable in production.
    #[cfg(any(feature = "cranelift", feature = "winch"))]
    pub fn cranelift_pcc(&mut self, enable: bool) -> &mut Self {
        let val = if enable { "true" } else { "false" };
        self.compiler_config
            .settings
            .insert("enable_pcc".to_string(), val.to_string());
        self
    }

    /// Allows setting a Cranelift boolean flag or preset. This allows
    /// fine-tuning of Cranelift settings.
    ///
    /// Since Cranelift flags may be unstable, this method should not be considered to be stable
    /// either; other `Config` functions should be preferred for stability.
    ///
    /// # Safety
    ///
    /// This is marked as unsafe, because setting the wrong flag might break invariants,
    /// resulting in execution hazards.
    ///
    /// # Errors
    ///
    /// The validation of the flags are deferred until the engine is being built, and thus may
    /// cause `Engine::new` fail if the flag's name does not exist, or the value is not appropriate
    /// for the flag type.
    #[cfg(any(feature = "cranelift", feature = "winch"))]
    pub unsafe fn cranelift_flag_enable(&mut self, flag: &str) -> &mut Self {
        self.compiler_config.flags.insert(flag.to_string());
        self
    }

    /// Allows settings another Cranelift flag defined by a flag name and value. This allows
    /// fine-tuning of Cranelift settings.
    ///
    /// Since Cranelift flags may be unstable, this method should not be considered to be stable
    /// either; other `Config` functions should be preferred for stability.
    ///
    /// # Safety
    ///
    /// This is marked as unsafe, because setting the wrong flag might break invariants,
    /// resulting in execution hazards.
    ///
    /// # Errors
    ///
    /// The validation of the flags are deferred until the engine is being built, and thus may
    /// cause `Engine::new` fail if the flag's name does not exist, or incompatible with other
    /// settings.
    ///
    /// For example, feature `wasm_backtrace` will set `unwind_info` to `true`, but if it's
    /// manually set to false then it will fail.
    #[cfg(any(feature = "cranelift", feature = "winch"))]
    pub unsafe fn cranelift_flag_set(&mut self, name: &str, value: &str) -> &mut Self {
        self.compiler_config
            .settings
            .insert(name.to_string(), value.to_string());
        self
    }

    /// Loads cache configuration specified at `path`.
    ///
    /// This method will read the file specified by `path` on the filesystem and
    /// attempt to load cache configuration from it. This method can also fail
    /// due to I/O errors, misconfiguration, syntax errors, etc. For expected
    /// syntax in the configuration file see the [documentation online][docs].
    ///
    /// By default cache configuration is not enabled or loaded.
    ///
    /// This method is only available when the `cache` feature of this crate is
    /// enabled.
    ///
    /// # Errors
    ///
    /// This method can fail due to any error that happens when loading the file
    /// pointed to by `path` and attempting to load the cache configuration.
    ///
    /// [docs]: https://bytecodealliance.github.io/wasmtime/cli-cache.html
    #[cfg(feature = "cache")]
    pub fn cache_config_load(&mut self, path: impl AsRef<Path>) -> Result<&mut Self> {
        self.cache_config = CacheConfig::from_file(Some(path.as_ref()))?;
        Ok(self)
    }

    /// Disable caching.
    ///
    /// Every call to [`Module::new(my_wasm)`][crate::Module::new] will
    /// recompile `my_wasm`, even when it is unchanged.
    ///
    /// By default, new configs do not have caching enabled. This method is only
    /// useful for disabling a previous cache configuration.
    ///
    /// This method is only available when the `cache` feature of this crate is
    /// enabled.
    #[cfg(feature = "cache")]
    pub fn disable_cache(&mut self) -> &mut Self {
        self.cache_config = CacheConfig::new_cache_disabled();
        self
    }

    /// Loads cache configuration from the system default path.
    ///
    /// This commit is the same as [`Config::cache_config_load`] except that it
    /// does not take a path argument and instead loads the default
    /// configuration present on the system. This is located, for example, on
    /// Unix at `$HOME/.config/wasmtime/config.toml` and is typically created
    /// with the `wasmtime config new` command.
    ///
    /// By default cache configuration is not enabled or loaded.
    ///
    /// This method is only available when the `cache` feature of this crate is
    /// enabled.
    ///
    /// # Errors
    ///
    /// This method can fail due to any error that happens when loading the
    /// default system configuration. Note that it is not an error if the
    /// default config file does not exist, in which case the default settings
    /// for an enabled cache are applied.
    ///
    /// [docs]: https://bytecodealliance.github.io/wasmtime/cli-cache.html
    #[cfg(feature = "cache")]
    pub fn cache_config_load_default(&mut self) -> Result<&mut Self> {
        self.cache_config = CacheConfig::from_file(None)?;
        Ok(self)
    }

    /// Sets a custom memory creator.
    ///
    /// Custom memory creators are used when creating host `Memory` objects or when
    /// creating instance linear memories for the on-demand instance allocation strategy.
    #[cfg(feature = "runtime")]
    pub fn with_host_memory(&mut self, mem_creator: Arc<dyn MemoryCreator>) -> &mut Self {
        self.mem_creator = Some(Arc::new(MemoryCreatorProxy(mem_creator)));
        self
    }

    /// Sets a custom stack creator.
    ///
    /// Custom memory creators are used when creating creating async instance stacks for
    /// the on-demand instance allocation strategy.
    #[cfg(feature = "async")]
    pub fn with_host_stack(&mut self, stack_creator: Arc<dyn StackCreator>) -> &mut Self {
        self.stack_creator = Some(Arc::new(StackCreatorProxy(stack_creator)));
        self
    }

    /// Sets the instance allocation strategy to use.
    ///
    /// When using the pooling instance allocation strategy, all linear memories
    /// will be created as "static" and the
    /// [`Config::static_memory_maximum_size`] and
    /// [`Config::static_memory_guard_size`] options will be used to configure
    /// the virtual memory allocations of linear memories.
    pub fn allocation_strategy(&mut self, strategy: InstanceAllocationStrategy) -> &mut Self {
        self.allocation_strategy = strategy;
        self
    }

    /// Configures the maximum size, in bytes, where a linear memory is
    /// considered static, above which it'll be considered dynamic.
    ///
    /// > Note: this value has important performance ramifications, be sure to
    /// > understand what this value does before tweaking it and benchmarking.
    ///
    /// This function configures the threshold for wasm memories whether they're
    /// implemented as a dynamically relocatable chunk of memory or a statically
    /// located chunk of memory. The `max_size` parameter here is the size, in
    /// bytes, where if the maximum size of a linear memory is below `max_size`
    /// then it will be statically allocated with enough space to never have to
    /// move. If the maximum size of a linear memory is larger than `max_size`
    /// then wasm memory will be dynamically located and may move in memory
    /// through growth operations.
    ///
    /// Specifying a `max_size` of 0 means that all memories will be dynamic and
    /// may be relocated through `memory.grow`. Also note that if any wasm
    /// memory's maximum size is below `max_size` then it will still reserve
    /// `max_size` bytes in the virtual memory space.
    ///
    /// ## Static vs Dynamic Memory
    ///
    /// Linear memories represent contiguous arrays of bytes, but they can also
    /// be grown through the API and wasm instructions. When memory is grown if
    /// space hasn't been preallocated then growth may involve relocating the
    /// base pointer in memory. Memories in Wasmtime are classified in two
    /// different ways:
    ///
    /// * **static** - these memories preallocate all space necessary they'll
    ///   ever need, meaning that the base pointer of these memories is never
    ///   moved. Static memories may take more virtual memory space because of
    ///   pre-reserving space for memories.
    ///
    /// * **dynamic** - these memories are not preallocated and may move during
    ///   growth operations. Dynamic memories consume less virtual memory space
    ///   because they don't need to preallocate space for future growth.
    ///
    /// Static memories can be optimized better in JIT code because once the
    /// base address is loaded in a function it's known that we never need to
    /// reload it because it never changes, `memory.grow` is generally a pretty
    /// fast operation because the wasm memory is never relocated, and under
    /// some conditions bounds checks can be elided on memory accesses.
    ///
    /// Dynamic memories can't be quite as heavily optimized because the base
    /// address may need to be reloaded more often, they may require relocating
    /// lots of data on `memory.grow`, and dynamic memories require
    /// unconditional bounds checks on all memory accesses.
    ///
    /// ## Should you use static or dynamic memory?
    ///
    /// In general you probably don't need to change the value of this property.
    /// The defaults here are optimized for each target platform to consume a
    /// reasonable amount of physical memory while also generating speedy
    /// machine code.
    ///
    /// One of the main reasons you may want to configure this today is if your
    /// environment can't reserve virtual memory space for each wasm linear
    /// memory. On 64-bit platforms wasm memories require a 6GB reservation by
    /// default, and system limits may prevent this in some scenarios. In this
    /// case you may wish to force memories to be allocated dynamically meaning
    /// that the virtual memory footprint of creating a wasm memory should be
    /// exactly what's used by the wasm itself.
    ///
    /// For 32-bit memories a static memory must contain at least 4GB of
    /// reserved address space plus a guard page to elide any bounds checks at
    /// all. Smaller static memories will use similar bounds checks as dynamic
    /// memories.
    ///
    /// ## Default
    ///
    /// The default value for this property depends on the host platform. For
    /// 64-bit platforms there's lots of address space available, so the default
    /// configured here is 4GB. WebAssembly linear memories currently max out at
    /// 4GB which means that on 64-bit platforms Wasmtime by default always uses
    /// a static memory. This, coupled with a sufficiently sized guard region,
    /// should produce the fastest JIT code on 64-bit platforms, but does
    /// require a large address space reservation for each wasm memory.
    ///
    /// For 32-bit platforms this value defaults to 1GB. This means that wasm
    /// memories whose maximum size is less than 1GB will be allocated
    /// statically, otherwise they'll be considered dynamic.
    ///
    /// ## Static Memory and Pooled Instance Allocation
    ///
    /// When using the pooling instance allocator memories are considered to
    /// always be static memories, they are never dynamic. This setting
    /// configures the size of linear memory to reserve for each memory in the
    /// pooling allocator.
    ///
    /// Note that the pooling allocator can reduce the amount of memory needed
    /// for pooling allocation by using memory protection; see
    /// `PoolingAllocatorConfig::memory_protection_keys` for details.
    pub fn static_memory_maximum_size(&mut self, max_size: u64) -> &mut Self {
        self.tunables.static_memory_reservation = Some(max_size);
        self
    }

    /// Indicates that the "static" style of memory should always be used.
    ///
    /// This configuration option enables selecting the "static" option for all
    /// linear memories created within this `Config`. This means that all
    /// memories will be allocated up-front and will never move. Additionally
    /// this means that all memories are synthetically limited by the
    /// [`Config::static_memory_maximum_size`] option, regardless of what the
    /// actual maximum size is on the memory's original type.
    ///
    /// For the difference between static and dynamic memories, see the
    /// [`Config::static_memory_maximum_size`].
    pub fn static_memory_forced(&mut self, force: bool) -> &mut Self {
        self.tunables.static_memory_bound_is_maximum = Some(force);
        self
    }

    /// Configures the size, in bytes, of the guard region used at the end of a
    /// static memory's address space reservation.
    ///
    /// > Note: this value has important performance ramifications, be sure to
    /// > understand what this value does before tweaking it and benchmarking.
    ///
    /// All WebAssembly loads/stores are bounds-checked and generate a trap if
    /// they're out-of-bounds. Loads and stores are often very performance
    /// critical, so we want the bounds check to be as fast as possible!
    /// Accelerating these memory accesses is the motivation for a guard after a
    /// memory allocation.
    ///
    /// Memories (both static and dynamic) can be configured with a guard at the
    /// end of them which consists of unmapped virtual memory. This unmapped
    /// memory will trigger a memory access violation (e.g. segfault) if
    /// accessed. This allows JIT code to elide bounds checks if it can prove
    /// that an access, if out of bounds, would hit the guard region. This means
    /// that having such a guard of unmapped memory can remove the need for
    /// bounds checks in JIT code.
    ///
    /// For the difference between static and dynamic memories, see the
    /// [`Config::static_memory_maximum_size`].
    ///
    /// ## How big should the guard be?
    ///
    /// In general, like with configuring `static_memory_maximum_size`, you
    /// probably don't want to change this value from the defaults. Otherwise,
    /// though, the size of the guard region affects the number of bounds checks
    /// needed for generated wasm code. More specifically, loads/stores with
    /// immediate offsets will generate bounds checks based on how big the guard
    /// page is.
    ///
    /// For 32-bit wasm memories a 4GB static memory is required to even start
    /// removing bounds checks. A 4GB guard size will guarantee that the module
    /// has zero bounds checks for memory accesses. A 2GB guard size will
    /// eliminate all bounds checks with an immediate offset less than 2GB. A
    /// guard size of zero means that all memory accesses will still have bounds
    /// checks.
    ///
    /// ## Default
    ///
    /// The default value for this property is 2GB on 64-bit platforms. This
    /// allows eliminating almost all bounds checks on loads/stores with an
    /// immediate offset of less than 2GB. On 32-bit platforms this defaults to
    /// 64KB.
    ///
    /// ## Errors
    ///
    /// The `Engine::new` method will return an error if this option is smaller
    /// than the value configured for [`Config::dynamic_memory_guard_size`].
    pub fn static_memory_guard_size(&mut self, guard_size: u64) -> &mut Self {
        self.tunables.static_memory_offset_guard_size = Some(guard_size);
        self
    }

    /// Configures the size, in bytes, of the guard region used at the end of a
    /// dynamic memory's address space reservation.
    ///
    /// For the difference between static and dynamic memories, see the
    /// [`Config::static_memory_maximum_size`]
    ///
    /// For more information about what a guard is, see the documentation on
    /// [`Config::static_memory_guard_size`].
    ///
    /// Note that the size of the guard region for dynamic memories is not super
    /// critical for performance. Making it reasonably-sized can improve
    /// generated code slightly, but for maximum performance you'll want to lean
    /// towards static memories rather than dynamic anyway.
    ///
    /// Also note that the dynamic memory guard size must be smaller than the
    /// static memory guard size, so if a large dynamic memory guard is
    /// specified then the static memory guard size will also be automatically
    /// increased.
    ///
    /// ## Default
    ///
    /// This value defaults to 64KB.
    ///
    /// ## Errors
    ///
    /// The `Engine::new` method will return an error if this option is larger
    /// than the value configured for [`Config::static_memory_guard_size`].
    pub fn dynamic_memory_guard_size(&mut self, guard_size: u64) -> &mut Self {
        self.tunables.dynamic_memory_offset_guard_size = Some(guard_size);
        self
    }

    /// Configures the size, in bytes, of the extra virtual memory space
    /// reserved after a "dynamic" memory for growing into.
    ///
    /// For the difference between static and dynamic memories, see the
    /// [`Config::static_memory_maximum_size`]
    ///
    /// Dynamic memories can be relocated in the process's virtual address space
    /// on growth and do not always reserve their entire space up-front. This
    /// means that a growth of the memory may require movement in the address
    /// space, which in the worst case can copy a large number of bytes from one
    /// region to another.
    ///
    /// This setting configures how many bytes are reserved after the initial
    /// reservation for a dynamic memory for growing into. A value of 0 here
    /// means that no extra bytes are reserved and all calls to `memory.grow`
    /// will need to relocate the wasm linear memory (copying all the bytes). A
    /// value of 1 megabyte, however, means that `memory.grow` can allocate up
    /// to a megabyte of extra memory before the memory needs to be moved in
    /// linear memory.
    ///
    /// Note that this is a currently simple heuristic for optimizing the growth
    /// of dynamic memories, primarily implemented for the memory64 proposal
    /// where all memories are currently "dynamic". This is unlikely to be a
    /// one-size-fits-all style approach and if you're an embedder running into
    /// issues with dynamic memories and growth and are interested in having
    /// other growth strategies available here please feel free to [open an
    /// issue on the Wasmtime repository][issue]!
    ///
    /// [issue]: https://github.com/bytecodealliance/wasmtime/issues/ne
    ///
    /// ## Default
    ///
    /// For 64-bit platforms this defaults to 2GB, and for 32-bit platforms this
    /// defaults to 1MB.
    pub fn dynamic_memory_reserved_for_growth(&mut self, reserved: u64) -> &mut Self {
        self.tunables.dynamic_memory_growth_reserve = Some(reserved);
        self
    }

    /// Indicates whether a guard region is present before allocations of
    /// linear memory.
    ///
    /// Guard regions before linear memories are never used during normal
    /// operation of WebAssembly modules, even if they have out-of-bounds
    /// loads. The only purpose for a preceding guard region in linear memory
    /// is extra protection against possible bugs in code generators like
    /// Cranelift. This setting does not affect performance in any way, but will
    /// result in larger virtual memory reservations for linear memories (it
    /// won't actually ever use more memory, just use more of the address
    /// space).
    ///
    /// The size of the guard region before linear memory is the same as the
    /// guard size that comes after linear memory, which is configured by
    /// [`Config::static_memory_guard_size`] and
    /// [`Config::dynamic_memory_guard_size`].
    ///
    /// ## Default
    ///
    /// This value defaults to `true`.
    pub fn guard_before_linear_memory(&mut self, guard: bool) -> &mut Self {
        self.tunables.guard_before_linear_memory = Some(guard);
        self
    }

    /// Indicates whether to initialize tables lazily, so that instantiation
    /// is fast but indirect calls are a little slower. If false, tables
    /// are initialized eagerly during instantiation from any active element
    /// segments that apply to them.
    ///
    /// ## Default
    ///
    /// This value defaults to `true`.
    pub fn table_lazy_init(&mut self, table_lazy_init: bool) -> &mut Self {
        self.tunables.table_lazy_init = Some(table_lazy_init);
        self
    }

    /// Configure the version information used in serialized and deserialzied [`crate::Module`]s.
    /// This effects the behavior of [`crate::Module::serialize()`], as well as
    /// [`crate::Module::deserialize()`] and related functions.
    ///
    /// The default strategy is to use the wasmtime crate's Cargo package version.
    pub fn module_version(&mut self, strategy: ModuleVersionStrategy) -> Result<&mut Self> {
        match strategy {
            // This case requires special precondition for assertion in SerializedModule::to_bytes
            ModuleVersionStrategy::Custom(ref v) => {
                if v.as_bytes().len() > 255 {
                    bail!("custom module version cannot be more than 255 bytes: {}", v);
                }
            }
            _ => {}
        }
        self.module_version = strategy;
        Ok(self)
    }

    /// Configure whether wasmtime should compile a module using multiple
    /// threads.
    ///
    /// Disabling this will result in a single thread being used to compile
    /// the wasm bytecode.
    ///
    /// By default parallel compilation is enabled.
    #[cfg(feature = "parallel-compilation")]
    pub fn parallel_compilation(&mut self, parallel: bool) -> &mut Self {
        self.parallel_compilation = parallel;
        self
    }

    /// Configures whether compiled artifacts will contain information to map
    /// native program addresses back to the original wasm module.
    ///
    /// This configuration option is `true` by default and, if enabled,
    /// generates the appropriate tables in compiled modules to map from native
    /// address back to wasm source addresses. This is used for displaying wasm
    /// program counters in backtraces as well as generating filenames/line
    /// numbers if so configured as well (and the original wasm module has DWARF
    /// debugging information present).
    pub fn generate_address_map(&mut self, generate: bool) -> &mut Self {
        self.tunables.generate_address_map = Some(generate);
        self
    }

    /// Configures whether copy-on-write memory-mapped data is used to
    /// initialize a linear memory.
    ///
    /// Initializing linear memory via a copy-on-write mapping can drastically
    /// improve instantiation costs of a WebAssembly module because copying
    /// memory is deferred. Additionally if a page of memory is only ever read
    /// from WebAssembly and never written too then the same underlying page of
    /// data will be reused between all instantiations of a module meaning that
    /// if a module is instantiated many times this can lower the overall memory
    /// required needed to run that module.
    ///
    /// The main disadvantage of copy-on-write initialization, however, is that
    /// it may be possible for highly-parallel scenarios to be less scalable. If
    /// a page is read initially by a WebAssembly module then that page will be
    /// mapped to a read-only copy shared between all WebAssembly instances. If
    /// the same page is then written, however, then a private copy is created
    /// and swapped out from the read-only version. This also requires an [IPI],
    /// however, which can be a significant bottleneck in high-parallelism
    /// situations.
    ///
    /// This feature is only applicable when a WebAssembly module meets specific
    /// criteria to be initialized in this fashion, such as:
    ///
    /// * Only memories defined in the module can be initialized this way.
    /// * Data segments for memory must use statically known offsets.
    /// * Data segments for memory must all be in-bounds.
    ///
    /// Modules which do not meet these criteria will fall back to
    /// initialization of linear memory based on copying memory.
    ///
    /// This feature of Wasmtime is also platform-specific:
    ///
    /// * Linux - this feature is supported for all instances of [`Module`].
    ///   Modules backed by an existing mmap (such as those created by
    ///   [`Module::deserialize_file`]) will reuse that mmap to cow-initialize
    ///   memory. Other instance of [`Module`] may use the `memfd_create`
    ///   syscall to create an initialization image to `mmap`.
    /// * Unix (not Linux) - this feature is only supported when loading modules
    ///   from a precompiled file via [`Module::deserialize_file`] where there
    ///   is a file descriptor to use to map data into the process. Note that
    ///   the module must have been compiled with this setting enabled as well.
    /// * Windows - there is no support for this feature at this time. Memory
    ///   initialization will always copy bytes.
    ///
    /// By default this option is enabled.
    ///
    /// [`Module::deserialize_file`]: crate::Module::deserialize_file
    /// [`Module`]: crate::Module
    /// [IPI]: https://en.wikipedia.org/wiki/Inter-processor_interrupt
    pub fn memory_init_cow(&mut self, enable: bool) -> &mut Self {
        self.memory_init_cow = enable;
        self
    }

    /// A configuration option to force the usage of `memfd_create` on Linux to
    /// be used as the backing source for a module's initial memory image.
    ///
    /// When [`Config::memory_init_cow`] is enabled, which is enabled by
    /// default, module memory initialization images are taken from a module's
    /// original mmap if possible. If a precompiled module was loaded from disk
    /// this means that the disk's file is used as an mmap source for the
    /// initial linear memory contents. This option can be used to force, on
    /// Linux, that instead of using the original file on disk a new in-memory
    /// file is created with `memfd_create` to hold the contents of the initial
    /// image.
    ///
    /// This option can be used to avoid possibly loading the contents of memory
    /// from disk through a page fault. Instead with `memfd_create` the contents
    /// of memory are always in RAM, meaning that even page faults which
    /// initially populate a wasm linear memory will only work with RAM instead
    /// of ever hitting the disk that the original precompiled module is stored
    /// on.
    ///
    /// This option is disabled by default.
    pub fn force_memory_init_memfd(&mut self, enable: bool) -> &mut Self {
        self.force_memory_init_memfd = enable;
        self
    }

    /// Configures whether or not a coredump should be generated and attached to
    /// the anyhow::Error when a trap is raised.
    ///
    /// This option is disabled by default.
    #[cfg(feature = "coredump")]
    pub fn coredump_on_trap(&mut self, enable: bool) -> &mut Self {
        self.coredump_on_trap = enable;
        self
    }

    /// Enables memory error checking for wasm programs.
    ///
    /// This option is disabled by default.
    #[cfg(any(feature = "cranelift", feature = "winch"))]
    pub fn wmemcheck(&mut self, enable: bool) -> &mut Self {
        self.wmemcheck = enable;
        self.compiler_config.wmemcheck = enable;
        self
    }

    /// Configures the "guaranteed dense image size" for copy-on-write
    /// initialized memories.
    ///
    /// When using the [`Config::memory_init_cow`] feature to initialize memory
    /// efficiently (which is enabled by default), compiled modules contain an
    /// image of the module's initial heap. If the module has a fairly sparse
    /// initial heap, with just a few data segments at very different offsets,
    /// this could result in a large region of zero bytes in the image. In
    /// other words, it's not very memory-efficient.
    ///
    /// We normally use a heuristic to avoid this: if less than half
    /// of the initialized range (first non-zero to last non-zero
    /// byte) of any memory in the module has pages with nonzero
    /// bytes, then we avoid creating a memory image for the entire module.
    ///
    /// However, if the embedder always needs the instantiation-time efficiency
    /// of copy-on-write initialization, and is otherwise carefully controlling
    /// parameters of the modules (for example, by limiting the maximum heap
    /// size of the modules), then it may be desirable to ensure a memory image
    /// is created even if this could go against the heuristic above. Thus, we
    /// add another condition: there is a size of initialized data region up to
    /// which we *always* allow a memory image. The embedder can set this to a
    /// known maximum heap size if they desire to always get the benefits of
    /// copy-on-write images.
    ///
    /// In the future we may implement a "best of both worlds"
    /// solution where we have a dense image up to some limit, and
    /// then support a sparse list of initializers beyond that; this
    /// would get most of the benefit of copy-on-write and pay the incremental
    /// cost of eager initialization only for those bits of memory
    /// that are out-of-bounds. However, for now, an embedder desiring
    /// fast instantiation should ensure that this setting is as large
    /// as the maximum module initial memory content size.
    ///
    /// By default this value is 16 MiB.
    pub fn memory_guaranteed_dense_image_size(&mut self, size_in_bytes: u64) -> &mut Self {
        self.memory_guaranteed_dense_image_size = size_in_bytes;
        self
    }

    pub(crate) fn conditionally_enable_defaults(&mut self) {
        // If tail calls were not explicitly enabled/disabled (i.e. tail_callable is None), enable
        // them if we are targeting a backend that supports them. Currently the Cranelift
        // compilation strategy is the only one that supports tail calls, but not targeting s390x.
        if self.tunables.tail_callable.is_none() {
            #[cfg(feature = "cranelift")]
            let default_tail_calls = self.compiler_config.strategy == Some(Strategy::Cranelift)
                && self.compiler_config.target.as_ref().map_or_else(
                    || target_lexicon::Triple::host().architecture,
                    |triple| triple.architecture,
                ) != Architecture::S390x;
            #[cfg(not(feature = "cranelift"))]
            let default_tail_calls = false;

            self.wasm_tail_call(default_tail_calls);
        }
    }

    pub(crate) fn validate(&self) -> Result<Tunables> {
        if self.features.contains(WasmFeatures::REFERENCE_TYPES)
            && !self.features.contains(WasmFeatures::BULK_MEMORY)
        {
            bail!("feature 'reference_types' requires 'bulk_memory' to be enabled");
        }
        if self.features.contains(WasmFeatures::THREADS)
            && !self.features.contains(WasmFeatures::BULK_MEMORY)
        {
            bail!("feature 'threads' requires 'bulk_memory' to be enabled");
        }
        if self.features.contains(WasmFeatures::FUNCTION_REFERENCES)
            && !self.features.contains(WasmFeatures::REFERENCE_TYPES)
        {
            bail!("feature 'function_references' requires 'reference_types' to be enabled");
        }
        if self.features.contains(WasmFeatures::GC)
            && !self.features.contains(WasmFeatures::FUNCTION_REFERENCES)
        {
            bail!("feature 'gc' requires 'function_references' to be enabled");
        }
        #[cfg(feature = "async")]
        if self.async_support && self.max_wasm_stack > self.async_stack_size {
            bail!("max_wasm_stack size cannot exceed the async_stack_size");
        }
        if self.max_wasm_stack == 0 {
            bail!("max_wasm_stack size cannot be zero");
        }
        #[cfg(not(feature = "wmemcheck"))]
        if self.wmemcheck {
            bail!("wmemcheck (memory checker) was requested but is not enabled in this build");
        }

        #[cfg(not(any(feature = "cranelift", feature = "winch")))]
        let mut tunables = Tunables::default_host();
        #[cfg(any(feature = "cranelift", feature = "winch"))]
        let mut tunables = match &self.compiler_config.target.as_ref() {
            Some(target) => Tunables::default_for_target(target)?,
            None => Tunables::default_host(),
        };

        macro_rules! set_fields {
            ($($field:ident)*) => (
                let ConfigTunables {
                    $($field,)*
                } = &self.tunables;

                $(
                    if let Some(e) = $field {
                        tunables.$field = *e;
                    }
                )*
            )
        }

        set_fields! {
            static_memory_reservation
            static_memory_offset_guard_size
            dynamic_memory_offset_guard_size
            dynamic_memory_growth_reserve
            generate_native_debuginfo
            parse_wasm_debuginfo
            consume_fuel
            epoch_interruption
            static_memory_bound_is_maximum
            guard_before_linear_memory
            table_lazy_init
            generate_address_map
            debug_adapter_modules
            relaxed_simd_deterministic
            tail_callable
        }

        // If we're going to compile with winch, we must use the winch calling convention.
        #[cfg(any(feature = "cranelift", feature = "winch"))]
        {
            tunables.winch_callable = self.compiler_config.strategy == Some(Strategy::Winch);

            if tunables.winch_callable && tunables.tail_callable {
                bail!("Winch does not support the WebAssembly tail call proposal");
            }

            if tunables.winch_callable && !tunables.table_lazy_init {
                bail!("Winch requires the table-lazy-init configuration option");
            }
        }

        if tunables.static_memory_offset_guard_size < tunables.dynamic_memory_offset_guard_size {
            bail!("static memory guard size cannot be smaller than dynamic memory guard size");
        }

        Ok(tunables)
    }

    #[cfg(feature = "runtime")]
    pub(crate) fn build_allocator(
        &self,
        tunables: &Tunables,
    ) -> Result<Box<dyn InstanceAllocator + Send + Sync>> {
        #[cfg(feature = "async")]
        let stack_size = self.async_stack_size;

        #[cfg(not(feature = "async"))]
        let stack_size = 0;

        let _ = tunables;

        match &self.allocation_strategy {
            InstanceAllocationStrategy::OnDemand => {
                #[allow(unused_mut)]
                let mut allocator = Box::new(OnDemandInstanceAllocator::new(
                    self.mem_creator.clone(),
                    stack_size,
                ));
                #[cfg(feature = "async")]
                if let Some(stack_creator) = &self.stack_creator {
                    allocator.set_stack_creator(stack_creator.clone());
                }
                Ok(allocator)
            }
            #[cfg(feature = "pooling-allocator")]
            InstanceAllocationStrategy::Pooling(config) => {
                let mut config = config.config;
                config.stack_size = stack_size;
                Ok(Box::new(crate::runtime::vm::PoolingInstanceAllocator::new(
                    &config, tunables,
                )?))
            }
        }
    }

    #[cfg(feature = "runtime")]
    pub(crate) fn build_gc_runtime(&self) -> Result<Arc<dyn GcRuntime>> {
        Ok(Arc::new(crate::runtime::vm::default_gc_runtime()) as Arc<dyn GcRuntime>)
    }

    #[cfg(feature = "runtime")]
    pub(crate) fn build_profiler(&self) -> Result<Box<dyn ProfilingAgent>> {
        Ok(match self.profiling_strategy {
            ProfilingStrategy::PerfMap => profiling_agent::new_perfmap()?,
            ProfilingStrategy::JitDump => profiling_agent::new_jitdump()?,
            ProfilingStrategy::VTune => profiling_agent::new_vtune()?,
            ProfilingStrategy::None => profiling_agent::new_null(),
        })
    }

    #[cfg(any(feature = "cranelift", feature = "winch"))]
    pub(crate) fn build_compiler(
        mut self,
        tunables: &Tunables,
    ) -> Result<(Self, Box<dyn wasmtime_environ::Compiler>)> {
        let target = self.compiler_config.target.clone();

        let mut compiler = match self.compiler_config.strategy {
            #[cfg(feature = "cranelift")]
            Some(Strategy::Cranelift) => wasmtime_cranelift::builder(target)?,
            #[cfg(not(feature = "cranelift"))]
            Some(Strategy::Cranelift) => bail!("cranelift support not compiled in"),
            #[cfg(feature = "winch")]
            Some(Strategy::Winch) => wasmtime_winch::builder(target)?,
            #[cfg(not(feature = "winch"))]
            Some(Strategy::Winch) => bail!("winch support not compiled in"),

            None | Some(Strategy::Auto) => unreachable!(),
        };

        if let Some(path) = &self.compiler_config.clif_dir {
            compiler.clif_dir(path)?;
        }

        // If probestack is enabled for a target, Wasmtime will always use the
        // inline strategy which doesn't require us to define a `__probestack`
        // function or similar.
        self.compiler_config
            .settings
            .insert("probestack_strategy".into(), "inline".into());

        let host = target_lexicon::Triple::host();
        let target = self
            .compiler_config
            .target
            .as_ref()
            .unwrap_or(&host)
            .clone();

        // On supported targets, we enable stack probing by default.
        // This is required on Windows because of the way Windows
        // commits its stacks, but it's also a good idea on other
        // platforms to ensure guard pages are hit for large frame
        // sizes.
        if probestack_supported(target.architecture) {
            self.compiler_config
                .flags
                .insert("enable_probestack".into());
        }

        if self.features.contains(WasmFeatures::TAIL_CALL) {
            ensure!(
                target.architecture != Architecture::S390x,
                "Tail calls are not supported on s390x yet: \
                 https://github.com/bytecodealliance/wasmtime/issues/6530"
            );
        }

        if let Some(unwind_requested) = self.native_unwind_info {
            if !self
                .compiler_config
                .ensure_setting_unset_or_given("unwind_info", &unwind_requested.to_string())
            {
                bail!("incompatible settings requested for Cranelift and Wasmtime `unwind-info` settings");
            }
        }

        if target.operating_system == target_lexicon::OperatingSystem::Windows {
            if !self
                .compiler_config
                .ensure_setting_unset_or_given("unwind_info", "true")
            {
                bail!("`native_unwind_info` cannot be disabled on Windows");
            }
        }

        // We require frame pointers for correct stack walking, which is safety
        // critical in the presence of reference types, and otherwise it is just
        // really bad developer experience to get wrong.
        self.compiler_config
            .settings
            .insert("preserve_frame_pointers".into(), "true".into());

        // check for incompatible compiler options and set required values
        if self.features.contains(WasmFeatures::REFERENCE_TYPES) {
            if !self
                .compiler_config
                .ensure_setting_unset_or_given("enable_safepoints", "true")
            {
                bail!("compiler option 'enable_safepoints' must be enabled when 'reference types' is enabled");
            }
        }

        if self.features.contains(WasmFeatures::RELAXED_SIMD)
            && !self.features.contains(WasmFeatures::SIMD)
        {
            bail!("cannot disable the simd proposal but enable the relaxed simd proposal");
        }

        // Apply compiler settings and flags
        for (k, v) in self.compiler_config.settings.iter() {
            compiler.set(k, v)?;
        }
        for flag in self.compiler_config.flags.iter() {
            compiler.enable(flag)?;
        }

        #[cfg(feature = "incremental-cache")]
        if let Some(cache_store) = &self.compiler_config.cache_store {
            compiler.enable_incremental_compilation(cache_store.clone())?;
        }

        compiler.set_tunables(tunables.clone())?;
        compiler.wmemcheck(self.compiler_config.wmemcheck);

        Ok((self, compiler.build()?))
    }

    /// Internal setting for whether adapter modules for components will have
    /// extra WebAssembly instructions inserted performing more debug checks
    /// then are necessary.
    #[cfg(feature = "component-model")]
    pub fn debug_adapter_modules(&mut self, debug: bool) -> &mut Self {
        self.tunables.debug_adapter_modules = Some(debug);
        self
    }

    /// Enables clif output when compiling a WebAssembly module.
    #[cfg(any(feature = "cranelift", feature = "winch"))]
    pub fn emit_clif(&mut self, path: &Path) -> &mut Self {
        self.compiler_config.clif_dir = Some(path.to_path_buf());
        self
    }

    /// Configures whether, when on macOS, Mach ports are used for exception
    /// handling instead of traditional Unix-based signal handling.
    ///
    /// WebAssembly traps in Wasmtime are implemented with native faults, for
    /// example a `SIGSEGV` will occur when a WebAssembly guest accesses
    /// out-of-bounds memory. Handling this can be configured to either use Unix
    /// signals or Mach ports on macOS. By default Mach ports are used.
    ///
    /// Mach ports enable Wasmtime to work by default with foreign
    /// error-handling systems such as breakpad which also use Mach ports to
    /// handle signals. In this situation Wasmtime will continue to handle guest
    /// faults gracefully while any non-guest faults will get forwarded to
    /// process-level handlers such as breakpad. Some more background on this
    /// can be found in #2456.
    ///
    /// A downside of using mach ports, however, is that they don't interact
    /// well with `fork()`. Forking a Wasmtime process on macOS will produce a
    /// child process that cannot successfully run WebAssembly. In this
    /// situation traditional Unix signal handling should be used as that's
    /// inherited and works across forks.
    ///
    /// If your embedding wants to use a custom error handler which leverages
    /// Mach ports and you additionally wish to `fork()` the process and use
    /// Wasmtime in the child process that's not currently possible. Please
    /// reach out to us if you're in this bucket!
    ///
    /// This option defaults to `true`, using Mach ports by default.
    pub fn macos_use_mach_ports(&mut self, mach_ports: bool) -> &mut Self {
        self.macos_use_mach_ports = mach_ports;
        self
    }

    /// Configures an embedder-provided function, `detect`, which is used to
    /// determine if an ISA-specific feature is available on the current host.
    ///
    /// This function is used to verify that any features enabled for a compiler
    /// backend, such as AVX support on x86\_64, are also available on the host.
    /// It is undefined behavior to execute an AVX instruction on a host that
    /// doesn't support AVX instructions, for example.
    ///
    /// When the `std` feature is active on this crate then this function is
    /// configured to a default implementation that uses the standard library's
    /// feature detection. When the `std` feature is disabled then there is no
    /// default available and this method must be called to configure a feature
    /// probing function.
    ///
    /// The `detect` function provided is given a string name of an ISA feature.
    /// The function should then return:
    ///
    /// * `Some(true)` - indicates that the feature was found on the host and it
    ///   is supported.
    /// * `Some(false)` - the feature name was recognized but it was not
    ///   detected on the host, for example the CPU is too old.
    /// * `None` - the feature name was not recognized and it's not known
    ///   whether it's on the host or not.
    ///
    /// Feature names passed to `detect` match the same feature name used in the
    /// Rust standard library. For example `"sse4.2"` is used on x86\_64.
    ///
    /// # Unsafety
    ///
    /// This function is `unsafe` because it is undefined behavior to execute
    /// instructions that a host does not support. This means that the result of
    /// `detect` must be correct for memory safe execution at runtime.
    pub unsafe fn detect_host_feature(&mut self, detect: fn(&str) -> Option<bool>) -> &mut Self {
        self.detect_host_feature = Some(detect);
        self
    }
}

impl Default for Config {
    fn default() -> Config {
        Config::new()
    }
}

impl fmt::Debug for Config {
    fn fmt(&self, f: &mut fmt::Formatter) -> fmt::Result {
        let mut f = f.debug_struct("Config");
        f.field("debug_info", &self.tunables.generate_native_debuginfo);

        // Not every flag in WasmFeatures can be enabled as part of creating
        // a Config. This impl gives a complete picture of all WasmFeatures
        // enabled, and doesn't require maintence by hand (which has become out
        // of date in the past), at the cost of possible confusion for why
        // a flag in this set doesn't have a Config setter.
        use bitflags::Flags;
        for flag in WasmFeatures::FLAGS.iter() {
            f.field(
                &format!("wasm_{}", flag.name().to_lowercase()),
                &self.features.contains(*flag.value()),
            );
        }

        f.field("parallel_compilation", &self.parallel_compilation);
        #[cfg(any(feature = "cranelift", feature = "winch"))]
        {
            f.field("compiler_config", &self.compiler_config);
        }

        if let Some(enable) = self.tunables.parse_wasm_debuginfo {
            f.field("parse_wasm_debuginfo", &enable);
        }
        if let Some(size) = self.tunables.static_memory_reservation {
            f.field("static_memory_maximum_reservation", &size);
        }
        if let Some(size) = self.tunables.static_memory_offset_guard_size {
            f.field("static_memory_guard_size", &size);
        }
        if let Some(size) = self.tunables.dynamic_memory_offset_guard_size {
            f.field("dynamic_memory_guard_size", &size);
        }
        if let Some(enable) = self.tunables.guard_before_linear_memory {
            f.field("guard_before_linear_memory", &enable);
        }
        f.finish()
    }
}

/// Possible Compilation strategies for a wasm module.
///
/// This is used as an argument to the [`Config::strategy`] method.
#[non_exhaustive]
#[derive(PartialEq, Eq, Clone, Debug, Copy)]
pub enum Strategy {
    /// An indicator that the compilation strategy should be automatically
    /// selected.
    ///
    /// This is generally what you want for most projects and indicates that the
    /// `wasmtime` crate itself should make the decision about what the best
    /// code generator for a wasm module is.
    ///
    /// Currently this always defaults to Cranelift, but the default value may
    /// change over time.
    Auto,

    /// Currently the default backend, Cranelift aims to be a reasonably fast
    /// code generator which generates high quality machine code.
    Cranelift,

    /// A baseline compiler for WebAssembly, currently under active development and not ready for
    /// production applications.
    Winch,
}

impl Strategy {
    fn not_auto(&self) -> Option<Strategy> {
        match self {
            Strategy::Auto => {
                if cfg!(feature = "cranelift") {
                    Some(Strategy::Cranelift)
                } else if cfg!(feature = "winch") {
                    Some(Strategy::Winch)
                } else {
                    None
                }
            }
            other => Some(*other),
        }
    }
}

/// Possible optimization levels for the Cranelift codegen backend.
#[non_exhaustive]
#[derive(Copy, Clone, Debug, Serialize, Deserialize, Eq, PartialEq)]
pub enum OptLevel {
    /// No optimizations performed, minimizes compilation time by disabling most
    /// optimizations.
    None,
    /// Generates the fastest possible code, but may take longer.
    Speed,
    /// Similar to `speed`, but also performs transformations aimed at reducing
    /// code size.
    SpeedAndSize,
}

/// Select which profiling technique to support.
#[derive(Debug, Clone, Copy, PartialEq)]
pub enum ProfilingStrategy {
    /// No profiler support.
    None,

    /// Collect function name information as the "perf map" file format, used with `perf` on Linux.
    PerfMap,

    /// Collect profiling info for "jitdump" file format, used with `perf` on
    /// Linux.
    JitDump,

    /// Collect profiling info using the "ittapi", used with `VTune` on Linux.
    VTune,
}

/// Select how wasm backtrace detailed information is handled.
#[derive(Debug, Clone, Copy)]
pub enum WasmBacktraceDetails {
    /// Support is unconditionally enabled and wasmtime will parse and read
    /// debug information.
    Enable,

    /// Support is disabled, and wasmtime will not parse debug information for
    /// backtrace details.
    Disable,

    /// Support for backtrace details is conditional on the
    /// `WASMTIME_BACKTRACE_DETAILS` environment variable.
    Environment,
}

/// Configuration options used with [`InstanceAllocationStrategy::Pooling`] to
/// change the behavior of the pooling instance allocator.
///
/// This structure has a builder-style API in the same manner as [`Config`] and
/// is configured with [`Config::allocation_strategy`].
///
/// Note that usage of the pooling allocator does not affect compiled
/// WebAssembly code. Compiled `*.cwasm` files, for example, are usable both
/// with and without the pooling allocator.
///
/// ## Advantages of Pooled Allocation
///
/// The main benefit of the pooling allocator is to make WebAssembly
/// instantiation both faster and more scalable in terms of parallelism.
/// Allocation is faster because virtual memory is already configured and ready
/// to go within the pool, there's no need to [`mmap`] (for example on Unix) a
/// new region and configure it with guard pages. By avoiding [`mmap`] this
/// avoids whole-process virtual memory locks which can improve scalability and
/// performance through avoiding this.
///
/// Additionally with pooled allocation it's possible to create "affine slots"
/// to a particular WebAssembly module or component over time. For example if
/// the same module is multiple times over time the pooling allocator will, by
/// default, attempt to reuse the same slot. This mean that the slot has been
/// pre-configured and can retain virtual memory mappings for a copy-on-write
/// image, for example (see [`Config::memory_init_cow`] for more information.
/// This means that in a steady state instance deallocation is a single
/// [`madvise`] to reset linear memory to its original contents followed by a
/// single (optional) [`mprotect`] during the next instantiation to shrink
/// memory back to its original size. Compared to non-pooled allocation this
/// avoids the need to [`mmap`] a new region of memory, [`munmap`] it, and
/// [`mprotect`] regions too.
///
/// Another benefit of pooled allocation is that it's possible to configure
/// things such that no virtual memory management is required at all in a steady
/// state. For example a pooling allocator can be configured with
/// [`Config::memory_init_cow`] disabledd, dynamic bounds checks enabled
/// through
/// [`Config::static_memory_maximum_size(0)`](Config::static_memory_maximum_size),
/// and sufficient space through
/// [`PoolingAllocationConfig::table_keep_resident`] /
/// [`PoolingAllocationConfig::linear_memory_keep_resident`]. With all these
/// options in place no virtual memory tricks are used at all and everything is
/// manually managed by Wasmtime (for example resetting memory is a
/// `memset(0)`). This is not as fast in a single-threaded scenario but can
/// provide benefits in high-parallelism situations as no virtual memory locks
/// or IPIs need happen.
///
/// ## Disadvantages of Pooled Allocation
///
/// Despite the above advantages to instantiation performance the pooling
/// allocator is not enabled by default in Wasmtime. One reason is that the
/// performance advantages are not necessarily portable, for example while the
/// pooling allocator works on Windows it has not been tuned for performance on
/// Windows in the same way it has on Linux.
///
/// Additionally the main cost of the pooling allocator is that it requires a
/// very large reservation of virtual memory (on the order of most of the
/// addressable virtual address space). WebAssembly 32-bit linear memories in
/// Wasmtime are, by default 4G address space reservations with a 2G guard
/// region both before and after the linear memory. Memories in the pooling
/// allocator are contiguous which means that we only need a guard after linear
/// memory because the previous linear memory's slot post-guard is our own
/// pre-guard. This means that, by default, the pooling allocator uses 6G of
/// virtual memory per WebAssembly linear memory slot. 6G of virtual memory is
/// 32.5 bits of a 64-bit address. Many 64-bit systems can only actually use
/// 48-bit addresses by default (although this can be extended on architectures
/// nowadays too), and of those 48 bits one of them is reserved to indicate
/// kernel-vs-userspace. This leaves 47-32.5=14.5 bits left, meaning you can
/// only have at most 64k slots of linear memories on many systems by default.
/// This is a relatively small number and shows how the pooling allocator can
/// quickly exhaust all of virtual memory.
///
/// Another disadvantage of the pooling allocator is that it may keep memory
/// alive when nothing is using it. A previously used slot for an instance might
/// have paged-in memory that will not get paged out until the
/// [`Engine`](crate::Engine) owning the pooling allocator is dropped. While
/// suitable for some applications this behavior may not be suitable for all
/// applications.
///
/// Finally the last disadvantage of the pooling allocator is that the
/// configuration values for the maximum number of instances, memories, tables,
/// etc, must all be fixed up-front. There's not always a clear answer as to
/// what these values should be so not all applications may be able to work
/// with this constraint.
///
/// [`madvise`]: https://man7.org/linux/man-pages/man2/madvise.2.html
/// [`mprotect`]: https://man7.org/linux/man-pages/man2/mprotect.2.html
/// [`mmap`]: https://man7.org/linux/man-pages/man2/mmap.2.html
/// [`munmap`]: https://man7.org/linux/man-pages/man2/munmap.2.html
#[cfg(feature = "pooling-allocator")]
#[derive(Debug, Clone, Default)]
pub struct PoolingAllocationConfig {
    config: crate::runtime::vm::PoolingInstanceAllocatorConfig,
}

#[cfg(feature = "pooling-allocator")]
impl PoolingAllocationConfig {
    /// Configures the maximum number of "unused warm slots" to retain in the
    /// pooling allocator.
    ///
    /// The pooling allocator operates over slots to allocate from, and each
    /// slot is considered "cold" if it's never been used before or "warm" if
    /// it's been used by some module in the past. Slots in the pooling
    /// allocator additionally track an "affinity" flag to a particular core
    /// wasm module. When a module is instantiated into a slot then the slot is
    /// considered affine to that module, even after the instance has been
    /// deallocated.
    ///
    /// When a new instance is created then a slot must be chosen, and the
    /// current algorithm for selecting a slot is:
    ///
    /// * If there are slots that are affine to the module being instantiated,
    ///   then the most recently used slot is selected to be allocated from.
    ///   This is done to improve reuse of resources such as memory mappings and
    ///   additionally try to benefit from temporal locality for things like
    ///   caches.
    ///
    /// * Otherwise if there are more than N affine slots to other modules, then
    ///   one of those affine slots is chosen to be allocated. The slot chosen
    ///   is picked on a least-recently-used basis.
    ///
    /// * Finally, if there are less than N affine slots to other modules, then
    ///   the non-affine slots are allocated from.
    ///
    /// This setting, `max_unused_warm_slots`, is the value for N in the above
    /// algorithm. The purpose of this setting is to have a knob over the RSS
    /// impact of "unused slots" for a long-running wasm server.
    ///
    /// If this setting is set to 0, for example, then affine slots are
    /// aggressively reused on a least-recently-used basis. A "cold" slot is
    /// only used if there are no affine slots available to allocate from. This
    /// means that the set of slots used over the lifetime of a program is the
    /// same as the maximum concurrent number of wasm instances.
    ///
    /// If this setting is set to infinity, however, then cold slots are
    /// prioritized to be allocated from. This means that the set of slots used
    /// over the lifetime of a program will approach
    /// [`PoolingAllocationConfig::total_memories`], or the maximum number of
    /// slots in the pooling allocator.
    ///
    /// Wasmtime does not aggressively decommit all resources associated with a
    /// slot when the slot is not in use. For example the
    /// [`PoolingAllocationConfig::linear_memory_keep_resident`] option can be
    /// used to keep memory associated with a slot, even when it's not in use.
    /// This means that the total set of used slots in the pooling instance
    /// allocator can impact the overall RSS usage of a program.
    ///
    /// The default value for this option is `100`.
    pub fn max_unused_warm_slots(&mut self, max: u32) -> &mut Self {
        self.config.max_unused_warm_slots = max;
        self
    }

    /// The target number of decommits to do per batch.
    ///
    /// This is not precise, as we can queue up decommits at times when we
    /// aren't prepared to immediately flush them, and so we may go over this
    /// target size occasionally.
    ///
    /// A batch size of one effectively disables batching.
    ///
    /// Defaults to `1`.
    pub fn decommit_batch_size(&mut self, batch_size: usize) -> &mut Self {
        self.config.decommit_batch_size = batch_size;
        self
    }

    /// Configures whether or not stacks used for async futures are reset to
    /// zero after usage.
    ///
    /// When the [`async_support`](Config::async_support) method is enabled for
    /// Wasmtime and the [`call_async`] variant
    /// of calling WebAssembly is used then Wasmtime will create a separate
    /// runtime execution stack for each future produced by [`call_async`].
    /// During the deallocation process Wasmtime won't by default reset the
    /// contents of the stack back to zero.
    ///
    /// When this option is enabled it can be seen as a defense-in-depth
    /// mechanism to reset a stack back to zero. This is not required for
    /// correctness and can be a costly operation in highly concurrent
    /// environments due to modifications of the virtual address space requiring
    /// process-wide synchronization.
    ///
    /// This option defaults to `false`.
    ///
    /// [`call_async`]: crate::TypedFunc::call_async
    #[cfg(feature = "async")]
    pub fn async_stack_zeroing(&mut self, enable: bool) -> &mut Self {
        self.config.async_stack_zeroing = enable;
        self
    }

    /// How much memory, in bytes, to keep resident for async stacks allocated
    /// with the pooling allocator.
    ///
    /// When [`PoolingAllocationConfig::async_stack_zeroing`] is enabled then
    /// Wasmtime will reset the contents of async stacks back to zero upon
    /// deallocation. This option can be used to perform the zeroing operation
    /// with `memset` up to a certain threshold of bytes instead of using system
    /// calls to reset the stack to zero.
    ///
    /// Note that when using this option the memory with async stacks will
    /// never be decommitted.
    #[cfg(feature = "async")]
    pub fn async_stack_keep_resident(&mut self, size: usize) -> &mut Self {
        self.config.async_stack_keep_resident = size;
        self
    }

    /// How much memory, in bytes, to keep resident for each linear memory
    /// after deallocation.
    ///
    /// This option is only applicable on Linux and has no effect on other
    /// platforms.
    ///
    /// By default Wasmtime will use `madvise` to reset the entire contents of
    /// linear memory back to zero when a linear memory is deallocated. This
    /// option can be used to use `memset` instead to set memory back to zero
    /// which can, in some configurations, reduce the number of page faults
    /// taken when a slot is reused.
    pub fn linear_memory_keep_resident(&mut self, size: usize) -> &mut Self {
        self.config.linear_memory_keep_resident = size;
        self
    }

    /// How much memory, in bytes, to keep resident for each table after
    /// deallocation.
    ///
    /// This option is only applicable on Linux and has no effect on other
    /// platforms.
    ///
    /// This option is the same as
    /// [`PoolingAllocationConfig::linear_memory_keep_resident`] except that it
    /// is applicable to tables instead.
    pub fn table_keep_resident(&mut self, size: usize) -> &mut Self {
        self.config.table_keep_resident = size;
        self
    }

    /// The maximum number of concurrent component instances supported (default
    /// is `1000`).
    ///
    /// This provides an upper-bound on the total size of component
    /// metadata-related allocations, along with
    /// [`PoolingAllocationConfig::max_component_instance_size`]. The upper bound is
    ///
    /// ```text
    /// total_component_instances * max_component_instance_size
    /// ```
    ///
    /// where `max_component_instance_size` is rounded up to the size and alignment
    /// of the internal representation of the metadata.
    pub fn total_component_instances(&mut self, count: u32) -> &mut Self {
        self.config.limits.total_component_instances = count;
        self
    }

    /// The maximum size, in bytes, allocated for a component instance's
    /// `VMComponentContext` metadata.
    ///
    /// The [`wasmtime::component::Instance`][crate::component::Instance] type
    /// has a static size but its internal `VMComponentContext` is dynamically
    /// sized depending on the component being instantiated. This size limit
    /// loosely correlates to the size of the component, taking into account
    /// factors such as:
    ///
    /// * number of lifted and lowered functions,
    /// * number of memories
    /// * number of inner instances
    /// * number of resources
    ///
    /// If the allocated size per instance is too small then instantiation of a
    /// module will fail at runtime with an error indicating how many bytes were
    /// needed.
    ///
    /// The default value for this is 1MiB.
    ///
    /// This provides an upper-bound on the total size of component
    /// metadata-related allocations, along with
    /// [`PoolingAllocationConfig::total_component_instances`]. The upper bound is
    ///
    /// ```text
    /// total_component_instances * max_component_instance_size
    /// ```
    ///
    /// where `max_component_instance_size` is rounded up to the size and alignment
    /// of the internal representation of the metadata.
    pub fn max_component_instance_size(&mut self, size: usize) -> &mut Self {
        self.config.limits.component_instance_size = size;
        self
    }

    /// The maximum number of core instances a single component may contain
    /// (default is `20`).
    ///
    /// This method (along with
    /// [`PoolingAllocationConfig::max_memories_per_component`],
    /// [`PoolingAllocationConfig::max_tables_per_component`], and
    /// [`PoolingAllocationConfig::max_component_instance_size`]) allows you to cap
    /// the amount of resources a single component allocation consumes.
    ///
    /// If a component will instantiate more core instances than `count`, then
    /// the component will fail to instantiate.
    pub fn max_core_instances_per_component(&mut self, count: u32) -> &mut Self {
        self.config.limits.max_core_instances_per_component = count;
        self
    }

    /// The maximum number of Wasm linear memories that a single component may
    /// transitively contain (default is `20`).
    ///
    /// This method (along with
    /// [`PoolingAllocationConfig::max_core_instances_per_component`],
    /// [`PoolingAllocationConfig::max_tables_per_component`], and
    /// [`PoolingAllocationConfig::max_component_instance_size`]) allows you to cap
    /// the amount of resources a single component allocation consumes.
    ///
    /// If a component transitively contains more linear memories than `count`,
    /// then the component will fail to instantiate.
    pub fn max_memories_per_component(&mut self, count: u32) -> &mut Self {
        self.config.limits.max_memories_per_component = count;
        self
    }

    /// The maximum number of tables that a single component may transitively
    /// contain (default is `20`).
    ///
    /// This method (along with
    /// [`PoolingAllocationConfig::max_core_instances_per_component`],
    /// [`PoolingAllocationConfig::max_memories_per_component`],
    /// [`PoolingAllocationConfig::max_component_instance_size`]) allows you to cap
    /// the amount of resources a single component allocation consumes.
    ///
    /// If a component will transitively contains more tables than `count`, then
    /// the component will fail to instantiate.
    pub fn max_tables_per_component(&mut self, count: u32) -> &mut Self {
        self.config.limits.max_tables_per_component = count;
        self
    }

    /// The maximum number of concurrent Wasm linear memories supported (default
    /// is `1000`).
    ///
    /// This value has a direct impact on the amount of memory allocated by the pooling
    /// instance allocator.
    ///
    /// The pooling instance allocator allocates a memory pool, where each entry
    /// in the pool contains the reserved address space for each linear memory
    /// supported by an instance.
    ///
    /// The memory pool will reserve a large quantity of host process address
    /// space to elide the bounds checks required for correct WebAssembly memory
    /// semantics. Even with 64-bit address spaces, the address space is limited
    /// when dealing with a large number of linear memories.
    ///
    /// For example, on Linux x86_64, the userland address space limit is 128
    /// TiB. That might seem like a lot, but each linear memory will *reserve* 6
    /// GiB of space by default.
    pub fn total_memories(&mut self, count: u32) -> &mut Self {
        self.config.limits.total_memories = count;
        self
    }

    /// The maximum number of concurrent tables supported (default is `1000`).
    ///
    /// This value has a direct impact on the amount of memory allocated by the
    /// pooling instance allocator.
    ///
    /// The pooling instance allocator allocates a table pool, where each entry
    /// in the pool contains the space needed for each WebAssembly table
    /// supported by an instance (see `table_elements` to control the size of
    /// each table).
    pub fn total_tables(&mut self, count: u32) -> &mut Self {
        self.config.limits.total_tables = count;
        self
    }

    /// The maximum number of execution stacks allowed for asynchronous
    /// execution, when enabled (default is `1000`).
    ///
    /// This value has a direct impact on the amount of memory allocated by the
    /// pooling instance allocator.
    #[cfg(feature = "async")]
    pub fn total_stacks(&mut self, count: u32) -> &mut Self {
        self.config.limits.total_stacks = count;
        self
    }

    /// The maximum number of concurrent core instances supported (default is
    /// `1000`).
    ///
    /// This provides an upper-bound on the total size of core instance
    /// metadata-related allocations, along with
    /// [`PoolingAllocationConfig::max_core_instance_size`]. The upper bound is
    ///
    /// ```text
    /// total_core_instances * max_core_instance_size
    /// ```
    ///
    /// where `max_core_instance_size` is rounded up to the size and alignment of
    /// the internal representation of the metadata.
    pub fn total_core_instances(&mut self, count: u32) -> &mut Self {
        self.config.limits.total_core_instances = count;
        self
    }

    /// The maximum size, in bytes, allocated for a core instance's `VMContext`
    /// metadata.
    ///
    /// The [`Instance`][crate::Instance] type has a static size but its
    /// `VMContext` metadata is dynamically sized depending on the module being
    /// instantiated. This size limit loosely correlates to the size of the Wasm
    /// module, taking into account factors such as:
    ///
    /// * number of functions
    /// * number of globals
    /// * number of memories
    /// * number of tables
    /// * number of function types
    ///
    /// If the allocated size per instance is too small then instantiation of a
    /// module will fail at runtime with an error indicating how many bytes were
    /// needed.
    ///
    /// The default value for this is 1MiB.
    ///
    /// This provides an upper-bound on the total size of core instance
    /// metadata-related allocations, along with
    /// [`PoolingAllocationConfig::total_core_instances`]. The upper bound is
    ///
    /// ```text
    /// total_core_instances * max_core_instance_size
    /// ```
    ///
    /// where `max_core_instance_size` is rounded up to the size and alignment of
    /// the internal representation of the metadata.
    pub fn max_core_instance_size(&mut self, size: usize) -> &mut Self {
        self.config.limits.core_instance_size = size;
        self
    }

    /// The maximum number of defined tables for a core module (default is `1`).
    ///
    /// This value controls the capacity of the `VMTableDefinition` table in
    /// each instance's `VMContext` structure.
    ///
    /// The allocated size of the table will be `tables *
    /// sizeof(VMTableDefinition)` for each instance regardless of how many
    /// tables are defined by an instance's module.
    pub fn max_tables_per_module(&mut self, tables: u32) -> &mut Self {
        self.config.limits.max_tables_per_module = tables;
        self
    }

    /// The maximum table elements for any table defined in a module (default is
    /// `20000`).
    ///
    /// If a table's minimum element limit is greater than this value, the
    /// module will fail to instantiate.
    ///
    /// If a table's maximum element limit is unbounded or greater than this
    /// value, the maximum will be `table_elements` for the purpose of any
    /// `table.grow` instruction.
    ///
    /// This value is used to reserve the maximum space for each supported
    /// table; table elements are pointer-sized in the Wasmtime runtime.
    /// Therefore, the space reserved for each instance is `tables *
    /// table_elements * sizeof::<*const ()>`.
    pub fn table_elements(&mut self, elements: u32) -> &mut Self {
        self.config.limits.table_elements = elements;
        self
    }

    /// The maximum number of defined linear memories for a module (default is
    /// `1`).
    ///
    /// This value controls the capacity of the `VMMemoryDefinition` table in
    /// each core instance's `VMContext` structure.
    ///
    /// The allocated size of the table will be `memories *
    /// sizeof(VMMemoryDefinition)` for each core instance regardless of how
    /// many memories are defined by the core instance's module.
    pub fn max_memories_per_module(&mut self, memories: u32) -> &mut Self {
        self.config.limits.max_memories_per_module = memories;
        self
    }

    /// The maximum byte size that any WebAssembly linear memory may grow to.
    ///
    /// This option defaults to 4 GiB meaning that for 32-bit linear memories
    /// there is no restrictions. 64-bit linear memories will not be allowed to
    /// grow beyond 4 GiB by default.
    ///
    /// If a memory's minimum size is greater than this value, the module will
    /// fail to instantiate.
    ///
    /// If a memory's maximum size is unbounded or greater than this value, the
    /// maximum will be `max_memory_size` for the purpose of any `memory.grow`
    /// instruction.
    ///
    /// This value is used to control the maximum accessible space for each
    /// linear memory of a core instance. This can be thought of as a simple
    /// mechanism like [`Store::limiter`](crate::Store::limiter) to limit memory
    /// at runtime. This value can also affect striping/coloring behavior when
    /// used in conjunction with
    /// [`memory_protection_keys`](PoolingAllocationConfig::memory_protection_keys).
    ///
    /// The virtual memory reservation size of each linear memory is controlled
    /// by the [`Config::static_memory_maximum_size`] setting and this method's
    /// configuration cannot exceed [`Config::static_memory_maximum_size`].
    pub fn max_memory_size(&mut self, bytes: usize) -> &mut Self {
        self.config.limits.max_memory_size = bytes;
        self
    }

    /// Configures whether memory protection keys (MPK) should be used for more
    /// efficient layout of pool-allocated memories.
    ///
    /// When using the pooling allocator (see [`Config::allocation_strategy`],
    /// [`InstanceAllocationStrategy::Pooling`]), memory protection keys can
    /// reduce the total amount of allocated virtual memory by eliminating guard
    /// regions between WebAssembly memories in the pool. It does so by
    /// "coloring" memory regions with different memory keys and setting which
    /// regions are accessible each time executions switches from host to guest
    /// (or vice versa).
    ///
    /// Leveraging MPK requires configuring a smaller-than-default
    /// [`max_memory_size`](PoolingAllocationConfig::max_memory_size) to enable
    /// this coloring/striping behavior. For example embeddings might want to
    /// reduce the default 4G allowance to 128M.
    ///
    /// MPK is only available on Linux (called `pku` there) and recent x86
    /// systems; we check for MPK support at runtime by examining the `CPUID`
    /// register. This configuration setting can be in three states:
    ///
    /// - `auto`: if MPK support is available the guard regions are removed; if
    ///   not, the guard regions remain
    /// - `enable`: use MPK to eliminate guard regions; fail if MPK is not
    ///   supported
    /// - `disable`: never use MPK
    ///
    /// By default this value is `disabled`, but may become `auto` in future
    /// releases.
    ///
    /// __WARNING__: this configuration options is still experimental--use at
    /// your own risk! MPK uses kernel and CPU features to protect memory
    /// regions; you may observe segmentation faults if anything is
    /// misconfigured.
    #[cfg(feature = "memory-protection-keys")]
    pub fn memory_protection_keys(&mut self, enable: MpkEnabled) -> &mut Self {
        self.config.memory_protection_keys = enable;
        self
    }

    /// Sets an upper limit on how many memory protection keys (MPK) Wasmtime
    /// will use.
    ///
    /// This setting is only applicable when
    /// [`PoolingAllocationConfig::memory_protection_keys`] is set to `enable`
    /// or `auto`. Configuring this above the HW and OS limits (typically 15)
    /// has no effect.
    ///
    /// If multiple Wasmtime engines are used in the same process, note that all
    /// engines will share the same set of allocated keys; this setting will
    /// limit how many keys are allocated initially and thus available to all
    /// other engines.
    #[cfg(feature = "memory-protection-keys")]
    pub fn max_memory_protection_keys(&mut self, max: usize) -> &mut Self {
        self.config.max_memory_protection_keys = max;
        self
    }

    /// Check if memory protection keys (MPK) are available on the current host.
    ///
    /// This is a convenience method for determining MPK availability using the
    /// same method that [`MpkEnabled::Auto`] does. See
    /// [`PoolingAllocationConfig::memory_protection_keys`] for more
    /// information.
    #[cfg(feature = "memory-protection-keys")]
    pub fn are_memory_protection_keys_available() -> bool {
        crate::runtime::vm::mpk::is_supported()
    }

    /// The maximum number of concurrent GC heaps supported (default is `1000`).
    ///
    /// This value has a direct impact on the amount of memory allocated by the
    /// pooling instance allocator.
    ///
    /// The pooling instance allocator allocates a GC heap pool, where each
    /// entry in the pool contains the space needed for each GC heap used by a
    /// store.
    #[cfg(feature = "gc")]
    pub fn total_gc_heaps(&mut self, count: u32) -> &mut Self {
        self.config.limits.total_gc_heaps = count;
        self
    }
}

pub(crate) fn probestack_supported(arch: Architecture) -> bool {
    matches!(
        arch,
        Architecture::X86_64 | Architecture::Aarch64(_) | Architecture::Riscv64(_)
    )
}

#[cfg(feature = "std")]
fn detect_host_feature(feature: &str) -> Option<bool> {
    #[cfg(target_arch = "aarch64")]
    {
        return match feature {
            "lse" => Some(std::arch::is_aarch64_feature_detected!("lse")),
            "paca" => Some(std::arch::is_aarch64_feature_detected!("paca")),

            _ => None,
        };
    }

    // There is no is_s390x_feature_detected macro yet, so for now
    // we use getauxval from the libc crate directly.
    #[cfg(all(target_arch = "s390x", target_os = "linux"))]
    {
        let v = unsafe { libc::getauxval(libc::AT_HWCAP) };
        const HWCAP_S390X_VXRS_EXT2: libc::c_ulong = 32768;

        return match feature {
            // There is no separate HWCAP bit for mie2, so assume
            // that any machine with vxrs_ext2 also has mie2.
            "vxrs_ext2" | "mie2" => Some((v & HWCAP_S390X_VXRS_EXT2) != 0),

            _ => None,
        };
    }

    #[cfg(target_arch = "riscv64")]
    {
        return match feature {
            // due to `is_riscv64_feature_detected` is not stable.
            // we cannot use it. For now lie and say all features are always
            // found to keep tests working.
            _ => Some(true),
        };
    }

    #[cfg(target_arch = "x86_64")]
    {
        return match feature {
            "sse3" => Some(std::is_x86_feature_detected!("sse3")),
            "ssse3" => Some(std::is_x86_feature_detected!("ssse3")),
            "sse4.1" => Some(std::is_x86_feature_detected!("sse4.1")),
            "sse4.2" => Some(std::is_x86_feature_detected!("sse4.2")),
            "popcnt" => Some(std::is_x86_feature_detected!("popcnt")),
            "avx" => Some(std::is_x86_feature_detected!("avx")),
            "avx2" => Some(std::is_x86_feature_detected!("avx2")),
            "fma" => Some(std::is_x86_feature_detected!("fma")),
            "bmi1" => Some(std::is_x86_feature_detected!("bmi1")),
            "bmi2" => Some(std::is_x86_feature_detected!("bmi2")),
            "avx512bitalg" => Some(std::is_x86_feature_detected!("avx512bitalg")),
            "avx512dq" => Some(std::is_x86_feature_detected!("avx512dq")),
            "avx512f" => Some(std::is_x86_feature_detected!("avx512f")),
            "avx512vl" => Some(std::is_x86_feature_detected!("avx512vl")),
            "avx512vbmi" => Some(std::is_x86_feature_detected!("avx512vbmi")),
            "lzcnt" => Some(std::is_x86_feature_detected!("lzcnt")),

            _ => None,
        };
    }

    #[allow(unreachable_code)]
    {
        let _ = feature;
        return None;
    }
}<|MERGE_RESOLUTION|>--- conflicted
+++ resolved
@@ -1009,7 +1009,6 @@
         self
     }
 
-<<<<<<< HEAD
     /// Configures whether the WebAssembly exception handling
     /// [proposal] will be enabled for compilation.
     ///
@@ -1036,59 +1035,6 @@
         self
     }
 
-    /// Configures whether we enable the "indirect call cache" optimization.
-    ///
-    /// This feature adds, for each `call_indirect` instruction in a
-    /// Wasm module (i.e., a function-pointer call in guest code), a
-    /// one-entry cache that speeds up the translation from a table
-    /// index to the actual machine code. By default, the VM's
-    /// implementation of this translation requires several
-    /// indirections and checks (table bounds-check, function
-    /// signature-check, table lazy-initialization logic). The intent
-    /// of this feature is to speed up indirect calls substantially
-    /// when they are repeated frequently in hot code.
-    ///
-    /// While it accelerates repeated calls, this feature has the
-    /// potential to slow down instantiation slightly, because it adds
-    /// additional state (the cache storage -- usually 16 bytes per
-    /// `call_indirect` instruction for each instance) that has to be
-    /// initialized. In practice, we have not seen
-    /// measurable/statistically-significant impact from this, though.
-    ///
-    /// Until we have further experience with this feature, it will
-    /// remain off: it is `false` by default.
-    pub fn cache_call_indirects(&mut self, enable: bool) -> &mut Self {
-        self.tunables.cache_call_indirects = Some(enable);
-        self
-    }
-
-    /// Configures the "indirect call cache" maximum capacity.
-    ///
-    /// If the [`Config::cache_call_indirects`] configuration option
-    /// is enabled, the engine allocates "cache slots" directly in its
-    /// per-instance state struct for each `call_indirect` in the
-    /// module's code. We place a limit on this count in order to
-    /// avoid inflating the state too much with very large modules. If
-    /// a module exceeds the limit, the first `max` indirect
-    /// call-sites will still have a one-entry cache, but any indirect
-    /// call-sites beyond the limit (in linear order in the module's
-    /// code section) do not participate in the caching, as if the
-    /// option were turned off.
-    ///
-    /// There is also an internal hard cap to this limit:
-    /// configurations with `max` beyond `50_000` will effectively cap
-    /// the limit at `50_000`. This is so that instance state does not
-    /// become unreasonably large.
-    ///
-    /// This is `50_000` by default.
-    pub fn max_call_indirect_cache_slots(&mut self, max: usize) -> &mut Self {
-        const HARD_CAP: usize = 50_000; // See doc-comment above.
-        self.tunables.max_call_indirect_cache_slots = Some(core::cmp::min(max, HARD_CAP));
-        self
-    }
-
-=======
->>>>>>> 9dff778c
     /// Configures which compilation strategy will be used for wasm modules.
     ///
     /// This method can be used to configure which compiler is used for wasm

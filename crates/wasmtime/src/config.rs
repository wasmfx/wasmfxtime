--- conflicted
+++ resolved
@@ -237,14 +237,11 @@
             tunables: ConfigTunables::default(),
             #[cfg(any(feature = "cranelift", feature = "winch"))]
             compiler_config: CompilerConfig::default(),
-<<<<<<< HEAD
             wasmfx_config: WasmFXConfig {
                 stack_size: wasmtime_continuations::DEFAULT_FIBER_SIZE,
                 red_zone_size: wasmtime_continuations::DEFAULT_RED_ZONE_SIZE,
             },
-=======
             target: None,
->>>>>>> dd2365ed
             #[cfg(feature = "gc")]
             collector: Collector::default(),
             #[cfg(feature = "cache")]

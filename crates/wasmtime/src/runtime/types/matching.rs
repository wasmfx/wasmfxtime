use crate::prelude::*;
use crate::{linker::DefinitionType, Engine, FuncType};
use anyhow::{anyhow, bail, Result};
use wasmtime_environ::{
    EntityType, Global, Memory, ModuleTypes, Table, TypeTrace, VMSharedTypeIndex,
    WasmCompositeType, WasmFieldType, WasmHeapType, WasmRefType, WasmSubType, WasmValType,
};

pub struct MatchCx<'a> {
    engine: &'a Engine,
}

impl MatchCx<'_> {
    /// Construct a new matching context for the given module.
    pub fn new(engine: &Engine) -> MatchCx<'_> {
        MatchCx { engine }
    }

    fn type_reference(&self, expected: VMSharedTypeIndex, actual: VMSharedTypeIndex) -> Result<()> {
        // Avoid matching on structure for subtyping checks when we have
        // precisely the same type.
        let matches = expected == actual || {
            let expected = FuncType::from_shared_type_index(self.engine, expected);
            let actual = FuncType::from_shared_type_index(self.engine, actual);
            actual.matches(&expected)
        };
        if matches {
            return Ok(());
        }
        let msg = "function types incompatible";
        let expected = match self.engine.signatures().borrow(expected) {
            Some(ty) => ty,
            None => panic!("{expected:?} is not registered"),
        };
        let actual = match self.engine.signatures().borrow(actual) {
            Some(ty) => ty,
            None => panic!("{actual:?} is not registered"),
        };

        Err(concrete_type_mismatch(msg, &expected, &actual))
    }

    /// Validates that the `expected` type matches the type of `actual`
    pub(crate) fn definition(&self, expected: &EntityType, actual: &DefinitionType) -> Result<()> {
        match expected {
            EntityType::Global(expected) => match actual {
                DefinitionType::Global(actual) => global_ty(expected, actual),
                _ => bail!("expected global, but found {}", actual.desc()),
            },
            EntityType::Table(expected) => match actual {
                DefinitionType::Table(actual, cur_size) => {
                    table_ty(expected, actual, Some(*cur_size))
                }
                _ => bail!("expected table, but found {}", actual.desc()),
            },
            EntityType::Memory(expected) => match actual {
                DefinitionType::Memory(actual, cur_size) => {
                    memory_ty(expected, actual, Some(*cur_size))
                }
                _ => bail!("expected memory, but found {}", actual.desc()),
            },
            EntityType::Function(expected) => match actual {
                DefinitionType::Func(actual) => {
                    self.type_reference(expected.unwrap_engine_type_index(), *actual)
                }
                _ => bail!("expected func, but found {}", actual.desc()),
            },
            EntityType::Tag(_) => unimplemented!(),
        }
    }
}

#[cfg_attr(not(feature = "component-model"), allow(dead_code))]
pub fn entity_ty(
    expected: &EntityType,
    expected_types: &ModuleTypes,
    actual: &EntityType,
    actual_types: &ModuleTypes,
) -> Result<()> {
    match expected {
        EntityType::Memory(expected) => match actual {
            EntityType::Memory(actual) => memory_ty(expected, actual, None),
            _ => bail!("expected memory found {}", entity_desc(actual)),
        },
        EntityType::Global(expected) => match actual {
            EntityType::Global(actual) => global_ty(expected, actual),
            _ => bail!("expected global found {}", entity_desc(actual)),
        },
        EntityType::Table(expected) => match actual {
            EntityType::Table(actual) => table_ty(expected, actual, None),
            _ => bail!("expected table found {}", entity_desc(actual)),
        },
        EntityType::Function(expected) => match actual {
            EntityType::Function(actual) => {
                let expected = &expected_types[expected.unwrap_module_type_index()];
                let actual = &actual_types[actual.unwrap_module_type_index()];
                if expected == actual {
                    Ok(())
                } else {
                    Err(concrete_type_mismatch(
                        "function types incompatible",
                        expected,
                        actual,
                    ))
                }
            }
            _ => bail!("expected func found {}", entity_desc(actual)),
        },
        EntityType::Tag(_) => unimplemented!(),
    }
}

fn concrete_type_mismatch(
    msg: &str,
    expected: &WasmSubType,
    actual: &WasmSubType,
) -> anyhow::Error {
    let render_field = |ty: &WasmFieldType| {
        if ty.mutable {
            format!("(mut {})", ty.element_type)
        } else {
            ty.element_type.to_string()
        }
    };

    let render = |ty: &WasmSubType| match &ty.composite_type {
        WasmCompositeType::Array(ty) => {
            format!("(array {})", render_field(&ty.0))
        }
        WasmCompositeType::Func(ty) => {
            let params = if ty.params().is_empty() {
                String::new()
            } else {
                format!(
                    " (param {})",
                    ty.params()
                        .iter()
                        .map(|s| s.to_string())
                        .collect::<Vec<_>>()
                        .join(" ")
                )
            };
            let returns = if ty.returns().is_empty() {
                String::new()
            } else {
                format!(
                    " (result {})",
                    ty.returns()
                        .iter()
                        .map(|s| s.to_string())
                        .collect::<Vec<_>>()
                        .join(" ")
                )
            };
            format!("(func{params}{returns})")
        }
<<<<<<< HEAD
        WasmCompositeType::Cont(c) => {
            format!("(cont {:?}", c)
=======
        WasmCompositeType::Struct(ty) => {
            let mut s = "(struct".to_string();
            for f in ty.fields.iter() {
                s.push_str(&format!(" {}", render_field(f)));
            }
            s.push(')');
            s
>>>>>>> d51b5aea
        }
    };

    anyhow!(
        "{msg}: expected type `{}`, found type `{}`",
        render(expected),
        render(actual)
    )
}

fn global_ty(expected: &Global, actual: &Global) -> Result<()> {
    // Subtyping is only sound on immutable global
    // references. Therefore if either type is mutable we perform a
    // strict equality check on the types.
    if expected.mutability || actual.mutability {
        equal_ty(expected.wasm_ty, actual.wasm_ty, "global")?;
    } else {
        match_ty(expected.wasm_ty, actual.wasm_ty, "global")?;
    }
    match_bool(
        expected.mutability,
        actual.mutability,
        "global",
        "mutable",
        "immutable",
    )?;
    Ok(())
}

fn table_ty(expected: &Table, actual: &Table, actual_runtime_size: Option<u32>) -> Result<()> {
    equal_ty(
        WasmValType::Ref(expected.wasm_ty),
        WasmValType::Ref(actual.wasm_ty),
        "table",
    )?;
    match_limits(
        expected.minimum.into(),
        expected.maximum.map(|i| i.into()),
        actual_runtime_size.unwrap_or(actual.minimum).into(),
        actual.maximum.map(|i| i.into()),
        "table",
    )?;
    Ok(())
}

fn memory_ty(expected: &Memory, actual: &Memory, actual_runtime_size: Option<u64>) -> Result<()> {
    match_bool(
        expected.shared,
        actual.shared,
        "memory",
        "shared",
        "non-shared",
    )?;
    match_bool(
        expected.memory64,
        actual.memory64,
        "memory",
        "64-bit",
        "32-bit",
    )?;
    match_limits(
        expected.minimum,
        expected.maximum,
        actual_runtime_size.unwrap_or(actual.minimum),
        actual.maximum,
        "memory",
    )?;
    Ok(())
}

fn match_heap(expected: WasmHeapType, actual: WasmHeapType, desc: &str) -> Result<()> {
    use WasmHeapType as H;
    let result = match (actual, expected) {
        // TODO: Wasm GC introduces subtyping between function types, so it will
        // no longer suffice to check whether canonicalized type IDs are equal.
        (H::ConcreteArray(actual), H::ConcreteArray(expected)) => actual == expected,
<<<<<<< HEAD
        (H::ConcreteCont(actual), H::ConcreteCont(expected)) => actual == expected,
=======
        (H::ConcreteFunc(actual), H::ConcreteFunc(expected)) => actual == expected,
        (H::ConcreteStruct(actual), H::ConcreteStruct(expected)) => actual == expected,
>>>>>>> d51b5aea

        (H::NoFunc, H::NoFunc) => true,
        (_, H::NoFunc) => false,

        (H::NoFunc, H::ConcreteFunc(_)) => true,
        (_, H::ConcreteFunc(_)) => false,

        (H::NoFunc | H::ConcreteFunc(_) | H::Func, H::Func) => true,
        (_, H::Func) => false,

        (H::Extern | H::NoExtern, H::Extern) => true,
        (_, H::Extern) => false,

<<<<<<< HEAD
        (H::NoCont | H::ConcreteCont(_) | H::Cont, H::Cont) => true,
        (_, H::Cont) => false,
        (H::NoCont, H::ConcreteCont(_)) => true,
        (H::NoCont, H::NoCont) => true,
        (_, H::NoCont) => false,
        (_, H::ConcreteCont(_)) => false,

        (H::Any | H::I31 | H::Array | H::ConcreteArray(_) | H::None, H::Any) => true,
=======
        (H::NoExtern, H::NoExtern) => true,
        (_, H::NoExtern) => false,

        (
            H::Any
            | H::Eq
            | H::I31
            | H::Array
            | H::ConcreteArray(_)
            | H::Struct
            | H::ConcreteStruct(_)
            | H::None,
            H::Any,
        ) => true,
>>>>>>> d51b5aea
        (_, H::Any) => false,

        (
            H::Eq
            | H::I31
            | H::Array
            | H::ConcreteArray(_)
            | H::Struct
            | H::ConcreteStruct(_)
            | H::None,
            H::Eq,
        ) => true,
        (_, H::Eq) => false,

        (H::I31 | H::None, H::I31) => true,
        (_, H::I31) => false,

        (H::Array | H::ConcreteArray(_) | H::None, H::Array) => true,
        (_, H::Array) => false,

        (H::None, H::ConcreteArray(_)) => true,
        (_, H::ConcreteArray(_)) => false,

        (H::Struct | H::ConcreteStruct(_) | H::None, H::Struct) => true,
        (_, H::Struct) => false,

        (H::None, H::ConcreteStruct(_)) => true,
        (_, H::ConcreteStruct(_)) => false,

        (H::None, H::None) => true,
        (_, H::None) => false,
    };
    if result {
        Ok(())
    } else {
        bail!(
            "{desc} types incompatible: expected {desc} of type `{expected}`, \
             found {desc} of type `{actual}`",
        )
    }
}

fn match_ref(expected: WasmRefType, actual: WasmRefType, desc: &str) -> Result<()> {
    if actual.nullable == expected.nullable || expected.nullable {
        return match_heap(expected.heap_type, actual.heap_type, desc);
    }
    bail!(
        "{desc} types incompatible: expected {desc} of type `{expected}`, \
         found {desc} of type `{actual}`",
    )
}

// Checks whether actual is a subtype of expected, i.e. `actual <: expected`
// (note the parameters are given the other way around in code).
fn match_ty(expected: WasmValType, actual: WasmValType, desc: &str) -> Result<()> {
    // Assert that both our types are engine-level canonicalized. We can't
    // compare types otherwise.
    debug_assert!(
        expected.is_canonicalized_for_runtime_usage(),
        "expected type should be canonicalized for runtime usage: {expected:?}"
    );
    debug_assert!(
        actual.is_canonicalized_for_runtime_usage(),
        "actual type should be canonicalized for runtime usage: {actual:?}"
    );

    match (actual, expected) {
        (WasmValType::Ref(actual), WasmValType::Ref(expected)) => match_ref(expected, actual, desc),
        (actual, expected) => equal_ty(expected, actual, desc),
    }
}

fn equal_ty(expected: WasmValType, actual: WasmValType, desc: &str) -> Result<()> {
    // Assert that both our types are engine-level canonicalized. We can't
    // compare types otherwise.
    debug_assert!(
        expected.is_canonicalized_for_runtime_usage(),
        "expected type should be canonicalized for runtime usage: {expected:?}"
    );
    debug_assert!(
        actual.is_canonicalized_for_runtime_usage(),
        "actual type should be canonicalized for runtime usage: {actual:?}"
    );

    if expected == actual {
        return Ok(());
    }
    bail!(
        "{desc} types incompatible: expected {desc} of type `{expected}`, \
         found {desc} of type `{actual}`",
    )
}

fn match_bool(
    expected: bool,
    actual: bool,
    desc: &str,
    if_true: &str,
    if_false: &str,
) -> Result<()> {
    if expected == actual {
        return Ok(());
    }
    let expected = if expected { if_true } else { if_false };
    let actual = if actual { if_true } else { if_false };
    bail!(
        "{desc} types incompatible: expected {expected} {desc}, \
         found {actual} {desc}",
    )
}

fn match_limits(
    expected_min: u64,
    expected_max: Option<u64>,
    actual_min: u64,
    actual_max: Option<u64>,
    desc: &str,
) -> Result<()> {
    if expected_min <= actual_min
        && match expected_max {
            Some(expected) => match actual_max {
                Some(actual) => expected >= actual,
                None => false,
            },
            None => true,
        }
    {
        return Ok(());
    }
    let limits = |min: u64, max: Option<u64>| {
        format!(
            "min: {}, max: {}",
            min,
            max.map(|s| s.to_string()).unwrap_or(String::from("none"))
        )
    };
    bail!(
        "{} types incompatible: expected {0} limits ({}) doesn't match provided {0} limits ({})",
        desc,
        limits(expected_min, expected_max),
        limits(actual_min, actual_max)
    )
}

fn entity_desc(ty: &EntityType) -> &'static str {
    match ty {
        EntityType::Global(_) => "global",
        EntityType::Table(_) => "table",
        EntityType::Memory(_) => "memory",
        EntityType::Function(_) => "func",
        EntityType::Tag(_) => "tag",
    }
}<|MERGE_RESOLUTION|>--- conflicted
+++ resolved
@@ -154,10 +154,9 @@
             };
             format!("(func{params}{returns})")
         }
-<<<<<<< HEAD
         WasmCompositeType::Cont(c) => {
             format!("(cont {:?}", c)
-=======
+        }
         WasmCompositeType::Struct(ty) => {
             let mut s = "(struct".to_string();
             for f in ty.fields.iter() {
@@ -165,7 +164,6 @@
             }
             s.push(')');
             s
->>>>>>> d51b5aea
         }
     };
 
@@ -242,12 +240,9 @@
         // TODO: Wasm GC introduces subtyping between function types, so it will
         // no longer suffice to check whether canonicalized type IDs are equal.
         (H::ConcreteArray(actual), H::ConcreteArray(expected)) => actual == expected,
-<<<<<<< HEAD
         (H::ConcreteCont(actual), H::ConcreteCont(expected)) => actual == expected,
-=======
         (H::ConcreteFunc(actual), H::ConcreteFunc(expected)) => actual == expected,
         (H::ConcreteStruct(actual), H::ConcreteStruct(expected)) => actual == expected,
->>>>>>> d51b5aea
 
         (H::NoFunc, H::NoFunc) => true,
         (_, H::NoFunc) => false,
@@ -261,7 +256,6 @@
         (H::Extern | H::NoExtern, H::Extern) => true,
         (_, H::Extern) => false,
 
-<<<<<<< HEAD
         (H::NoCont | H::ConcreteCont(_) | H::Cont, H::Cont) => true,
         (_, H::Cont) => false,
         (H::NoCont, H::ConcreteCont(_)) => true,
@@ -269,8 +263,6 @@
         (_, H::NoCont) => false,
         (_, H::ConcreteCont(_)) => false,
 
-        (H::Any | H::I31 | H::Array | H::ConcreteArray(_) | H::None, H::Any) => true,
-=======
         (H::NoExtern, H::NoExtern) => true,
         (_, H::NoExtern) => false,
 
@@ -285,7 +277,6 @@
             | H::None,
             H::Any,
         ) => true,
->>>>>>> d51b5aea
         (_, H::Any) => false,
 
         (

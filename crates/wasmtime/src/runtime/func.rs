--- conflicted
+++ resolved
@@ -1597,12 +1597,8 @@
 /// can pass to the called wasm function, if desired.
 pub(crate) fn invoke_wasm_and_catch_traps<T>(
     store: &mut StoreContextMut<'_, T>,
-<<<<<<< HEAD
-    closure: impl FnMut(*mut VMContext),
+    closure: impl FnMut(*mut VMContext) -> bool,
     callee: *mut VMOpaqueContext,
-=======
-    closure: impl FnMut(*mut VMContext) -> bool,
->>>>>>> 66910067
 ) -> Result<()> {
     unsafe {
         if VMContext::try_from_opaque(callee).is_some() {

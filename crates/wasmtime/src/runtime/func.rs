use crate::prelude::*;
use crate::runtime::vm::{
    ExportFunction, InterpreterRef, SendSyncPtr, StoreBox, VMArrayCallHostFuncContext, VMContext,
    VMFuncRef, VMFunctionImport, VMOpaqueContext,
};
use crate::runtime::Uninhabited;
use crate::store::{AutoAssertNoGc, StoreData, StoreOpaque, Stored};
use crate::type_registry::RegisteredType;
use crate::{
    AsContext, AsContextMut, CallHook, Engine, Extern, FuncType, Instance, Module, ModuleExport,
    Ref, StoreContext, StoreContextMut, Val, ValRaw, ValType,
};
use alloc::sync::Arc;
use core::ffi::c_void;
use core::future::Future;
use core::mem::{self, MaybeUninit};
use core::num::NonZeroUsize;
use core::pin::Pin;
use core::ptr::NonNull;
use wasmtime_environ::VMSharedTypeIndex;

/// A reference to the abstract `nofunc` heap value.
///
/// The are no instances of `(ref nofunc)`: it is an uninhabited type.
///
/// There is precisely one instance of `(ref null nofunc)`, aka `nullfuncref`:
/// the null reference.
///
/// This `NoFunc` Rust type's sole purpose is for use with [`Func::wrap`]- and
/// [`Func::typed`]-style APIs for statically typing a function as taking or
/// returning a `(ref null nofunc)` (aka `Option<NoFunc>`) which is always
/// `None`.
///
/// # Example
///
/// ```
/// # use wasmtime::*;
/// # fn _foo() -> Result<()> {
/// let mut config = Config::new();
/// config.wasm_function_references(true);
/// let engine = Engine::new(&config)?;
///
/// let module = Module::new(
///     &engine,
///     r#"
///         (module
///             (func (export "f") (param (ref null nofunc))
///                 ;; If the reference is null, return.
///                 local.get 0
///                 ref.is_null nofunc
///                 br_if 0
///
///                 ;; If the reference was not null (which is impossible)
///                 ;; then raise a trap.
///                 unreachable
///             )
///         )
///     "#,
/// )?;
///
/// let mut store = Store::new(&engine, ());
/// let instance = Instance::new(&mut store, &module, &[])?;
/// let f = instance.get_func(&mut store, "f").unwrap();
///
/// // We can cast a `(ref null nofunc)`-taking function into a typed function that
/// // takes an `Option<NoFunc>` via the `Func::typed` method.
/// let f = f.typed::<Option<NoFunc>, ()>(&store)?;
///
/// // We can call the typed function, passing the null `nofunc` reference.
/// let result = f.call(&mut store, NoFunc::null());
///
/// // The function should not have trapped, because the reference we gave it was
/// // null (as it had to be, since `NoFunc` is uninhabited).
/// assert!(result.is_ok());
/// # Ok(())
/// # }
/// ```
#[derive(Copy, Clone, Debug, PartialEq, Eq)]
pub struct NoFunc {
    _inner: Uninhabited,
}

impl NoFunc {
    /// Get the null `(ref null nofunc)` (aka `nullfuncref`) reference.
    #[inline]
    pub fn null() -> Option<NoFunc> {
        None
    }

    /// Get the null `(ref null nofunc)` (aka `nullfuncref`) reference as a
    /// [`Ref`].
    #[inline]
    pub fn null_ref() -> Ref {
        Ref::Func(None)
    }

    /// Get the null `(ref null nofunc)` (aka `nullfuncref`) reference as a
    /// [`Val`].
    #[inline]
    pub fn null_val() -> Val {
        Val::FuncRef(None)
    }
}

/// A WebAssembly function which can be called.
///
/// This type typically represents an exported function from a WebAssembly
/// module instance. In this case a [`Func`] belongs to an [`Instance`] and is
/// loaded from there. A [`Func`] may also represent a host function as well in
/// some cases, too.
///
/// Functions can be called in a few different ways, either synchronous or async
/// and either typed or untyped (more on this below). Note that host functions
/// are normally inserted directly into a [`Linker`](crate::Linker) rather than
/// using this directly, but both options are available.
///
/// # `Func` and `async`
///
/// Functions from the perspective of WebAssembly are always synchronous. You
/// might have an `async` function in Rust, however, which you'd like to make
/// available from WebAssembly. Wasmtime supports asynchronously calling
/// WebAssembly through native stack switching. You can get some more
/// information about [asynchronous configs](crate::Config::async_support), but
/// from the perspective of `Func` it's important to know that whether or not
/// your [`Store`](crate::Store) is asynchronous will dictate whether you call
/// functions through [`Func::call`] or [`Func::call_async`] (or the typed
/// wrappers such as [`TypedFunc::call`] vs [`TypedFunc::call_async`]).
///
/// # To `Func::call` or to `Func::typed().call()`
///
/// There's a 2x2 matrix of methods to call [`Func`]. Invocations can either be
/// asynchronous or synchronous. They can also be statically typed or not.
/// Whether or not an invocation is asynchronous is indicated via the method
/// being `async` and [`call_async`](Func::call_async) being the entry point.
/// Otherwise for statically typed or not your options are:
///
/// * Dynamically typed - if you don't statically know the signature of the
///   function that you're calling you'll be using [`Func::call`] or
///   [`Func::call_async`]. These functions take a variable-length slice of
///   "boxed" arguments in their [`Val`] representation. Additionally the
///   results are returned as an owned slice of [`Val`]. These methods are not
///   optimized due to the dynamic type checks that must occur, in addition to
///   some dynamic allocations for where to put all the arguments. While this
///   allows you to call all possible wasm function signatures, if you're
///   looking for a speedier alternative you can also use...
///
/// * Statically typed - if you statically know the type signature of the wasm
///   function you're calling, then you'll want to use the [`Func::typed`]
///   method to acquire an instance of [`TypedFunc`]. This structure is static proof
///   that the underlying wasm function has the ascripted type, and type
///   validation is only done once up-front. The [`TypedFunc::call`] and
///   [`TypedFunc::call_async`] methods are much more efficient than [`Func::call`]
///   and [`Func::call_async`] because the type signature is statically known.
///   This eschews runtime checks as much as possible to get into wasm as fast
///   as possible.
///
/// # Examples
///
/// One way to get a `Func` is from an [`Instance`] after you've instantiated
/// it:
///
/// ```
/// # use wasmtime::*;
/// # fn main() -> anyhow::Result<()> {
/// let engine = Engine::default();
/// let module = Module::new(&engine, r#"(module (func (export "foo")))"#)?;
/// let mut store = Store::new(&engine, ());
/// let instance = Instance::new(&mut store, &module, &[])?;
/// let foo = instance.get_func(&mut store, "foo").expect("export wasn't a function");
///
/// // Work with `foo` as a `Func` at this point, such as calling it
/// // dynamically...
/// match foo.call(&mut store, &[], &mut []) {
///     Ok(()) => { /* ... */ }
///     Err(trap) => {
///         panic!("execution of `foo` resulted in a wasm trap: {}", trap);
///     }
/// }
/// foo.call(&mut store, &[], &mut [])?;
///
/// // ... or we can make a static assertion about its signature and call it.
/// // Our first call here can fail if the signatures don't match, and then the
/// // second call can fail if the function traps (like the `match` above).
/// let foo = foo.typed::<(), ()>(&store)?;
/// foo.call(&mut store, ())?;
/// # Ok(())
/// # }
/// ```
///
/// You can also use the [`wrap` function](Func::wrap) to create a
/// `Func`
///
/// ```
/// # use wasmtime::*;
/// # fn main() -> anyhow::Result<()> {
/// let mut store = Store::<()>::default();
///
/// // Create a custom `Func` which can execute arbitrary code inside of the
/// // closure.
/// let add = Func::wrap(&mut store, |a: i32, b: i32| -> i32 { a + b });
///
/// // Next we can hook that up to a wasm module which uses it.
/// let module = Module::new(
///     store.engine(),
///     r#"
///         (module
///             (import "" "" (func $add (param i32 i32) (result i32)))
///             (func (export "call_add_twice") (result i32)
///                 i32.const 1
///                 i32.const 2
///                 call $add
///                 i32.const 3
///                 i32.const 4
///                 call $add
///                 i32.add))
///     "#,
/// )?;
/// let instance = Instance::new(&mut store, &module, &[add.into()])?;
/// let call_add_twice = instance.get_typed_func::<(), i32>(&mut store, "call_add_twice")?;
///
/// assert_eq!(call_add_twice.call(&mut store, ())?, 10);
/// # Ok(())
/// # }
/// ```
///
/// Or you could also create an entirely dynamic `Func`!
///
/// ```
/// # use wasmtime::*;
/// # fn main() -> anyhow::Result<()> {
/// let mut store = Store::<()>::default();
///
/// // Here we need to define the type signature of our `Double` function and
/// // then wrap it up in a `Func`
/// let double_type = wasmtime::FuncType::new(
///     store.engine(),
///     [wasmtime::ValType::I32].iter().cloned(),
///     [wasmtime::ValType::I32].iter().cloned(),
/// );
/// let double = Func::new(&mut store, double_type, |_, params, results| {
///     let mut value = params[0].unwrap_i32();
///     value *= 2;
///     results[0] = value.into();
///     Ok(())
/// });
///
/// let module = Module::new(
///     store.engine(),
///     r#"
///         (module
///             (import "" "" (func $double (param i32) (result i32)))
///             (func $start
///                 i32.const 1
///                 call $double
///                 drop)
///             (start $start))
///     "#,
/// )?;
/// let instance = Instance::new(&mut store, &module, &[double.into()])?;
/// // .. work with `instance` if necessary
/// # Ok(())
/// # }
/// ```
#[derive(Copy, Clone, Debug)]
#[repr(transparent)] // here for the C API
pub struct Func(Stored<FuncData>);

pub(crate) struct FuncData {
    kind: FuncKind,

    // A pointer to the in-store `VMFuncRef` for this function, if
    // any.
    //
    // When a function is passed to Wasm but doesn't have a Wasm-to-native
    // trampoline, we have to patch it in. But that requires mutating the
    // `VMFuncRef`, and this function could be shared across
    // threads. So we instead copy and pin the `VMFuncRef` into
    // `StoreOpaque::func_refs`, where we can safely patch the field without
    // worrying about synchronization and we hold a pointer to it here so we can
    // reuse it rather than re-copy if it is passed to Wasm again.
    in_store_func_ref: Option<SendSyncPtr<VMFuncRef>>,

    // This is somewhat expensive to load from the `Engine` and in most
    // optimized use cases (e.g. `TypedFunc`) it's not actually needed or it's
    // only needed rarely. To handle that this is an optionally-contained field
    // which is lazily loaded into as part of `Func::call`.
    //
    // Also note that this is intentionally placed behind a pointer to keep it
    // small as `FuncData` instances are often inserted into a `Store`.
    ty: Option<Box<FuncType>>,
}

/// The three ways that a function can be created and referenced from within a
/// store.
enum FuncKind {
    /// A function already owned by the store via some other means. This is
    /// used, for example, when creating a `Func` from an instance's exported
    /// function. The instance's `InstanceHandle` is already owned by the store
    /// and we just have some pointers into that which represent how to call the
    /// function.
    StoreOwned { export: ExportFunction },

    /// A function is shared across possibly other stores, hence the `Arc`. This
    /// variant happens when a `Linker`-defined function is instantiated within
    /// a `Store` (e.g. via `Linker::get` or similar APIs). The `Arc` here
    /// indicates that there's some number of other stores holding this function
    /// too, so dropping this may not deallocate the underlying
    /// `InstanceHandle`.
    SharedHost(Arc<HostFunc>),

    /// A uniquely-owned host function within a `Store`. This comes about with
    /// `Func::new` or similar APIs. The `HostFunc` internally owns the
    /// `InstanceHandle` and that will get dropped when this `HostFunc` itself
    /// is dropped.
    ///
    /// Note that this is intentionally placed behind a `Box` to minimize the
    /// size of this enum since the most common variant for high-performance
    /// situations is `SharedHost` and `StoreOwned`, so this ideally isn't
    /// larger than those two.
    Host(Box<HostFunc>),

    /// A reference to a `HostFunc`, but one that's "rooted" in the `Store`
    /// itself.
    ///
    /// This variant is created when an `InstancePre<T>` is instantiated in to a
    /// `Store<T>`. In that situation the `InstancePre<T>` already has a list of
    /// host functions that are packaged up in an `Arc`, so the `Arc<[T]>` is
    /// cloned once into the `Store` to avoid each individual function requiring
    /// an `Arc::clone`.
    ///
    /// The lifetime management of this type is `unsafe` because
    /// `RootedHostFunc` is a small wrapper around `NonNull<HostFunc>`. To be
    /// safe this is required that the memory of the host function is pinned
    /// elsewhere (e.g. the `Arc` in the `Store`).
    RootedHost(RootedHostFunc),
}

macro_rules! for_each_function_signature {
    ($mac:ident) => {
        $mac!(0);
        $mac!(1 A1);
        $mac!(2 A1 A2);
        $mac!(3 A1 A2 A3);
        $mac!(4 A1 A2 A3 A4);
        $mac!(5 A1 A2 A3 A4 A5);
        $mac!(6 A1 A2 A3 A4 A5 A6);
        $mac!(7 A1 A2 A3 A4 A5 A6 A7);
        $mac!(8 A1 A2 A3 A4 A5 A6 A7 A8);
        $mac!(9 A1 A2 A3 A4 A5 A6 A7 A8 A9);
        $mac!(10 A1 A2 A3 A4 A5 A6 A7 A8 A9 A10);
        $mac!(11 A1 A2 A3 A4 A5 A6 A7 A8 A9 A10 A11);
        $mac!(12 A1 A2 A3 A4 A5 A6 A7 A8 A9 A10 A11 A12);
        $mac!(13 A1 A2 A3 A4 A5 A6 A7 A8 A9 A10 A11 A12 A13);
        $mac!(14 A1 A2 A3 A4 A5 A6 A7 A8 A9 A10 A11 A12 A13 A14);
        $mac!(15 A1 A2 A3 A4 A5 A6 A7 A8 A9 A10 A11 A12 A13 A14 A15);
        $mac!(16 A1 A2 A3 A4 A5 A6 A7 A8 A9 A10 A11 A12 A13 A14 A15 A16);
        $mac!(17 A1 A2 A3 A4 A5 A6 A7 A8 A9 A10 A11 A12 A13 A14 A15 A16 A17);
    };
}

mod typed;
pub use typed::*;

impl Func {
    /// Creates a new `Func` with the given arguments, typically to create a
    /// host-defined function to pass as an import to a module.
    ///
    /// * `store` - the store in which to create this [`Func`], which will own
    ///   the return value.
    ///
    /// * `ty` - the signature of this function, used to indicate what the
    ///   inputs and outputs are.
    ///
    /// * `func` - the native code invoked whenever this `Func` will be called.
    ///   This closure is provided a [`Caller`] as its first argument to learn
    ///   information about the caller, and then it's passed a list of
    ///   parameters as a slice along with a mutable slice of where to write
    ///   results.
    ///
    /// Note that the implementation of `func` must adhere to the `ty` signature
    /// given, error or traps may occur if it does not respect the `ty`
    /// signature. For example if the function type declares that it returns one
    /// i32 but the `func` closures does not write anything into the results
    /// slice then a trap may be generated.
    ///
    /// Additionally note that this is quite a dynamic function since signatures
    /// are not statically known. For a more performant and ergonomic `Func`
    /// it's recommended to use [`Func::wrap`] if you can because with
    /// statically known signatures Wasmtime can optimize the implementation
    /// much more.
    ///
    /// For more information about `Send + Sync + 'static` requirements on the
    /// `func`, see [`Func::wrap`](#why-send--sync--static).
    ///
    /// # Errors
    ///
    /// The host-provided function here returns a
    /// [`Result<()>`](anyhow::Result). If the function returns `Ok(())` then
    /// that indicates that the host function completed successfully and wrote
    /// the result into the `&mut [Val]` argument.
    ///
    /// If the function returns `Err(e)`, however, then this is equivalent to
    /// the host function triggering a trap for wasm. WebAssembly execution is
    /// immediately halted and the original caller of [`Func::call`], for
    /// example, will receive the error returned here (possibly with
    /// [`WasmBacktrace`](crate::WasmBacktrace) context information attached).
    ///
    /// For more information about errors in Wasmtime see the [`Trap`]
    /// documentation.
    ///
    /// [`Trap`]: crate::Trap
    ///
    /// # Panics
    ///
    /// Panics if the given function type is not associated with this store's
    /// engine.
    pub fn new<T>(
        store: impl AsContextMut<Data = T>,
        ty: FuncType,
        func: impl Fn(Caller<'_, T>, &[Val], &mut [Val]) -> Result<()> + Send + Sync + 'static,
    ) -> Self {
        assert!(ty.comes_from_same_engine(store.as_context().engine()));
        let ty_clone = ty.clone();
        unsafe {
            Func::new_unchecked(store, ty, move |caller, values| {
                Func::invoke_host_func_for_wasm(caller, &ty_clone, values, &func)
            })
        }
    }

    /// Creates a new [`Func`] with the given arguments, although has fewer
    /// runtime checks than [`Func::new`].
    ///
    /// This function takes a callback of a different signature than
    /// [`Func::new`], instead receiving a raw pointer with a list of [`ValRaw`]
    /// structures. These values have no type information associated with them
    /// so it's up to the caller to provide a function that will correctly
    /// interpret the list of values as those coming from the `ty` specified.
    ///
    /// If you're calling this from Rust it's recommended to either instead use
    /// [`Func::new`] or [`Func::wrap`]. The [`Func::wrap`] API, in particular,
    /// is both safer and faster than this API.
    ///
    /// # Errors
    ///
    /// See [`Func::new`] for the behavior of returning an error from the host
    /// function provided here.
    ///
    /// # Unsafety
    ///
    /// This function is not safe because it's not known at compile time that
    /// the `func` provided correctly interprets the argument types provided to
    /// it, or that the results it produces will be of the correct type.
    ///
    /// # Panics
    ///
    /// Panics if the given function type is not associated with this store's
    /// engine.
    pub unsafe fn new_unchecked<T>(
        mut store: impl AsContextMut<Data = T>,
        ty: FuncType,
        func: impl Fn(Caller<'_, T>, &mut [ValRaw]) -> Result<()> + Send + Sync + 'static,
    ) -> Self {
        assert!(ty.comes_from_same_engine(store.as_context().engine()));
        let store = store.as_context_mut().0;
        let host = HostFunc::new_unchecked(store.engine(), ty, func);
        host.into_func(store)
    }

    /// Creates a new host-defined WebAssembly function which, when called,
    /// will run the asynchronous computation defined by `func` to completion
    /// and then return the result to WebAssembly.
    ///
    /// This function is the asynchronous analogue of [`Func::new`] and much of
    /// that documentation applies to this as well. The key difference is that
    /// `func` returns a future instead of simply a `Result`. Note that the
    /// returned future can close over any of the arguments, but it cannot close
    /// over the state of the closure itself. It's recommended to store any
    /// necessary async state in the `T` of the [`Store<T>`](crate::Store) which
    /// can be accessed through [`Caller::data`] or [`Caller::data_mut`].
    ///
    /// For more information on `Send + Sync + 'static`, see
    /// [`Func::wrap`](#why-send--sync--static).
    ///
    /// # Panics
    ///
    /// This function will panic if `store` is not associated with an [async
    /// config](crate::Config::async_support).
    ///
    /// Panics if the given function type is not associated with this store's
    /// engine.
    ///
    /// # Errors
    ///
    /// See [`Func::new`] for the behavior of returning an error from the host
    /// function provided here.
    ///
    /// # Examples
    ///
    /// ```
    /// # use wasmtime::*;
    /// # fn main() -> anyhow::Result<()> {
    /// // Simulate some application-specific state as well as asynchronous
    /// // functions to query that state.
    /// struct MyDatabase {
    ///     // ...
    /// }
    ///
    /// impl MyDatabase {
    ///     async fn get_row_count(&self) -> u32 {
    ///         // ...
    /// #       100
    ///     }
    /// }
    ///
    /// let my_database = MyDatabase {
    ///     // ...
    /// };
    ///
    /// // Using `new_async` we can hook up into calling our async
    /// // `get_row_count` function.
    /// let engine = Engine::new(Config::new().async_support(true))?;
    /// let mut store = Store::new(&engine, MyDatabase {
    ///     // ...
    /// });
    /// let get_row_count_type = wasmtime::FuncType::new(
    ///     &engine,
    ///     None,
    ///     Some(wasmtime::ValType::I32),
    /// );
    /// let get = Func::new_async(&mut store, get_row_count_type, |caller, _params, results| {
    ///     Box::new(async move {
    ///         let count = caller.data().get_row_count().await;
    ///         results[0] = Val::I32(count as i32);
    ///         Ok(())
    ///     })
    /// });
    /// // ...
    /// # Ok(())
    /// # }
    /// ```
    #[cfg(all(feature = "async", feature = "cranelift"))]
    pub fn new_async<T, F>(store: impl AsContextMut<Data = T>, ty: FuncType, func: F) -> Func
    where
        F: for<'a> Fn(
                Caller<'a, T>,
                &'a [Val],
                &'a mut [Val],
            ) -> Box<dyn Future<Output = Result<()>> + Send + 'a>
            + Send
            + Sync
            + 'static,
    {
        assert!(
            store.as_context().async_support(),
            "cannot use `new_async` without enabling async support in the config"
        );
        assert!(ty.comes_from_same_engine(store.as_context().engine()));
        Func::new(store, ty, move |mut caller, params, results| {
            let async_cx = caller
                .store
                .as_context_mut()
                .0
                .async_cx()
                .expect("Attempt to spawn new action on dying fiber");
            let mut future = Pin::from(func(caller, params, results));
            match unsafe { async_cx.block_on(future.as_mut()) } {
                Ok(Ok(())) => Ok(()),
                Ok(Err(trap)) | Err(trap) => Err(trap),
            }
        })
    }

    pub(crate) unsafe fn from_vm_func_ref(
        store: &mut StoreOpaque,
        func_ref: NonNull<VMFuncRef>,
    ) -> Func {
        debug_assert!(func_ref.as_ref().type_index != VMSharedTypeIndex::default());
        let export = ExportFunction { func_ref };
        Func::from_wasmtime_function(export, store)
    }

    /// Creates a new `Func` from the given Rust closure.
    ///
    /// This function will create a new `Func` which, when called, will
    /// execute the given Rust closure. Unlike [`Func::new`] the target
    /// function being called is known statically so the type signature can
    /// be inferred. Rust types will map to WebAssembly types as follows:
    ///
    /// | Rust Argument Type                | WebAssembly Type                          |
    /// |-----------------------------------|-------------------------------------------|
    /// | `i32`                             | `i32`                                     |
    /// | `u32`                             | `i32`                                     |
    /// | `i64`                             | `i64`                                     |
    /// | `u64`                             | `i64`                                     |
    /// | `f32`                             | `f32`                                     |
    /// | `f64`                             | `f64`                                     |
    /// | `V128` on x86-64 and aarch64 only | `v128`                                    |
    /// | `Option<Func>`                    | `funcref` aka `(ref null func)`           |
    /// | `Func`                            | `(ref func)`                              |
    /// | `Option<Nofunc>`                  | `nullfuncref` aka `(ref null nofunc)`     |
    /// | `NoFunc`                          | `(ref nofunc)`                            |
    /// | `Option<Rooted<ExternRef>>`       | `externref` aka `(ref null extern)`       |
    /// | `Rooted<ExternRef>`               | `(ref extern)`                            |
    /// | `Option<NoExtern>`                | `nullexternref` aka `(ref null noextern)` |
    /// | `NoExtern`                        | `(ref noextern)`                          |
    /// | `Option<Rooted<AnyRef>>`          | `anyref` aka `(ref null any)`             |
    /// | `Rooted<AnyRef>`                  | `(ref any)`                               |
    /// | `Option<Rooted<EqRef>>`           | `eqref` aka `(ref null eq)`               |
    /// | `Rooted<EqRef>`                   | `(ref eq)`                                |
    /// | `Option<I31>`                     | `i31ref` aka `(ref null i31)`             |
    /// | `I31`                             | `(ref i31)`                               |
    /// | `Option<Rooted<StructRef>>`       | `(ref null struct)`                       |
    /// | `Rooted<StructRef>`               | `(ref struct)`                            |
    /// | `Option<Rooted<ArrayRef>>`        | `(ref null array)`                        |
    /// | `Rooted<ArrayRef>`                | `(ref array)`                             |
    /// | `Option<NoneRef>`                 | `nullref` aka `(ref null none)`           |
    /// | `NoneRef`                         | `(ref none)`                              |
    ///
    /// Note that anywhere a `Rooted<T>` appears, a `ManuallyRooted<T>` may also
    /// be used.
    ///
    /// Any of the Rust types can be returned from the closure as well, in
    /// addition to some extra types
    ///
    /// | Rust Return Type  | WebAssembly Return Type | Meaning               |
    /// |-------------------|-------------------------|-----------------------|
    /// | `()`              | nothing                 | no return value       |
    /// | `T`               | `T`                     | a single return value |
    /// | `(T1, T2, ...)`   | `T1 T2 ...`             | multiple returns      |
    ///
    /// Note that all return types can also be wrapped in `Result<_>` to
    /// indicate that the host function can generate a trap as well as possibly
    /// returning a value.
    ///
    /// Finally you can also optionally take [`Caller`] as the first argument of
    /// your closure. If inserted then you're able to inspect the caller's
    /// state, for example the [`Memory`](crate::Memory) it has exported so you
    /// can read what pointers point to.
    ///
    /// Note that when using this API, the intention is to create as thin of a
    /// layer as possible for when WebAssembly calls the function provided. With
    /// sufficient inlining and optimization the WebAssembly will call straight
    /// into `func` provided, with no extra fluff entailed.
    ///
    /// # Why `Send + Sync + 'static`?
    ///
    /// All host functions defined in a [`Store`](crate::Store) (including
    /// those from [`Func::new`] and other constructors) require that the
    /// `func` provided is `Send + Sync + 'static`. Additionally host functions
    /// always are `Fn` as opposed to `FnMut` or `FnOnce`. This can at-a-glance
    /// feel restrictive since the closure cannot close over as many types as
    /// before. The reason for this, though, is to ensure that
    /// [`Store<T>`](crate::Store) can implement both the `Send` and `Sync`
    /// traits.
    ///
    /// Fear not, however, because this isn't as restrictive as it seems! Host
    /// functions are provided a [`Caller<'_, T>`](crate::Caller) argument which
    /// allows access to the host-defined data within the
    /// [`Store`](crate::Store). The `T` type is not required to be any of
    /// `Send`, `Sync`, or `'static`! This means that you can store whatever
    /// you'd like in `T` and have it accessible by all host functions.
    /// Additionally mutable access to `T` is allowed through
    /// [`Caller::data_mut`].
    ///
    /// Most host-defined [`Func`] values provide closures that end up not
    /// actually closing over any values. These zero-sized types will use the
    /// context from [`Caller`] for host-defined information.
    ///
    /// # Errors
    ///
    /// The closure provided here to `wrap` can optionally return a
    /// [`Result<T>`](anyhow::Result). Returning `Ok(t)` represents the host
    /// function successfully completing with the `t` result. Returning
    /// `Err(e)`, however, is equivalent to raising a custom wasm trap.
    /// Execution of WebAssembly does not resume and the stack is unwound to the
    /// original caller of the function where the error is returned.
    ///
    /// For more information about errors in Wasmtime see the [`Trap`]
    /// documentation.
    ///
    /// [`Trap`]: crate::Trap
    ///
    /// # Examples
    ///
    /// First up we can see how simple wasm imports can be implemented, such
    /// as a function that adds its two arguments and returns the result.
    ///
    /// ```
    /// # use wasmtime::*;
    /// # fn main() -> anyhow::Result<()> {
    /// # let mut store = Store::<()>::default();
    /// let add = Func::wrap(&mut store, |a: i32, b: i32| a + b);
    /// let module = Module::new(
    ///     store.engine(),
    ///     r#"
    ///         (module
    ///             (import "" "" (func $add (param i32 i32) (result i32)))
    ///             (func (export "foo") (param i32 i32) (result i32)
    ///                 local.get 0
    ///                 local.get 1
    ///                 call $add))
    ///     "#,
    /// )?;
    /// let instance = Instance::new(&mut store, &module, &[add.into()])?;
    /// let foo = instance.get_typed_func::<(i32, i32), i32>(&mut store, "foo")?;
    /// assert_eq!(foo.call(&mut store, (1, 2))?, 3);
    /// # Ok(())
    /// # }
    /// ```
    ///
    /// We can also do the same thing, but generate a trap if the addition
    /// overflows:
    ///
    /// ```
    /// # use wasmtime::*;
    /// # fn main() -> anyhow::Result<()> {
    /// # let mut store = Store::<()>::default();
    /// let add = Func::wrap(&mut store, |a: i32, b: i32| {
    ///     match a.checked_add(b) {
    ///         Some(i) => Ok(i),
    ///         None => anyhow::bail!("overflow"),
    ///     }
    /// });
    /// let module = Module::new(
    ///     store.engine(),
    ///     r#"
    ///         (module
    ///             (import "" "" (func $add (param i32 i32) (result i32)))
    ///             (func (export "foo") (param i32 i32) (result i32)
    ///                 local.get 0
    ///                 local.get 1
    ///                 call $add))
    ///     "#,
    /// )?;
    /// let instance = Instance::new(&mut store, &module, &[add.into()])?;
    /// let foo = instance.get_typed_func::<(i32, i32), i32>(&mut store, "foo")?;
    /// assert_eq!(foo.call(&mut store, (1, 2))?, 3);
    /// assert!(foo.call(&mut store, (i32::max_value(), 1)).is_err());
    /// # Ok(())
    /// # }
    /// ```
    ///
    /// And don't forget all the wasm types are supported!
    ///
    /// ```
    /// # use wasmtime::*;
    /// # fn main() -> anyhow::Result<()> {
    /// # let mut store = Store::<()>::default();
    /// let debug = Func::wrap(&mut store, |a: i32, b: u32, c: f32, d: i64, e: u64, f: f64| {
    ///
    ///     println!("a={}", a);
    ///     println!("b={}", b);
    ///     println!("c={}", c);
    ///     println!("d={}", d);
    ///     println!("e={}", e);
    ///     println!("f={}", f);
    /// });
    /// let module = Module::new(
    ///     store.engine(),
    ///     r#"
    ///         (module
    ///             (import "" "" (func $debug (param i32 i32 f32 i64 i64 f64)))
    ///             (func (export "foo")
    ///                 i32.const -1
    ///                 i32.const 1
    ///                 f32.const 2
    ///                 i64.const -3
    ///                 i64.const 3
    ///                 f64.const 4
    ///                 call $debug))
    ///     "#,
    /// )?;
    /// let instance = Instance::new(&mut store, &module, &[debug.into()])?;
    /// let foo = instance.get_typed_func::<(), ()>(&mut store, "foo")?;
    /// foo.call(&mut store, ())?;
    /// # Ok(())
    /// # }
    /// ```
    ///
    /// Finally if you want to get really fancy you can also implement
    /// imports that read/write wasm module's memory
    ///
    /// ```
    /// use std::str;
    ///
    /// # use wasmtime::*;
    /// # fn main() -> anyhow::Result<()> {
    /// # let mut store = Store::default();
    /// let log_str = Func::wrap(&mut store, |mut caller: Caller<'_, ()>, ptr: i32, len: i32| {
    ///     let mem = match caller.get_export("memory") {
    ///         Some(Extern::Memory(mem)) => mem,
    ///         _ => anyhow::bail!("failed to find host memory"),
    ///     };
    ///     let data = mem.data(&caller)
    ///         .get(ptr as u32 as usize..)
    ///         .and_then(|arr| arr.get(..len as u32 as usize));
    ///     let string = match data {
    ///         Some(data) => match str::from_utf8(data) {
    ///             Ok(s) => s,
    ///             Err(_) => anyhow::bail!("invalid utf-8"),
    ///         },
    ///         None => anyhow::bail!("pointer/length out of bounds"),
    ///     };
    ///     assert_eq!(string, "Hello, world!");
    ///     println!("{}", string);
    ///     Ok(())
    /// });
    /// let module = Module::new(
    ///     store.engine(),
    ///     r#"
    ///         (module
    ///             (import "" "" (func $log_str (param i32 i32)))
    ///             (func (export "foo")
    ///                 i32.const 4   ;; ptr
    ///                 i32.const 13  ;; len
    ///                 call $log_str)
    ///             (memory (export "memory") 1)
    ///             (data (i32.const 4) "Hello, world!"))
    ///     "#,
    /// )?;
    /// let instance = Instance::new(&mut store, &module, &[log_str.into()])?;
    /// let foo = instance.get_typed_func::<(), ()>(&mut store, "foo")?;
    /// foo.call(&mut store, ())?;
    /// # Ok(())
    /// # }
    /// ```
    pub fn wrap<T, Params, Results>(
        mut store: impl AsContextMut<Data = T>,
        func: impl IntoFunc<T, Params, Results>,
    ) -> Func {
        let store = store.as_context_mut().0;
        // part of this unsafety is about matching the `T` to a `Store<T>`,
        // which is done through the `AsContextMut` bound above.
        unsafe {
            let host = HostFunc::wrap(store.engine(), func);
            host.into_func(store)
        }
    }

    fn wrap_inner<F, T, Params, Results>(mut store: impl AsContextMut<Data = T>, func: F) -> Func
    where
        F: Fn(Caller<'_, T>, Params) -> Results + Send + Sync + 'static,
        Params: WasmTyList,
        Results: WasmRet,
    {
        let store = store.as_context_mut().0;
        // part of this unsafety is about matching the `T` to a `Store<T>`,
        // which is done through the `AsContextMut` bound above.
        unsafe {
            let host = HostFunc::wrap_inner(store.engine(), func);
            host.into_func(store)
        }
    }

    /// Same as [`Func::wrap`], except the closure asynchronously produces the
    /// result and the arguments are passed within a tuple. For more information
    /// see the [`Func`] documentation.
    ///
    /// # Panics
    ///
    /// This function will panic if called with a non-asynchronous store.
    #[cfg(feature = "async")]
    pub fn wrap_async<T, F, P, R>(store: impl AsContextMut<Data = T>, func: F) -> Func
    where
        F: for<'a> Fn(Caller<'a, T>, P) -> Box<dyn Future<Output = R> + Send + 'a>
            + Send
            + Sync
            + 'static,
        P: WasmTyList,
        R: WasmRet,
    {
        assert!(
            store.as_context().async_support(),
            concat!("cannot use `wrap_async` without enabling async support on the config")
        );
        Func::wrap_inner(store, move |mut caller: Caller<'_, T>, args| {
            let async_cx = caller
                .store
                .as_context_mut()
                .0
                .async_cx()
                .expect("Attempt to start async function on dying fiber");
            let mut future = Pin::from(func(caller, args));

            match unsafe { async_cx.block_on(future.as_mut()) } {
                Ok(ret) => ret.into_fallible(),
                Err(e) => R::fallible_from_error(e),
            }
        })
    }

    /// Returns the underlying wasm type that this `Func` has.
    ///
    /// # Panics
    ///
    /// Panics if `store` does not own this function.
    pub fn ty(&self, store: impl AsContext) -> FuncType {
        self.load_ty(&store.as_context().0)
    }

    /// Forcibly loads the type of this function from the `Engine`.
    ///
    /// Note that this is a somewhat expensive method since it requires taking a
    /// lock as well as cloning a type.
    pub(crate) fn load_ty(&self, store: &StoreOpaque) -> FuncType {
        assert!(self.comes_from_same_store(store));
        FuncType::from_shared_type_index(store.engine(), self.type_index(store.store_data()))
    }

    /// Does this function match the given type?
    ///
    /// That is, is this function's type a subtype of the given type?
    ///
    /// # Panics
    ///
    /// Panics if this function is not associated with the given store or if the
    /// function type is not associated with the store's engine.
    pub fn matches_ty(&self, store: impl AsContext, func_ty: &FuncType) -> bool {
        self._matches_ty(store.as_context().0, func_ty)
    }

    pub(crate) fn _matches_ty(&self, store: &StoreOpaque, func_ty: &FuncType) -> bool {
        let actual_ty = self.load_ty(store);
        actual_ty.matches(func_ty)
    }

    pub(crate) fn ensure_matches_ty(&self, store: &StoreOpaque, func_ty: &FuncType) -> Result<()> {
        if !self.comes_from_same_store(store) {
            bail!("function used with wrong store");
        }
        if self._matches_ty(store, func_ty) {
            Ok(())
        } else {
            let actual_ty = self.load_ty(store);
            bail!("type mismatch: expected {func_ty}, found {actual_ty}")
        }
    }

    /// Gets a reference to the `FuncType` for this function.
    ///
    /// Note that this returns both a reference to the type of this function as
    /// well as a reference back to the store itself. This enables using the
    /// `StoreOpaque` while the `FuncType` is also being used (from the
    /// perspective of the borrow-checker) because otherwise the signature would
    /// consider `StoreOpaque` borrowed mutable while `FuncType` is in use.
    fn ty_ref<'a>(&self, store: &'a mut StoreOpaque) -> (&'a FuncType, &'a StoreOpaque) {
        // If we haven't loaded our type into the store yet then do so lazily at
        // this time.
        if store.store_data()[self.0].ty.is_none() {
            let ty = self.load_ty(store);
            store.store_data_mut()[self.0].ty = Some(Box::new(ty));
        }

        (store.store_data()[self.0].ty.as_ref().unwrap(), store)
    }

    pub(crate) fn type_index(&self, data: &StoreData) -> VMSharedTypeIndex {
        data[self.0].sig_index()
    }

    /// Invokes this function with the `params` given and writes returned values
    /// to `results`.
    ///
    /// The `params` here must match the type signature of this `Func`, or an
    /// error will occur. Additionally `results` must have the same
    /// length as the number of results for this function. Calling this function
    /// will synchronously execute the WebAssembly function referenced to get
    /// the results.
    ///
    /// This function will return `Ok(())` if execution completed without a trap
    /// or error of any kind. In this situation the results will be written to
    /// the provided `results` array.
    ///
    /// # Errors
    ///
    /// Any error which occurs throughout the execution of the function will be
    /// returned as `Err(e)`. The [`Error`](anyhow::Error) type can be inspected
    /// for the precise error cause such as:
    ///
    /// * [`Trap`] - indicates that a wasm trap happened and execution was
    ///   halted.
    /// * [`WasmBacktrace`] - optionally included on errors for backtrace
    ///   information of the trap/error.
    /// * Other string-based errors to indicate issues such as type errors with
    ///   `params`.
    /// * Any host-originating error originally returned from a function defined
    ///   via [`Func::new`], for example.
    ///
    /// Errors typically indicate that execution of WebAssembly was halted
    /// mid-way and did not complete after the error condition happened.
    ///
    /// [`Trap`]: crate::Trap
    ///
    /// # Panics
    ///
    /// This function will panic if called on a function belonging to an async
    /// store. Asynchronous stores must always use `call_async`. Also panics if
    /// `store` does not own this function.
    ///
    /// [`WasmBacktrace`]: crate::WasmBacktrace
    pub fn call(
        &self,
        mut store: impl AsContextMut,
        params: &[Val],
        results: &mut [Val],
    ) -> Result<()> {
        assert!(
            !store.as_context().async_support(),
            "must use `call_async` when async support is enabled on the config",
        );
        let mut store = store.as_context_mut();
        let need_gc = self.call_impl_check_args(&mut store, params, results)?;
        if need_gc {
            store.0.gc();
        }
        unsafe { self.call_impl_do_call(&mut store, params, results) }
    }

    /// Invokes this function in an "unchecked" fashion, reading parameters and
    /// writing results to `params_and_returns`.
    ///
    /// This function is the same as [`Func::call`] except that the arguments
    /// and results both use a different representation. If possible it's
    /// recommended to use [`Func::call`] if safety isn't necessary or to use
    /// [`Func::typed`] in conjunction with [`TypedFunc::call`] since that's
    /// both safer and faster than this method of invoking a function.
    ///
    /// Note that if this function takes `externref` arguments then it will
    /// **not** automatically GC unlike the [`Func::call`] and
    /// [`TypedFunc::call`] functions. This means that if this function is
    /// invoked many times with new `ExternRef` values and no other GC happens
    /// via any other means then no values will get collected.
    ///
    /// # Errors
    ///
    /// For more information about errors see the [`Func::call`] documentation.
    ///
    /// # Unsafety
    ///
    /// This function is unsafe because the `params_and_returns` argument is not
    /// validated at all. It must uphold invariants such as:
    ///
    /// * It's a valid pointer to an array
    /// * It has enough space to store all parameters
    /// * It has enough space to store all results (not at the same time as
    ///   parameters)
    /// * Parameters are initially written to the array and have the correct
    ///   types and such.
    /// * Reference types like `externref` and `funcref` are valid at the
    ///   time of this call and for the `store` specified.
    ///
    /// These invariants are all upheld for you with [`Func::call`] and
    /// [`TypedFunc::call`].
    pub unsafe fn call_unchecked(
        &self,
        mut store: impl AsContextMut,
        params_and_returns: *mut [ValRaw],
    ) -> Result<()> {
        let mut store = store.as_context_mut();
        let data = &store.0.store_data()[self.0];
        let func_ref = data.export().func_ref;
        Self::call_unchecked_raw(&mut store, func_ref, params_and_returns)
    }

    pub(crate) unsafe fn call_unchecked_raw<T>(
        store: &mut StoreContextMut<'_, T>,
        func_ref: NonNull<VMFuncRef>,
        params_and_returns: *mut [ValRaw],
    ) -> Result<()> {
<<<<<<< HEAD
        invoke_wasm_and_catch_traps(
            store,
            |caller| {
                func_ref
                    .as_ref()
                    .array_call(caller.cast::<VMOpaqueContext>(), params_and_returns)
            },
            func_ref.as_ref().vmctx,
        )
=======
        invoke_wasm_and_catch_traps(store, |caller, vm| {
            func_ref.as_ref().array_call(
                vm,
                VMOpaqueContext::from_vmcontext(caller),
                params_and_returns,
            )
        })
>>>>>>> d5ee2a04
    }

    /// Converts the raw representation of a `funcref` into an `Option<Func>`
    ///
    /// This is intended to be used in conjunction with [`Func::new_unchecked`],
    /// [`Func::call_unchecked`], and [`ValRaw`] with its `funcref` field.
    ///
    /// # Unsafety
    ///
    /// This function is not safe because `raw` is not validated at all. The
    /// caller must guarantee that `raw` is owned by the `store` provided and is
    /// valid within the `store`.
    pub unsafe fn from_raw(mut store: impl AsContextMut, raw: *mut c_void) -> Option<Func> {
        Self::_from_raw(store.as_context_mut().0, raw)
    }

    pub(crate) unsafe fn _from_raw(store: &mut StoreOpaque, raw: *mut c_void) -> Option<Func> {
        Some(Func::from_vm_func_ref(store, NonNull::new(raw.cast())?))
    }

    /// Extracts the raw value of this `Func`, which is owned by `store`.
    ///
    /// This function returns a value that's suitable for writing into the
    /// `funcref` field of the [`ValRaw`] structure.
    ///
    /// # Unsafety
    ///
    /// The returned value is only valid for as long as the store is alive and
    /// this function is properly rooted within it. Additionally this function
    /// should not be liberally used since it's a very low-level knob.
    pub unsafe fn to_raw(&self, mut store: impl AsContextMut) -> *mut c_void {
        self.vm_func_ref(store.as_context_mut().0).as_ptr().cast()
    }

    /// Invokes this function with the `params` given, returning the results
    /// asynchronously.
    ///
    /// This function is the same as [`Func::call`] except that it is
    /// asynchronous. This is only compatible with stores associated with an
    /// [asynchronous config](crate::Config::async_support).
    ///
    /// It's important to note that the execution of WebAssembly will happen
    /// synchronously in the `poll` method of the future returned from this
    /// function. Wasmtime does not manage its own thread pool or similar to
    /// execute WebAssembly in. Future `poll` methods are generally expected to
    /// resolve quickly, so it's recommended that you run or poll this future
    /// in a "blocking context".
    ///
    /// For more information see the documentation on [asynchronous
    /// configs](crate::Config::async_support).
    ///
    /// # Errors
    ///
    /// For more information on errors see the [`Func::call`] documentation.
    ///
    /// # Panics
    ///
    /// Panics if this is called on a function in a synchronous store. This
    /// only works with functions defined within an asynchronous store. Also
    /// panics if `store` does not own this function.
    #[cfg(feature = "async")]
    pub async fn call_async<T>(
        &self,
        mut store: impl AsContextMut<Data = T>,
        params: &[Val],
        results: &mut [Val],
    ) -> Result<()>
    where
        T: Send,
    {
        let mut store = store.as_context_mut();
        assert!(
            store.0.async_support(),
            "cannot use `call_async` without enabling async support in the config",
        );
        let need_gc = self.call_impl_check_args(&mut store, params, results)?;
        if need_gc {
            store.0.gc_async().await;
        }
        let result = store
            .on_fiber(|store| unsafe { self.call_impl_do_call(store, params, results) })
            .await??;
        Ok(result)
    }

    /// Perform dynamic checks that the arguments given to us match
    /// the signature of this function and are appropriate to pass to this
    /// function.
    ///
    /// This involves checking to make sure we have the right number and types
    /// of arguments as well as making sure everything is from the same `Store`.
    ///
    /// This must be called just before `call_impl_do_call`.
    ///
    /// Returns whether we need to GC before calling `call_impl_do_call`.
    fn call_impl_check_args<T>(
        &self,
        store: &mut StoreContextMut<'_, T>,
        params: &[Val],
        results: &mut [Val],
    ) -> Result<bool> {
        let (ty, opaque) = self.ty_ref(store.0);
        if ty.params().len() != params.len() {
            bail!(
                "expected {} arguments, got {}",
                ty.params().len(),
                params.len()
            );
        }
        if ty.results().len() != results.len() {
            bail!(
                "expected {} results, got {}",
                ty.results().len(),
                results.len()
            );
        }

        for (ty, arg) in ty.params().zip(params) {
            arg.ensure_matches_ty(opaque, &ty)
                .context("argument type mismatch")?;
            if !arg.comes_from_same_store(opaque) {
                bail!("cross-`Store` values are not currently supported");
            }
        }

        #[cfg(feature = "gc")]
        {
            // Check whether we need to GC before calling into Wasm.
            //
            // For example, with the DRC collector, whenever we pass GC refs
            // from host code to Wasm code, they go into the
            // `VMGcRefActivationsTable`. But the table might be at capacity
            // already. If it is at capacity (unlikely) then we need to do a GC
            // to free up space.
            let num_gc_refs = ty.as_wasm_func_type().non_i31_gc_ref_params_count();
            if let Some(num_gc_refs) = NonZeroUsize::new(num_gc_refs) {
                return Ok(opaque
                    .gc_store()?
                    .gc_heap
                    .need_gc_before_entering_wasm(num_gc_refs));
            }
        }

        Ok(false)
    }

    /// Do the actual call into Wasm.
    ///
    /// # Safety
    ///
    /// You must have type checked the arguments by calling
    /// `call_impl_check_args` immediately before calling this function. It is
    /// only safe to call this function if that one did not return an error.
    unsafe fn call_impl_do_call<T>(
        &self,
        store: &mut StoreContextMut<'_, T>,
        params: &[Val],
        results: &mut [Val],
    ) -> Result<()> {
        // Store the argument values into `values_vec`.
        let (ty, _) = self.ty_ref(store.0);
        let values_vec_size = params.len().max(ty.results().len());
        let mut values_vec = store.0.take_wasm_val_raw_storage();
        debug_assert!(values_vec.is_empty());
        values_vec.resize_with(values_vec_size, || ValRaw::v128(0));
        for (arg, slot) in params.iter().cloned().zip(&mut values_vec) {
            unsafe {
                *slot = arg.to_raw(&mut *store)?;
            }
        }

        unsafe {
            self.call_unchecked(
                &mut *store,
                core::ptr::slice_from_raw_parts_mut(values_vec.as_mut_ptr(), values_vec_size),
            )?;
        }

        for ((i, slot), val) in results.iter_mut().enumerate().zip(&values_vec) {
            let ty = self.ty_ref(store.0).0.results().nth(i).unwrap();
            *slot = unsafe { Val::from_raw(&mut *store, *val, ty) };
        }
        values_vec.truncate(0);
        store.0.save_wasm_val_raw_storage(values_vec);
        Ok(())
    }

    #[inline]
    pub(crate) fn vm_func_ref(&self, store: &mut StoreOpaque) -> NonNull<VMFuncRef> {
        let func_data = &mut store.store_data_mut()[self.0];
        let func_ref = func_data.export().func_ref;
        if unsafe { func_ref.as_ref().wasm_call.is_some() } {
            return func_ref;
        }

        if let Some(in_store) = func_data.in_store_func_ref {
            in_store.as_non_null()
        } else {
            unsafe {
                // Move this uncommon/slow path out of line.
                self.copy_func_ref_into_store_and_fill(store, func_ref)
            }
        }
    }

    unsafe fn copy_func_ref_into_store_and_fill(
        &self,
        store: &mut StoreOpaque,
        func_ref: NonNull<VMFuncRef>,
    ) -> NonNull<VMFuncRef> {
        let func_ref = store.func_refs().push(func_ref.as_ref().clone());
        store.store_data_mut()[self.0].in_store_func_ref = Some(SendSyncPtr::new(func_ref));
        store.fill_func_refs();
        func_ref
    }

    pub(crate) unsafe fn from_wasmtime_function(
        export: ExportFunction,
        store: &mut StoreOpaque,
    ) -> Self {
        Func::from_func_kind(FuncKind::StoreOwned { export }, store)
    }

    fn from_func_kind(kind: FuncKind, store: &mut StoreOpaque) -> Self {
        Func(store.store_data_mut().insert(FuncData {
            kind,
            in_store_func_ref: None,
            ty: None,
        }))
    }

    pub(crate) fn vmimport(&self, store: &mut StoreOpaque, module: &Module) -> VMFunctionImport {
        unsafe {
            let f = {
                let func_data = &mut store.store_data_mut()[self.0];
                // If we already patched this `funcref.wasm_call` and saved a
                // copy in the store, use the patched version. Otherwise, use
                // the potentially un-patched version.
                if let Some(func_ref) = func_data.in_store_func_ref {
                    func_ref.as_non_null()
                } else {
                    func_data.export().func_ref
                }
            };
            VMFunctionImport {
                wasm_call: if let Some(wasm_call) = f.as_ref().wasm_call {
                    wasm_call
                } else {
                    // Assert that this is a array-call function, since those
                    // are the only ones that could be missing a `wasm_call`
                    // trampoline.
                    let _ = VMArrayCallHostFuncContext::from_opaque(f.as_ref().vmctx);

                    let sig = self.type_index(store.store_data());
                    module.wasm_to_array_trampoline(sig).expect(
                        "if the wasm is importing a function of a given type, it must have the \
                         type's trampoline",
                    )
                },
                array_call: f.as_ref().array_call,
                vmctx: f.as_ref().vmctx,
            }
        }
    }

    pub(crate) fn comes_from_same_store(&self, store: &StoreOpaque) -> bool {
        store.store_data().contains(self.0)
    }

    fn invoke_host_func_for_wasm<T>(
        mut caller: Caller<'_, T>,
        ty: &FuncType,
        values_vec: &mut [ValRaw],
        func: &dyn Fn(Caller<'_, T>, &[Val], &mut [Val]) -> Result<()>,
    ) -> Result<()> {
        // Translate the raw JIT arguments in `values_vec` into a `Val` which
        // we'll be passing as a slice. The storage for our slice-of-`Val` we'll
        // be taking from the `Store`. We preserve our slice back into the
        // `Store` after the hostcall, ideally amortizing the cost of allocating
        // the storage across wasm->host calls.
        //
        // Note that we have a dynamic guarantee that `values_vec` is the
        // appropriate length to both read all arguments from as well as store
        // all results into.
        let mut val_vec = caller.store.0.take_hostcall_val_storage();
        debug_assert!(val_vec.is_empty());
        let nparams = ty.params().len();
        val_vec.reserve(nparams + ty.results().len());
        for (i, ty) in ty.params().enumerate() {
            val_vec.push(unsafe { Val::from_raw(&mut caller.store, values_vec[i], ty) })
        }

        val_vec.extend((0..ty.results().len()).map(|_| Val::null_func_ref()));
        let (params, results) = val_vec.split_at_mut(nparams);
        func(caller.sub_caller(), params, results)?;

        // Unlike our arguments we need to dynamically check that the return
        // values produced are correct. There could be a bug in `func` that
        // produces the wrong number, wrong types, or wrong stores of
        // values, and we need to catch that here.
        for (i, (ret, ty)) in results.iter().zip(ty.results()).enumerate() {
            ret.ensure_matches_ty(caller.store.0, &ty)
                .context("function attempted to return an incompatible value")?;
            unsafe {
                values_vec[i] = ret.to_raw(&mut caller.store)?;
            }
        }

        // Restore our `val_vec` back into the store so it's usable for the next
        // hostcall to reuse our own storage.
        val_vec.truncate(0);
        caller.store.0.save_hostcall_val_storage(val_vec);
        Ok(())
    }

    /// Attempts to extract a typed object from this `Func` through which the
    /// function can be called.
    ///
    /// This function serves as an alternative to [`Func::call`] and
    /// [`Func::call_async`]. This method performs a static type check (using
    /// the `Params` and `Results` type parameters on the underlying wasm
    /// function. If the type check passes then a `TypedFunc` object is returned,
    /// otherwise an error is returned describing the typecheck failure.
    ///
    /// The purpose of this relative to [`Func::call`] is that it's much more
    /// efficient when used to invoke WebAssembly functions. With the types
    /// statically known far less setup/teardown is required when invoking
    /// WebAssembly. If speed is desired then this function is recommended to be
    /// used instead of [`Func::call`] (which is more general, hence its
    /// slowdown).
    ///
    /// The `Params` type parameter is used to describe the parameters of the
    /// WebAssembly function. This can either be a single type (like `i32`), or
    /// a tuple of types representing the list of parameters (like `(i32, f32,
    /// f64)`). Additionally you can use `()` to represent that the function has
    /// no parameters.
    ///
    /// The `Results` type parameter is used to describe the results of the
    /// function. This behaves the same way as `Params`, but just for the
    /// results of the function.
    ///
    /// # Translating Between WebAssembly and Rust Types
    ///
    /// Translation between Rust types and WebAssembly types looks like:
    ///
    /// | WebAssembly                               | Rust                                  |
    /// |-------------------------------------------|---------------------------------------|
    /// | `i32`                                     | `i32` or `u32`                        |
    /// | `i64`                                     | `i64` or `u64`                        |
    /// | `f32`                                     | `f32`                                 |
    /// | `f64`                                     | `f64`                                 |
    /// | `externref` aka `(ref null extern)`       | `Option<Rooted<ExternRef>>`           |
    /// | `(ref extern)`                            | `Rooted<ExternRef>`                   |
    /// | `nullexternref` aka `(ref null noextern)` | `Option<NoExtern>`                    |
    /// | `(ref noextern)`                          | `NoExtern`                            |
    /// | `anyref` aka `(ref null any)`             | `Option<Rooted<AnyRef>>`              |
    /// | `(ref any)`                               | `Rooted<AnyRef>`                      |
    /// | `eqref` aka `(ref null eq)`               | `Option<Rooted<EqRef>>`               |
    /// | `(ref eq)`                                | `Rooted<EqRef>`                       |
    /// | `i31ref` aka `(ref null i31)`             | `Option<I31>`                         |
    /// | `(ref i31)`                               | `I31`                                 |
    /// | `structref` aka `(ref null struct)`       | `Option<Rooted<StructRef>>`           |
    /// | `(ref struct)`                            | `Rooted<StructRef>`                   |
    /// | `arrayref` aka `(ref null array)`         | `Option<Rooted<ArrayRef>>`            |
    /// | `(ref array)`                             | `Rooted<ArrayRef>`                    |
    /// | `nullref` aka `(ref null none)`           | `Option<NoneRef>`                     |
    /// | `(ref none)`                              | `NoneRef`                             |
    /// | `funcref` aka `(ref null func)`           | `Option<Func>`                        |
    /// | `(ref func)`                              | `Func`                                |
    /// | `(ref null <func type index>)`            | `Option<Func>`                        |
    /// | `(ref <func type index>)`                 | `Func`                                |
    /// | `nullfuncref` aka `(ref null nofunc)`     | `Option<NoFunc>`                      |
    /// | `(ref nofunc)`                            | `NoFunc`                              |
    /// | `v128`                                    | `V128` on `x86-64` and `aarch64` only |
    ///
    /// (Note that this mapping is the same as that of [`Func::wrap`], and that
    /// anywhere a `Rooted<T>` appears, a `ManuallyRooted<T>` may also appear).
    ///
    /// Note that once the [`TypedFunc`] return value is acquired you'll use either
    /// [`TypedFunc::call`] or [`TypedFunc::call_async`] as necessary to actually invoke
    /// the function. This method does not invoke any WebAssembly code, it
    /// simply performs a typecheck before returning the [`TypedFunc`] value.
    ///
    /// This method also has a convenience wrapper as
    /// [`Instance::get_typed_func`](crate::Instance::get_typed_func) to
    /// directly get a typed function value from an
    /// [`Instance`](crate::Instance).
    ///
    /// ## Subtyping
    ///
    /// For result types, you can always use a supertype of the WebAssembly
    /// function's actual declared result type. For example, if the WebAssembly
    /// function was declared with type `(func (result nullfuncref))` you could
    /// successfully call `f.typed::<(), Option<Func>>()` because `Option<Func>`
    /// corresponds to `funcref`, which is a supertype of `nullfuncref`.
    ///
    /// For parameter types, you can always use a subtype of the WebAssembly
    /// function's actual declared parameter type. For example, if the
    /// WebAssembly function was declared with type `(func (param (ref null
    /// func)))` you could successfully call `f.typed::<Func, ()>()` because
    /// `Func` corresponds to `(ref func)`, which is a subtype of `(ref null
    /// func)`.
    ///
    /// Additionally, for functions which take a reference to a concrete type as
    /// a parameter, you can also use the concrete type's supertype. Consider a
    /// WebAssembly function that takes a reference to a function with a
    /// concrete type: `(ref null <func type index>)`. In this scenario, there
    /// is no static `wasmtime::Foo` Rust type that corresponds to that
    /// particular Wasm-defined concrete reference type because Wasm modules are
    /// loaded dynamically at runtime. You *could* do `f.typed::<Option<NoFunc>,
    /// ()>()`, and while that is correctly typed and valid, it is often overly
    /// restrictive. The only value you could call the resulting typed function
    /// with is the null function reference, but we'd like to call it with
    /// non-null function references that happen to be of the correct
    /// type. Therefore, `f.typed<Option<Func>, ()>()` is also allowed in this
    /// case, even though `Option<Func>` represents `(ref null func)` which is
    /// the supertype, not subtype, of `(ref null <func type index>)`. This does
    /// imply some minimal dynamic type checks in this case, but it is supported
    /// for better ergonomics, to enable passing non-null references into the
    /// function.
    ///
    /// # Errors
    ///
    /// This function will return an error if `Params` or `Results` does not
    /// match the native type of this WebAssembly function.
    ///
    /// # Panics
    ///
    /// This method will panic if `store` does not own this function.
    ///
    /// # Examples
    ///
    /// An end-to-end example of calling a function which takes no parameters
    /// and has no results:
    ///
    /// ```
    /// # use wasmtime::*;
    /// # fn main() -> anyhow::Result<()> {
    /// let engine = Engine::default();
    /// let mut store = Store::new(&engine, ());
    /// let module = Module::new(&engine, r#"(module (func (export "foo")))"#)?;
    /// let instance = Instance::new(&mut store, &module, &[])?;
    /// let foo = instance.get_func(&mut store, "foo").expect("export wasn't a function");
    ///
    /// // Note that this call can fail due to the typecheck not passing, but
    /// // in our case we statically know the module so we know this should
    /// // pass.
    /// let typed = foo.typed::<(), ()>(&store)?;
    ///
    /// // Note that this can fail if the wasm traps at runtime.
    /// typed.call(&mut store, ())?;
    /// # Ok(())
    /// # }
    /// ```
    ///
    /// You can also pass in multiple parameters and get a result back
    ///
    /// ```
    /// # use wasmtime::*;
    /// # fn foo(add: &Func, mut store: Store<()>) -> anyhow::Result<()> {
    /// let typed = add.typed::<(i32, i64), f32>(&store)?;
    /// assert_eq!(typed.call(&mut store, (1, 2))?, 3.0);
    /// # Ok(())
    /// # }
    /// ```
    ///
    /// and similarly if a function has multiple results you can bind that too
    ///
    /// ```
    /// # use wasmtime::*;
    /// # fn foo(add_with_overflow: &Func, mut store: Store<()>) -> anyhow::Result<()> {
    /// let typed = add_with_overflow.typed::<(u32, u32), (u32, i32)>(&store)?;
    /// let (result, overflow) = typed.call(&mut store, (u32::max_value(), 2))?;
    /// assert_eq!(result, 1);
    /// assert_eq!(overflow, 1);
    /// # Ok(())
    /// # }
    /// ```
    pub fn typed<Params, Results>(
        &self,
        store: impl AsContext,
    ) -> Result<TypedFunc<Params, Results>>
    where
        Params: WasmParams,
        Results: WasmResults,
    {
        // Type-check that the params/results are all valid
        let store = store.as_context().0;
        let ty = self.load_ty(store);
        Params::typecheck(store.engine(), ty.params(), TypeCheckPosition::Param)
            .context("type mismatch with parameters")?;
        Results::typecheck(store.engine(), ty.results(), TypeCheckPosition::Result)
            .context("type mismatch with results")?;

        // and then we can construct the typed version of this function
        // (unsafely), which should be safe since we just did the type check above.
        unsafe { Ok(TypedFunc::_new_unchecked(store, *self)) }
    }

    /// Get a stable hash key for this function.
    ///
    /// Even if the same underlying function is added to the `StoreData`
    /// multiple times and becomes multiple `wasmtime::Func`s, this hash key
    /// will be consistent across all of these functions.
    #[allow(dead_code)] // Not used yet, but added for consistency.
    pub(crate) fn hash_key(&self, store: &mut StoreOpaque) -> impl core::hash::Hash + Eq {
        self.vm_func_ref(store).as_ptr() as usize
    }
}

/// Prepares for entrance into WebAssembly.
///
/// This function will set up context such that `closure` is allowed to call a
/// raw trampoline or a raw WebAssembly function. This *must* be called to do
/// things like catch traps and set up GC properly.
///
/// The `closure` provided receives a default "caller" `VMContext` parameter it
/// can pass to the called wasm function, if desired.
pub(crate) fn invoke_wasm_and_catch_traps<T>(
    store: &mut StoreContextMut<'_, T>,
<<<<<<< HEAD
    closure: impl FnMut(*mut VMContext) -> bool,
    callee: *mut VMOpaqueContext,
=======
    closure: impl FnMut(*mut VMContext, Option<InterpreterRef<'_>>) -> bool,
>>>>>>> d5ee2a04
) -> Result<()> {
    unsafe {
        if VMContext::try_from_opaque(callee).is_some() {
            // If we get here, the callee is a "proper" `VMContext`, and we are
            // indeed calling into wasm.
            //
            // We now ensure that the following invariant holds (see
            // wasmfx/wasmfxtime#109): Since we know that we are (re)-entering
            // wasm, it must not be the case that we weren't still running
            // inside a continuation when reaching this point. In other words,
            // we must currently be on the main stack.
            //
            // We check this by inspecting this thread's chain of
            // `CallThreadState`s, which is a linked list of all (nested)
            // invocations of wasm (and certain host calls). If any of them are
            // executing wasm, we raise an error.
            // Since we are doing this check every time we enter wasm, it is
            // sufficient to only look at the most recent previous invocation of
            // wasm (i.e., we do not need to walk the entire `CallTheadState`
            // chain, but only walk to the first such state corresponding to an
            // execution of wasm).
            //
            // As a result, the call below is O(n), where n is the number of
            // `CallThreadState`s at the beginning in this thread's CTS chain before
            // the first such state that corresponds to wasm execution.
            // In other words, n is the nesting level of calls to wrapped host
            // functions from within a host function (e.g., calling `f.call()`
            // while within a host call, where `f` is the result from wrapping a
            // Rust function inside a `Func`).
            if crate::runtime::vm::first_wasm_state_on_fiber_stack() {
                return Err(anyhow::anyhow!(
                    "Re-entering wasm while already executing on a continuation stack"
                ));
            }
        }

        let exit = enter_wasm(store);

        if let Err(trap) = store.0.call_hook(CallHook::CallingWasm) {
            exit_wasm(store, exit);
            return Err(trap);
        }
        let result = crate::runtime::vm::catch_traps(store, callee, closure);
        exit_wasm(store, exit);
        store.0.call_hook(CallHook::ReturningFromWasm)?;
        result.map_err(|t| crate::trap::from_runtime_box(store.0, t))
    }
}

/// This function is called to register state within `Store` whenever
/// WebAssembly is entered within the `Store`.
///
/// This function sets up various limits such as:
///
/// * The stack limit. This is what ensures that we limit the stack space
///   allocated by WebAssembly code and it's relative to the initial stack
///   pointer that called into wasm.
///
/// This function may fail if the stack limit can't be set because an
/// interrupt already happened.
fn enter_wasm<T>(store: &mut StoreContextMut<'_, T>) -> Option<usize> {
    // If this is a recursive call, e.g. our stack limit is already set, then
    // we may be able to skip this function.
    //
    // For synchronous stores there's nothing else to do because all wasm calls
    // happen synchronously and on the same stack. This means that the previous
    // stack limit will suffice for the next recursive call.
    //
    // For asynchronous stores then each call happens on a separate native
    // stack. This means that the previous stack limit is no longer relevant
    // because we're on a separate stack.
    if unsafe { *store.0.runtime_limits().stack_limit.get() } != usize::MAX
        && !store.0.async_support()
    {
        return None;
    }

    // Ignore this stack pointer business on miri since we can't execute wasm
    // anyway and the concept of a stack pointer on miri is a bit nebulous
    // regardless.
    if cfg!(miri) {
        return None;
    }

    let stack_pointer = crate::runtime::vm::get_stack_pointer();

    // Determine the stack pointer where, after which, any wasm code will
    // immediately trap. This is checked on the entry to all wasm functions.
    //
    // Note that this isn't 100% precise. We are requested to give wasm
    // `max_wasm_stack` bytes, but what we're actually doing is giving wasm
    // probably a little less than `max_wasm_stack` because we're
    // calculating the limit relative to this function's approximate stack
    // pointer. Wasm will be executed on a frame beneath this one (or next
    // to it). In any case it's expected to be at most a few hundred bytes
    // of slop one way or another. When wasm is typically given a MB or so
    // (a million bytes) the slop shouldn't matter too much.
    //
    // After we've got the stack limit then we store it into the `stack_limit`
    // variable.
    let wasm_stack_limit = stack_pointer - store.engine().config().max_wasm_stack;
    let prev_stack = unsafe {
        mem::replace(
            &mut *store.0.runtime_limits().stack_limit.get(),
            wasm_stack_limit,
        )
    };

    Some(prev_stack)
}

fn exit_wasm<T>(store: &mut StoreContextMut<'_, T>, prev_stack: Option<usize>) {
    // If we don't have a previous stack pointer to restore, then there's no
    // cleanup we need to perform here.
    let prev_stack = match prev_stack {
        Some(stack) => stack,
        None => return,
    };

    unsafe {
        *store.0.runtime_limits().stack_limit.get() = prev_stack;
    }
}

/// A trait implemented for types which can be returned from closures passed to
/// [`Func::wrap`] and friends.
///
/// This trait should not be implemented by user types. This trait may change at
/// any time internally. The types which implement this trait, however, are
/// stable over time.
///
/// For more information see [`Func::wrap`]
pub unsafe trait WasmRet {
    // Same as `WasmTy::compatible_with_store`.
    #[doc(hidden)]
    fn compatible_with_store(&self, store: &StoreOpaque) -> bool;

    /// Stores this return value into the `ptr` specified using the rooted
    /// `store`.
    ///
    /// Traps are communicated through the `Result<_>` return value.
    ///
    /// # Unsafety
    ///
    /// This method is unsafe as `ptr` must have the correct length to store
    /// this result. This property is only checked in debug mode, not in release
    /// mode.
    #[doc(hidden)]
    unsafe fn store(
        self,
        store: &mut AutoAssertNoGc<'_>,
        ptr: &mut [MaybeUninit<ValRaw>],
    ) -> Result<()>;

    #[doc(hidden)]
    fn func_type(engine: &Engine, params: impl Iterator<Item = ValType>) -> FuncType;
    #[doc(hidden)]
    fn may_gc() -> bool;

    // Utilities used to convert an instance of this type to a `Result`
    // explicitly, used when wrapping async functions which always bottom-out
    // in a function that returns a trap because futures can be cancelled.
    #[doc(hidden)]
    type Fallible: WasmRet;
    #[doc(hidden)]
    fn into_fallible(self) -> Self::Fallible;
    #[doc(hidden)]
    fn fallible_from_error(error: Error) -> Self::Fallible;
}

unsafe impl<T> WasmRet for T
where
    T: WasmTy,
{
    type Fallible = Result<T>;

    fn compatible_with_store(&self, store: &StoreOpaque) -> bool {
        <Self as WasmTy>::compatible_with_store(self, store)
    }

    unsafe fn store(
        self,
        store: &mut AutoAssertNoGc<'_>,
        ptr: &mut [MaybeUninit<ValRaw>],
    ) -> Result<()> {
        debug_assert!(ptr.len() > 0);
        <Self as WasmTy>::store(self, store, ptr.get_unchecked_mut(0))
    }

    fn may_gc() -> bool {
        T::may_gc()
    }

    fn func_type(engine: &Engine, params: impl Iterator<Item = ValType>) -> FuncType {
        FuncType::new(engine, params, Some(<Self as WasmTy>::valtype()))
    }

    fn into_fallible(self) -> Result<T> {
        Ok(self)
    }

    fn fallible_from_error(error: Error) -> Result<T> {
        Err(error)
    }
}

unsafe impl<T> WasmRet for Result<T>
where
    T: WasmRet,
{
    type Fallible = Self;

    fn compatible_with_store(&self, store: &StoreOpaque) -> bool {
        match self {
            Ok(x) => <T as WasmRet>::compatible_with_store(x, store),
            Err(_) => true,
        }
    }

    unsafe fn store(
        self,
        store: &mut AutoAssertNoGc<'_>,
        ptr: &mut [MaybeUninit<ValRaw>],
    ) -> Result<()> {
        self.and_then(|val| val.store(store, ptr))
    }

    fn may_gc() -> bool {
        T::may_gc()
    }

    fn func_type(engine: &Engine, params: impl Iterator<Item = ValType>) -> FuncType {
        T::func_type(engine, params)
    }

    fn into_fallible(self) -> Result<T> {
        self
    }

    fn fallible_from_error(error: Error) -> Result<T> {
        Err(error)
    }
}

macro_rules! impl_wasm_host_results {
    ($n:tt $($t:ident)*) => (
        #[allow(non_snake_case)]
        unsafe impl<$($t),*> WasmRet for ($($t,)*)
        where
            $($t: WasmTy,)*
        {
            type Fallible = Result<Self>;

            #[inline]
            fn compatible_with_store(&self, _store: &StoreOpaque) -> bool {
                let ($($t,)*) = self;
                $( $t.compatible_with_store(_store) && )* true
            }

            #[inline]
            unsafe fn store(
                self,
                _store: &mut AutoAssertNoGc<'_>,
                _ptr: &mut [MaybeUninit<ValRaw>],
            ) -> Result<()> {
                let ($($t,)*) = self;
                let mut _cur = 0;
                $(
                    debug_assert!(_cur < _ptr.len());
                    let val = _ptr.get_unchecked_mut(_cur);
                    _cur += 1;
                    WasmTy::store($t, _store, val)?;
                )*
                Ok(())
            }

            #[doc(hidden)]
            fn may_gc() -> bool {
                $( $t::may_gc() || )* false
            }

            fn func_type(engine: &Engine, params: impl Iterator<Item = ValType>) -> FuncType {
                FuncType::new(
                    engine,
                    params,
                    IntoIterator::into_iter([$($t::valtype(),)*]),
                )
            }

            #[inline]
            fn into_fallible(self) -> Result<Self> {
                Ok(self)
            }

            #[inline]
            fn fallible_from_error(error: Error) -> Result<Self> {
                Err(error)
            }
        }
    )
}

for_each_function_signature!(impl_wasm_host_results);

/// Internal trait implemented for all arguments that can be passed to
/// [`Func::wrap`] and [`Linker::func_wrap`](crate::Linker::func_wrap).
///
/// This trait should not be implemented by external users, it's only intended
/// as an implementation detail of this crate.
pub trait IntoFunc<T, Params, Results>: Send + Sync + 'static {
    /// Convert this function into a `VM{Array,Native}CallHostFuncContext` and
    /// internal `VMFuncRef`.
    #[doc(hidden)]
    fn into_func(self, engine: &Engine) -> HostContext;
}

macro_rules! impl_into_func {
    ($num:tt $arg:ident) => {
        // Implement for functions without a leading `&Caller` parameter,
        // delegating to the implementation below which does have the leading
        // `Caller` parameter.
        #[allow(non_snake_case)]
        impl<T, F, $arg, R> IntoFunc<T, $arg, R> for F
        where
            F: Fn($arg) -> R + Send + Sync + 'static,
            $arg: WasmTy,
            R: WasmRet,
        {
            fn into_func(self, engine: &Engine) -> HostContext {
                let f = move |_: Caller<'_, T>, $arg: $arg| {
                    self($arg)
                };

                f.into_func(engine)
            }
        }

        #[allow(non_snake_case)]
        impl<T, F, $arg, R> IntoFunc<T, (Caller<'_, T>, $arg), R> for F
        where
            F: Fn(Caller<'_, T>, $arg) -> R + Send + Sync + 'static,
            $arg: WasmTy,
            R: WasmRet,
        {
            fn into_func(self, engine: &Engine) -> HostContext {
                HostContext::from_closure(engine, move |caller: Caller<'_, T>, ($arg,)| {
                    self(caller, $arg)
                })
            }
        }
    };
    ($num:tt $($args:ident)*) => {
        // Implement for functions without a leading `&Caller` parameter,
        // delegating to the implementation below which does have the leading
        // `Caller` parameter.
        #[allow(non_snake_case)]
        impl<T, F, $($args,)* R> IntoFunc<T, ($($args,)*), R> for F
        where
            F: Fn($($args),*) -> R + Send + Sync + 'static,
            $($args: WasmTy,)*
            R: WasmRet,
        {
            fn into_func(self, engine: &Engine) -> HostContext {
                let f = move |_: Caller<'_, T>, $($args:$args),*| {
                    self($($args),*)
                };

                f.into_func(engine)
            }
        }

        #[allow(non_snake_case)]
        impl<T, F, $($args,)* R> IntoFunc<T, (Caller<'_, T>, $($args,)*), R> for F
        where
            F: Fn(Caller<'_, T>, $($args),*) -> R + Send + Sync + 'static,
            $($args: WasmTy,)*
            R: WasmRet,
        {
            fn into_func(self, engine: &Engine) -> HostContext {
                HostContext::from_closure(engine, move |caller: Caller<'_, T>, ( $( $args ),* )| {
                    self(caller, $( $args ),* )
                })
            }
        }
    }
}

for_each_function_signature!(impl_into_func);

/// Trait implemented for various tuples made up of types which implement
/// [`WasmTy`] that can be passed to [`Func::wrap_inner`] and
/// [`HostContext::from_closure`].
pub unsafe trait WasmTyList {
    /// Get the value type that each Type in the list represents.
    fn valtypes() -> impl Iterator<Item = ValType>;

    // Load a version of `Self` from the `values` provided.
    //
    // # Safety
    //
    // This function is unsafe as it's up to the caller to ensure that `values` are
    // valid for this given type.
    #[doc(hidden)]
    unsafe fn load(store: &mut AutoAssertNoGc<'_>, values: &mut [MaybeUninit<ValRaw>]) -> Self;

    #[doc(hidden)]
    fn may_gc() -> bool;
}

macro_rules! impl_wasm_ty_list {
    ($num:tt $($args:ident)*) => (paste::paste!{
        #[allow(non_snake_case)]
        unsafe impl<$($args),*> WasmTyList for ($($args,)*)
        where
            $($args: WasmTy,)*
        {
            fn valtypes() -> impl Iterator<Item = ValType> {
                IntoIterator::into_iter([$($args::valtype(),)*])
            }

            unsafe fn load(_store: &mut AutoAssertNoGc<'_>, _values: &mut [MaybeUninit<ValRaw>]) -> Self {
                let mut _cur = 0;
                ($({
                    debug_assert!(_cur < _values.len());
                    let ptr = _values.get_unchecked(_cur).assume_init_ref();
                    _cur += 1;
                    $args::load(_store, ptr)
                },)*)
            }

            fn may_gc() -> bool {
                $( $args::may_gc() || )* false
            }
        }
    });
}

for_each_function_signature!(impl_wasm_ty_list);

/// A structure representing the caller's context when creating a function
/// via [`Func::wrap`].
///
/// This structure can be taken as the first parameter of a closure passed to
/// [`Func::wrap`] or other constructors, and serves two purposes:
///
/// * First consumers can use [`Caller<'_, T>`](crate::Caller) to get access to
///   [`StoreContextMut<'_, T>`](crate::StoreContextMut) and/or get access to
///   `T` itself. This means that the [`Caller`] type can serve as a proxy to
///   the original [`Store`](crate::Store) itself and is used to satisfy
///   [`AsContext`] and [`AsContextMut`] bounds.
///
/// * Second a [`Caller`] can be used as the name implies, learning about the
///   caller's context, namely it's exported memory and exported functions. This
///   allows functions which take pointers as arguments to easily read the
///   memory the pointers point into, or if a function is expected to call
///   malloc in the wasm module to reserve space for the output you can do that.
///
/// Host functions which want access to [`Store`](crate::Store)-level state are
/// recommended to use this type.
pub struct Caller<'a, T> {
    pub(crate) store: StoreContextMut<'a, T>,
    caller: &'a crate::runtime::vm::Instance,
}

impl<T> Caller<'_, T> {
    unsafe fn with<F, R>(caller: *mut VMContext, f: F) -> R
    where
        // The closure must be valid for any `Caller` it is given; it doesn't
        // get to choose the `Caller`'s lifetime.
        F: for<'a> FnOnce(Caller<'a, T>) -> R,
        // And the return value must not borrow from the caller/store.
        R: 'static,
    {
        debug_assert!(!caller.is_null());
        crate::runtime::vm::InstanceAndStore::from_vmctx(caller, |pair| {
            let (instance, mut store) = pair.unpack_context_mut::<T>();

            let (gc_lifo_scope, ret) = {
                let gc_lifo_scope = store.0.gc_roots().enter_lifo_scope();

                let ret = f(Caller {
                    store: store.as_context_mut(),
                    caller: &instance,
                });

                (gc_lifo_scope, ret)
            };

            // Safe to recreate a mutable borrow of the store because `ret`
            // cannot be borrowing from the store.
            store.0.exit_gc_lifo_scope(gc_lifo_scope);

            ret
        })
    }

    fn sub_caller(&mut self) -> Caller<'_, T> {
        Caller {
            store: self.store.as_context_mut(),
            caller: self.caller,
        }
    }

    /// Looks up an export from the caller's module by the `name` given.
    ///
    /// This is a low-level function that's typically used to implement passing
    /// of pointers or indices between core Wasm instances, where the callee
    /// needs to consult the caller's exports to perform memory management and
    /// resolve the references.
    ///
    /// For comparison, in components, the component model handles translating
    /// arguments from one component instance to another and managing memory, so
    /// that callees don't need to be aware of their callers, which promotes
    /// virtualizability of APIs.
    ///
    /// # Return
    ///
    /// If an export with the `name` provided was found, then it is returned as an
    /// `Extern`. There are a number of situations, however, where the export may not
    /// be available:
    ///
    /// * The caller instance may not have an export named `name`
    /// * There may not be a caller available, for example if `Func` was called
    ///   directly from host code.
    ///
    /// It's recommended to take care when calling this API and gracefully
    /// handling a `None` return value.
    pub fn get_export(&mut self, name: &str) -> Option<Extern> {
        // All instances created have a `host_state` with a pointer pointing
        // back to themselves. If this caller doesn't have that `host_state`
        // then it probably means it was a host-created object like `Func::new`
        // which doesn't have any exports we want to return anyway.
        self.caller
            .host_state()
            .downcast_ref::<Instance>()?
            .get_export(&mut self.store, name)
    }

    /// Looks up an exported [`Extern`] value by a [`ModuleExport`] value.
    ///
    /// This is similar to [`Self::get_export`] but uses a [`ModuleExport`] value to avoid
    /// string lookups where possible. [`ModuleExport`]s can be obtained by calling
    /// [`Module::get_export_index`] on the [`Module`] that an instance was instantiated with.
    ///
    /// This method will search the module for an export with a matching entity index and return
    /// the value, if found.
    ///
    /// Returns `None` if there was no export with a matching entity index.
    /// # Panics
    ///
    /// Panics if `store` does not own this instance.
    ///
    /// # Usage
    /// ```
    /// use std::str;
    ///
    /// # use wasmtime::*;
    /// # fn main() -> anyhow::Result<()> {
    /// # let mut store = Store::default();
    ///
    /// let module = Module::new(
    ///     store.engine(),
    ///     r#"
    ///         (module
    ///             (import "" "" (func $log_str (param i32 i32)))
    ///             (func (export "foo")
    ///                 i32.const 4   ;; ptr
    ///                 i32.const 13  ;; len
    ///                 call $log_str)
    ///             (memory (export "memory") 1)
    ///             (data (i32.const 4) "Hello, world!"))
    ///     "#,
    /// )?;
    ///
    /// let Some(module_export) = module.get_export_index("memory") else {
    ///    anyhow::bail!("failed to find `memory` export in module");
    /// };
    ///
    /// let log_str = Func::wrap(&mut store, move |mut caller: Caller<'_, ()>, ptr: i32, len: i32| {
    ///     let mem = match caller.get_module_export(&module_export) {
    ///         Some(Extern::Memory(mem)) => mem,
    ///         _ => anyhow::bail!("failed to find host memory"),
    ///     };
    ///     let data = mem.data(&caller)
    ///         .get(ptr as u32 as usize..)
    ///         .and_then(|arr| arr.get(..len as u32 as usize));
    ///     let string = match data {
    ///         Some(data) => match str::from_utf8(data) {
    ///             Ok(s) => s,
    ///             Err(_) => anyhow::bail!("invalid utf-8"),
    ///         },
    ///         None => anyhow::bail!("pointer/length out of bounds"),
    ///     };
    ///     assert_eq!(string, "Hello, world!");
    ///     println!("{}", string);
    ///     Ok(())
    /// });
    /// let instance = Instance::new(&mut store, &module, &[log_str.into()])?;
    /// let foo = instance.get_typed_func::<(), ()>(&mut store, "foo")?;
    /// foo.call(&mut store, ())?;
    /// # Ok(())
    /// # }
    /// ```
    pub fn get_module_export(&mut self, export: &ModuleExport) -> Option<Extern> {
        self.caller
            .host_state()
            .downcast_ref::<Instance>()?
            .get_module_export(&mut self.store, export)
    }

    /// Access the underlying data owned by this `Store`.
    ///
    /// Same as [`Store::data`](crate::Store::data)
    pub fn data(&self) -> &T {
        self.store.data()
    }

    /// Access the underlying data owned by this `Store`.
    ///
    /// Same as [`Store::data_mut`](crate::Store::data_mut)
    pub fn data_mut(&mut self) -> &mut T {
        self.store.data_mut()
    }

    /// Returns the underlying [`Engine`] this store is connected to.
    pub fn engine(&self) -> &Engine {
        self.store.engine()
    }

    /// Perform garbage collection.
    ///
    /// Same as [`Store::gc`](crate::Store::gc).
    #[cfg(feature = "gc")]
    pub fn gc(&mut self) {
        self.store.gc()
    }

    /// Perform garbage collection asynchronously.
    ///
    /// Same as [`Store::gc_async`](crate::Store::gc_async).
    #[cfg(all(feature = "async", feature = "gc"))]
    pub async fn gc_async(&mut self)
    where
        T: Send,
    {
        self.store.gc_async().await;
    }

    /// Returns the remaining fuel in the store.
    ///
    /// For more information see [`Store::get_fuel`](crate::Store::get_fuel)
    pub fn get_fuel(&self) -> Result<u64> {
        self.store.get_fuel()
    }

    /// Set the amount of fuel in this store to be consumed when executing wasm code.
    ///
    /// For more information see [`Store::set_fuel`](crate::Store::set_fuel)
    pub fn set_fuel(&mut self, fuel: u64) -> Result<()> {
        self.store.set_fuel(fuel)
    }

    /// Configures this `Store` to yield while executing futures every N units of fuel.
    ///
    /// For more information see
    /// [`Store::fuel_async_yield_interval`](crate::Store::fuel_async_yield_interval)
    pub fn fuel_async_yield_interval(&mut self, interval: Option<u64>) -> Result<()> {
        self.store.fuel_async_yield_interval(interval)
    }
}

impl<T> AsContext for Caller<'_, T> {
    type Data = T;
    fn as_context(&self) -> StoreContext<'_, T> {
        self.store.as_context()
    }
}

impl<T> AsContextMut for Caller<'_, T> {
    fn as_context_mut(&mut self) -> StoreContextMut<'_, T> {
        self.store.as_context_mut()
    }
}

// State stored inside a `VMArrayCallHostFuncContext`.
struct HostFuncState<F> {
    // The actual host function.
    func: F,

    // NB: We have to keep our `VMSharedTypeIndex` registered in the engine for
    // as long as this function exists.
    #[allow(dead_code)]
    ty: RegisteredType,
}

#[doc(hidden)]
pub enum HostContext {
    Array(StoreBox<VMArrayCallHostFuncContext>),
}

impl From<StoreBox<VMArrayCallHostFuncContext>> for HostContext {
    fn from(ctx: StoreBox<VMArrayCallHostFuncContext>) -> Self {
        HostContext::Array(ctx)
    }
}

impl HostContext {
    fn from_closure<F, T, P, R>(engine: &Engine, func: F) -> Self
    where
        F: Fn(Caller<'_, T>, P) -> R + Send + Sync + 'static,
        P: WasmTyList,
        R: WasmRet,
    {
        let ty = R::func_type(engine, None::<ValType>.into_iter().chain(P::valtypes()));
        let type_index = ty.type_index();

        let array_call = Self::array_call_trampoline::<T, F, P, R>;

        let ctx = unsafe {
            VMArrayCallHostFuncContext::new(
                array_call,
                type_index,
                Box::new(HostFuncState {
                    func,
                    ty: ty.into_registered_type(),
                }),
            )
        };

        ctx.into()
    }

    unsafe extern "C" fn array_call_trampoline<T, F, P, R>(
        callee_vmctx: *mut VMOpaqueContext,
        caller_vmctx: *mut VMOpaqueContext,
        args: *mut ValRaw,
        args_len: usize,
    ) -> bool
    where
        F: Fn(Caller<'_, T>, P) -> R + 'static,
        P: WasmTyList,
        R: WasmRet,
    {
        // Note that this function is intentionally scoped into a
        // separate closure. Handling traps and panics will involve
        // longjmp-ing from this function which means we won't run
        // destructors. As a result anything requiring a destructor
        // should be part of this closure, and the long-jmp-ing
        // happens after the closure in handling the result.
        let run = move |mut caller: Caller<'_, T>| {
            let args =
                core::slice::from_raw_parts_mut(args.cast::<MaybeUninit<ValRaw>>(), args_len);
            let vmctx = VMArrayCallHostFuncContext::from_opaque(callee_vmctx);
            let state = (*vmctx).host_state();

            // Double-check ourselves in debug mode, but we control
            // the `Any` here so an unsafe downcast should also
            // work.
            debug_assert!(state.is::<HostFuncState<F>>());
            let state = &*(state as *const _ as *const HostFuncState<F>);
            let func = &state.func;

            let ret = 'ret: {
                if let Err(trap) = caller.store.0.call_hook(CallHook::CallingHost) {
                    break 'ret R::fallible_from_error(trap);
                }

                let mut store = if P::may_gc() {
                    AutoAssertNoGc::new(caller.store.0)
                } else {
                    unsafe { AutoAssertNoGc::disabled(caller.store.0) }
                };
                let params = P::load(&mut store, args);
                let _ = &mut store;
                drop(store);

                let r = func(caller.sub_caller(), params);
                if let Err(trap) = caller.store.0.call_hook(CallHook::ReturningFromHost) {
                    break 'ret R::fallible_from_error(trap);
                }
                r.into_fallible()
            };

            if !ret.compatible_with_store(caller.store.0) {
                bail!("host function attempted to return cross-`Store` value to Wasm")
            } else {
                let mut store = if R::may_gc() {
                    AutoAssertNoGc::new(caller.store.0)
                } else {
                    unsafe { AutoAssertNoGc::disabled(caller.store.0) }
                };
                let ret = ret.store(&mut store, args)?;
                Ok(ret)
            }
        };

        // With nothing else on the stack move `run` into this
        // closure and then run it as part of `Caller::with`.
        crate::runtime::vm::catch_unwind_and_record_trap(move || {
            let caller_vmctx = VMContext::from_opaque(caller_vmctx);
            Caller::with(caller_vmctx, run)
        })
    }
}

/// Representation of a host-defined function.
///
/// This is used for `Func::new` but also for `Linker`-defined functions. For
/// `Func::new` this is stored within a `Store`, and for `Linker`-defined
/// functions they wrap this up in `Arc` to enable shared ownership of this
/// across many stores.
///
/// Technically this structure needs a `<T>` type parameter to connect to the
/// `Store<T>` itself, but that's an unsafe contract of using this for now
/// rather than part of the struct type (to avoid `Func<T>` in the API).
pub(crate) struct HostFunc {
    ctx: HostContext,

    // Stored to unregister this function's signature with the engine when this
    // is dropped.
    engine: Engine,
}

impl HostFunc {
    /// Analog of [`Func::new`]
    ///
    /// # Panics
    ///
    /// Panics if the given function type is not associated with the given
    /// engine.
    pub fn new<T>(
        engine: &Engine,
        ty: FuncType,
        func: impl Fn(Caller<'_, T>, &[Val], &mut [Val]) -> Result<()> + Send + Sync + 'static,
    ) -> Self {
        assert!(ty.comes_from_same_engine(engine));
        let ty_clone = ty.clone();
        unsafe {
            HostFunc::new_unchecked(engine, ty, move |caller, values| {
                Func::invoke_host_func_for_wasm(caller, &ty_clone, values, &func)
            })
        }
    }

    /// Analog of [`Func::new_unchecked`]
    ///
    /// # Panics
    ///
    /// Panics if the given function type is not associated with the given
    /// engine.
    pub unsafe fn new_unchecked<T>(
        engine: &Engine,
        ty: FuncType,
        func: impl Fn(Caller<'_, T>, &mut [ValRaw]) -> Result<()> + Send + Sync + 'static,
    ) -> Self {
        assert!(ty.comes_from_same_engine(engine));
        let func = move |caller_vmctx, values: &mut [ValRaw]| {
            Caller::<T>::with(caller_vmctx, |mut caller| {
                caller.store.0.call_hook(CallHook::CallingHost)?;
                let result = func(caller.sub_caller(), values)?;
                caller.store.0.call_hook(CallHook::ReturningFromHost)?;
                Ok(result)
            })
        };
        let ctx = crate::trampoline::create_array_call_function(&ty, func)
            .expect("failed to create function");
        HostFunc::_new(engine, ctx.into())
    }

    /// Analog of [`Func::wrap_inner`]
    pub fn wrap_inner<F, T, Params, Results>(engine: &Engine, func: F) -> Self
    where
        F: Fn(Caller<'_, T>, Params) -> Results + Send + Sync + 'static,
        Params: WasmTyList,
        Results: WasmRet,
    {
        let ctx = HostContext::from_closure(engine, func);
        HostFunc::_new(engine, ctx)
    }

    /// Analog of [`Func::wrap`]
    pub fn wrap<T, Params, Results>(
        engine: &Engine,
        func: impl IntoFunc<T, Params, Results>,
    ) -> Self {
        let ctx = func.into_func(engine);
        HostFunc::_new(engine, ctx)
    }

    /// Requires that this function's signature is already registered within
    /// `Engine`. This happens automatically during the above two constructors.
    fn _new(engine: &Engine, ctx: HostContext) -> Self {
        HostFunc {
            ctx,
            engine: engine.clone(),
        }
    }

    /// Inserts this `HostFunc` into a `Store`, returning the `Func` pointing to
    /// it.
    ///
    /// # Unsafety
    ///
    /// Can only be inserted into stores with a matching `T` relative to when
    /// this `HostFunc` was first created.
    pub unsafe fn to_func(self: &Arc<Self>, store: &mut StoreOpaque) -> Func {
        self.validate_store(store);
        let me = self.clone();
        Func::from_func_kind(FuncKind::SharedHost(me), store)
    }

    /// Inserts this `HostFunc` into a `Store`, returning the `Func` pointing to
    /// it.
    ///
    /// This function is similar to, but not equivalent, to `HostFunc::to_func`.
    /// Notably this function requires that the `Arc<Self>` pointer is otherwise
    /// rooted within the `StoreOpaque` via another means. When in doubt use
    /// `to_func` above as it's safer.
    ///
    /// # Unsafety
    ///
    /// Can only be inserted into stores with a matching `T` relative to when
    /// this `HostFunc` was first created.
    ///
    /// Additionally the `&Arc<Self>` is not cloned in this function. Instead a
    /// raw pointer to `Self` is stored within the `Store` for this function.
    /// The caller must arrange for the `Arc<Self>` to be "rooted" in the store
    /// provided via another means, probably by pushing to
    /// `StoreOpaque::rooted_host_funcs`.
    ///
    /// Similarly, the caller must arrange for `rooted_func_ref` to be rooted in
    /// the same store.
    pub unsafe fn to_func_store_rooted(
        self: &Arc<Self>,
        store: &mut StoreOpaque,
        rooted_func_ref: Option<NonNull<VMFuncRef>>,
    ) -> Func {
        self.validate_store(store);

        if rooted_func_ref.is_some() {
            debug_assert!(self.func_ref().wasm_call.is_none());
            debug_assert!(matches!(self.ctx, HostContext::Array(_)));
        }

        Func::from_func_kind(
            FuncKind::RootedHost(RootedHostFunc::new(self, rooted_func_ref)),
            store,
        )
    }

    /// Same as [`HostFunc::to_func`], different ownership.
    unsafe fn into_func(self, store: &mut StoreOpaque) -> Func {
        self.validate_store(store);
        Func::from_func_kind(FuncKind::Host(Box::new(self)), store)
    }

    fn validate_store(&self, store: &mut StoreOpaque) {
        // This assert is required to ensure that we can indeed safely insert
        // `self` into the `store` provided, otherwise the type information we
        // have listed won't be correct. This is possible to hit with the public
        // API of Wasmtime, and should be documented in relevant functions.
        assert!(
            Engine::same(&self.engine, store.engine()),
            "cannot use a store with a different engine than a linker was created with",
        );
    }

    pub(crate) fn sig_index(&self) -> VMSharedTypeIndex {
        self.func_ref().type_index
    }

    pub(crate) fn func_ref(&self) -> &VMFuncRef {
        match &self.ctx {
            HostContext::Array(ctx) => unsafe { (*ctx.get()).func_ref() },
        }
    }

    pub(crate) fn host_ctx(&self) -> &HostContext {
        &self.ctx
    }

    fn export_func(&self) -> ExportFunction {
        ExportFunction {
            func_ref: NonNull::from(self.func_ref()),
        }
    }
}

impl FuncData {
    #[inline]
    fn export(&self) -> ExportFunction {
        self.kind.export()
    }

    pub(crate) fn sig_index(&self) -> VMSharedTypeIndex {
        unsafe { self.export().func_ref.as_ref().type_index }
    }
}

impl FuncKind {
    #[inline]
    fn export(&self) -> ExportFunction {
        match self {
            FuncKind::StoreOwned { export, .. } => *export,
            FuncKind::SharedHost(host) => host.export_func(),
            FuncKind::RootedHost(rooted) => ExportFunction {
                func_ref: NonNull::from(rooted.func_ref()),
            },
            FuncKind::Host(host) => host.export_func(),
        }
    }
}

use self::rooted::*;

/// An inner module is used here to force unsafe construction of
/// `RootedHostFunc` instead of accidentally safely allowing access to its
/// constructor.
mod rooted {
    use super::HostFunc;
    use crate::runtime::vm::{SendSyncPtr, VMFuncRef};
    use alloc::sync::Arc;
    use core::ptr::NonNull;

    /// A variant of a pointer-to-a-host-function used in `FuncKind::RootedHost`
    /// above.
    ///
    /// For more documentation see `FuncKind::RootedHost`, `InstancePre`, and
    /// `HostFunc::to_func_store_rooted`.
    pub(crate) struct RootedHostFunc {
        func: SendSyncPtr<HostFunc>,
        func_ref: Option<SendSyncPtr<VMFuncRef>>,
    }

    impl RootedHostFunc {
        /// Note that this is `unsafe` because this wrapper type allows safe
        /// access to the pointer given at any time, including outside the
        /// window of validity of `func`, so callers must not use the return
        /// value past the lifetime of the provided `func`.
        ///
        /// Similarly, callers must ensure that the given `func_ref` is valid
        /// for the lifetime of the return value.
        pub(crate) unsafe fn new(
            func: &Arc<HostFunc>,
            func_ref: Option<NonNull<VMFuncRef>>,
        ) -> RootedHostFunc {
            RootedHostFunc {
                func: NonNull::from(&**func).into(),
                func_ref: func_ref.map(|p| p.into()),
            }
        }

        pub(crate) fn func(&self) -> &HostFunc {
            // Safety invariants are upheld by the `RootedHostFunc::new` caller.
            unsafe { self.func.as_ref() }
        }

        pub(crate) fn func_ref(&self) -> &VMFuncRef {
            if let Some(f) = self.func_ref {
                // Safety invariants are upheld by the `RootedHostFunc::new` caller.
                unsafe { f.as_ref() }
            } else {
                self.func().func_ref()
            }
        }
    }
}

#[cfg(test)]
mod tests {
    use super::*;
    use crate::Store;

    #[test]
    fn hash_key_is_stable_across_duplicate_store_data_entries() -> Result<()> {
        let mut store = Store::<()>::default();
        let module = Module::new(
            store.engine(),
            r#"
                (module
                    (func (export "f")
                        nop
                    )
                )
            "#,
        )?;
        let instance = Instance::new(&mut store, &module, &[])?;

        // Each time we `get_func`, we call `Func::from_wasmtime` which adds a
        // new entry to `StoreData`, so `f1` and `f2` will have different
        // indices into `StoreData`.
        let f1 = instance.get_func(&mut store, "f").unwrap();
        let f2 = instance.get_func(&mut store, "f").unwrap();

        // But their hash keys are the same.
        assert!(
            f1.hash_key(&mut store.as_context_mut().0)
                == f2.hash_key(&mut store.as_context_mut().0)
        );

        // But the hash keys are different from different funcs.
        let instance2 = Instance::new(&mut store, &module, &[])?;
        let f3 = instance2.get_func(&mut store, "f").unwrap();
        assert!(
            f1.hash_key(&mut store.as_context_mut().0)
                != f3.hash_key(&mut store.as_context_mut().0)
        );

        Ok(())
    }
}<|MERGE_RESOLUTION|>--- conflicted
+++ resolved
@@ -1068,25 +1068,17 @@
         func_ref: NonNull<VMFuncRef>,
         params_and_returns: *mut [ValRaw],
     ) -> Result<()> {
-<<<<<<< HEAD
         invoke_wasm_and_catch_traps(
             store,
-            |caller| {
-                func_ref
-                    .as_ref()
-                    .array_call(caller.cast::<VMOpaqueContext>(), params_and_returns)
+            |caller, vm| {
+                func_ref.as_ref().array_call(
+                    vm,
+                    VMOpaqueContext::from_vmcontext(caller),
+                    params_and_returns,
+                )
             },
             func_ref.as_ref().vmctx,
         )
-=======
-        invoke_wasm_and_catch_traps(store, |caller, vm| {
-            func_ref.as_ref().array_call(
-                vm,
-                VMOpaqueContext::from_vmcontext(caller),
-                params_and_returns,
-            )
-        })
->>>>>>> d5ee2a04
     }
 
     /// Converts the raw representation of a `funcref` into an `Option<Func>`
@@ -1607,12 +1599,8 @@
 /// can pass to the called wasm function, if desired.
 pub(crate) fn invoke_wasm_and_catch_traps<T>(
     store: &mut StoreContextMut<'_, T>,
-<<<<<<< HEAD
-    closure: impl FnMut(*mut VMContext) -> bool,
+    closure: impl FnMut(*mut VMContext, Option<InterpreterRef<'_>>) -> bool,
     callee: *mut VMOpaqueContext,
-=======
-    closure: impl FnMut(*mut VMContext, Option<InterpreterRef<'_>>) -> bool,
->>>>>>> d5ee2a04
 ) -> Result<()> {
     unsafe {
         if VMContext::try_from_opaque(callee).is_some() {

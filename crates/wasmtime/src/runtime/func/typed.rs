use super::invoke_wasm_and_catch_traps;
use crate::runtime::vm::{VMFuncRef, VMOpaqueContext};
use crate::store::{AutoAssertNoGc, StoreOpaque};
use crate::{
    AsContext, AsContextMut, Engine, Func, FuncType, HeapType, NoFunc, RefType, StoreContextMut,
    ValRaw, ValType,
};
use anyhow::{bail, Context, Result};
use core::ffi::c_void;
use core::marker;
use core::mem::{self, MaybeUninit};
use core::num::NonZeroUsize;
use core::ptr::{self};
use wasmtime_environ::VMSharedTypeIndex;

/// A statically typed WebAssembly function.
///
/// Values of this type represent statically type-checked WebAssembly functions.
/// The function within a [`TypedFunc`] is statically known to have `Params` as its
/// parameters and `Results` as its results.
///
/// This structure is created via [`Func::typed`] or [`TypedFunc::new_unchecked`].
/// For more documentation about this see those methods.
pub struct TypedFunc<Params, Results> {
    _a: marker::PhantomData<fn(Params) -> Results>,
    ty: FuncType,
    func: Func,
}

impl<Params, Results> Clone for TypedFunc<Params, Results> {
    fn clone(&self) -> TypedFunc<Params, Results> {
        Self {
            _a: marker::PhantomData,
            ty: self.ty.clone(),
            func: self.func,
        }
    }
}

impl<Params, Results> TypedFunc<Params, Results>
where
    Params: WasmParams,
    Results: WasmResults,
{
    /// An unchecked version of [`Func::typed`] which does not perform a
    /// typecheck and simply assumes that the type declared here matches the
    /// type of this function.
    ///
    /// The semantics of this function are the same as [`Func::typed`] except
    /// that no error is returned because no typechecking is done.
    ///
    /// # Unsafety
    ///
    /// This function only safe to call if `typed` would otherwise return `Ok`
    /// for the same `Params` and `Results` specified. If `typed` would return
    /// an error then the returned `TypedFunc` is memory unsafe to invoke.
    pub unsafe fn new_unchecked(store: impl AsContext, func: Func) -> TypedFunc<Params, Results> {
        let store = store.as_context().0;
        Self::_new_unchecked(store, func)
    }

    pub(crate) unsafe fn _new_unchecked(
        store: &StoreOpaque,
        func: Func,
    ) -> TypedFunc<Params, Results> {
        let ty = func.load_ty(store);
        TypedFunc {
            _a: marker::PhantomData,
            ty,
            func,
        }
    }

    /// Returns the underlying [`Func`] that this is wrapping, losing the static
    /// type information in the process.
    pub fn func(&self) -> &Func {
        &self.func
    }

    /// Invokes this WebAssembly function with the specified parameters.
    ///
    /// Returns either the results of the call, or a [`Trap`] if one happened.
    ///
    /// For more information, see the [`Func::typed`] and [`Func::call`]
    /// documentation.
    ///
    /// # Errors
    ///
    /// For more information on errors see the documentation on [`Func::call`].
    ///
    /// # Panics
    ///
    /// This function will panic if it is called when the underlying [`Func`] is
    /// connected to an asynchronous store.
    ///
    /// [`Trap`]: crate::Trap
    pub fn call(&self, mut store: impl AsContextMut, params: Params) -> Result<Results> {
        let mut store = store.as_context_mut();
        assert!(
            !store.0.async_support(),
            "must use `call_async` with async stores"
        );
        if Self::need_gc_before_call_raw(store.0, &params) {
            store.0.gc();
        }
        let func = self.func.vm_func_ref(store.0);
        unsafe { Self::call_raw(&mut store, &self.ty, func, params) }
    }

    /// Invokes this WebAssembly function with the specified parameters.
    ///
    /// Returns either the results of the call, or a [`Trap`] if one happened.
    ///
    /// For more information, see the [`Func::typed`] and [`Func::call_async`]
    /// documentation.
    ///
    /// # Errors
    ///
    /// For more information on errors see the documentation on [`Func::call`].
    ///
    /// # Panics
    ///
    /// This function will panic if it is called when the underlying [`Func`] is
    /// connected to a synchronous store.
    ///
    /// [`Trap`]: crate::Trap
    #[cfg(feature = "async")]
    pub async fn call_async<T>(
        &self,
        mut store: impl AsContextMut<Data = T>,
        params: Params,
    ) -> Result<Results>
    where
        T: Send,
    {
        let mut store = store.as_context_mut();
        assert!(
            store.0.async_support(),
            "must use `call` with non-async stores"
        );
        if Self::need_gc_before_call_raw(store.0, &params) {
            store.0.gc_async().await;
        }
        store
            .on_fiber(|store| {
                let func = self.func.vm_func_ref(store.0);
                unsafe { Self::call_raw(store, &self.ty, func, params) }
            })
            .await?
    }

    #[inline]
    pub(crate) fn need_gc_before_call_raw(_store: &StoreOpaque, _params: &Params) -> bool {
        #[cfg(feature = "gc")]
        {
            // See the comment in `Func::call_impl_check_args`.
            let num_gc_refs = _params.vmgcref_pointing_to_object_count();
            if let Some(num_gc_refs) = NonZeroUsize::new(num_gc_refs) {
                return _store
                    .unwrap_gc_store()
                    .gc_heap
                    .need_gc_before_entering_wasm(num_gc_refs);
            }
        }

        false
    }

    /// Do a raw call of a typed function.
    ///
    /// # Safety
    ///
    /// `func` must be of the given type.
    ///
    /// If `Self::need_gc_before_call_raw`, then the caller must have done a GC
    /// just before calling this method.
    pub(crate) unsafe fn call_raw<T>(
        store: &mut StoreContextMut<'_, T>,
        ty: &FuncType,
        func: ptr::NonNull<VMFuncRef>,
        params: Params,
    ) -> Result<Results> {
        // double-check that params/results match for this function's type in
        // debug mode.
        if cfg!(debug_assertions) {
            Self::debug_typecheck(store.0, func.as_ref().type_index);
        }

        // Validate that all runtime values flowing into this store indeed
        // belong within this store, otherwise it would be unsafe for store
        // values to cross each other.

        union Storage<T: Copy, U: Copy> {
            params: MaybeUninit<T>,
            results: U,
        }

        let mut storage = Storage::<Params::ValRawStorage, Results::ValRawStorage> {
            params: MaybeUninit::uninit(),
        };

        {
            let mut store = AutoAssertNoGc::new(store.0);
            params.store(&mut store, ty, &mut storage.params)?;
        }

        // Try to capture only a single variable (a tuple) in the closure below.
        // This means the size of the closure is one pointer and is much more
        // efficient to move in memory. This closure is actually invoked on the
        // other side of a C++ shim, so it can never be inlined enough to make
        // the memory go away, so the size matters here for performance.
<<<<<<< HEAD
        let vmctx = unsafe { func.as_ref().vmctx };
        let mut captures = (func, MaybeUninit::uninit(), params, false);

        let result = invoke_wasm_and_catch_traps(
            store,
            |caller| {
                let (func_ref, ret, params, returned) = &mut captures;
                let func_ref = func_ref.as_ref();
                let result = Params::invoke::<Results>(
                    func_ref.native_call,
                    func_ref.vmctx,
                    caller,
                    *params,
                );
                ptr::write(ret.as_mut_ptr(), result);
                *returned = true
            },
            vmctx,
        );
        let (_, ret, _, returned) = captures;
        debug_assert_eq!(result.is_ok(), returned);
=======
        let mut captures = (func, storage);

        let result = invoke_wasm_and_catch_traps(store, |caller| {
            let (func_ref, storage) = &mut captures;
            let func_ref = func_ref.as_ref();
            (func_ref.array_call)(
                func_ref.vmctx,
                VMOpaqueContext::from_vmcontext(caller),
                (storage as *mut Storage<_, _>) as *mut ValRaw,
                mem::size_of_val::<Storage<_, _>>(storage) / mem::size_of::<ValRaw>(),
            );
        });

        let (_, storage) = captures;
>>>>>>> a77e8773
        result?;

        let mut store = AutoAssertNoGc::new(store.0);
        Ok(Results::load(&mut store, &storage.results))
    }

    /// Purely a debug-mode assertion, not actually used in release builds.
    fn debug_typecheck(store: &StoreOpaque, func: VMSharedTypeIndex) {
        let ty = FuncType::from_shared_type_index(store.engine(), func);
        Params::typecheck(store.engine(), ty.params(), TypeCheckPosition::Param)
            .expect("params should match");
        Results::typecheck(store.engine(), ty.results(), TypeCheckPosition::Result)
            .expect("results should match");
    }
}

#[doc(hidden)]
#[derive(Copy, Clone)]
pub enum TypeCheckPosition {
    Param,
    Result,
}

/// A trait implemented for types which can be arguments and results for
/// closures passed to [`Func::wrap`] as well as parameters to [`Func::typed`].
///
/// This trait should not be implemented by user types. This trait may change at
/// any time internally. The types which implement this trait, however, are
/// stable over time.
///
/// For more information see [`Func::wrap`] and [`Func::typed`]
pub unsafe trait WasmTy: Send {
    // Do a "static" (aka at time of `func.typed::<P, R>()`) ahead-of-time type
    // check for this type at the given position. You probably don't need to
    // override this trait method.
    #[doc(hidden)]
    #[inline]
    fn typecheck(engine: &Engine, actual: ValType, position: TypeCheckPosition) -> Result<()> {
        let expected = Self::valtype();
        debug_assert!(expected.comes_from_same_engine(engine));
        debug_assert!(actual.comes_from_same_engine(engine));
        match position {
            // The caller is expecting to receive a `T` and the callee is
            // actually returning a `U`, so ensure that `U <: T`.
            TypeCheckPosition::Result => actual.ensure_matches(engine, &expected),
            // The caller is expecting to pass a `T` and the callee is expecting
            // to receive a `U`, so ensure that `T <: U`.
            TypeCheckPosition::Param => match (expected.as_ref(), actual.as_ref()) {
                // ... except that this technically-correct check would overly
                // restrict the usefulness of our typed function APIs for the
                // specific case of concrete reference types. Let's work through
                // an example.
                //
                // Consider functions that take a `(ref param $some_func_type)`
                // parameter:
                //
                // * We cannot have a static `wasmtime::SomeFuncTypeRef` type
                //   that implements `WasmTy` specifically for `(ref null
                //   $some_func_type)` because Wasm modules, and their types,
                //   are loaded dynamically at runtime.
                //
                // * Therefore the embedder's only option for `T <: (ref null
                //   $some_func_type)` is `T = (ref null nofunc)` aka
                //   `Option<wasmtime::NoFunc>`.
                //
                // * But that static type means they can *only* pass in the null
                //   function reference as an argument to the typed function.
                //   This is way too restrictive! For ergonomics, we want them
                //   to be able to pass in a `wasmtime::Func` whose type is
                //   `$some_func_type`!
                //
                // To lift this constraint and enable better ergonomics for
                // embedders, we allow `top(T) <: top(U)` -- i.e. they are part
                // of the same type hierarchy and a dynamic cast could possibly
                // succeed -- for the specific case of concrete heap type
                // parameters, and fall back to dynamic type checks on the
                // arguments passed to each invocation, as necessary.
                (Some(expected_ref), Some(actual_ref)) if actual_ref.heap_type().is_concrete() => {
                    expected_ref
                        .heap_type()
                        .top()
                        .ensure_matches(engine, &actual_ref.heap_type().top())
                }
                _ => expected.ensure_matches(engine, &actual),
            },
        }
    }

    // The value type that this Type represents.
    #[doc(hidden)]
    fn valtype() -> ValType;

    // Dynamic checks that this value is being used with the correct store
    // context.
    #[doc(hidden)]
    fn compatible_with_store(&self, store: &StoreOpaque) -> bool;

    // Dynamic checks that `self <: actual` for concrete type arguments. See the
    // comment above in `WasmTy::typecheck`.
    //
    // Only ever called for concrete reference type arguments, so any type which
    // is not in a type hierarchy with concrete reference types can implement
    // this with `unreachable!()`.
    #[doc(hidden)]
    fn dynamic_concrete_type_check(
        &self,
        store: &StoreOpaque,
        nullable: bool,
        actual: &HeapType,
    ) -> Result<()>;

    // Is this a GC-managed reference that actually points to a GC object? That
    // is, `self` is *not* an `i31`, null reference, or uninhabited type.
    //
    // Note that it is okay if this returns false positives (i.e. `true` for
    // `Rooted<AnyRef>` without actually looking up the rooted `anyref` in the
    // store and reflecting on it to determine whether it is actually an
    // `i31`). However, it is not okay if this returns false negatives.
    #[doc(hidden)]
    #[inline]
    fn is_vmgcref_and_points_to_object(&self) -> bool {
        Self::valtype().is_vmgcref_type_and_points_to_object()
    }

    // Store `self` into `ptr`.
    //
    // NB: We _must not_ trigger a GC when passing refs from host code into Wasm
    // (e.g. returned from a host function or passed as arguments to a Wasm
    // function). After insertion into the activations table, the reference is
    // no longer rooted. If multiple references are being sent from the host
    // into Wasm and we allowed GCs during insertion, then the following events
    // could happen:
    //
    // * Reference A is inserted into the activations table. This does not
    //   trigger a GC, but does fill the table to capacity.
    //
    // * The caller's reference to A is removed. Now the only reference to A is
    //   from the activations table.
    //
    // * Reference B is inserted into the activations table. Because the table
    //   is at capacity, a GC is triggered.
    //
    // * A is reclaimed because the only reference keeping it alive was the
    //   activation table's reference (it isn't inside any Wasm frames on the
    //   stack yet, so stack scanning and stack maps don't increment its
    //   reference count).
    //
    // * We transfer control to Wasm, giving it A and B. Wasm uses A. That's a
    //   use-after-free bug.
    //
    // In conclusion, to prevent uses-after-free bugs, we cannot GC while
    // converting types into their raw ABI forms.
    #[doc(hidden)]
    fn store(self, store: &mut AutoAssertNoGc<'_>, ptr: &mut MaybeUninit<ValRaw>) -> Result<()>;

    // Load a version of `Self` from the `ptr` provided.
    //
    // # Safety
    //
    // This function is unsafe as it's up to the caller to ensure that `ptr` is
    // valid for this given type.
    #[doc(hidden)]
    unsafe fn load(store: &mut AutoAssertNoGc<'_>, ptr: &ValRaw) -> Self;
}

macro_rules! integers {
    ($($primitive:ident/$get_primitive:ident => $ty:ident)*) => ($(
        unsafe impl WasmTy for $primitive {
            #[inline]
            fn valtype() -> ValType {
                ValType::$ty
            }
            #[inline]
            fn compatible_with_store(&self, _: &StoreOpaque) -> bool {
                true
            }
            #[inline]
            fn dynamic_concrete_type_check(&self, _: &StoreOpaque, _: bool, _: &HeapType) -> Result<()> {
                unreachable!()
            }
            #[inline]
            fn store(self, _store: &mut AutoAssertNoGc<'_>, ptr: &mut MaybeUninit<ValRaw>) -> Result<()> {
                ptr.write(ValRaw::$primitive(self));
                Ok(())
            }
            #[inline]
            unsafe fn load(_store: &mut AutoAssertNoGc<'_>, ptr: &ValRaw) -> Self {
                ptr.$get_primitive()
            }
        }
    )*)
}

integers! {
    i32/get_i32 => I32
    i64/get_i64 => I64
    u32/get_u32 => I32
    u64/get_u64 => I64
}

macro_rules! floats {
    ($($float:ident/$int:ident/$get_float:ident => $ty:ident)*) => ($(
        unsafe impl WasmTy for $float {
            #[inline]
            fn valtype() -> ValType {
                ValType::$ty
            }
            #[inline]
            fn compatible_with_store(&self, _: &StoreOpaque) -> bool {
                true
            }
            #[inline]
            fn dynamic_concrete_type_check(&self, _: &StoreOpaque, _: bool, _: &HeapType) -> Result<()> {
                unreachable!()
            }
            #[inline]
            fn store(self, _store: &mut AutoAssertNoGc<'_>, ptr: &mut MaybeUninit<ValRaw>) -> Result<()> {
                ptr.write(ValRaw::$float(self.to_bits()));
                Ok(())
            }
            #[inline]
            unsafe fn load(_store: &mut AutoAssertNoGc<'_>, ptr: &ValRaw) -> Self {
                $float::from_bits(ptr.$get_float())
            }
        }
    )*)
}

floats! {
    f32/u32/get_f32 => F32
    f64/u64/get_f64 => F64
}

unsafe impl WasmTy for NoFunc {
    #[inline]
    fn valtype() -> ValType {
        ValType::Ref(RefType::new(false, HeapType::NoFunc))
    }

    #[inline]
    fn compatible_with_store(&self, _store: &StoreOpaque) -> bool {
        match self._inner {}
    }

    #[inline]
    fn dynamic_concrete_type_check(&self, _: &StoreOpaque, _: bool, _: &HeapType) -> Result<()> {
        match self._inner {}
    }

    #[inline]
    fn is_vmgcref_and_points_to_object(&self) -> bool {
        match self._inner {}
    }

    #[inline]
    fn store(self, _store: &mut AutoAssertNoGc<'_>, _ptr: &mut MaybeUninit<ValRaw>) -> Result<()> {
        match self._inner {}
    }

    #[inline]
    unsafe fn load(_store: &mut AutoAssertNoGc<'_>, _ptr: &ValRaw) -> Self {
        unreachable!("NoFunc is uninhabited")
    }
}

unsafe impl WasmTy for Option<NoFunc> {
    #[inline]
    fn valtype() -> ValType {
        ValType::Ref(RefType::new(true, HeapType::NoFunc))
    }

    #[inline]
    fn compatible_with_store(&self, _store: &StoreOpaque) -> bool {
        true
    }

    #[inline]
    fn dynamic_concrete_type_check(
        &self,
        _: &StoreOpaque,
        nullable: bool,
        ty: &HeapType,
    ) -> Result<()> {
        if nullable {
            // `(ref null nofunc) <: (ref null $f)` for all function types `$f`.
            Ok(())
        } else {
            bail!("argument type mismatch: expected non-nullable (ref {ty}), found null reference")
        }
    }

    #[inline]
    fn store(self, _store: &mut AutoAssertNoGc<'_>, ptr: &mut MaybeUninit<ValRaw>) -> Result<()> {
        ptr.write(ValRaw::funcref(ptr::null_mut()));
        Ok(())
    }

    #[inline]
    unsafe fn load(_store: &mut AutoAssertNoGc<'_>, _ptr: &ValRaw) -> Self {
        None
    }
}

unsafe impl WasmTy for Func {
    #[inline]
    fn valtype() -> ValType {
        ValType::Ref(RefType::new(false, HeapType::Func))
    }

    #[inline]
    fn compatible_with_store<'a>(&self, store: &StoreOpaque) -> bool {
        store.store_data().contains(self.0)
    }

    #[inline]
    fn dynamic_concrete_type_check(
        &self,
        store: &StoreOpaque,
        _nullable: bool,
        expected: &HeapType,
    ) -> Result<()> {
        let expected = expected.unwrap_concrete_func();
        self.ensure_matches_ty(store, expected)
            .context("argument type mismatch for reference to concrete type")
    }

    #[inline]
    fn store(self, store: &mut AutoAssertNoGc<'_>, ptr: &mut MaybeUninit<ValRaw>) -> Result<()> {
        let abi = self.vm_func_ref(store);
        ptr.write(ValRaw::funcref(abi.cast::<c_void>().as_ptr()));
        Ok(())
    }

    #[inline]
    unsafe fn load(store: &mut AutoAssertNoGc<'_>, ptr: &ValRaw) -> Self {
        let p = ptr.get_funcref();
        debug_assert!(!p.is_null());
        Func::from_vm_func_ref(store, p.cast()).unwrap()
    }
}

unsafe impl WasmTy for Option<Func> {
    #[inline]
    fn valtype() -> ValType {
        ValType::FUNCREF
    }

    #[inline]
    fn compatible_with_store<'a>(&self, store: &StoreOpaque) -> bool {
        if let Some(f) = self {
            store.store_data().contains(f.0)
        } else {
            true
        }
    }

    fn dynamic_concrete_type_check(
        &self,
        store: &StoreOpaque,
        nullable: bool,
        expected: &HeapType,
    ) -> Result<()> {
        if let Some(f) = self {
            let expected = expected.unwrap_concrete_func();
            f.ensure_matches_ty(store, expected)
                .context("argument type mismatch for reference to concrete type")
        } else if nullable {
            Ok(())
        } else {
            bail!("argument type mismatch: expected non-nullable (ref {expected}), found null reference")
        }
    }

    #[inline]
    fn store(self, store: &mut AutoAssertNoGc<'_>, ptr: &mut MaybeUninit<ValRaw>) -> Result<()> {
        let raw = if let Some(f) = self {
            f.vm_func_ref(store).as_ptr()
        } else {
            ptr::null_mut()
        };
        ptr.write(ValRaw::funcref(raw.cast::<c_void>()));
        Ok(())
    }

    #[inline]
    unsafe fn load(store: &mut AutoAssertNoGc<'_>, ptr: &ValRaw) -> Self {
        Func::from_vm_func_ref(store, ptr.get_funcref().cast())
    }
}

/// A trait used for [`Func::typed`] and with [`TypedFunc`] to represent the set of
/// parameters for wasm functions.
///
/// This is implemented for bare types that can be passed to wasm as well as
/// tuples of those types.
pub unsafe trait WasmParams: Send {
    #[doc(hidden)]
    type ValRawStorage: Copy;

    #[doc(hidden)]
    fn typecheck(
        engine: &Engine,
        params: impl ExactSizeIterator<Item = crate::ValType>,
        position: TypeCheckPosition,
    ) -> Result<()>;

    #[doc(hidden)]
    fn vmgcref_pointing_to_object_count(&self) -> usize;

    #[doc(hidden)]
    fn store(
        self,
        store: &mut AutoAssertNoGc<'_>,
        func_ty: &FuncType,
        dst: &mut MaybeUninit<Self::ValRawStorage>,
    ) -> Result<()>;
}

// Forward an impl from `T` to `(T,)` for convenience if there's only one
// parameter.
unsafe impl<T> WasmParams for T
where
    T: WasmTy,
{
    type ValRawStorage = <(T,) as WasmParams>::ValRawStorage;

    fn typecheck(
        engine: &Engine,
        params: impl ExactSizeIterator<Item = crate::ValType>,
        position: TypeCheckPosition,
    ) -> Result<()> {
        <(T,) as WasmParams>::typecheck(engine, params, position)
    }

    #[inline]
    fn vmgcref_pointing_to_object_count(&self) -> usize {
        T::is_vmgcref_and_points_to_object(self) as usize
    }

    #[inline]
    fn store(
        self,
        store: &mut AutoAssertNoGc<'_>,
        func_ty: &FuncType,
        dst: &mut MaybeUninit<Self::ValRawStorage>,
    ) -> Result<()> {
        <(T,) as WasmParams>::store((self,), store, func_ty, dst)
    }
}

macro_rules! impl_wasm_params {
    ($n:tt $($t:ident)*) => {
        #[allow(non_snake_case)]
        unsafe impl<$($t: WasmTy,)*> WasmParams for ($($t,)*) {
            type ValRawStorage = [ValRaw; $n];

            fn typecheck(
                _engine: &Engine,
                mut params: impl ExactSizeIterator<Item = crate::ValType>,
                _position: TypeCheckPosition,
            ) -> Result<()> {
                let mut _n = 0;

                $(
                    match params.next() {
                        Some(t) => {
                            _n += 1;
                            $t::typecheck(_engine, t, _position)?
                        },
                        None => bail!("expected {} types, found {}", $n, params.len() + _n),
                    }
                )*

                match params.next() {
                    None => Ok(()),
                    Some(_) => {
                        _n += 1;
                        bail!("expected {} types, found {}", $n, params.len() + _n)
                    },
                }
            }

            #[inline]
            fn vmgcref_pointing_to_object_count(&self) -> usize {
                let ($(ref $t,)*) = self;
                0 $(
                    + $t.is_vmgcref_and_points_to_object() as usize
                )*
            }


            #[inline]
            fn store(
                self,
                _store: &mut AutoAssertNoGc<'_>,
                _func_ty: &FuncType,
                _ptr: &mut MaybeUninit<Self::ValRawStorage>,
            ) -> Result<()> {
                let ($($t,)*) = self;

                let mut _i = 0;
                $(
                    if !$t.compatible_with_store(_store) {
                        bail!("attempt to pass cross-`Store` value to Wasm as function argument");
                    }

                    if $t::valtype().is_ref() {
                        let param_ty = _func_ty.param(_i).unwrap();
                        let ref_ty = param_ty.unwrap_ref();
                        let heap_ty = ref_ty.heap_type();
                        if heap_ty.is_concrete() {
                            $t.dynamic_concrete_type_check(_store, ref_ty.is_nullable(), heap_ty)?;
                        }
                    }

                    let dst = map_maybe_uninit!(_ptr[_i]);
                    $t.store(_store, dst)?;

                    _i += 1;
                )*
                Ok(())
            }
        }
    };
}

for_each_function_signature!(impl_wasm_params);

/// A trait used for [`Func::typed`] and with [`TypedFunc`] to represent the set of
/// results for wasm functions.
pub unsafe trait WasmResults: WasmParams {
    #[doc(hidden)]
    unsafe fn load(store: &mut AutoAssertNoGc<'_>, abi: &Self::ValRawStorage) -> Self;
}

// Forwards from a bare type `T` to the 1-tuple type `(T,)`
unsafe impl<T: WasmTy> WasmResults for T {
    unsafe fn load(store: &mut AutoAssertNoGc<'_>, abi: &Self::ValRawStorage) -> Self {
        <(T,) as WasmResults>::load(store, abi).0
    }
}

macro_rules! impl_wasm_results {
    ($n:tt $($t:ident)*) => {
        #[allow(non_snake_case, unused_variables)]
        unsafe impl<$($t: WasmTy,)*> WasmResults for ($($t,)*) {
            unsafe fn load(store: &mut AutoAssertNoGc<'_>, abi: &Self::ValRawStorage) -> Self {
                let [$($t,)*] = abi;
                ($($t::load(store, $t),)*)
            }
        }
    };
}

for_each_function_signature!(impl_wasm_results);<|MERGE_RESOLUTION|>--- conflicted
+++ resolved
@@ -209,44 +209,25 @@
         // efficient to move in memory. This closure is actually invoked on the
         // other side of a C++ shim, so it can never be inlined enough to make
         // the memory go away, so the size matters here for performance.
-<<<<<<< HEAD
         let vmctx = unsafe { func.as_ref().vmctx };
-        let mut captures = (func, MaybeUninit::uninit(), params, false);
+        let mut captures = (func, storage);
 
         let result = invoke_wasm_and_catch_traps(
             store,
             |caller| {
-                let (func_ref, ret, params, returned) = &mut captures;
+                let (func_ref, storage) = &mut captures;
                 let func_ref = func_ref.as_ref();
-                let result = Params::invoke::<Results>(
-                    func_ref.native_call,
+                (func_ref.array_call)(
                     func_ref.vmctx,
-                    caller,
-                    *params,
+                    VMOpaqueContext::from_vmcontext(caller),
+                    (storage as *mut Storage<_, _>) as *mut ValRaw,
+                    mem::size_of_val::<Storage<_, _>>(storage) / mem::size_of::<ValRaw>(),
                 );
-                ptr::write(ret.as_mut_ptr(), result);
-                *returned = true
             },
             vmctx,
         );
-        let (_, ret, _, returned) = captures;
-        debug_assert_eq!(result.is_ok(), returned);
-=======
-        let mut captures = (func, storage);
-
-        let result = invoke_wasm_and_catch_traps(store, |caller| {
-            let (func_ref, storage) = &mut captures;
-            let func_ref = func_ref.as_ref();
-            (func_ref.array_call)(
-                func_ref.vmctx,
-                VMOpaqueContext::from_vmcontext(caller),
-                (storage as *mut Storage<_, _>) as *mut ValRaw,
-                mem::size_of_val::<Storage<_, _>>(storage) / mem::size_of::<ValRaw>(),
-            );
-        });
 
         let (_, storage) = captures;
->>>>>>> a77e8773
         result?;
 
         let mut store = AutoAssertNoGc::new(store.0);

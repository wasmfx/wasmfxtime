use super::invoke_wasm_and_catch_traps;
use crate::prelude::*;
use crate::runtime::vm::{VMFuncRef, VMOpaqueContext};
use crate::store::{AutoAssertNoGc, StoreOpaque};
use crate::{
    AsContext, AsContextMut, Engine, Func, FuncType, HeapType, NoFunc, RefType, StoreContextMut,
    ValRaw, ValType,
};
use core::ffi::c_void;
use core::marker;
use core::mem::{self, MaybeUninit};
use core::num::NonZeroUsize;
use core::ptr::{self};
use wasmtime_environ::VMSharedTypeIndex;

/// A statically typed WebAssembly function.
///
/// Values of this type represent statically type-checked WebAssembly functions.
/// The function within a [`TypedFunc`] is statically known to have `Params` as its
/// parameters and `Results` as its results.
///
/// This structure is created via [`Func::typed`] or [`TypedFunc::new_unchecked`].
/// For more documentation about this see those methods.
pub struct TypedFunc<Params, Results> {
    _a: marker::PhantomData<fn(Params) -> Results>,
    ty: FuncType,
    func: Func,
}

impl<Params, Results> Clone for TypedFunc<Params, Results> {
    fn clone(&self) -> TypedFunc<Params, Results> {
        Self {
            _a: marker::PhantomData,
            ty: self.ty.clone(),
            func: self.func,
        }
    }
}

impl<Params, Results> TypedFunc<Params, Results>
where
    Params: WasmParams,
    Results: WasmResults,
{
    /// An unchecked version of [`Func::typed`] which does not perform a
    /// typecheck and simply assumes that the type declared here matches the
    /// type of this function.
    ///
    /// The semantics of this function are the same as [`Func::typed`] except
    /// that no error is returned because no typechecking is done.
    ///
    /// # Unsafety
    ///
    /// This function only safe to call if `typed` would otherwise return `Ok`
    /// for the same `Params` and `Results` specified. If `typed` would return
    /// an error then the returned `TypedFunc` is memory unsafe to invoke.
    pub unsafe fn new_unchecked(store: impl AsContext, func: Func) -> TypedFunc<Params, Results> {
        let store = store.as_context().0;
        Self::_new_unchecked(store, func)
    }

    pub(crate) unsafe fn _new_unchecked(
        store: &StoreOpaque,
        func: Func,
    ) -> TypedFunc<Params, Results> {
        let ty = func.load_ty(store);
        TypedFunc {
            _a: marker::PhantomData,
            ty,
            func,
        }
    }

    /// Returns the underlying [`Func`] that this is wrapping, losing the static
    /// type information in the process.
    pub fn func(&self) -> &Func {
        &self.func
    }

    /// Invokes this WebAssembly function with the specified parameters.
    ///
    /// Returns either the results of the call, or a [`Trap`] if one happened.
    ///
    /// For more information, see the [`Func::typed`] and [`Func::call`]
    /// documentation.
    ///
    /// # Errors
    ///
    /// For more information on errors see the documentation on [`Func::call`].
    ///
    /// # Panics
    ///
    /// This function will panic if it is called when the underlying [`Func`] is
    /// connected to an asynchronous store.
    ///
    /// [`Trap`]: crate::Trap
    pub fn call(&self, mut store: impl AsContextMut, params: Params) -> Result<Results> {
        let mut store = store.as_context_mut();
        assert!(
            !store.0.async_support(),
            "must use `call_async` with async stores"
        );
        if Self::need_gc_before_call_raw(store.0, &params) {
            store.0.gc();
        }
        let func = self.func.vm_func_ref(store.0);
        unsafe { Self::call_raw(&mut store, &self.ty, func, params) }
    }

    /// Invokes this WebAssembly function with the specified parameters.
    ///
    /// Returns either the results of the call, or a [`Trap`] if one happened.
    ///
    /// For more information, see the [`Func::typed`] and [`Func::call_async`]
    /// documentation.
    ///
    /// # Errors
    ///
    /// For more information on errors see the documentation on [`Func::call`].
    ///
    /// # Panics
    ///
    /// This function will panic if it is called when the underlying [`Func`] is
    /// connected to a synchronous store.
    ///
    /// [`Trap`]: crate::Trap
    #[cfg(feature = "async")]
    pub async fn call_async<T>(
        &self,
        mut store: impl AsContextMut<Data = T>,
        params: Params,
    ) -> Result<Results>
    where
        T: Send,
    {
        let mut store = store.as_context_mut();
        assert!(
            store.0.async_support(),
            "must use `call` with non-async stores"
        );
        if Self::need_gc_before_call_raw(store.0, &params) {
            store.0.gc_async().await;
        }
        store
            .on_fiber(|store| {
                let func = self.func.vm_func_ref(store.0);
                unsafe { Self::call_raw(store, &self.ty, func, params) }
            })
            .await?
    }

    #[inline]
    pub(crate) fn need_gc_before_call_raw(_store: &StoreOpaque, _params: &Params) -> bool {
        #[cfg(feature = "gc")]
        {
            // See the comment in `Func::call_impl_check_args`.
            let num_gc_refs = _params.vmgcref_pointing_to_object_count();
            if let Some(num_gc_refs) = NonZeroUsize::new(num_gc_refs) {
                return _store
                    .unwrap_gc_store()
                    .gc_heap
                    .need_gc_before_entering_wasm(num_gc_refs);
            }
        }

        false
    }

    /// Do a raw call of a typed function.
    ///
    /// # Safety
    ///
    /// `func` must be of the given type.
    ///
    /// If `Self::need_gc_before_call_raw`, then the caller must have done a GC
    /// just before calling this method.
    pub(crate) unsafe fn call_raw<T>(
        store: &mut StoreContextMut<'_, T>,
        ty: &FuncType,
        func: ptr::NonNull<VMFuncRef>,
        params: Params,
    ) -> Result<Results> {
        // double-check that params/results match for this function's type in
        // debug mode.
        if cfg!(debug_assertions) {
            Self::debug_typecheck(store.0, func.as_ref().type_index);
        }

        // Validate that all runtime values flowing into this store indeed
        // belong within this store, otherwise it would be unsafe for store
        // values to cross each other.

        union Storage<T: Copy, U: Copy> {
            params: MaybeUninit<T>,
            results: U,
        }

        let mut storage = Storage::<Params::ValRawStorage, Results::ValRawStorage> {
            params: MaybeUninit::uninit(),
        };

        {
            let mut store = AutoAssertNoGc::new(store.0);
            params.store(&mut store, ty, &mut storage.params)?;
        }

        // Try to capture only a single variable (a tuple) in the closure below.
        // This means the size of the closure is one pointer and is much more
        // efficient to move in memory. This closure is actually invoked on the
        // other side of a C++ shim, so it can never be inlined enough to make
        // the memory go away, so the size matters here for performance.
        let vmctx = unsafe { func.as_ref().vmctx };
        let mut captures = (func, storage);

<<<<<<< HEAD
        let result = invoke_wasm_and_catch_traps(
            store,
            |caller| {
                let (func_ref, storage) = &mut captures;
                let func_ref = func_ref.as_ref();
                (func_ref.array_call)(
                    func_ref.vmctx,
                    VMOpaqueContext::from_vmcontext(caller),
                    (storage as *mut Storage<_, _>) as *mut ValRaw,
                    mem::size_of_val::<Storage<_, _>>(storage) / mem::size_of::<ValRaw>(),
                );
            },
            vmctx,
        );
=======
        let result = invoke_wasm_and_catch_traps(store, |caller| {
            let (func_ref, storage) = &mut captures;
            let storage_len = mem::size_of_val::<Storage<_, _>>(storage) / mem::size_of::<ValRaw>();
            let storage: *mut Storage<_, _> = storage;
            let storage = storage.cast::<ValRaw>();
            let storage = core::ptr::slice_from_raw_parts_mut(storage, storage_len);
            func_ref
                .as_ref()
                .array_call(VMOpaqueContext::from_vmcontext(caller), storage);
        });
>>>>>>> 8995bcc4

        let (_, storage) = captures;
        result?;

        let mut store = AutoAssertNoGc::new(store.0);
        Ok(Results::load(&mut store, &storage.results))
    }

    /// Purely a debug-mode assertion, not actually used in release builds.
    fn debug_typecheck(store: &StoreOpaque, func: VMSharedTypeIndex) {
        let ty = FuncType::from_shared_type_index(store.engine(), func);
        Params::typecheck(store.engine(), ty.params(), TypeCheckPosition::Param)
            .expect("params should match");
        Results::typecheck(store.engine(), ty.results(), TypeCheckPosition::Result)
            .expect("results should match");
    }
}

#[doc(hidden)]
#[derive(Copy, Clone)]
pub enum TypeCheckPosition {
    Param,
    Result,
}

/// A trait implemented for types which can be arguments and results for
/// closures passed to [`Func::wrap`] as well as parameters to [`Func::typed`].
///
/// This trait should not be implemented by user types. This trait may change at
/// any time internally. The types which implement this trait, however, are
/// stable over time.
///
/// For more information see [`Func::wrap`] and [`Func::typed`]
pub unsafe trait WasmTy: Send {
    // Do a "static" (aka at time of `func.typed::<P, R>()`) ahead-of-time type
    // check for this type at the given position. You probably don't need to
    // override this trait method.
    #[doc(hidden)]
    #[inline]
    fn typecheck(engine: &Engine, actual: ValType, position: TypeCheckPosition) -> Result<()> {
        let expected = Self::valtype();
        debug_assert!(expected.comes_from_same_engine(engine));
        debug_assert!(actual.comes_from_same_engine(engine));
        match position {
            // The caller is expecting to receive a `T` and the callee is
            // actually returning a `U`, so ensure that `U <: T`.
            TypeCheckPosition::Result => actual.ensure_matches(engine, &expected),
            // The caller is expecting to pass a `T` and the callee is expecting
            // to receive a `U`, so ensure that `T <: U`.
            TypeCheckPosition::Param => match (expected.as_ref(), actual.as_ref()) {
                // ... except that this technically-correct check would overly
                // restrict the usefulness of our typed function APIs for the
                // specific case of concrete reference types. Let's work through
                // an example.
                //
                // Consider functions that take a `(ref param $some_func_type)`
                // parameter:
                //
                // * We cannot have a static `wasmtime::SomeFuncTypeRef` type
                //   that implements `WasmTy` specifically for `(ref null
                //   $some_func_type)` because Wasm modules, and their types,
                //   are loaded dynamically at runtime.
                //
                // * Therefore the embedder's only option for `T <: (ref null
                //   $some_func_type)` is `T = (ref null nofunc)` aka
                //   `Option<wasmtime::NoFunc>`.
                //
                // * But that static type means they can *only* pass in the null
                //   function reference as an argument to the typed function.
                //   This is way too restrictive! For ergonomics, we want them
                //   to be able to pass in a `wasmtime::Func` whose type is
                //   `$some_func_type`!
                //
                // To lift this constraint and enable better ergonomics for
                // embedders, we allow `top(T) <: top(U)` -- i.e. they are part
                // of the same type hierarchy and a dynamic cast could possibly
                // succeed -- for the specific case of concrete heap type
                // parameters, and fall back to dynamic type checks on the
                // arguments passed to each invocation, as necessary.
                (Some(expected_ref), Some(actual_ref)) if actual_ref.heap_type().is_concrete() => {
                    expected_ref
                        .heap_type()
                        .top()
                        .ensure_matches(engine, &actual_ref.heap_type().top())
                }
                _ => expected.ensure_matches(engine, &actual),
            },
        }
    }

    // The value type that this Type represents.
    #[doc(hidden)]
    fn valtype() -> ValType;

    #[doc(hidden)]
    fn may_gc() -> bool {
        match Self::valtype() {
            ValType::Ref(_) => true,
            ValType::I32 | ValType::I64 | ValType::F32 | ValType::F64 | ValType::V128 => false,
        }
    }

    // Dynamic checks that this value is being used with the correct store
    // context.
    #[doc(hidden)]
    fn compatible_with_store(&self, store: &StoreOpaque) -> bool;

    // Dynamic checks that `self <: actual` for concrete type arguments. See the
    // comment above in `WasmTy::typecheck`.
    //
    // Only ever called for concrete reference type arguments, so any type which
    // is not in a type hierarchy with concrete reference types can implement
    // this with `unreachable!()`.
    #[doc(hidden)]
    fn dynamic_concrete_type_check(
        &self,
        store: &StoreOpaque,
        nullable: bool,
        actual: &HeapType,
    ) -> Result<()>;

    // Is this a GC-managed reference that actually points to a GC object? That
    // is, `self` is *not* an `i31`, null reference, or uninhabited type.
    //
    // Note that it is okay if this returns false positives (i.e. `true` for
    // `Rooted<AnyRef>` without actually looking up the rooted `anyref` in the
    // store and reflecting on it to determine whether it is actually an
    // `i31`). However, it is not okay if this returns false negatives.
    #[doc(hidden)]
    #[inline]
    fn is_vmgcref_and_points_to_object(&self) -> bool {
        Self::valtype().is_vmgcref_type_and_points_to_object()
    }

    // Store `self` into `ptr`.
    //
    // NB: We _must not_ trigger a GC when passing refs from host code into Wasm
    // (e.g. returned from a host function or passed as arguments to a Wasm
    // function). After insertion into the activations table, the reference is
    // no longer rooted. If multiple references are being sent from the host
    // into Wasm and we allowed GCs during insertion, then the following events
    // could happen:
    //
    // * Reference A is inserted into the activations table. This does not
    //   trigger a GC, but does fill the table to capacity.
    //
    // * The caller's reference to A is removed. Now the only reference to A is
    //   from the activations table.
    //
    // * Reference B is inserted into the activations table. Because the table
    //   is at capacity, a GC is triggered.
    //
    // * A is reclaimed because the only reference keeping it alive was the
    //   activation table's reference (it isn't inside any Wasm frames on the
    //   stack yet, so stack scanning and stack maps don't increment its
    //   reference count).
    //
    // * We transfer control to Wasm, giving it A and B. Wasm uses A. That's a
    //   use-after-free bug.
    //
    // In conclusion, to prevent uses-after-free bugs, we cannot GC while
    // converting types into their raw ABI forms.
    #[doc(hidden)]
    fn store(self, store: &mut AutoAssertNoGc<'_>, ptr: &mut MaybeUninit<ValRaw>) -> Result<()>;

    // Load a version of `Self` from the `ptr` provided.
    //
    // # Safety
    //
    // This function is unsafe as it's up to the caller to ensure that `ptr` is
    // valid for this given type.
    #[doc(hidden)]
    unsafe fn load(store: &mut AutoAssertNoGc<'_>, ptr: &ValRaw) -> Self;
}

macro_rules! integers {
    ($($primitive:ident/$get_primitive:ident => $ty:ident)*) => ($(
        unsafe impl WasmTy for $primitive {
            #[inline]
            fn valtype() -> ValType {
                ValType::$ty
            }
            #[inline]
            fn compatible_with_store(&self, _: &StoreOpaque) -> bool {
                true
            }
            #[inline]
            fn dynamic_concrete_type_check(&self, _: &StoreOpaque, _: bool, _: &HeapType) -> Result<()> {
                unreachable!()
            }
            #[inline]
            fn store(self, _store: &mut AutoAssertNoGc<'_>, ptr: &mut MaybeUninit<ValRaw>) -> Result<()> {
                ptr.write(ValRaw::$primitive(self));
                Ok(())
            }
            #[inline]
            unsafe fn load(_store: &mut AutoAssertNoGc<'_>, ptr: &ValRaw) -> Self {
                ptr.$get_primitive()
            }
        }
    )*)
}

integers! {
    i32/get_i32 => I32
    i64/get_i64 => I64
    u32/get_u32 => I32
    u64/get_u64 => I64
}

macro_rules! floats {
    ($($float:ident/$int:ident/$get_float:ident => $ty:ident)*) => ($(
        unsafe impl WasmTy for $float {
            #[inline]
            fn valtype() -> ValType {
                ValType::$ty
            }
            #[inline]
            fn compatible_with_store(&self, _: &StoreOpaque) -> bool {
                true
            }
            #[inline]
            fn dynamic_concrete_type_check(&self, _: &StoreOpaque, _: bool, _: &HeapType) -> Result<()> {
                unreachable!()
            }
            #[inline]
            fn store(self, _store: &mut AutoAssertNoGc<'_>, ptr: &mut MaybeUninit<ValRaw>) -> Result<()> {
                ptr.write(ValRaw::$float(self.to_bits()));
                Ok(())
            }
            #[inline]
            unsafe fn load(_store: &mut AutoAssertNoGc<'_>, ptr: &ValRaw) -> Self {
                $float::from_bits(ptr.$get_float())
            }
        }
    )*)
}

floats! {
    f32/u32/get_f32 => F32
    f64/u64/get_f64 => F64
}

unsafe impl WasmTy for NoFunc {
    #[inline]
    fn valtype() -> ValType {
        ValType::Ref(RefType::new(false, HeapType::NoFunc))
    }

    #[inline]
    fn compatible_with_store(&self, _store: &StoreOpaque) -> bool {
        match self._inner {}
    }

    #[inline]
    fn dynamic_concrete_type_check(&self, _: &StoreOpaque, _: bool, _: &HeapType) -> Result<()> {
        match self._inner {}
    }

    #[inline]
    fn is_vmgcref_and_points_to_object(&self) -> bool {
        match self._inner {}
    }

    #[inline]
    fn store(self, _store: &mut AutoAssertNoGc<'_>, _ptr: &mut MaybeUninit<ValRaw>) -> Result<()> {
        match self._inner {}
    }

    #[inline]
    unsafe fn load(_store: &mut AutoAssertNoGc<'_>, _ptr: &ValRaw) -> Self {
        unreachable!("NoFunc is uninhabited")
    }
}

unsafe impl WasmTy for Option<NoFunc> {
    #[inline]
    fn valtype() -> ValType {
        ValType::Ref(RefType::new(true, HeapType::NoFunc))
    }

    #[inline]
    fn compatible_with_store(&self, _store: &StoreOpaque) -> bool {
        true
    }

    #[inline]
    fn dynamic_concrete_type_check(
        &self,
        _: &StoreOpaque,
        nullable: bool,
        ty: &HeapType,
    ) -> Result<()> {
        if nullable {
            // `(ref null nofunc) <: (ref null $f)` for all function types `$f`.
            Ok(())
        } else {
            bail!("argument type mismatch: expected non-nullable (ref {ty}), found null reference")
        }
    }

    #[inline]
    fn store(self, _store: &mut AutoAssertNoGc<'_>, ptr: &mut MaybeUninit<ValRaw>) -> Result<()> {
        ptr.write(ValRaw::funcref(ptr::null_mut()));
        Ok(())
    }

    #[inline]
    unsafe fn load(_store: &mut AutoAssertNoGc<'_>, _ptr: &ValRaw) -> Self {
        None
    }
}

unsafe impl WasmTy for Func {
    #[inline]
    fn valtype() -> ValType {
        ValType::Ref(RefType::new(false, HeapType::Func))
    }

    #[inline]
    fn compatible_with_store(&self, store: &StoreOpaque) -> bool {
        store.store_data().contains(self.0)
    }

    #[inline]
    fn dynamic_concrete_type_check(
        &self,
        store: &StoreOpaque,
        _nullable: bool,
        expected: &HeapType,
    ) -> Result<()> {
        let expected = expected.unwrap_concrete_func();
        self.ensure_matches_ty(store, expected)
            .context("argument type mismatch for reference to concrete type")
    }

    #[inline]
    fn store(self, store: &mut AutoAssertNoGc<'_>, ptr: &mut MaybeUninit<ValRaw>) -> Result<()> {
        let abi = self.vm_func_ref(store);
        ptr.write(ValRaw::funcref(abi.cast::<c_void>().as_ptr()));
        Ok(())
    }

    #[inline]
    unsafe fn load(store: &mut AutoAssertNoGc<'_>, ptr: &ValRaw) -> Self {
        let p = ptr.get_funcref();
        debug_assert!(!p.is_null());
        Func::from_vm_func_ref(store, p.cast()).unwrap()
    }
}

unsafe impl WasmTy for Option<Func> {
    #[inline]
    fn valtype() -> ValType {
        ValType::FUNCREF
    }

    #[inline]
    fn compatible_with_store(&self, store: &StoreOpaque) -> bool {
        if let Some(f) = self {
            store.store_data().contains(f.0)
        } else {
            true
        }
    }

    fn dynamic_concrete_type_check(
        &self,
        store: &StoreOpaque,
        nullable: bool,
        expected: &HeapType,
    ) -> Result<()> {
        if let Some(f) = self {
            let expected = expected.unwrap_concrete_func();
            f.ensure_matches_ty(store, expected)
                .context("argument type mismatch for reference to concrete type")
        } else if nullable {
            Ok(())
        } else {
            bail!("argument type mismatch: expected non-nullable (ref {expected}), found null reference")
        }
    }

    #[inline]
    fn store(self, store: &mut AutoAssertNoGc<'_>, ptr: &mut MaybeUninit<ValRaw>) -> Result<()> {
        let raw = if let Some(f) = self {
            f.vm_func_ref(store).as_ptr()
        } else {
            ptr::null_mut()
        };
        ptr.write(ValRaw::funcref(raw.cast::<c_void>()));
        Ok(())
    }

    #[inline]
    unsafe fn load(store: &mut AutoAssertNoGc<'_>, ptr: &ValRaw) -> Self {
        Func::from_vm_func_ref(store, ptr.get_funcref().cast())
    }
}

/// A trait used for [`Func::typed`] and with [`TypedFunc`] to represent the set of
/// parameters for wasm functions.
///
/// This is implemented for bare types that can be passed to wasm as well as
/// tuples of those types.
pub unsafe trait WasmParams: Send {
    #[doc(hidden)]
    type ValRawStorage: Copy;

    #[doc(hidden)]
    fn typecheck(
        engine: &Engine,
        params: impl ExactSizeIterator<Item = crate::ValType>,
        position: TypeCheckPosition,
    ) -> Result<()>;

    #[doc(hidden)]
    fn vmgcref_pointing_to_object_count(&self) -> usize;

    #[doc(hidden)]
    fn store(
        self,
        store: &mut AutoAssertNoGc<'_>,
        func_ty: &FuncType,
        dst: &mut MaybeUninit<Self::ValRawStorage>,
    ) -> Result<()>;
}

// Forward an impl from `T` to `(T,)` for convenience if there's only one
// parameter.
unsafe impl<T> WasmParams for T
where
    T: WasmTy,
{
    type ValRawStorage = <(T,) as WasmParams>::ValRawStorage;

    fn typecheck(
        engine: &Engine,
        params: impl ExactSizeIterator<Item = crate::ValType>,
        position: TypeCheckPosition,
    ) -> Result<()> {
        <(T,) as WasmParams>::typecheck(engine, params, position)
    }

    #[inline]
    fn vmgcref_pointing_to_object_count(&self) -> usize {
        T::is_vmgcref_and_points_to_object(self) as usize
    }

    #[inline]
    fn store(
        self,
        store: &mut AutoAssertNoGc<'_>,
        func_ty: &FuncType,
        dst: &mut MaybeUninit<Self::ValRawStorage>,
    ) -> Result<()> {
        <(T,) as WasmParams>::store((self,), store, func_ty, dst)
    }
}

macro_rules! impl_wasm_params {
    ($n:tt $($t:ident)*) => {
        #[allow(non_snake_case)]
        unsafe impl<$($t: WasmTy,)*> WasmParams for ($($t,)*) {
            type ValRawStorage = [ValRaw; $n];

            fn typecheck(
                _engine: &Engine,
                mut params: impl ExactSizeIterator<Item = crate::ValType>,
                _position: TypeCheckPosition,
            ) -> Result<()> {
                let mut _n = 0;

                $(
                    match params.next() {
                        Some(t) => {
                            _n += 1;
                            $t::typecheck(_engine, t, _position)?
                        },
                        None => bail!("expected {} types, found {}", $n, params.len() + _n),
                    }
                )*

                match params.next() {
                    None => Ok(()),
                    Some(_) => {
                        _n += 1;
                        bail!("expected {} types, found {}", $n, params.len() + _n)
                    },
                }
            }

            #[inline]
            fn vmgcref_pointing_to_object_count(&self) -> usize {
                let ($(ref $t,)*) = self;
                0 $(
                    + $t.is_vmgcref_and_points_to_object() as usize
                )*
            }


            #[inline]
            fn store(
                self,
                _store: &mut AutoAssertNoGc<'_>,
                _func_ty: &FuncType,
                _ptr: &mut MaybeUninit<Self::ValRawStorage>,
            ) -> Result<()> {
                let ($($t,)*) = self;

                let mut _i = 0;
                $(
                    if !$t.compatible_with_store(_store) {
                        bail!("attempt to pass cross-`Store` value to Wasm as function argument");
                    }

                    if $t::valtype().is_ref() {
                        let param_ty = _func_ty.param(_i).unwrap();
                        let ref_ty = param_ty.unwrap_ref();
                        let heap_ty = ref_ty.heap_type();
                        if heap_ty.is_concrete() {
                            $t.dynamic_concrete_type_check(_store, ref_ty.is_nullable(), heap_ty)?;
                        }
                    }

                    let dst = map_maybe_uninit!(_ptr[_i]);
                    $t.store(_store, dst)?;

                    _i += 1;
                )*
                Ok(())
            }
        }
    };
}

for_each_function_signature!(impl_wasm_params);

/// A trait used for [`Func::typed`] and with [`TypedFunc`] to represent the set of
/// results for wasm functions.
pub unsafe trait WasmResults: WasmParams {
    #[doc(hidden)]
    unsafe fn load(store: &mut AutoAssertNoGc<'_>, abi: &Self::ValRawStorage) -> Self;
}

// Forwards from a bare type `T` to the 1-tuple type `(T,)`
unsafe impl<T: WasmTy> WasmResults for T {
    unsafe fn load(store: &mut AutoAssertNoGc<'_>, abi: &Self::ValRawStorage) -> Self {
        <(T,) as WasmResults>::load(store, abi).0
    }
}

macro_rules! impl_wasm_results {
    ($n:tt $($t:ident)*) => {
        #[allow(non_snake_case, unused_variables)]
        unsafe impl<$($t: WasmTy,)*> WasmResults for ($($t,)*) {
            unsafe fn load(store: &mut AutoAssertNoGc<'_>, abi: &Self::ValRawStorage) -> Self {
                let [$($t,)*] = abi;
                ($($t::load(store, $t),)*)
            }
        }
    };
}

for_each_function_signature!(impl_wasm_results);<|MERGE_RESOLUTION|>--- conflicted
+++ resolved
@@ -212,33 +212,21 @@
         let vmctx = unsafe { func.as_ref().vmctx };
         let mut captures = (func, storage);
 
-<<<<<<< HEAD
         let result = invoke_wasm_and_catch_traps(
             store,
             |caller| {
                 let (func_ref, storage) = &mut captures;
-                let func_ref = func_ref.as_ref();
-                (func_ref.array_call)(
-                    func_ref.vmctx,
-                    VMOpaqueContext::from_vmcontext(caller),
-                    (storage as *mut Storage<_, _>) as *mut ValRaw,
-                    mem::size_of_val::<Storage<_, _>>(storage) / mem::size_of::<ValRaw>(),
-                );
+                let storage_len =
+                    mem::size_of_val::<Storage<_, _>>(storage) / mem::size_of::<ValRaw>();
+                let storage: *mut Storage<_, _> = storage;
+                let storage = storage.cast::<ValRaw>();
+                let storage = core::ptr::slice_from_raw_parts_mut(storage, storage_len);
+                func_ref
+                    .as_ref()
+                    .array_call(VMOpaqueContext::from_vmcontext(caller), storage);
             },
             vmctx,
         );
-=======
-        let result = invoke_wasm_and_catch_traps(store, |caller| {
-            let (func_ref, storage) = &mut captures;
-            let storage_len = mem::size_of_val::<Storage<_, _>>(storage) / mem::size_of::<ValRaw>();
-            let storage: *mut Storage<_, _> = storage;
-            let storage = storage.cast::<ValRaw>();
-            let storage = core::ptr::slice_from_raw_parts_mut(storage, storage_len);
-            func_ref
-                .as_ref()
-                .array_call(VMOpaqueContext::from_vmcontext(caller), storage);
-        });
->>>>>>> 8995bcc4
 
         let (_, storage) = captures;
         result?;

--- conflicted
+++ resolved
@@ -212,7 +212,6 @@
         let vmctx = unsafe { func.as_ref().vmctx };
         let mut captures = (func, storage);
 
-<<<<<<< HEAD
         let result = invoke_wasm_and_catch_traps(
             store,
             |caller| {
@@ -224,22 +223,10 @@
                 let storage = core::ptr::slice_from_raw_parts_mut(storage, storage_len);
                 func_ref
                     .as_ref()
-                    .array_call(VMOpaqueContext::from_vmcontext(caller), storage);
+                    .array_call(VMOpaqueContext::from_vmcontext(caller), storage)
             },
             vmctx,
         );
-=======
-        let result = invoke_wasm_and_catch_traps(store, |caller| {
-            let (func_ref, storage) = &mut captures;
-            let storage_len = mem::size_of_val::<Storage<_, _>>(storage) / mem::size_of::<ValRaw>();
-            let storage: *mut Storage<_, _> = storage;
-            let storage = storage.cast::<ValRaw>();
-            let storage = core::ptr::slice_from_raw_parts_mut(storage, storage_len);
-            func_ref
-                .as_ref()
-                .array_call(VMOpaqueContext::from_vmcontext(caller), storage)
-        });
->>>>>>> 66910067
 
         let (_, storage) = captures;
         result?;

use super::invoke_wasm_and_catch_traps;
use crate::prelude::*;
use crate::runtime::vm::{VMFuncRef, VMOpaqueContext};
use crate::store::{AutoAssertNoGc, StoreOpaque};
use crate::{
    AsContext, AsContextMut, Engine, Func, FuncType, HeapType, NoFunc, RefType, StoreContextMut,
    ValRaw, ValType,
};
use core::ffi::c_void;
use core::marker;
use core::mem::{self, MaybeUninit};
use core::num::NonZeroUsize;
use core::ptr::{self, NonNull};
use wasmtime_environ::VMSharedTypeIndex;

/// A statically typed WebAssembly function.
///
/// Values of this type represent statically type-checked WebAssembly functions.
/// The function within a [`TypedFunc`] is statically known to have `Params` as its
/// parameters and `Results` as its results.
///
/// This structure is created via [`Func::typed`] or [`TypedFunc::new_unchecked`].
/// For more documentation about this see those methods.
pub struct TypedFunc<Params, Results> {
    _a: marker::PhantomData<fn(Params) -> Results>,
    ty: FuncType,
    func: Func,
}

impl<Params, Results> Clone for TypedFunc<Params, Results> {
    fn clone(&self) -> TypedFunc<Params, Results> {
        Self {
            _a: marker::PhantomData,
            ty: self.ty.clone(),
            func: self.func,
        }
    }
}

impl<Params, Results> TypedFunc<Params, Results>
where
    Params: WasmParams,
    Results: WasmResults,
{
    /// An unchecked version of [`Func::typed`] which does not perform a
    /// typecheck and simply assumes that the type declared here matches the
    /// type of this function.
    ///
    /// The semantics of this function are the same as [`Func::typed`] except
    /// that no error is returned because no typechecking is done.
    ///
    /// # Unsafety
    ///
    /// This function only safe to call if `typed` would otherwise return `Ok`
    /// for the same `Params` and `Results` specified. If `typed` would return
    /// an error then the returned `TypedFunc` is memory unsafe to invoke.
    pub unsafe fn new_unchecked(store: impl AsContext, func: Func) -> TypedFunc<Params, Results> {
        let store = store.as_context().0;
        Self::_new_unchecked(store, func)
    }

    pub(crate) unsafe fn _new_unchecked(
        store: &StoreOpaque,
        func: Func,
    ) -> TypedFunc<Params, Results> {
        let ty = func.load_ty(store);
        TypedFunc {
            _a: marker::PhantomData,
            ty,
            func,
        }
    }

    /// Returns the underlying [`Func`] that this is wrapping, losing the static
    /// type information in the process.
    pub fn func(&self) -> &Func {
        &self.func
    }

    /// Invokes this WebAssembly function with the specified parameters.
    ///
    /// Returns either the results of the call, or a [`Trap`] if one happened.
    ///
    /// For more information, see the [`Func::typed`] and [`Func::call`]
    /// documentation.
    ///
    /// # Errors
    ///
    /// For more information on errors see the documentation on [`Func::call`].
    ///
    /// # Panics
    ///
    /// This function will panic if it is called when the underlying [`Func`] is
    /// connected to an asynchronous store.
    ///
    /// [`Trap`]: crate::Trap
    pub fn call(&self, mut store: impl AsContextMut, params: Params) -> Result<Results> {
        let mut store = store.as_context_mut();
        assert!(
            !store.0.async_support(),
            "must use `call_async` with async stores"
        );
        if Self::need_gc_before_call_raw(store.0, &params) {
            store.0.gc();
        }
        let func = self.func.vm_func_ref(store.0);
        unsafe { Self::call_raw(&mut store, &self.ty, func, params) }
    }

    /// Invokes this WebAssembly function with the specified parameters.
    ///
    /// Returns either the results of the call, or a [`Trap`] if one happened.
    ///
    /// For more information, see the [`Func::typed`] and [`Func::call_async`]
    /// documentation.
    ///
    /// # Errors
    ///
    /// For more information on errors see the documentation on [`Func::call`].
    ///
    /// # Panics
    ///
    /// This function will panic if it is called when the underlying [`Func`] is
    /// connected to a synchronous store.
    ///
    /// [`Trap`]: crate::Trap
    #[cfg(feature = "async")]
    pub async fn call_async<T>(
        &self,
        mut store: impl AsContextMut<Data = T>,
        params: Params,
    ) -> Result<Results>
    where
        T: Send,
    {
        let mut store = store.as_context_mut();
        assert!(
            store.0.async_support(),
            "must use `call` with non-async stores"
        );
        if Self::need_gc_before_call_raw(store.0, &params) {
            store.0.gc_async().await;
        }
        store
            .on_fiber(|store| {
                let func = self.func.vm_func_ref(store.0);
                unsafe { Self::call_raw(store, &self.ty, func, params) }
            })
            .await?
    }

    #[inline]
    pub(crate) fn need_gc_before_call_raw(_store: &StoreOpaque, _params: &Params) -> bool {
        #[cfg(feature = "gc")]
        {
            // See the comment in `Func::call_impl_check_args`.
            let num_gc_refs = _params.vmgcref_pointing_to_object_count();
            if let Some(num_gc_refs) = NonZeroUsize::new(num_gc_refs) {
                return _store
                    .unwrap_gc_store()
                    .gc_heap
                    .need_gc_before_entering_wasm(num_gc_refs);
            }
        }

        false
    }

    /// Do a raw call of a typed function.
    ///
    /// # Safety
    ///
    /// `func` must be of the given type.
    ///
    /// If `Self::need_gc_before_call_raw`, then the caller must have done a GC
    /// just before calling this method.
    pub(crate) unsafe fn call_raw<T>(
        store: &mut StoreContextMut<'_, T>,
        ty: &FuncType,
        func: ptr::NonNull<VMFuncRef>,
        params: Params,
    ) -> Result<Results> {
        // double-check that params/results match for this function's type in
        // debug mode.
        if cfg!(debug_assertions) {
            Self::debug_typecheck(store.0, func.as_ref().type_index);
        }

        // Validate that all runtime values flowing into this store indeed
        // belong within this store, otherwise it would be unsafe for store
        // values to cross each other.

        union Storage<T: Copy, U: Copy> {
            params: MaybeUninit<T>,
            results: U,
        }

        let mut storage = Storage::<Params::ValRawStorage, Results::ValRawStorage> {
            params: MaybeUninit::uninit(),
        };

        {
            let mut store = AutoAssertNoGc::new(store.0);
            params.store(&mut store, ty, &mut storage.params)?;
        }

        // Try to capture only a single variable (a tuple) in the closure below.
        // This means the size of the closure is one pointer and is much more
        // efficient to move in memory. This closure is actually invoked on the
        // other side of a C++ shim, so it can never be inlined enough to make
        // the memory go away, so the size matters here for performance.
        let vmctx = unsafe { func.as_ref().vmctx };
        let mut captures = (func, storage);

<<<<<<< HEAD
        let result = invoke_wasm_and_catch_traps(
            store,
            |caller| {
                let (func_ref, storage) = &mut captures;
                let storage_len =
                    mem::size_of_val::<Storage<_, _>>(storage) / mem::size_of::<ValRaw>();
                let storage: *mut Storage<_, _> = storage;
                let storage = storage.cast::<ValRaw>();
                let storage = core::ptr::slice_from_raw_parts_mut(storage, storage_len);
                func_ref
                    .as_ref()
                    .array_call(VMOpaqueContext::from_vmcontext(caller), storage)
            },
            vmctx,
        );
=======
        let result = invoke_wasm_and_catch_traps(store, |caller, vm| {
            let (func_ref, storage) = &mut captures;
            let storage_len = mem::size_of_val::<Storage<_, _>>(storage) / mem::size_of::<ValRaw>();
            let storage: *mut Storage<_, _> = storage;
            let storage = storage.cast::<ValRaw>();
            let storage = core::ptr::slice_from_raw_parts_mut(storage, storage_len);
            func_ref
                .as_ref()
                .array_call(vm, VMOpaqueContext::from_vmcontext(caller), storage)
        });
>>>>>>> d5ee2a04

        let (_, storage) = captures;
        result?;

        let mut store = AutoAssertNoGc::new(store.0);
        Ok(Results::load(&mut store, &storage.results))
    }

    /// Purely a debug-mode assertion, not actually used in release builds.
    fn debug_typecheck(store: &StoreOpaque, func: VMSharedTypeIndex) {
        let ty = FuncType::from_shared_type_index(store.engine(), func);
        Params::typecheck(store.engine(), ty.params(), TypeCheckPosition::Param)
            .expect("params should match");
        Results::typecheck(store.engine(), ty.results(), TypeCheckPosition::Result)
            .expect("results should match");
    }
}

#[doc(hidden)]
#[derive(Copy, Clone)]
pub enum TypeCheckPosition {
    Param,
    Result,
}

/// A trait implemented for types which can be arguments and results for
/// closures passed to [`Func::wrap`] as well as parameters to [`Func::typed`].
///
/// This trait should not be implemented by user types. This trait may change at
/// any time internally. The types which implement this trait, however, are
/// stable over time.
///
/// For more information see [`Func::wrap`] and [`Func::typed`]
pub unsafe trait WasmTy: Send {
    // Do a "static" (aka at time of `func.typed::<P, R>()`) ahead-of-time type
    // check for this type at the given position. You probably don't need to
    // override this trait method.
    #[doc(hidden)]
    #[inline]
    fn typecheck(engine: &Engine, actual: ValType, position: TypeCheckPosition) -> Result<()> {
        let expected = Self::valtype();
        debug_assert!(expected.comes_from_same_engine(engine));
        debug_assert!(actual.comes_from_same_engine(engine));
        match position {
            // The caller is expecting to receive a `T` and the callee is
            // actually returning a `U`, so ensure that `U <: T`.
            TypeCheckPosition::Result => actual.ensure_matches(engine, &expected),
            // The caller is expecting to pass a `T` and the callee is expecting
            // to receive a `U`, so ensure that `T <: U`.
            TypeCheckPosition::Param => match (expected.as_ref(), actual.as_ref()) {
                // ... except that this technically-correct check would overly
                // restrict the usefulness of our typed function APIs for the
                // specific case of concrete reference types. Let's work through
                // an example.
                //
                // Consider functions that take a `(ref param $some_func_type)`
                // parameter:
                //
                // * We cannot have a static `wasmtime::SomeFuncTypeRef` type
                //   that implements `WasmTy` specifically for `(ref null
                //   $some_func_type)` because Wasm modules, and their types,
                //   are loaded dynamically at runtime.
                //
                // * Therefore the embedder's only option for `T <: (ref null
                //   $some_func_type)` is `T = (ref null nofunc)` aka
                //   `Option<wasmtime::NoFunc>`.
                //
                // * But that static type means they can *only* pass in the null
                //   function reference as an argument to the typed function.
                //   This is way too restrictive! For ergonomics, we want them
                //   to be able to pass in a `wasmtime::Func` whose type is
                //   `$some_func_type`!
                //
                // To lift this constraint and enable better ergonomics for
                // embedders, we allow `top(T) <: top(U)` -- i.e. they are part
                // of the same type hierarchy and a dynamic cast could possibly
                // succeed -- for the specific case of concrete heap type
                // parameters, and fall back to dynamic type checks on the
                // arguments passed to each invocation, as necessary.
                (Some(expected_ref), Some(actual_ref)) if actual_ref.heap_type().is_concrete() => {
                    expected_ref
                        .heap_type()
                        .top()
                        .ensure_matches(engine, &actual_ref.heap_type().top())
                }
                _ => expected.ensure_matches(engine, &actual),
            },
        }
    }

    // The value type that this Type represents.
    #[doc(hidden)]
    fn valtype() -> ValType;

    #[doc(hidden)]
    fn may_gc() -> bool {
        match Self::valtype() {
            ValType::Ref(_) => true,
            ValType::I32 | ValType::I64 | ValType::F32 | ValType::F64 | ValType::V128 => false,
        }
    }

    // Dynamic checks that this value is being used with the correct store
    // context.
    #[doc(hidden)]
    fn compatible_with_store(&self, store: &StoreOpaque) -> bool;

    // Dynamic checks that `self <: actual` for concrete type arguments. See the
    // comment above in `WasmTy::typecheck`.
    //
    // Only ever called for concrete reference type arguments, so any type which
    // is not in a type hierarchy with concrete reference types can implement
    // this with `unreachable!()`.
    #[doc(hidden)]
    fn dynamic_concrete_type_check(
        &self,
        store: &StoreOpaque,
        nullable: bool,
        actual: &HeapType,
    ) -> Result<()>;

    // Is this a GC-managed reference that actually points to a GC object? That
    // is, `self` is *not* an `i31`, null reference, or uninhabited type.
    //
    // Note that it is okay if this returns false positives (i.e. `true` for
    // `Rooted<AnyRef>` without actually looking up the rooted `anyref` in the
    // store and reflecting on it to determine whether it is actually an
    // `i31`). However, it is not okay if this returns false negatives.
    #[doc(hidden)]
    #[inline]
    fn is_vmgcref_and_points_to_object(&self) -> bool {
        Self::valtype().is_vmgcref_type_and_points_to_object()
    }

    // Store `self` into `ptr`.
    //
    // NB: We _must not_ trigger a GC when passing refs from host code into Wasm
    // (e.g. returned from a host function or passed as arguments to a Wasm
    // function). After insertion into the activations table, the reference is
    // no longer rooted. If multiple references are being sent from the host
    // into Wasm and we allowed GCs during insertion, then the following events
    // could happen:
    //
    // * Reference A is inserted into the activations table. This does not
    //   trigger a GC, but does fill the table to capacity.
    //
    // * The caller's reference to A is removed. Now the only reference to A is
    //   from the activations table.
    //
    // * Reference B is inserted into the activations table. Because the table
    //   is at capacity, a GC is triggered.
    //
    // * A is reclaimed because the only reference keeping it alive was the
    //   activation table's reference (it isn't inside any Wasm frames on the
    //   stack yet, so stack scanning and stack maps don't increment its
    //   reference count).
    //
    // * We transfer control to Wasm, giving it A and B. Wasm uses A. That's a
    //   use-after-free bug.
    //
    // In conclusion, to prevent uses-after-free bugs, we cannot GC while
    // converting types into their raw ABI forms.
    #[doc(hidden)]
    fn store(self, store: &mut AutoAssertNoGc<'_>, ptr: &mut MaybeUninit<ValRaw>) -> Result<()>;

    // Load a version of `Self` from the `ptr` provided.
    //
    // # Safety
    //
    // This function is unsafe as it's up to the caller to ensure that `ptr` is
    // valid for this given type.
    #[doc(hidden)]
    unsafe fn load(store: &mut AutoAssertNoGc<'_>, ptr: &ValRaw) -> Self;
}

macro_rules! integers {
    ($($primitive:ident/$get_primitive:ident => $ty:ident)*) => ($(
        unsafe impl WasmTy for $primitive {
            #[inline]
            fn valtype() -> ValType {
                ValType::$ty
            }
            #[inline]
            fn compatible_with_store(&self, _: &StoreOpaque) -> bool {
                true
            }
            #[inline]
            fn dynamic_concrete_type_check(&self, _: &StoreOpaque, _: bool, _: &HeapType) -> Result<()> {
                unreachable!()
            }
            #[inline]
            fn store(self, _store: &mut AutoAssertNoGc<'_>, ptr: &mut MaybeUninit<ValRaw>) -> Result<()> {
                ptr.write(ValRaw::$primitive(self));
                Ok(())
            }
            #[inline]
            unsafe fn load(_store: &mut AutoAssertNoGc<'_>, ptr: &ValRaw) -> Self {
                ptr.$get_primitive()
            }
        }
    )*)
}

integers! {
    i32/get_i32 => I32
    i64/get_i64 => I64
    u32/get_u32 => I32
    u64/get_u64 => I64
}

macro_rules! floats {
    ($($float:ident/$int:ident/$get_float:ident => $ty:ident)*) => ($(
        unsafe impl WasmTy for $float {
            #[inline]
            fn valtype() -> ValType {
                ValType::$ty
            }
            #[inline]
            fn compatible_with_store(&self, _: &StoreOpaque) -> bool {
                true
            }
            #[inline]
            fn dynamic_concrete_type_check(&self, _: &StoreOpaque, _: bool, _: &HeapType) -> Result<()> {
                unreachable!()
            }
            #[inline]
            fn store(self, _store: &mut AutoAssertNoGc<'_>, ptr: &mut MaybeUninit<ValRaw>) -> Result<()> {
                ptr.write(ValRaw::$float(self.to_bits()));
                Ok(())
            }
            #[inline]
            unsafe fn load(_store: &mut AutoAssertNoGc<'_>, ptr: &ValRaw) -> Self {
                $float::from_bits(ptr.$get_float())
            }
        }
    )*)
}

floats! {
    f32/u32/get_f32 => F32
    f64/u64/get_f64 => F64
}

unsafe impl WasmTy for NoFunc {
    #[inline]
    fn valtype() -> ValType {
        ValType::Ref(RefType::new(false, HeapType::NoFunc))
    }

    #[inline]
    fn compatible_with_store(&self, _store: &StoreOpaque) -> bool {
        match self._inner {}
    }

    #[inline]
    fn dynamic_concrete_type_check(&self, _: &StoreOpaque, _: bool, _: &HeapType) -> Result<()> {
        match self._inner {}
    }

    #[inline]
    fn is_vmgcref_and_points_to_object(&self) -> bool {
        match self._inner {}
    }

    #[inline]
    fn store(self, _store: &mut AutoAssertNoGc<'_>, _ptr: &mut MaybeUninit<ValRaw>) -> Result<()> {
        match self._inner {}
    }

    #[inline]
    unsafe fn load(_store: &mut AutoAssertNoGc<'_>, _ptr: &ValRaw) -> Self {
        unreachable!("NoFunc is uninhabited")
    }
}

unsafe impl WasmTy for Option<NoFunc> {
    #[inline]
    fn valtype() -> ValType {
        ValType::Ref(RefType::new(true, HeapType::NoFunc))
    }

    #[inline]
    fn compatible_with_store(&self, _store: &StoreOpaque) -> bool {
        true
    }

    #[inline]
    fn dynamic_concrete_type_check(
        &self,
        _: &StoreOpaque,
        nullable: bool,
        ty: &HeapType,
    ) -> Result<()> {
        if nullable {
            // `(ref null nofunc) <: (ref null $f)` for all function types `$f`.
            Ok(())
        } else {
            bail!("argument type mismatch: expected non-nullable (ref {ty}), found null reference")
        }
    }

    #[inline]
    fn store(self, _store: &mut AutoAssertNoGc<'_>, ptr: &mut MaybeUninit<ValRaw>) -> Result<()> {
        ptr.write(ValRaw::funcref(ptr::null_mut()));
        Ok(())
    }

    #[inline]
    unsafe fn load(_store: &mut AutoAssertNoGc<'_>, _ptr: &ValRaw) -> Self {
        None
    }
}

unsafe impl WasmTy for Func {
    #[inline]
    fn valtype() -> ValType {
        ValType::Ref(RefType::new(false, HeapType::Func))
    }

    #[inline]
    fn compatible_with_store(&self, store: &StoreOpaque) -> bool {
        store.store_data().contains(self.0)
    }

    #[inline]
    fn dynamic_concrete_type_check(
        &self,
        store: &StoreOpaque,
        _nullable: bool,
        expected: &HeapType,
    ) -> Result<()> {
        let expected = expected.unwrap_concrete_func();
        self.ensure_matches_ty(store, expected)
            .context("argument type mismatch for reference to concrete type")
    }

    #[inline]
    fn store(self, store: &mut AutoAssertNoGc<'_>, ptr: &mut MaybeUninit<ValRaw>) -> Result<()> {
        let abi = self.vm_func_ref(store);
        ptr.write(ValRaw::funcref(abi.cast::<c_void>().as_ptr()));
        Ok(())
    }

    #[inline]
    unsafe fn load(store: &mut AutoAssertNoGc<'_>, ptr: &ValRaw) -> Self {
        let p = NonNull::new(ptr.get_funcref()).unwrap().cast();
        Func::from_vm_func_ref(store, p)
    }
}

unsafe impl WasmTy for Option<Func> {
    #[inline]
    fn valtype() -> ValType {
        ValType::FUNCREF
    }

    #[inline]
    fn compatible_with_store(&self, store: &StoreOpaque) -> bool {
        if let Some(f) = self {
            store.store_data().contains(f.0)
        } else {
            true
        }
    }

    fn dynamic_concrete_type_check(
        &self,
        store: &StoreOpaque,
        nullable: bool,
        expected: &HeapType,
    ) -> Result<()> {
        if let Some(f) = self {
            let expected = expected.unwrap_concrete_func();
            f.ensure_matches_ty(store, expected)
                .context("argument type mismatch for reference to concrete type")
        } else if nullable {
            Ok(())
        } else {
            bail!("argument type mismatch: expected non-nullable (ref {expected}), found null reference")
        }
    }

    #[inline]
    fn store(self, store: &mut AutoAssertNoGc<'_>, ptr: &mut MaybeUninit<ValRaw>) -> Result<()> {
        let raw = if let Some(f) = self {
            f.vm_func_ref(store).as_ptr()
        } else {
            ptr::null_mut()
        };
        ptr.write(ValRaw::funcref(raw.cast::<c_void>()));
        Ok(())
    }

    #[inline]
    unsafe fn load(store: &mut AutoAssertNoGc<'_>, ptr: &ValRaw) -> Self {
        let ptr = NonNull::new(ptr.get_funcref())?.cast();
        Some(Func::from_vm_func_ref(store, ptr))
    }
}

/// A trait used for [`Func::typed`] and with [`TypedFunc`] to represent the set of
/// parameters for wasm functions.
///
/// This is implemented for bare types that can be passed to wasm as well as
/// tuples of those types.
pub unsafe trait WasmParams: Send {
    #[doc(hidden)]
    type ValRawStorage: Copy;

    #[doc(hidden)]
    fn typecheck(
        engine: &Engine,
        params: impl ExactSizeIterator<Item = crate::ValType>,
        position: TypeCheckPosition,
    ) -> Result<()>;

    #[doc(hidden)]
    fn vmgcref_pointing_to_object_count(&self) -> usize;

    #[doc(hidden)]
    fn store(
        self,
        store: &mut AutoAssertNoGc<'_>,
        func_ty: &FuncType,
        dst: &mut MaybeUninit<Self::ValRawStorage>,
    ) -> Result<()>;
}

// Forward an impl from `T` to `(T,)` for convenience if there's only one
// parameter.
unsafe impl<T> WasmParams for T
where
    T: WasmTy,
{
    type ValRawStorage = <(T,) as WasmParams>::ValRawStorage;

    fn typecheck(
        engine: &Engine,
        params: impl ExactSizeIterator<Item = crate::ValType>,
        position: TypeCheckPosition,
    ) -> Result<()> {
        <(T,) as WasmParams>::typecheck(engine, params, position)
    }

    #[inline]
    fn vmgcref_pointing_to_object_count(&self) -> usize {
        T::is_vmgcref_and_points_to_object(self) as usize
    }

    #[inline]
    fn store(
        self,
        store: &mut AutoAssertNoGc<'_>,
        func_ty: &FuncType,
        dst: &mut MaybeUninit<Self::ValRawStorage>,
    ) -> Result<()> {
        <(T,) as WasmParams>::store((self,), store, func_ty, dst)
    }
}

macro_rules! impl_wasm_params {
    ($n:tt $($t:ident)*) => {
        #[allow(non_snake_case)]
        unsafe impl<$($t: WasmTy,)*> WasmParams for ($($t,)*) {
            type ValRawStorage = [ValRaw; $n];

            fn typecheck(
                _engine: &Engine,
                mut params: impl ExactSizeIterator<Item = crate::ValType>,
                _position: TypeCheckPosition,
            ) -> Result<()> {
                let mut _n = 0;

                $(
                    match params.next() {
                        Some(t) => {
                            _n += 1;
                            $t::typecheck(_engine, t, _position)?
                        },
                        None => bail!("expected {} types, found {}", $n, params.len() + _n),
                    }
                )*

                match params.next() {
                    None => Ok(()),
                    Some(_) => {
                        _n += 1;
                        bail!("expected {} types, found {}", $n, params.len() + _n)
                    },
                }
            }

            #[inline]
            fn vmgcref_pointing_to_object_count(&self) -> usize {
                let ($(ref $t,)*) = self;
                0 $(
                    + $t.is_vmgcref_and_points_to_object() as usize
                )*
            }


            #[inline]
            fn store(
                self,
                _store: &mut AutoAssertNoGc<'_>,
                _func_ty: &FuncType,
                _ptr: &mut MaybeUninit<Self::ValRawStorage>,
            ) -> Result<()> {
                let ($($t,)*) = self;

                let mut _i = 0;
                $(
                    if !$t.compatible_with_store(_store) {
                        bail!("attempt to pass cross-`Store` value to Wasm as function argument");
                    }

                    if $t::valtype().is_ref() {
                        let param_ty = _func_ty.param(_i).unwrap();
                        let ref_ty = param_ty.unwrap_ref();
                        let heap_ty = ref_ty.heap_type();
                        if heap_ty.is_concrete() {
                            $t.dynamic_concrete_type_check(_store, ref_ty.is_nullable(), heap_ty)?;
                        }
                    }

                    let dst = map_maybe_uninit!(_ptr[_i]);
                    $t.store(_store, dst)?;

                    _i += 1;
                )*
                Ok(())
            }
        }
    };
}

for_each_function_signature!(impl_wasm_params);

/// A trait used for [`Func::typed`] and with [`TypedFunc`] to represent the set of
/// results for wasm functions.
pub unsafe trait WasmResults: WasmParams {
    #[doc(hidden)]
    unsafe fn load(store: &mut AutoAssertNoGc<'_>, abi: &Self::ValRawStorage) -> Self;
}

// Forwards from a bare type `T` to the 1-tuple type `(T,)`
unsafe impl<T: WasmTy> WasmResults for T {
    unsafe fn load(store: &mut AutoAssertNoGc<'_>, abi: &Self::ValRawStorage) -> Self {
        <(T,) as WasmResults>::load(store, abi).0
    }
}

macro_rules! impl_wasm_results {
    ($n:tt $($t:ident)*) => {
        #[allow(non_snake_case, unused_variables)]
        unsafe impl<$($t: WasmTy,)*> WasmResults for ($($t,)*) {
            unsafe fn load(store: &mut AutoAssertNoGc<'_>, abi: &Self::ValRawStorage) -> Self {
                let [$($t,)*] = abi;
                ($($t::load(store, $t),)*)
            }
        }
    };
}

for_each_function_signature!(impl_wasm_results);<|MERGE_RESOLUTION|>--- conflicted
+++ resolved
@@ -212,10 +212,9 @@
         let vmctx = unsafe { func.as_ref().vmctx };
         let mut captures = (func, storage);
 
-<<<<<<< HEAD
         let result = invoke_wasm_and_catch_traps(
             store,
-            |caller| {
+            |caller, vm| {
                 let (func_ref, storage) = &mut captures;
                 let storage_len =
                     mem::size_of_val::<Storage<_, _>>(storage) / mem::size_of::<ValRaw>();
@@ -224,22 +223,10 @@
                 let storage = core::ptr::slice_from_raw_parts_mut(storage, storage_len);
                 func_ref
                     .as_ref()
-                    .array_call(VMOpaqueContext::from_vmcontext(caller), storage)
+                    .array_call(vm, VMOpaqueContext::from_vmcontext(caller), storage)
             },
             vmctx,
         );
-=======
-        let result = invoke_wasm_and_catch_traps(store, |caller, vm| {
-            let (func_ref, storage) = &mut captures;
-            let storage_len = mem::size_of_val::<Storage<_, _>>(storage) / mem::size_of::<ValRaw>();
-            let storage: *mut Storage<_, _> = storage;
-            let storage = storage.cast::<ValRaw>();
-            let storage = core::ptr::slice_from_raw_parts_mut(storage, storage_len);
-            func_ref
-                .as_ref()
-                .array_call(vm, VMOpaqueContext::from_vmcontext(caller), storage)
-        });
->>>>>>> d5ee2a04
 
         let (_, storage) = captures;
         result?;

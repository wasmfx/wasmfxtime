//! Implement a registry of types: function, struct, and array definitions.
//!
//! Helps implement fast indirect call signature checking, reference type
//! downcasting, and etc...

use crate::prelude::*;
use crate::sync::RwLock;
use crate::vm::{GcLayout, GcRuntime};
use crate::Engine;
use alloc::borrow::Cow;
use alloc::sync::Arc;
use core::iter;
use core::{
    borrow::Borrow,
    fmt::{self, Debug},
    hash::{Hash, Hasher},
    ops::Range,
    sync::atomic::{
        AtomicUsize,
        Ordering::{AcqRel, Acquire},
    },
};
use hashbrown::HashSet;
use wasmtime_environ::{
    iter_entity_range, packed_option::PackedOption, EngineOrModuleTypeIndex,
    ModuleInternedTypeIndex, ModuleTypes, PrimaryMap, SecondaryMap, TypeTrace, VMSharedTypeIndex,
    WasmRecGroup, WasmSubType,
};
use wasmtime_slab::{Id as SlabId, Slab};

// ### Notes on the Lifetime Management of Types
//
// All defined types from all Wasm modules loaded into Wasmtime are interned
// into their engine's `TypeRegistry`.
//
// With Wasm MVP, managing type lifetimes within the registry was easy: we only
// cared about canonicalizing types so that `call_indirect` was fast and we
// didn't waste memory on many copies of the same function type definition.
// Function types could only take and return simple scalars (i32/f64/etc...) and
// there were no type-to-type references. We could simply deduplicate function
// types and reference count their entries in the registry.
//
// The typed function references and GC proposals change everything. The former
// introduced function types that take a reference to a function of another
// specific type. This is a type-to-type reference. The latter introduces struct
// and array types that can have references to other struct, array, and function
// types, as well as recursion groups that allow cyclic references between
// types. Now type canonicalization additionally enables fast type checks and
// downcasts *across* modules: so that two modules which define the same struct
// type, for example, can pass instances of that struct type to each other, and
// we can quickly check that those instances are in fact of the expected types.
//
// But how do we manage the lifetimes of types that can reference other types as
// Wasm modules are dynamically loaded and unloaded from the engine? These
// modules can define subsets of the same types and there can be cyclic type
// references. Dynamic lifetimes, sharing, and cycles is a classic combination
// of constraints that push a design towards a tracing garbage collector (or,
// equivalently, a reference-counting collector with a cycle collector).
//
// However, we can rely on the following properties:
//
// 1. The unit of type canonicalization is a whole recursion group.
//
// 2. Type-to-type reference cycles may only happen within a recursion group and
//    therefore type-to-type references across recursion groups are acyclic.
//
// Therefore, our type registry makes the following design decisions:
//
// * We manage the lifetime of whole recursion groups, not individual
//   types. That is, every type in the recursion group stays alive as long as
//   any type in the recursion group is kept alive. This is effectively mandated
//   by property (1) and the hash consing it implies.
//
// * We still use naive reference counting to manage the lifetimes of recursion
//   groups. A type-to-type reference that crosses the boundary from recursion
//   group A to recursion group B will increment B's reference count when A is
//   first registered and decrement B's reference count when A is removed from
//   the registry. Because of property (2) we don't need to worry about cycles,
//   which are the classic weakness of reference counting.

/// Represents a collection of shared types.
///
/// This is used to register shared types with a shared type registry.
///
/// The collection will unregister any contained types with the registry
/// when dropped.
pub struct TypeCollection {
    engine: Engine,
    rec_groups: Vec<RecGroupEntry>,
    types: PrimaryMap<ModuleInternedTypeIndex, VMSharedTypeIndex>,
    trampolines: SecondaryMap<VMSharedTypeIndex, PackedOption<ModuleInternedTypeIndex>>,
}

impl Debug for TypeCollection {
    fn fmt(&self, f: &mut fmt::Formatter<'_>) -> fmt::Result {
        let TypeCollection {
            engine: _,
            rec_groups,
            types,
            trampolines,
        } = self;
        f.debug_struct("TypeCollection")
            .field("rec_groups", rec_groups)
            .field("types", types)
            .field("trampolines", trampolines)
            .finish_non_exhaustive()
    }
}

impl TypeCollection {
    /// Creates a type collection for a module given the module's types.
    pub fn new_for_module(engine: &Engine, module_types: &ModuleTypes) -> Self {
        let engine = engine.clone();
        let registry = engine.signatures();
        let gc_runtime = engine.gc_runtime();
        let (rec_groups, types) = registry
            .0
            .write()
            .register_module_types(&**gc_runtime, module_types);

        let mut trampolines = SecondaryMap::with_capacity(types.len());
        for (module_ty, trampoline) in module_types.trampoline_types() {
            let shared_ty = types[module_ty];
            let trampoline_ty = registry.trampoline_type(shared_ty);
            trampolines[trampoline_ty] = Some(trampoline).into();
        }

        Self {
            engine,
            rec_groups,
            types,
            trampolines,
        }
    }

    /// Treats the type collection as a map from a module type index to
    /// registered shared type indexes.
    ///
    /// This is used for looking up module shared type indexes during module
    /// instantiation.
    pub fn as_module_map(&self) -> &PrimaryMap<ModuleInternedTypeIndex, VMSharedTypeIndex> {
        &self.types
    }

    /// Gets the shared type index given a module type index.
    #[inline]
    pub fn shared_type(&self, index: ModuleInternedTypeIndex) -> Option<VMSharedTypeIndex> {
        self.types.get(index).copied()
    }

    /// Get the module-level type index of the trampoline type for the given
    /// engine-level function type, if any.
    ///
    /// This allows callers to look up the pre-compiled wasm-to-native
    /// trampoline in this type collection's associated module.
    ///
    /// See the docs for `WasmFuncType::trampoline_type` for details on
    /// trampoline types.
    #[inline]
    pub fn trampoline_type(&self, ty: VMSharedTypeIndex) -> Option<ModuleInternedTypeIndex> {
        let trampoline_ty = self.trampolines[ty].expand();
        log::trace!("TypeCollection::trampoline_type({ty:?}) -> {trampoline_ty:?}");
        trampoline_ty
    }
}

impl Drop for TypeCollection {
    fn drop(&mut self) {
        if !self.rec_groups.is_empty() {
            self.engine
                .signatures()
                .0
                .write()
                .unregister_type_collection(self);
        }
    }
}

#[inline]
fn shared_type_index_to_slab_id(index: VMSharedTypeIndex) -> SlabId {
    SlabId::from_raw(index.bits())
}

#[inline]
fn slab_id_to_shared_type_index(id: SlabId) -> VMSharedTypeIndex {
    VMSharedTypeIndex::new(id.into_raw())
}

/// A Wasm type that has been registered in the engine's `TypeRegistry`.
///
/// Prevents its associated type from being unregistered while it is alive.
///
/// Automatically unregisters the type on drop. (Unless other `RegisteredTypes`
/// are keeping the type registered).
///
/// Dereferences to its underlying `WasmSubType`.
pub struct RegisteredType {
    engine: Engine,
    entry: RecGroupEntry,
    ty: Arc<WasmSubType>,
    index: VMSharedTypeIndex,
    layout: Option<GcLayout>,
}

impl Debug for RegisteredType {
    fn fmt(&self, f: &mut fmt::Formatter<'_>) -> fmt::Result {
        let RegisteredType {
            engine: _,
            entry: _,
            ty,
            index,
            layout,
        } = self;
        f.debug_struct("RegisteredType")
            .field("index", index)
            .field("ty", ty)
            .field("layout", layout)
            .finish_non_exhaustive()
    }
}

impl Clone for RegisteredType {
    fn clone(&self) -> Self {
        self.entry.incref("cloning RegisteredType");
        RegisteredType {
            engine: self.engine.clone(),
            entry: self.entry.clone(),
            ty: self.ty.clone(),
            index: self.index,
            layout: self.layout.clone(),
        }
    }
}

impl Drop for RegisteredType {
    fn drop(&mut self) {
        if self.entry.decref("dropping RegisteredType") {
            self.engine
                .signatures()
                .0
                .write()
                .unregister_entry(self.entry.clone());
        }
    }
}

impl core::ops::Deref for RegisteredType {
    type Target = WasmSubType;

    fn deref(&self) -> &Self::Target {
        &self.ty
    }
}

impl PartialEq for RegisteredType {
    fn eq(&self, other: &Self) -> bool {
        let eq = Arc::ptr_eq(&self.entry.0, &other.entry.0);

        if cfg!(debug_assertions) {
            if eq {
                assert!(Engine::same(&self.engine, &other.engine));
                assert_eq!(self.ty, other.ty);
            } else {
                assert!(self.ty != other.ty || !Engine::same(&self.engine, &other.engine));
            }
        }

        eq
    }
}

impl Eq for RegisteredType {}

impl Hash for RegisteredType {
    fn hash<H: Hasher>(&self, state: &mut H) {
        let ptr = Arc::as_ptr(&self.entry.0);
        ptr.hash(state);
    }
}

impl RegisteredType {
    /// Constructs a new `RegisteredType`, registering the given type with the
    /// engine's `TypeRegistry`.
    pub fn new(engine: &Engine, ty: WasmSubType) -> RegisteredType {
        let (entry, index, ty, layout) = {
            log::trace!("RegisteredType::new({ty:?})");

            let gc_runtime = engine.gc_runtime();
            let mut inner = engine.signatures().0.write();

            // It shouldn't be possible for users to construct non-canonical
            // types via the embedding API, and the only other types they can
            // get are already-canonicalized types from modules, so we shouldn't
            // ever get non-canonical types here. Furthermore, this is only
            // called internally to Wasmtime, so we shouldn't ever have an
            // engine mismatch; those should be caught earlier.
            inner.assert_canonicalized_for_runtime_usage_in_this_registry(&ty);

            let entry = inner.register_singleton_rec_group(&**gc_runtime, ty);

            let index = entry.0.shared_type_indices[0];
            let id = shared_type_index_to_slab_id(index);
            let ty = inner.types[id].clone();
            let layout = inner.type_to_gc_layout.get(index).and_then(|l| l.clone());

            (entry, index, ty, layout)
        };

        RegisteredType::from_parts(engine.clone(), entry, index, ty, layout)
    }

    /// Create an owning handle to the given index's associated type.
    ///
    /// This will prevent the associated type from being unregistered as long as
    /// the returned `RegisteredType` is kept alive.
    ///
    /// Returns `None` if `index` is not registered in the given engine's
    /// registry.
    pub fn root(engine: &Engine, index: VMSharedTypeIndex) -> Option<RegisteredType> {
        let (entry, ty, layout) = {
            let id = shared_type_index_to_slab_id(index);
            let inner = engine.signatures().0.read();

            let ty = inner.types.get(id)?.clone();
            let entry = inner.type_to_rec_group[index].clone().unwrap();
            let layout = inner.type_to_gc_layout.get(index).and_then(|l| l.clone());

            // NB: make sure to incref while the lock is held to prevent:
            //
            // * This thread: read locks registry, gets entry E, unlocks registry
            // * Other thread: drops `RegisteredType` for entry E, decref
            //   reaches zero, write locks registry, unregisters entry
            // * This thread: increfs entry, but it isn't in the registry anymore
            entry.incref("RegisteredType::root");

            (entry, ty, layout)
        };

        Some(RegisteredType::from_parts(
            engine.clone(),
            entry,
            index,
            ty,
            layout,
        ))
    }

    /// Construct a new `RegisteredType`.
    ///
    /// It is the caller's responsibility to ensure that the entry's reference
    /// count has already been incremented.
    fn from_parts(
        engine: Engine,
        entry: RecGroupEntry,
        index: VMSharedTypeIndex,
        ty: Arc<WasmSubType>,
        layout: Option<GcLayout>,
    ) -> Self {
        debug_assert!(entry.0.registrations.load(Acquire) != 0);
        RegisteredType {
            engine,
            entry,
            ty,
            index,
            layout,
        }
    }

    /// Get the engine whose registry this type is registered within.
    pub fn engine(&self) -> &Engine {
        &self.engine
    }

    /// Get this registered type's index.
    pub fn index(&self) -> VMSharedTypeIndex {
        self.index
    }

    /// Get this registered type's GC layout, if any.
    ///
    /// Only struct and array types have GC layouts; function types do not have
    /// layouts.
    pub fn layout(&self) -> Option<&GcLayout> {
        self.layout.as_ref()
    }
}

/// An entry in the type registry.
///
/// Implements `Borrow`, `Eq`, and `Hash` by forwarding to the underlying Wasm
/// rec group, so that this can be a hash consing key. (We can't use
/// `Arc<RecGroupEntryInner>` directly for this purpose because `Arc<T>` doesn't
/// implement `Borrow<U>` when `T: Borrow<U>`).
#[derive(Clone)]
struct RecGroupEntry(Arc<RecGroupEntryInner>);

impl Debug for RecGroupEntry {
    fn fmt(&self, f: &mut fmt::Formatter<'_>) -> fmt::Result {
        struct Ptr<'a, P>(&'a P);
        impl<P: fmt::Pointer> Debug for Ptr<'_, P> {
            fn fmt(&self, f: &mut fmt::Formatter<'_>) -> fmt::Result {
                write!(f, "{:#p}", *self.0)
            }
        }

        f.debug_struct("RecGroupEntry")
            .field("ptr", &Ptr(&self.0))
            .field("shared_type_indices", &self.0.shared_type_indices)
            .field("hash_consing_key", &self.0.hash_consing_key)
            .field("registrations", &self.0.registrations.load(Acquire))
            .finish()
    }
}

struct RecGroupEntryInner {
    /// The Wasm rec group, canonicalized for hash consing.
    hash_consing_key: WasmRecGroup,
    shared_type_indices: Box<[VMSharedTypeIndex]>,
    registrations: AtomicUsize,
}

impl PartialEq for RecGroupEntry {
    fn eq(&self, other: &Self) -> bool {
        self.0.hash_consing_key == other.0.hash_consing_key
    }
}

impl Eq for RecGroupEntry {}

impl Hash for RecGroupEntry {
    fn hash<H: Hasher>(&self, state: &mut H) {
        self.0.hash_consing_key.hash(state);
    }
}

impl Borrow<WasmRecGroup> for RecGroupEntry {
    fn borrow(&self) -> &WasmRecGroup {
        &self.0.hash_consing_key
    }
}

impl RecGroupEntry {
    /// Increment the registration count.
    fn incref(&self, why: &str) {
        let old_count = self.0.registrations.fetch_add(1, AcqRel);
        log::trace!(
            "increment registration count for {self:?} (registrations -> {}): {why}",
            old_count + 1
        );
    }

    /// Decrement the registration count and return `true` if the registration
    /// count reached zero and this entry should be removed from the registry.
    #[must_use = "caller must remove entry from registry if `decref` returns `true`"]
    fn decref(&self, why: &str) -> bool {
        let old_count = self.0.registrations.fetch_sub(1, AcqRel);
        debug_assert_ne!(old_count, 0);
        log::trace!(
            "decrement registration count for {self:?} (registrations -> {}): {why}",
            old_count - 1
        );
        old_count == 1
    }
}

#[derive(Debug, Default)]
struct TypeRegistryInner {
    // A hash map from a canonicalized-for-hash-consing rec group to its
    // `VMSharedTypeIndex`es.
    //
    // There is an entry in this map for every rec group we have already
    // registered. Before registering new rec groups, we first check this map to
    // see if we've already registered an identical rec group that we should
    // reuse instead.
    hash_consing_map: HashSet<RecGroupEntry>,

    // A map from `VMSharedTypeIndex::bits()` to the type index's associated
    // Wasm type.
    //
    // These types are always canonicalized for runtime usage.
    types: Slab<Arc<WasmSubType>>,

    // A map that lets you walk backwards from a `VMSharedTypeIndex` to its
    // `RecGroupEntry`.
    type_to_rec_group: SecondaryMap<VMSharedTypeIndex, Option<RecGroupEntry>>,

    // A map from a registered type to its complete list of supertypes.
    //
    // The supertypes are ordered from super- to subtype, i.e. the immediate
    // parent supertype is the last element and the least-upper-bound of all
    // supertypes is the first element.
    //
    // Types without any supertypes are omitted from this map. This means that
    // we never allocate any backing storage for this map when Wasm GC is not in
    // use.
    type_to_supertypes: SecondaryMap<VMSharedTypeIndex, Option<Box<[VMSharedTypeIndex]>>>,

    // A map from each registered function type to its trampoline type.
    //
    // Note that when a function type is its own trampoline type, then we omit
    // the entry in this map as a memory optimization. This means that if only
    // core Wasm function types are ever used, then we will never allocate any
    // backing storage for this map. As a nice bonus, this also avoids cycles (a
    // function type referencing itself) that our naive reference counting
    // doesn't play well with.
    type_to_trampoline: SecondaryMap<VMSharedTypeIndex, PackedOption<VMSharedTypeIndex>>,

    // A map from each registered GC type to its layout.
    //
    // Function types do not have an entry in this map. Similar to the
    // `type_to_{supertypes,trampoline}` maps, we completely omit the `None`
    // entries for these types as a memory optimization.
    type_to_gc_layout: SecondaryMap<VMSharedTypeIndex, Option<GcLayout>>,

    // An explicit stack of entries that we are in the middle of dropping. Used
    // to avoid recursion when dropping a type that is holding the last
    // reference to another type, etc...
    drop_stack: Vec<RecGroupEntry>,
}

impl TypeRegistryInner {
    fn register_module_types(
        &mut self,
        gc_runtime: &dyn GcRuntime,
        types: &ModuleTypes,
    ) -> (
        Vec<RecGroupEntry>,
        PrimaryMap<ModuleInternedTypeIndex, VMSharedTypeIndex>,
    ) {
        log::trace!("Start registering module types");

        let mut entries = Vec::with_capacity(types.rec_groups().len());
        let mut map = PrimaryMap::<ModuleInternedTypeIndex, VMSharedTypeIndex>::with_capacity(
            types.wasm_types().len(),
        );

        for (_rec_group_index, module_group) in types.rec_groups() {
            let entry = self.register_rec_group(
                gc_runtime,
                &map,
                module_group.clone(),
                iter_entity_range(module_group.clone()).map(|ty| types[ty].clone()),
            );

            for (module_ty, engine_ty) in
                iter_entity_range(module_group).zip(entry.0.shared_type_indices.iter())
            {
                let module_ty2 = map.push(*engine_ty);
                assert_eq!(module_ty, module_ty2);
            }

            entries.push(entry);
        }

        log::trace!("End registering module types");

        (entries, map)
    }

    /// Register a rec group in this registry.
    ///
    /// The rec group may be either module-level canonical (i.e. straight from
    /// `wasmparser`) or engine-level canonicalized for runtime usage in this
    /// registry. It may *not* be engine-level canonicalized for hash consing or
    /// engine-level canonicalized for a different type registry instance.
    ///
    /// If this rec group is determined to be a duplicate of an
    /// already-registered rec group, the existing rec group is reused.
    ///
    /// Parameters:
    ///
    /// * `map`: A map that we use to canonicalize inter-group type references
    ///   from module-canonical to engine-canonical indices. This must contain
    ///   entries for each inter-group type reference that this rec group
    ///   contains.
    ///
    /// * `range`: The range of (module-level) types defined by this rec
    ///   group. This is used to determine which type references inside this rec
    ///   group are inter- vs intra-group.
    ///
    /// * `types`: The types defined within this rec group. Must have the same
    ///   length as `range`.
    ///
    /// The returned entry will have already had its reference count incremented
    /// on behalf of callers.
    fn register_rec_group(
        &mut self,
        gc_runtime: &dyn GcRuntime,
        map: &PrimaryMap<ModuleInternedTypeIndex, VMSharedTypeIndex>,
        range: Range<ModuleInternedTypeIndex>,
        types: impl ExactSizeIterator<Item = WasmSubType>,
    ) -> RecGroupEntry {
        debug_assert_eq!(iter_entity_range(range.clone()).len(), types.len());

        let mut non_canon_types = Vec::with_capacity(types.len());
        let hash_consing_key = WasmRecGroup {
            types: types
                .zip(iter_entity_range(range.clone()))
                .map(|(mut ty, module_index)| {
                    non_canon_types.push((module_index, ty.clone()));
                    ty.canonicalize_for_hash_consing(range.clone(), &mut |idx| {
                        debug_assert!(idx < range.clone().start);
                        map[idx]
                    });
                    ty
                })
                .collect::<Box<[_]>>(),
        };

        // If we've already registered this rec group before, reuse it.
        if let Some(entry) = self.hash_consing_map.get(&hash_consing_key) {
            entry.incref(
                "hash consed to already-registered type in `TypeRegistryInner::register_rec_group`",
            );
            return entry.clone();
        }

        // Inter-group edges: increment the referenced group's ref
        // count, because these other rec groups shouldn't be dropped
        // while this rec group is still alive.
        hash_consing_key
            .trace_engine_indices::<_, ()>(&mut |index| {
                let entry = &self.type_to_rec_group[index].as_ref().unwrap();
                entry.incref(
                    "new cross-group type reference to existing type in `register_rec_group`",
                );
                Ok(())
            })
            .unwrap();

        // Register the individual types.
        //
        // Note that we can't update the reverse type-to-rec-group map until
        // after we've constructed the `RecGroupEntry`, since that map needs to
        // the fully-constructed entry for its values.
        let module_rec_group_start = range.start;
        let engine_rec_group_start = u32::try_from(self.types.len()).unwrap();
        let shared_type_indices: Box<[_]> = non_canon_types
            .into_iter()
            .map(|(module_index, mut ty)| {
                ty.canonicalize_for_runtime_usage(&mut |idx| {
                    if idx < module_rec_group_start {
                        map[idx]
                    } else {
                        let rec_group_offset = idx.as_u32() - module_rec_group_start.as_u32();
                        VMSharedTypeIndex::from_u32(engine_rec_group_start + rec_group_offset)
                    }
                });
<<<<<<< HEAD
                self.insert_one_type_from_rec_group(module_index, ty.clone())
=======
                self.insert_one_type_from_rec_group(gc_runtime, module_index, ty)
>>>>>>> f2e689cd
            })
            .collect();

        let entry = RecGroupEntry(Arc::new(RecGroupEntryInner {
            hash_consing_key,
            shared_type_indices,
            registrations: AtomicUsize::new(1),
        }));
        log::trace!("create new entry {entry:?} (registrations -> 1)");

        let is_new_entry = self.hash_consing_map.insert(entry.clone());
        debug_assert!(is_new_entry);

        // Now that we've constructed the entry, we can update the reverse
        // type-to-rec-group map.
        for ty in entry.0.shared_type_indices.iter().copied() {
            debug_assert!(self.type_to_rec_group[ty].is_none());
            self.type_to_rec_group[ty] = Some(entry.clone());
        }

        // Finally, make sure to register the trampoline type for each function
        // type in the rec group.
        for shared_type_index in entry.0.shared_type_indices.iter().copied() {
            let slab_id = shared_type_index_to_slab_id(shared_type_index);
            if let Some(f) = self.types[slab_id].as_func() {
                match f.trampoline_type() {
                    Cow::Borrowed(_) => {
                        // The function type is its own trampoline type. Leave
                        // its entry in `type_to_trampoline` empty to signal
                        // this.
                    }
                    Cow::Owned(trampoline) => {
                        // This will recursively call into rec group
                        // registration, but at most once since trampoline
                        // function types are their own trampoline type.
                        let trampoline_entry = self.register_singleton_rec_group(
                            gc_runtime,
                            WasmSubType {
                                is_final: true,
                                supertype: None,
                                composite_type: wasmtime_environ::WasmCompositeType::Func(
                                    trampoline,
                                ),
                            },
                        );
                        let trampoline_index = trampoline_entry.0.shared_type_indices[0];
                        log::trace!(
                            "Registering trampoline {trampoline_index:?} for function type {shared_type_index:?}"
                        );
                        debug_assert_ne!(shared_type_index, trampoline_index);
                        self.type_to_trampoline[shared_type_index] = Some(trampoline_index).into();
                    }
                }
            }
        }

        entry
    }

    /// Is the given type canonicalized for runtime usage this registry?
    fn assert_canonicalized_for_runtime_usage_in_this_registry(&self, ty: &WasmSubType) {
        ty.trace::<_, ()>(&mut |index| match index {
            EngineOrModuleTypeIndex::RecGroup(_) | EngineOrModuleTypeIndex::Module(_) => {
                panic!("not canonicalized for runtime usage: {ty:?}")
            }
            EngineOrModuleTypeIndex::Engine(idx) => {
                let id = shared_type_index_to_slab_id(idx);
                assert!(
                    self.types.contains(id),
                    "canonicalized in a different engine? {ty:?}"
                );
                Ok(())
            }
        })
        .unwrap();
    }

    /// Insert a new type as part of registering a new rec group.
    ///
    /// The type must be canonicalized for runtime usage in this registry and
    /// its rec group must be a new one that we are currently registering, not
    /// an already-registered rec group.
    fn insert_one_type_from_rec_group(
        &mut self,
        gc_runtime: &dyn GcRuntime,
        module_index: ModuleInternedTypeIndex,
        ty: WasmSubType,
    ) -> VMSharedTypeIndex {
        // Despite being canonicalized for runtime usage, this type may still
        // have forward references to other types in the rec group we haven't
        // yet registered. Therefore, we can't use our usual
        // `assert_canonicalized_for_runtime_usage_in_this_registry` helper here
        // as that will see the forward references and think they must be
        // references to types in other registries.
        assert!(
            ty.is_canonicalized_for_runtime_usage(),
            "type is not canonicalized for runtime usage: {ty:?}"
        );

        let gc_layout = match &ty.composite_type {
            wasmtime_environ::WasmCompositeType::Func(_) => None,
            wasmtime_environ::WasmCompositeType::Array(a) => {
                Some(gc_runtime.array_layout(a).into())
            }
            wasmtime_environ::WasmCompositeType::Struct(s) => {
                Some(gc_runtime.struct_layout(s).into())
            }
        };

        // Add the type to our slab.
        let id = self.types.alloc(Arc::new(ty));
        let engine_index = slab_id_to_shared_type_index(id);
        log::trace!(
            "registered type {module_index:?} as {engine_index:?} = {:?}",
            &self.types[id]
        );

        // Create the supertypes list for this type.
        if let Some(supertype) = self.types[id].supertype {
            let supertype = supertype.unwrap_engine_type_index();
            let supers_supertypes = self.supertypes(supertype);
            let mut supertypes = Vec::with_capacity(supers_supertypes.len() + 1);
            supertypes.extend(
                supers_supertypes
                    .iter()
                    .copied()
                    .chain(iter::once(supertype)),
            );
            self.type_to_supertypes[engine_index] = Some(supertypes.into_boxed_slice());
        }

        // Only write the type-to-gc-layout entry if we have a GC layout, so
        // that the map can avoid any heap allocation for backing storage in the
        // case where Wasm GC is disabled.
        if let Some(layout) = gc_layout {
            self.type_to_gc_layout[engine_index] = Some(layout);
        }

        engine_index
    }

    /// Get the supertypes list for the given type.
    ///
    /// The supertypes are listed in super-to-sub order. `ty` itself is not
    /// included in the list.
    fn supertypes(&self, ty: VMSharedTypeIndex) -> &[VMSharedTypeIndex] {
        self.type_to_supertypes
            .get(ty)
            .and_then(|s| s.as_deref())
            .unwrap_or(&[])
    }

    /// Register a rec group consisting of a single type.
    ///
    /// The type must already be canonicalized for runtime usage in this
    /// registry.
    ///
    /// The returned entry will have already had its reference count incremented
    /// on behalf of callers.
    fn register_singleton_rec_group(
        &mut self,
        gc_runtime: &dyn GcRuntime,
        ty: WasmSubType,
    ) -> RecGroupEntry {
        self.assert_canonicalized_for_runtime_usage_in_this_registry(&ty);

        // This type doesn't have any module-level type references, since it is
        // already canonicalized for runtime usage in this registry, so an empty
        // map suffices.
        let map = PrimaryMap::default();

        // This must have `range.len() == 1`, even though we know this type
        // doesn't have any intra-group type references, to satisfy
        // `register_rec_group`'s preconditions.
        let range = ModuleInternedTypeIndex::from_bits(u32::MAX - 1)
            ..ModuleInternedTypeIndex::from_bits(u32::MAX);

        self.register_rec_group(gc_runtime, &map, range, iter::once(ty))
    }

    /// Unregister all of a type collection's rec groups.
    fn unregister_type_collection(&mut self, collection: &TypeCollection) {
        for entry in &collection.rec_groups {
            if entry.decref("TypeRegistryInner::unregister_type_collection") {
                self.unregister_entry(entry.clone());
            }
        }
    }

    /// Remove a zero-refcount entry from the registry.
    ///
    /// This does *not* decrement the entry's registration count, it should
    /// instead be invoked only after a previous decrement operation observed
    /// zero remaining registrations.
    fn unregister_entry(&mut self, entry: RecGroupEntry) {
        debug_assert!(self.drop_stack.is_empty());
        self.drop_stack.push(entry);

        while let Some(entry) = self.drop_stack.pop() {
            log::trace!("Start unregistering {entry:?}");

            // We need to double check whether the entry is still at zero
            // registrations: Between the time that we observed a zero and
            // acquired the lock to call this function, another thread could
            // have registered the type and found the 0-registrations entry in
            // `self.map` and incremented its count.
            //
            // We don't need to worry about any concurrent increments during
            // this function's invocation after we check for zero because we
            // have exclusive access to `&mut self` and therefore no one can
            // create a new reference to this entry and bring it back to life.
            let registrations = entry.0.registrations.load(Acquire);
            if registrations != 0 {
                log::trace!(
                    "{entry:?} was concurrently resurrected and no longer has \
                     zero registrations (registrations -> {registrations})",
                );
                continue;
            }

            // Decrement any other types that this type was shallowly
            // (i.e. non-transitively) referencing and keeping alive. If this
            // was the last thing keeping them registered, its okay to
            // unregister them as well now.
            debug_assert!(entry.0.hash_consing_key.is_canonicalized_for_hash_consing());
            entry
                .0
                .hash_consing_key
                .trace_engine_indices::<_, ()>(&mut |other_index| {
                    let other_entry = self.type_to_rec_group[other_index].as_ref().unwrap();
                    if other_entry.decref(
                        "referenced by dropped entry in \
                         `TypeCollection::unregister_entry`",
                    ) {
                        self.drop_stack.push(other_entry.clone());
                    }
                    Ok(())
                })
                .unwrap();

            // Remove the entry from the hash-consing map. If we register a
            // duplicate definition of this rec group again in the future, it
            // will be as if it is the first time it has ever been registered,
            // and it will be inserted into the hash-consing map again at that
            // time.
            self.hash_consing_map.remove(&entry);

            // Similarly, remove the rec group's types from the registry, as
            // well as their entries from the reverse type-to-rec-group
            // map. Additionally, stop holding a strong reference from each
            // function type in the rec group to that function type's trampoline
            // type.
            for ty in entry.0.shared_type_indices.iter().copied() {
                log::trace!("removing {ty:?} from registry");

                let removed_entry = self.type_to_rec_group[ty].take();
                debug_assert_eq!(removed_entry.unwrap(), entry);

                // Remove the associated trampoline type, if any.
                if let Some(trampoline_ty) =
                    self.type_to_trampoline.get(ty).and_then(|x| x.expand())
                {
                    self.type_to_trampoline[ty] = None.into();
                    let trampoline_entry = self.type_to_rec_group[trampoline_ty].as_ref().unwrap();
                    if trampoline_entry
                        .decref("removing reference from a function type to its trampoline type")
                    {
                        self.drop_stack.push(trampoline_entry.clone());
                    }
                }

                // Remove the type's supertypes list, if any. Take care to guard
                // this assignment so that we don't accidentally force the
                // secondary map to allocate even when we never actually use
                // Wasm GC.
                if self.type_to_supertypes.get(ty).is_some() {
                    self.type_to_supertypes[ty] = None;
                }

                // Same as above, but for the type's GC layout.
                if self.type_to_gc_layout.get(ty).is_some() {
                    self.type_to_gc_layout[ty] = None;
                }

                let id = shared_type_index_to_slab_id(ty);
                self.types.dealloc(id);
            }

            log::trace!("End unregistering {entry:?}");
        }
    }
}

// `TypeRegistryInner` implements `Drop` in debug builds to assert that
// all types have been unregistered for the registry.
#[cfg(debug_assertions)]
impl Drop for TypeRegistryInner {
    fn drop(&mut self) {
        log::trace!("Dropping type registry: {self:#?}");
        let TypeRegistryInner {
            hash_consing_map,
            types,
            type_to_rec_group,
            type_to_supertypes,
            type_to_trampoline,
            type_to_gc_layout,
            drop_stack,
        } = self;
        assert!(
            hash_consing_map.is_empty(),
            "type registry not empty: hash consing map is not empty: {hash_consing_map:#?}"
        );
        assert!(
            types.is_empty(),
            "type registry not empty: types slab is not empty: {types:#?}"
        );
        assert!(
            type_to_rec_group.is_empty() || type_to_rec_group.values().all(|x| x.is_none()),
            "type registry not empty: type-to-rec-group map is not empty: {type_to_rec_group:#?}"
        );
        assert!(
            type_to_supertypes.is_empty() || type_to_supertypes.values().all(|x| x.is_none()),
            "type registry not empty: type-to-supertypes map is not empty: {type_to_supertypes:#?}"
        );
        assert!(
            type_to_trampoline.is_empty() || type_to_trampoline.values().all(|x| x.is_none()),
            "type registry not empty: type-to-trampoline map is not empty: {type_to_trampoline:#?}"
        );
        assert!(
            type_to_gc_layout.is_empty() || type_to_gc_layout.values().all(|x| x.is_none()),
            "type registry not empty: type-to-gc-layout map is not empty: {type_to_gc_layout:#?}"
        );
        assert!(
            drop_stack.is_empty(),
            "type registry not empty: drop stack is not empty: {drop_stack:#?}"
        );
    }
}

/// Implements a shared type registry.
///
/// WebAssembly requires that the caller and callee types in an indirect
/// call must match. To implement this efficiently, keep a registry of all
/// types, shared by all instances, so that call sites can just do an
/// index comparison.
#[derive(Debug)]
pub struct TypeRegistry(RwLock<TypeRegistryInner>);

impl TypeRegistry {
    /// Creates a new shared type registry.
    pub fn new() -> Self {
        Self(RwLock::new(TypeRegistryInner::default()))
    }

    /// Looks up a function type from a shared type index.
    ///
    /// This does *NOT* prevent the type from being unregistered while you are
    /// still using the resulting value! Use the `RegisteredType::root`
    /// constructor if you need to ensure that property and you don't have some
    /// other mechanism already keeping the type registered.
    pub fn borrow(&self, index: VMSharedTypeIndex) -> Option<Arc<WasmSubType>> {
        let id = shared_type_index_to_slab_id(index);
        let inner = self.0.read();
        inner.types.get(id).cloned()
    }

    /// Get the GC layout for the given index's type.
    ///
    /// Returns `None` for types that do not have GC layouts (i.e. function
    /// types).
    pub fn layout(&self, index: VMSharedTypeIndex) -> Option<GcLayout> {
        let inner = self.0.read();
        inner.type_to_gc_layout.get(index).and_then(|l| l.clone())
    }

    /// Get the trampoline type for the given function type index.
    ///
    /// Panics for non-function type indices.
    pub fn trampoline_type(&self, index: VMSharedTypeIndex) -> VMSharedTypeIndex {
        let slab_id = shared_type_index_to_slab_id(index);
        let inner = self.0.read();

        let ty = &inner.types[slab_id];
        debug_assert!(
            ty.is_func(),
            "cannot get the trampoline type of a non-function type: {index:?} = {ty:?}"
        );

        let trampoline_ty = match inner.type_to_trampoline.get(index).and_then(|x| x.expand()) {
            Some(ty) => ty,
            None => {
                // The function type is its own trampoline type.
                index
            }
        };
        log::trace!("TypeRegistry::trampoline_type({index:?}) -> {trampoline_ty:?}");
        trampoline_ty
    }

    /// Is type `sub` a subtype of `sup`?
    pub fn is_subtype(&self, sub: VMSharedTypeIndex, sup: VMSharedTypeIndex) -> bool {
        if sub == sup {
            return true;
        }

        // Do the O(1) subtype checking trick:
        //
        // In a type system with single inheritance, the subtyping relationships
        // between all types form a set of trees. The root of each tree is a
        // type that has no supertype; each node's immediate children are the
        // types that directly subtype that node.
        //
        // For example, consider these types:
        //
        //     class Base {}
        //     class A subtypes Base {}
        //     class B subtypes Base {}
        //     class C subtypes A {}
        //     class D subtypes A {}
        //     class E subtypes C {}
        //
        // These types produce the following tree:
        //
        //                Base
        //               /    \
        //              A      B
        //             / \
        //            C   D
        //           /
        //          E
        //
        // Note the following properties:
        //
        // 1. If `sub` is a subtype of `sup` (either directly or transitively)
        //    then `sup` *must* be on the path from `sub` up to the root of
        //    `sub`'s tree.
        //
        // 2. Additionally, `sup` *must* be the `i`th node down from the root in
        //    that path, where `i` is the length of the path from `sup` to its
        //    tree's root.
        //
        // Therefore, if we have the path to the root for each type (we do) then
        // we can simply check if `sup` is at index `supertypes(sup).len()`
        // within `supertypes(sub)`.
        let inner = self.0.read();
        let sub_supertypes = inner.supertypes(sub);
        let sup_supertypes = inner.supertypes(sup);
        sub_supertypes.get(sup_supertypes.len()) == Some(&sup)
    }
}<|MERGE_RESOLUTION|>--- conflicted
+++ resolved
@@ -646,11 +646,7 @@
                         VMSharedTypeIndex::from_u32(engine_rec_group_start + rec_group_offset)
                     }
                 });
-<<<<<<< HEAD
-                self.insert_one_type_from_rec_group(module_index, ty.clone())
-=======
                 self.insert_one_type_from_rec_group(gc_runtime, module_index, ty)
->>>>>>> f2e689cd
             })
             .collect();
 
@@ -758,6 +754,7 @@
             wasmtime_environ::WasmCompositeType::Struct(s) => {
                 Some(gc_runtime.struct_layout(s).into())
             }
+            wasmtime_environ::WasmCompositeType::Cont(_) => None, // TODO(dhil): revisit later.
         };
 
         // Add the type to our slab.

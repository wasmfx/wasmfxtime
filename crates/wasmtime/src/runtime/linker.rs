--- conflicted
+++ resolved
@@ -348,14 +348,11 @@
                                             | HeapType::Concrete(_)
                                             | HeapType::NoFunc => Val::null_func_ref(),
                                             HeapType::Extern => Val::null_extern_ref(),
-<<<<<<< HEAD
-                                            // TODO(dhil): We need to know what `Concrete` points to.
+                                            // TODO(dhil): We should probably do the same as for function, i.e. return a null ref.
                                             HeapType::Cont | HeapType::NoCont => todo!("Linker support for continuations has not yet been implemented!"),
-=======
                                             HeapType::Any | HeapType::I31 | HeapType::None => {
                                                 Val::null_any_ref()
                                             }
->>>>>>> 1e14871e
                                         }
                                     }
                                 };

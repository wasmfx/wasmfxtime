--- conflicted
+++ resolved
@@ -834,11 +834,10 @@
     pub fn is_concrete(&self) -> bool {
         matches!(
             self,
-<<<<<<< HEAD
-            HeapType::ConcreteFunc(_) | HeapType::ConcreteArray(_) | HeapType::ConcreteCont(_)
-=======
-            HeapType::ConcreteFunc(_) | HeapType::ConcreteArray(_) | HeapType::ConcreteStruct(_)
->>>>>>> f2e689cd
+            HeapType::ConcreteFunc(_)
+                | HeapType::ConcreteArray(_)
+                | HeapType::ConcreteStruct(_)
+                | HeapType::ConcreteCont(_)
         )
     }
 
@@ -884,7 +883,6 @@
         self.as_concrete_array().unwrap()
     }
 
-<<<<<<< HEAD
     /// Is this a concrete, user-defined continuation type?
     pub fn is_concrete_cont(&self) -> bool {
         matches!(self, HeapType::ConcreteCont(_))
@@ -896,7 +894,10 @@
     pub fn as_concrete_cont(&self) -> Option<&ContType> {
         match self {
             HeapType::ConcreteCont(f) => Some(f),
-=======
+            _ => None,
+        }
+    }
+
     /// Is this a concrete, user-defined struct type?
     pub fn is_concrete_struct(&self) -> bool {
         matches!(self, HeapType::ConcreteStruct(_))
@@ -908,21 +909,20 @@
     pub fn as_concrete_struct(&self) -> Option<&StructType> {
         match self {
             HeapType::ConcreteStruct(f) => Some(f),
->>>>>>> f2e689cd
             _ => None,
         }
     }
 
     /// Get the underlying concrete, user-defined type, panicking if this is not
-<<<<<<< HEAD
     /// a concrete continuation type.
     pub fn unwrap_concrete_cont(&self) -> &ContType {
         self.as_concrete_cont().unwrap()
-=======
+    }
+
+    /// Get the underlying concrete, user-defined type, panicking if this is not
     /// a concrete struct type.
     pub fn unwrap_concrete_struct(&self) -> &StructType {
         self.as_concrete_struct().unwrap()
->>>>>>> f2e689cd
     }
 
     /// Get the top type of this heap type's type hierarchy.

use anyhow::{bail, Result};
use std::fmt::{self, Display};
use wasmtime_environ::{
    EngineOrModuleTypeIndex, EntityType, Global, Memory, ModuleTypes, Table, TypeTrace,
    WasmFuncType, WasmHeapType, WasmRefType, WasmValType,
};
use wasmtime_runtime::VMSharedTypeIndex;

use crate::{type_registry::RegisteredType, Engine};

pub(crate) mod matching;

// Type Representations

// Type attributes

/// Indicator of whether a global is mutable or not
#[derive(Debug, Clone, Copy, Hash, Eq, PartialEq)]
pub enum Mutability {
    /// The global is constant and its value does not change
    Const,
    /// The value of the global can change over time
    Var,
}

// Value Types

/// A list of all possible value types in WebAssembly.
///
/// # Subtyping and Equality
///
/// `ValType` does not implement `Eq`, because reference types have a subtyping
/// relationship, and so 99.99% of the time you actually want to check whether
/// one type matches (i.e. is a subtype of) another type. You can use the
/// [`ValType::matches`] and [`Val::matches_ty`][crate::Val::matches_ty] methods
/// to perform these types of checks. If, however, you are in that 0.01%
/// scenario where you need to check precise equality between types, you can use
/// the [`ValType::eq`] method.
#[derive(Clone, Hash)]
pub enum ValType {
    // NB: the ordering of variants here is intended to match the ordering in
    // `wasmtime_types::WasmType` to help improve codegen when converting.
    //
    /// Signed 32 bit integer.
    I32,
    /// Signed 64 bit integer.
    I64,
    /// Floating point 32 bit integer.
    F32,
    /// Floating point 64 bit integer.
    F64,
    /// A 128 bit number.
    V128,
    /// An opaque reference to some type on the heap.
    Ref(RefType),
}

impl fmt::Debug for ValType {
    fn fmt(&self, f: &mut fmt::Formatter<'_>) -> fmt::Result {
        fmt::Display::fmt(self, f)
    }
}

impl Display for ValType {
    fn fmt(&self, f: &mut fmt::Formatter) -> fmt::Result {
        match self {
            ValType::I32 => write!(f, "i32"),
            ValType::I64 => write!(f, "i64"),
            ValType::F32 => write!(f, "f32"),
            ValType::F64 => write!(f, "f64"),
            ValType::V128 => write!(f, "v128"),
            ValType::Ref(r) => Display::fmt(r, f),
        }
    }
}

impl From<RefType> for ValType {
    #[inline]
    fn from(r: RefType) -> Self {
        ValType::Ref(r)
    }
}

impl ValType {
    /// The `externref` type, aka `(ref null extern)`.
    pub const EXTERNREF: Self = ValType::Ref(RefType::EXTERNREF);

    /// The `funcref` type, aka `(ref null func)`.
    pub const FUNCREF: Self = ValType::Ref(RefType::FUNCREF);

    /// The `nullfuncref` type, aka `(ref null nofunc)`.
    pub const NULLFUNCREF: Self = ValType::Ref(RefType::NULLFUNCREF);

    /// The `anyref` type, aka `(ref null any)`.
    pub const ANYREF: Self = ValType::Ref(RefType::ANYREF);

    /// The `i31ref` type, aka `(ref null i31)`.
    pub const I31REF: Self = ValType::Ref(RefType::I31REF);

    /// The `nullref` type, aka `(ref null none)`.
    pub const NULLREF: Self = ValType::Ref(RefType::NULLREF);

    /// Returns true if `ValType` matches any of the numeric types. (e.g. `I32`,
    /// `I64`, `F32`, `F64`).
    #[inline]
    pub fn is_num(&self) -> bool {
        match self {
            ValType::I32 | ValType::I64 | ValType::F32 | ValType::F64 => true,
            _ => false,
        }
    }

    /// Is this the `i32` type?
    #[inline]
    pub fn is_i32(&self) -> bool {
        matches!(self, ValType::I32)
    }

    /// Is this the `i64` type?
    #[inline]
    pub fn is_i64(&self) -> bool {
        matches!(self, ValType::I64)
    }

    /// Is this the `f32` type?
    #[inline]
    pub fn is_f32(&self) -> bool {
        matches!(self, ValType::F32)
    }

    /// Is this the `f64` type?
    #[inline]
    pub fn is_f64(&self) -> bool {
        matches!(self, ValType::F64)
    }

    /// Is this the `v128` type?
    #[inline]
    pub fn is_v128(&self) -> bool {
        matches!(self, ValType::V128)
    }

    /// Returns true if `ValType` is any kind of reference type.
    #[inline]
    pub fn is_ref(&self) -> bool {
        matches!(self, ValType::Ref(_))
    }

    /// Is this the `funcref` (aka `(ref null func)`) type?
    #[inline]
    pub fn is_funcref(&self) -> bool {
        matches!(
            self,
            ValType::Ref(RefType {
                is_nullable: true,
                heap_type: HeapType::Func
            })
        )
    }

    /// Is this the `externref` (aka `(ref null extern)`) type?
    #[inline]
    pub fn is_externref(&self) -> bool {
        matches!(
            self,
            ValType::Ref(RefType {
                is_nullable: true,
                heap_type: HeapType::Extern
            })
        )
    }

    /// Is this the `anyref` (aka `(ref null any)`) type?
    #[inline]
    pub fn is_anyref(&self) -> bool {
        matches!(
            self,
            ValType::Ref(RefType {
                is_nullable: true,
                heap_type: HeapType::Any
            })
        )
    }

    /// Get the underlying reference type, if this value type is a reference
    /// type.
    #[inline]
    pub fn as_ref(&self) -> Option<&RefType> {
        match self {
            ValType::Ref(r) => Some(r),
            _ => None,
        }
    }

    /// Get the underlying reference type, panicking if this value type is not a
    /// reference type.
    #[inline]
    pub fn unwrap_ref(&self) -> &RefType {
        self.as_ref()
            .expect("ValType::unwrap_ref on a non-reference type")
    }

    /// Does this value type match the other type?
    ///
    /// That is, is this value type a subtype of the other?
    ///
    /// # Panics
    ///
    /// Panics if either type is associated with a different engine from the
    /// other.
    pub fn matches(&self, other: &ValType) -> bool {
        match (self, other) {
            (Self::I32, Self::I32) => true,
            (Self::I64, Self::I64) => true,
            (Self::F32, Self::F32) => true,
            (Self::F64, Self::F64) => true,
            (Self::V128, Self::V128) => true,
            (Self::Ref(a), Self::Ref(b)) => a.matches(b),
            (Self::I32, _)
            | (Self::I64, _)
            | (Self::F32, _)
            | (Self::F64, _)
            | (Self::V128, _)
            | (Self::Ref(_), _) => false,
        }
    }

    /// Is value type `a` precisely equal to value type `b`?
    ///
    /// Returns `false` even if `a` is a subtype of `b` or vice versa, if they
    /// are not exactly the same value type.
    ///
    /// # Panics
    ///
    /// Panics if either type is associated with a different engine.
    pub fn eq(a: &Self, b: &Self) -> bool {
        a.matches(b) && b.matches(a)
    }

    pub(crate) fn ensure_matches(&self, engine: &Engine, other: &ValType) -> Result<()> {
        if !self.comes_from_same_engine(engine) || !other.comes_from_same_engine(engine) {
            bail!("type used with wrong engine");
        }
        if self.matches(other) {
            Ok(())
        } else {
            bail!("type mismatch: expected {other}, found {self}")
        }
    }

    pub(crate) fn comes_from_same_engine(&self, engine: &Engine) -> bool {
        match self {
            Self::I32 | Self::I64 | Self::F32 | Self::F64 | Self::V128 => true,
            Self::Ref(r) => r.comes_from_same_engine(engine),
        }
    }

    pub(crate) fn to_wasm_type(&self) -> WasmValType {
        match self {
            Self::I32 => WasmValType::I32,
            Self::I64 => WasmValType::I64,
            Self::F32 => WasmValType::F32,
            Self::F64 => WasmValType::F64,
            Self::V128 => WasmValType::V128,
            Self::Ref(r) => WasmValType::Ref(r.to_wasm_type()),
        }
    }

    #[inline]
    pub(crate) fn from_wasm_type(engine: &Engine, ty: &WasmValType) -> Self {
        match ty {
            WasmValType::I32 => Self::I32,
            WasmValType::I64 => Self::I64,
            WasmValType::F32 => Self::F32,
            WasmValType::F64 => Self::F64,
            WasmValType::V128 => Self::V128,
            WasmValType::Ref(r) => Self::Ref(RefType::from_wasm_type(engine, r)),
        }
    }
}

/// Opaque references to data in the Wasm heap or to host data.
///
/// # Subtyping and Equality
///
/// `RefType` does not implement `Eq`, because reference types have a subtyping
/// relationship, and so 99.99% of the time you actually want to check whether
/// one type matches (i.e. is a subtype of) another type. You can use the
/// [`RefType::matches`] and [`Ref::matches_ty`][crate::Ref::matches_ty] methods
/// to perform these types of checks. If, however, you are in that 0.01%
/// scenario where you need to check precise equality between types, you can use
/// the [`RefType::eq`] method.
#[derive(Clone, Hash)]
pub struct RefType {
    is_nullable: bool,
    heap_type: HeapType,
}

impl fmt::Debug for RefType {
    fn fmt(&self, f: &mut fmt::Formatter<'_>) -> fmt::Result {
        Display::fmt(self, f)
    }
}

impl fmt::Display for RefType {
    fn fmt(&self, f: &mut fmt::Formatter<'_>) -> fmt::Result {
        write!(f, "(ref ")?;
        if self.is_nullable() {
            write!(f, "null ")?;
        }
        write!(f, "{})", self.heap_type())
    }
}

impl RefType {
    /// The `externref` type, aka `(ref null extern)`.
    pub const EXTERNREF: Self = RefType {
        is_nullable: true,
        heap_type: HeapType::Extern,
    };

    /// The `funcref` type, aka `(ref null func)`.
    pub const FUNCREF: Self = RefType {
        is_nullable: true,
        heap_type: HeapType::Func,
    };

    /// The `nullfuncref` type, aka `(ref null nofunc)`.
    pub const NULLFUNCREF: Self = RefType {
        is_nullable: true,
        heap_type: HeapType::NoFunc,
    };

    /// The `anyref` type, aka `(ref null any)`.
    pub const ANYREF: Self = RefType {
        is_nullable: true,
        heap_type: HeapType::Any,
    };

    /// The `i31ref` type, aka `(ref null i31)`.
    pub const I31REF: Self = RefType {
        is_nullable: true,
        heap_type: HeapType::I31,
    };

    /// The `nullref` type, aka `(ref null none)`.
    pub const NULLREF: Self = RefType {
        is_nullable: true,
        heap_type: HeapType::None,
    };

    /// Construct a new reference type.
    pub fn new(is_nullable: bool, heap_type: HeapType) -> RefType {
        RefType {
            is_nullable,
            heap_type,
        }
    }

    /// Can this type of reference be null?
    pub fn is_nullable(&self) -> bool {
        self.is_nullable
    }

    /// The heap type that this is a reference to.
    pub fn heap_type(&self) -> &HeapType {
        &self.heap_type
    }

    /// Does this reference type match the other?
    ///
    /// That is, is this reference type a subtype of the other?
    ///
    /// # Panics
    ///
    /// Panics if either type is associated with a different engine from the
    /// other.
    pub fn matches(&self, other: &RefType) -> bool {
        if self.is_nullable() && !other.is_nullable() {
            return false;
        }
        self.heap_type().matches(other.heap_type())
    }

    /// Is reference type `a` precisely equal to reference type `b`?
    ///
    /// Returns `false` even if `a` is a subtype of `b` or vice versa, if they
    /// are not exactly the same reference type.
    ///
    /// # Panics
    ///
    /// Panics if either type is associated with a different engine.
    pub fn eq(a: &RefType, b: &RefType) -> bool {
        a.matches(b) && b.matches(a)
    }

    pub(crate) fn ensure_matches(&self, engine: &Engine, other: &RefType) -> Result<()> {
        if !self.comes_from_same_engine(engine) || !other.comes_from_same_engine(engine) {
            bail!("type used with wrong engine");
        }
        if self.matches(other) {
            Ok(())
        } else {
            bail!("type mismatch: expected {other}, found {self}")
        }
    }

    pub(crate) fn comes_from_same_engine(&self, engine: &Engine) -> bool {
        self.heap_type().comes_from_same_engine(engine)
    }

    pub(crate) fn to_wasm_type(&self) -> WasmRefType {
        WasmRefType {
            nullable: self.is_nullable(),
            heap_type: self.heap_type().to_wasm_type(),
        }
    }

    pub(crate) fn from_wasm_type(engine: &Engine, ty: &WasmRefType) -> RefType {
        RefType {
            is_nullable: ty.nullable,
            heap_type: HeapType::from_wasm_type(engine, &ty.heap_type),
        }
    }

    pub(crate) fn is_gc_heap_type(&self) -> bool {
        self.heap_type().is_gc_heap_type()
    }
}

/// The heap types that can Wasm can have references to.
///
/// # Subtyping and Equality
///
/// `HeapType` does not implement `Eq`, because heap types have a subtyping
/// relationship, and so 99.99% of the time you actually want to check whether
/// one type matches (i.e. is a subtype of) another type. You can use the
/// [`HeapType::matches`] method to perform these types of checks. If, however,
/// you are in that 0.01% scenario where you need to check precise equality
/// between types, you can use the [`HeapType::eq`] method.
#[derive(Debug, Clone, Hash)]
pub enum HeapType {
    /// The `extern` heap type represents external host data.
    Extern,

    /// The `func` heap type represents a reference to any kind of function.
    ///
    /// This is the top type for the function references type hierarchy, and is
    /// therefore a supertype of every function reference.
    Func,

    /// The concrete heap type represents a reference to a function of a
    /// specific, concrete type.
    ///
    /// This is a subtype of `func` and a supertype of `nofunc`.
    Concrete(FuncType),

    /// The `nofunc` heap type represents the null function reference.
    ///
    /// This is the bottom type for the function references type hierarchy, and
    /// therefore `nofunc` is a subtype of all function reference types.
    NoFunc,

<<<<<<< HEAD
    /// The `cont` heap type represents a reference to any kind of continuation.
    ///
    /// This is the top type for the continuation objects type hierarchy, and is
    /// therefore a supertype of every continuation object.
    Cont,

    /// The `nocont` heap type represents the null continuation object.
    ///
    /// This is the bottom type for the continuation objects type hierarchy, and
    /// therefore `nocont` is a subtype of all continuation object types.
    NoCont,
=======
    /// The abstract `any` heap type represents all internal Wasm data.
    ///
    /// This is the top type of the internal type hierarchy, and is therefore a
    /// supertype of all internal types (such as `i31`, `struct`s, and
    /// `array`s).
    Any,

    /// The `i31` heap type represents unboxed 31-bit integers.
    I31,

    /// The abstract `none` heap type represents the null internal reference.
    ///
    /// This is the bottom type for the internal type hierarchy, and therefore
    /// `none` is a subtype of internal types.
    None,
>>>>>>> 1e14871e
}

impl Display for HeapType {
    fn fmt(&self, f: &mut fmt::Formatter<'_>) -> fmt::Result {
        match self {
            HeapType::Extern => write!(f, "extern"),
            HeapType::Func => write!(f, "func"),
            HeapType::NoFunc => write!(f, "nofunc"),
            HeapType::Any => write!(f, "any"),
            HeapType::I31 => write!(f, "i31"),
            HeapType::None => write!(f, "none"),
            HeapType::Concrete(ty) => write!(f, "(concrete {:?})", ty.type_index()),
            HeapType::Cont => write!(f, "cont"),
            HeapType::NoCont => write!(f, "nocont"),
        }
    }
}

impl From<FuncType> for HeapType {
    #[inline]
    fn from(f: FuncType) -> Self {
        HeapType::Concrete(f)
    }
}

impl HeapType {
    /// Is this the abstract `extern` heap type?
    pub fn is_extern(&self) -> bool {
        matches!(self, HeapType::Extern)
    }

    /// Is this the abstract `func` heap type?
    pub fn is_func(&self) -> bool {
        matches!(self, HeapType::Func)
    }

    /// Is this the abstract `nofunc` heap type?
    pub fn is_no_func(&self) -> bool {
        matches!(self, HeapType::NoFunc)
    }

    /// Is this the abstract `any` heap type?
    pub fn is_any(&self) -> bool {
        matches!(self, HeapType::Any)
    }

    /// Is this the abstract `i31` heap type?
    pub fn is_i31(&self) -> bool {
        matches!(self, HeapType::I31)
    }

    /// Is this the abstract `none` heap type?
    pub fn is_none(&self) -> bool {
        matches!(self, HeapType::None)
    }

    /// Is this an abstract type?
    ///
    /// Types that are not abstract are concrete, user-defined types.
    pub fn is_abstract(&self) -> bool {
        !self.is_concrete()
    }

    /// Is this a concrete, user-defined heap type?
    ///
    /// Types that are not concrete, user-defined types are abstract types.
    pub fn is_concrete(&self) -> bool {
        matches!(self, HeapType::Concrete(_))
    }

    /// Get the underlying concrete, user-defined type, if any.
    ///
    /// Returns `None` for abstract types.
    pub fn as_concrete(&self) -> Option<&FuncType> {
        match self {
            HeapType::Concrete(f) => Some(f),
            _ => None,
        }
    }

    /// Get the underlying concrete, user-defined type, panicking if this heap
    /// type is not concrete.
    pub fn unwrap_concrete(&self) -> &FuncType {
        self.as_concrete()
            .expect("HeapType::unwrap_concrete on non-concrete heap type")
    }

    /// Get the top type of this heap type's type hierarchy.
    ///
    /// The returned heap type is a supertype of all types in this heap type's
    /// type hierarchy.
    pub fn top(&self, engine: &Engine) -> HeapType {
        // The engine isn't used yet, but will be once we support Wasm GC, so
        // future-proof our API.
        let _ = engine;

        match self {
            // TODO(dhil): We need to check whether Concrete points to
            // a continuation object in order to correct deduce the
            // top type.
            HeapType::Func | HeapType::Concrete(_) | HeapType::NoFunc => HeapType::Func,
            HeapType::Extern => HeapType::Extern,
<<<<<<< HEAD
            HeapType::Cont | HeapType::NoCont => HeapType::Cont,
=======
            HeapType::Any | HeapType::I31 | HeapType::None => HeapType::Any,
>>>>>>> 1e14871e
        }
    }

    /// Does this heap type match the other heap type?
    ///
    /// That is, is this heap type a subtype of the other?
    ///
    /// # Panics
    ///
    /// Panics if either type is associated with a different engine from the
    /// other.
    pub fn matches(&self, other: &HeapType) -> bool {
        match (self, other) {
            (HeapType::Extern, HeapType::Extern) => true,
            (HeapType::Extern, _) => false,

            (HeapType::NoFunc, HeapType::NoFunc | HeapType::Concrete(_) | HeapType::Func) => true,
            (HeapType::NoFunc, _) => false,

            (HeapType::Concrete(_), HeapType::Func) => true,
            (HeapType::Concrete(a), HeapType::Concrete(b)) => a.matches(b),
            (HeapType::Concrete(_), _) => false,

            (HeapType::Func, HeapType::Func) => true,
            (HeapType::Func, _) => false,

<<<<<<< HEAD
            (HeapType::Cont, HeapType::Cont) => true,
            (HeapType::Cont, _) => false,

            (HeapType::NoCont, HeapType::NoCont | HeapType::Concrete(_) | HeapType::Cont) => true,
            (HeapType::NoCont, _) => false,
=======
            (HeapType::None, HeapType::None | HeapType::I31 | HeapType::Any) => true,
            (HeapType::None, _) => false,

            (HeapType::I31, HeapType::I31 | HeapType::Any) => true,
            (HeapType::I31, _) => false,

            (HeapType::Any, HeapType::Any) => true,
            (HeapType::Any, _) => false,
>>>>>>> 1e14871e
        }
    }

    /// Is heap type `a` precisely equal to heap type `b`?
    ///
    /// Returns `false` even if `a` is a subtype of `b` or vice versa, if they
    /// are not exactly the same heap type.
    ///
    /// # Panics
    ///
    /// Panics if either type is associated with a different engine from the
    /// other.
    pub fn eq(a: &HeapType, b: &HeapType) -> bool {
        a.matches(b) && b.matches(a)
    }

    pub(crate) fn ensure_matches(&self, engine: &Engine, other: &HeapType) -> Result<()> {
        if !self.comes_from_same_engine(engine) || !other.comes_from_same_engine(engine) {
            bail!("type used with wrong engine");
        }
        if self.matches(other) {
            Ok(())
        } else {
            bail!("type mismatch: expected {other}, found {self}");
        }
    }

    pub(crate) fn comes_from_same_engine(&self, engine: &Engine) -> bool {
        match self {
            HeapType::Extern
            | HeapType::Func
            | HeapType::NoFunc
<<<<<<< HEAD
            | HeapType::Cont
            | HeapType::NoCont => true,
=======
            | HeapType::Any
            | HeapType::I31
            | HeapType::None => true,
>>>>>>> 1e14871e
            HeapType::Concrete(ty) => ty.comes_from_same_engine(engine),
        }
    }

    pub(crate) fn to_wasm_type(&self) -> WasmHeapType {
        match self {
            HeapType::Extern => WasmHeapType::Extern,
            HeapType::Func => WasmHeapType::Func,
            HeapType::NoFunc => WasmHeapType::NoFunc,
            HeapType::Any => WasmHeapType::Any,
            HeapType::I31 => WasmHeapType::I31,
            HeapType::None => WasmHeapType::None,
            HeapType::Concrete(f) => {
                WasmHeapType::Concrete(EngineOrModuleTypeIndex::Engine(f.type_index().bits()))
            }
            HeapType::Cont => WasmHeapType::Cont,
            HeapType::NoCont => WasmHeapType::NoCont,
        }
    }

    pub(crate) fn from_wasm_type(engine: &Engine, ty: &WasmHeapType) -> HeapType {
        match ty {
            WasmHeapType::Extern => HeapType::Extern,
            WasmHeapType::Func => HeapType::Func,
            WasmHeapType::NoFunc => HeapType::NoFunc,
            WasmHeapType::Any => HeapType::Any,
            WasmHeapType::I31 => HeapType::I31,
            WasmHeapType::None => HeapType::None,
            WasmHeapType::Concrete(EngineOrModuleTypeIndex::Engine(idx)) => {
                let idx = VMSharedTypeIndex::new(*idx);
                HeapType::Concrete(FuncType::from_shared_type_index(engine, idx))
            }
            WasmHeapType::Concrete(EngineOrModuleTypeIndex::Module(_)) => {
                panic!("HeapType::from_wasm_type on non-canonical heap type")
            }
            WasmHeapType::Cont => HeapType::Cont,
            WasmHeapType::NoCont => HeapType::NoCont,
        }
    }

    pub(crate) fn is_gc_heap_type(&self) -> bool {
        // All `t <: (ref null any)` and `t <: (ref null extern)` that are
        // not `(ref null? i31)` are GC-managed references.
        match self {
            // These types are managed by the GC.
            HeapType::Extern | HeapType::Any => true,

            // TODO: Once we support concrete struct and array types, we will
            // need to inspect the payload to determine whether this is a
            // GC-managed type or not.
            Self::Concrete(_) => false,

            // These are compatible with GC references, but don't actually point
            // to GC objecs. It would generally be safe to return `true` here,
            // but there is no need to.
            HeapType::I31 => false,

            // These are a subtype of GC-managed types, but are uninhabited, so
            // can never actually point to a GC object. Again, we could return
            // `true` here but there is no need.
            HeapType::None => false,

            // These types are not managed by the GC.
            HeapType::Func | HeapType::NoFunc => false,
        }
    }
}

// External Types

/// A list of all possible types which can be externally referenced from a
/// WebAssembly module.
///
/// This list can be found in [`ImportType`] or [`ExportType`], so these types
/// can either be imported or exported.
#[derive(Debug, Clone)]
pub enum ExternType {
    /// This external type is the type of a WebAssembly function.
    Func(FuncType),
    /// This external type is the type of a WebAssembly global.
    Global(GlobalType),
    /// This external type is the type of a WebAssembly table.
    Table(TableType),
    /// This external type is the type of a WebAssembly memory.
    Memory(MemoryType),
}

macro_rules! extern_type_accessors {
    ($(($variant:ident($ty:ty) $get:ident $unwrap:ident))*) => ($(
        /// Attempt to return the underlying type of this external type,
        /// returning `None` if it is a different type.
        pub fn $get(&self) -> Option<&$ty> {
            if let ExternType::$variant(e) = self {
                Some(e)
            } else {
                None
            }
        }

        /// Returns the underlying descriptor of this [`ExternType`], panicking
        /// if it is a different type.
        ///
        /// # Panics
        ///
        /// Panics if `self` is not of the right type.
        pub fn $unwrap(&self) -> &$ty {
            self.$get().expect(concat!("expected ", stringify!($ty)))
        }
    )*)
}

impl ExternType {
    extern_type_accessors! {
        (Func(FuncType) func unwrap_func)
        (Global(GlobalType) global unwrap_global)
        (Table(TableType) table unwrap_table)
        (Memory(MemoryType) memory unwrap_memory)
    }

    pub(crate) fn from_wasmtime(
        engine: &Engine,
        types: &ModuleTypes,
        ty: &EntityType,
    ) -> ExternType {
        match ty {
            EntityType::Function(idx) => match idx {
                EngineOrModuleTypeIndex::Engine(e) => {
                    FuncType::from_shared_type_index(engine, VMSharedTypeIndex::new(*e)).into()
                }
                EngineOrModuleTypeIndex::Module(m) => {
                    FuncType::from_wasm_func_type(engine, types[*m].clone()).into()
                }
            },
            EntityType::Global(ty) => GlobalType::from_wasmtime_global(engine, ty).into(),
            EntityType::Memory(ty) => MemoryType::from_wasmtime_memory(ty).into(),
            EntityType::Table(ty) => TableType::from_wasmtime_table(engine, ty).into(),
            EntityType::Tag(_) => unimplemented!("wasm tag support"),
        }
    }
}

impl From<FuncType> for ExternType {
    fn from(ty: FuncType) -> ExternType {
        ExternType::Func(ty)
    }
}

impl From<GlobalType> for ExternType {
    fn from(ty: GlobalType) -> ExternType {
        ExternType::Global(ty)
    }
}

impl From<MemoryType> for ExternType {
    fn from(ty: MemoryType) -> ExternType {
        ExternType::Memory(ty)
    }
}

impl From<TableType> for ExternType {
    fn from(ty: TableType) -> ExternType {
        ExternType::Table(ty)
    }
}

/// The type of a WebAssembly function.
///
/// WebAssembly functions can have 0 or more parameters and results.
///
/// # Subtyping and Equality
///
/// `FuncType` does not implement `Eq`, because reference types have a subtyping
/// relationship, and so 99.99% of the time you actually want to check whether
/// one type matches (i.e. is a subtype of) another type. You can use the
/// [`FuncType::matches`] and [`Func::matches_ty`][crate::Func::matches_ty]
/// methods to perform these types of checks. If, however, you are in that 0.01%
/// scenario where you need to check precise equality between types, you can use
/// the [`FuncType::eq`] method.
#[derive(Debug, Clone, Hash)]
pub struct FuncType {
    registered_type: RegisteredType,
}

impl Display for FuncType {
    fn fmt(&self, f: &mut fmt::Formatter<'_>) -> fmt::Result {
        write!(f, "(type (func")?;
        if self.params().len() > 0 {
            write!(f, " (param")?;
            for p in self.params() {
                write!(f, " {p}")?;
            }
            write!(f, ")")?;
        }
        if self.results().len() > 0 {
            write!(f, " (result")?;
            for r in self.results() {
                write!(f, " {r}")?;
            }
            write!(f, ")")?;
        }
        write!(f, "))")
    }
}

impl FuncType {
    /// Creates a new function descriptor from the given parameters and results.
    ///
    /// The function descriptor returned will represent a function which takes
    /// `params` as arguments and returns `results` when it is finished.
    pub fn new(
        engine: &Engine,
        params: impl IntoIterator<Item = ValType>,
        results: impl IntoIterator<Item = ValType>,
    ) -> FuncType {
        // Keep any of our parameters' and results' `RegisteredType`s alive
        // across `Self::from_wasm_func_type`. If one of our given `ValType`s is
        // the only thing keeping a type in the registry, we don't want to
        // unregister it when we convert the `ValType` into a `WasmValType` just
        // before we register our new `WasmFuncType` that will reference it.
        let mut registrations = vec![];

        let mut to_wasm_type = |ty: ValType| {
            if let Some(r) = ty.as_ref() {
                if let Some(c) = r.heap_type().as_concrete() {
                    registrations.push(c.registered_type.clone());
                }
            }
            ty.to_wasm_type()
        };

        Self::from_wasm_func_type(
            engine,
            WasmFuncType::new(
                params.into_iter().map(&mut to_wasm_type).collect(),
                results.into_iter().map(&mut to_wasm_type).collect(),
            ),
        )
    }

    /// Get the engine that this function type is associated with.
    pub fn engine(&self) -> &Engine {
        self.registered_type.engine()
    }

    /// Get the `i`th parameter type.
    ///
    /// Returns `None` if `i` is out of bounds.
    pub fn param(&self, i: usize) -> Option<ValType> {
        let engine = self.engine();
        self.registered_type
            .params()
            .get(i)
            .map(|ty| ValType::from_wasm_type(engine, ty))
    }

    /// Returns the list of parameter types for this function.
    #[inline]
    pub fn params(&self) -> impl ExactSizeIterator<Item = ValType> + '_ {
        let engine = self.engine();
        self.registered_type
            .params()
            .iter()
            .map(|ty| ValType::from_wasm_type(engine, ty))
    }

    /// Get the `i`th result type.
    ///
    /// Returns `None` if `i` is out of bounds.
    pub fn result(&self, i: usize) -> Option<ValType> {
        let engine = self.engine();
        self.registered_type
            .returns()
            .get(i)
            .map(|ty| ValType::from_wasm_type(engine, ty))
    }

    /// Returns the list of result types for this function.
    #[inline]
    pub fn results(&self) -> impl ExactSizeIterator<Item = ValType> + '_ {
        let engine = self.engine();
        self.registered_type
            .returns()
            .iter()
            .map(|ty| ValType::from_wasm_type(engine, ty))
    }

    /// Does this function type match the other function type?
    ///
    /// That is, is this function type a subtype of the other function type?
    ///
    /// # Panics
    ///
    /// Panics if either type is associated with a different engine from the
    /// other.
    pub fn matches(&self, other: &FuncType) -> bool {
        assert!(self.comes_from_same_engine(other.engine()));

        // Avoid matching on structure for subtyping checks when we have
        // precisely the same type.
        if self.type_index() == other.type_index() {
            return true;
        }

        self.params().len() == other.params().len()
            && self.results().len() == other.results().len()
            // Params are contravariant and results are covariant. For more
            // details and a refresher on variance, read
            // https://github.com/bytecodealliance/wasm-tools/blob/f1d89a4/crates/wasmparser/src/readers/core/types/matches.rs#L137-L174
            && self
                .params()
                .zip(other.params())
                .all(|(a, b)| b.matches(&a))
            && self
                .results()
                .zip(other.results())
                .all(|(a, b)| a.matches(&b))
    }

    /// Is function type `a` precisely equal to function type `b`?
    ///
    /// Returns `false` even if `a` is a subtype of `b` or vice versa, if they
    /// are not exactly the same function type.
    ///
    /// # Panics
    ///
    /// Panics if either type is associated with a different engine from the
    /// other.
    pub fn eq(a: &FuncType, b: &FuncType) -> bool {
        assert!(a.comes_from_same_engine(b.engine()));
        a.type_index() == b.type_index()
    }

    pub(crate) fn comes_from_same_engine(&self, engine: &Engine) -> bool {
        Engine::same(self.registered_type.engine(), engine)
    }

    pub(crate) fn type_index(&self) -> VMSharedTypeIndex {
        self.registered_type.index()
    }

    pub(crate) fn as_wasm_func_type(&self) -> &WasmFuncType {
        &self.registered_type
    }

    pub(crate) fn into_registered_type(self) -> RegisteredType {
        self.registered_type
    }

    /// Construct a `FuncType` from a `WasmFuncType`.
    ///
    /// This method should only be used when something has already registered --
    /// and is *keeping registered* -- any other concrete Wasm types referenced
    /// by the given `WasmFuncType`.
    ///
    /// For example, this method may be called to convert a function type from
    /// within a Wasm module's `ModuleTypes` since the Wasm module itself is
    /// holding a strong reference to all of its types, including any `(ref null
    /// <index>)` types used in the function's parameters and results.
    pub(crate) fn from_wasm_func_type(engine: &Engine, ty: WasmFuncType) -> FuncType {
        let ty = RegisteredType::new(engine, ty);
        Self {
            registered_type: ty,
        }
    }

    pub(crate) fn from_shared_type_index(engine: &Engine, index: VMSharedTypeIndex) -> FuncType {
        let ty = RegisteredType::root(engine, index).expect(
            "VMSharedTypeIndex is not registered in the Engine! Wrong \
             engine? Didn't root the index somewhere?",
        );
        Self {
            registered_type: ty,
        }
    }
}

// Global Types

/// A WebAssembly global descriptor.
///
/// This type describes an instance of a global in a WebAssembly module. Globals
/// are local to an [`Instance`](crate::Instance) and are either immutable or
/// mutable.
#[derive(Debug, Clone, Hash)]
pub struct GlobalType {
    content: ValType,
    mutability: Mutability,
}

impl GlobalType {
    /// Creates a new global descriptor of the specified `content` type and
    /// whether or not it's mutable.
    pub fn new(content: ValType, mutability: Mutability) -> GlobalType {
        GlobalType {
            content,
            mutability,
        }
    }

    /// Returns the value type of this global descriptor.
    pub fn content(&self) -> &ValType {
        &self.content
    }

    /// Returns whether or not this global is mutable.
    pub fn mutability(&self) -> Mutability {
        self.mutability
    }

    pub(crate) fn to_wasm_type(&self) -> Global {
        let wasm_ty = self.content().to_wasm_type();
        let mutability = matches!(self.mutability(), Mutability::Var);
        Global {
            wasm_ty,
            mutability,
        }
    }

    /// Returns `None` if the wasmtime global has a type that we can't
    /// represent, but that should only very rarely happen and indicate a bug.
    pub(crate) fn from_wasmtime_global(engine: &Engine, global: &Global) -> GlobalType {
        let ty = ValType::from_wasm_type(engine, &global.wasm_ty);
        let mutability = if global.mutability {
            Mutability::Var
        } else {
            Mutability::Const
        };
        GlobalType::new(ty, mutability)
    }
}

// Table Types

/// A descriptor for a table in a WebAssembly module.
///
/// Tables are contiguous chunks of a specific element, typically a `funcref` or
/// an `externref`. The most common use for tables is a function table through
/// which `call_indirect` can invoke other functions.
#[derive(Debug, Clone, Hash)]
pub struct TableType {
    // Keep a `wasmtime::RefType` so that `TableType::element` doesn't need to
    // take an `&Engine`.
    element: RefType,
    ty: Table,
}

impl TableType {
    /// Creates a new table descriptor which will contain the specified
    /// `element` and have the `limits` applied to its length.
    pub fn new(element: RefType, min: u32, max: Option<u32>) -> TableType {
        let wasm_ty = element.to_wasm_type();

        if cfg!(debug_assertions) {
            wasm_ty
                .trace(&mut |idx| match idx {
                    EngineOrModuleTypeIndex::Engine(_) => Ok(()),
                    EngineOrModuleTypeIndex::Module(module_idx) => Err(format!(
                        "found module-level canonicalized type index: {module_idx:?}"
                    )),
                })
                .expect("element type should be engine-level canonicalized");
        }

        TableType {
            element,
            ty: Table {
                wasm_ty,
                minimum: min,
                maximum: max,
            },
        }
    }

    /// Returns the element value type of this table.
    pub fn element(&self) -> &RefType {
        &self.element
    }

    /// Returns minimum number of elements this table must have
    pub fn minimum(&self) -> u32 {
        self.ty.minimum
    }

    /// Returns the optionally-specified maximum number of elements this table
    /// can have.
    ///
    /// If this returns `None` then the table is not limited in size.
    pub fn maximum(&self) -> Option<u32> {
        self.ty.maximum
    }

    pub(crate) fn from_wasmtime_table(engine: &Engine, table: &Table) -> TableType {
        let element = RefType::from_wasm_type(engine, &table.wasm_ty);
        TableType {
            element,
            ty: table.clone(),
        }
    }

    pub(crate) fn wasmtime_table(&self) -> &Table {
        &self.ty
    }
}

// Memory Types

/// A descriptor for a WebAssembly memory type.
///
/// Memories are described in units of pages (64KB) and represent contiguous
/// chunks of addressable memory.
#[derive(Debug, Clone, Hash, Eq, PartialEq)]
pub struct MemoryType {
    ty: Memory,
}

impl MemoryType {
    /// Creates a new descriptor for a 32-bit WebAssembly memory given the
    /// specified limits of the memory.
    ///
    /// The `minimum` and `maximum`  values here are specified in units of
    /// WebAssembly pages, which are 64k.
    pub fn new(minimum: u32, maximum: Option<u32>) -> MemoryType {
        MemoryType {
            ty: Memory {
                memory64: false,
                shared: false,
                minimum: minimum.into(),
                maximum: maximum.map(|i| i.into()),
            },
        }
    }

    /// Creates a new descriptor for a 64-bit WebAssembly memory given the
    /// specified limits of the memory.
    ///
    /// The `minimum` and `maximum`  values here are specified in units of
    /// WebAssembly pages, which are 64k.
    ///
    /// Note that 64-bit memories are part of the memory64 proposal for
    /// WebAssembly which is not standardized yet.
    pub fn new64(minimum: u64, maximum: Option<u64>) -> MemoryType {
        MemoryType {
            ty: Memory {
                memory64: true,
                shared: false,
                minimum,
                maximum,
            },
        }
    }

    /// Creates a new descriptor for shared WebAssembly memory given the
    /// specified limits of the memory.
    ///
    /// The `minimum` and `maximum`  values here are specified in units of
    /// WebAssembly pages, which are 64k.
    ///
    /// Note that shared memories are part of the threads proposal for
    /// WebAssembly which is not standardized yet.
    pub fn shared(minimum: u32, maximum: u32) -> MemoryType {
        MemoryType {
            ty: Memory {
                memory64: false,
                shared: true,
                minimum: minimum.into(),
                maximum: Some(maximum.into()),
            },
        }
    }

    /// Returns whether this is a 64-bit memory or not.
    ///
    /// Note that 64-bit memories are part of the memory64 proposal for
    /// WebAssembly which is not standardized yet.
    pub fn is_64(&self) -> bool {
        self.ty.memory64
    }

    /// Returns whether this is a shared memory or not.
    ///
    /// Note that shared memories are part of the threads proposal for
    /// WebAssembly which is not standardized yet.
    pub fn is_shared(&self) -> bool {
        self.ty.shared
    }

    /// Returns minimum number of WebAssembly pages this memory must have.
    ///
    /// Note that the return value, while a `u64`, will always fit into a `u32`
    /// for 32-bit memories.
    pub fn minimum(&self) -> u64 {
        self.ty.minimum
    }

    /// Returns the optionally-specified maximum number of pages this memory
    /// can have.
    ///
    /// If this returns `None` then the memory is not limited in size.
    ///
    /// Note that the return value, while a `u64`, will always fit into a `u32`
    /// for 32-bit memories.
    pub fn maximum(&self) -> Option<u64> {
        self.ty.maximum
    }

    pub(crate) fn from_wasmtime_memory(memory: &Memory) -> MemoryType {
        MemoryType { ty: memory.clone() }
    }

    pub(crate) fn wasmtime_memory(&self) -> &Memory {
        &self.ty
    }
}

// Import Types

/// A descriptor for an imported value into a wasm module.
///
/// This type is primarily accessed from the
/// [`Module::imports`](crate::Module::imports) API. Each [`ImportType`]
/// describes an import into the wasm module with the module/name that it's
/// imported from as well as the type of item that's being imported.
#[derive(Clone)]
pub struct ImportType<'module> {
    /// The module of the import.
    module: &'module str,

    /// The field of the import.
    name: &'module str,

    /// The type of the import.
    ty: EntityType,
    types: &'module ModuleTypes,
    engine: &'module Engine,
}

impl<'module> ImportType<'module> {
    /// Creates a new import descriptor which comes from `module` and `name` and
    /// is of type `ty`.
    pub(crate) fn new(
        module: &'module str,
        name: &'module str,
        ty: EntityType,
        types: &'module ModuleTypes,
        engine: &'module Engine,
    ) -> ImportType<'module> {
        ImportType {
            module,
            name,
            ty,
            types,
            engine,
        }
    }

    /// Returns the module name that this import is expected to come from.
    pub fn module(&self) -> &'module str {
        self.module
    }

    /// Returns the field name of the module that this import is expected to
    /// come from.
    pub fn name(&self) -> &'module str {
        self.name
    }

    /// Returns the expected type of this import.
    pub fn ty(&self) -> ExternType {
        ExternType::from_wasmtime(self.engine, self.types, &self.ty)
    }
}

impl<'module> fmt::Debug for ImportType<'module> {
    fn fmt(&self, f: &mut fmt::Formatter<'_>) -> fmt::Result {
        f.debug_struct("ImportType")
            .field("module", &self.module())
            .field("name", &self.name())
            .field("ty", &self.ty())
            .finish()
    }
}

// Export Types

/// A descriptor for an exported WebAssembly value.
///
/// This type is primarily accessed from the
/// [`Module::exports`](crate::Module::exports) accessor and describes what
/// names are exported from a wasm module and the type of the item that is
/// exported.
#[derive(Clone)]
pub struct ExportType<'module> {
    /// The name of the export.
    name: &'module str,

    /// The type of the export.
    ty: EntityType,
    types: &'module ModuleTypes,
    engine: &'module Engine,
}

impl<'module> ExportType<'module> {
    /// Creates a new export which is exported with the given `name` and has the
    /// given `ty`.
    pub(crate) fn new(
        name: &'module str,
        ty: EntityType,
        types: &'module ModuleTypes,
        engine: &'module Engine,
    ) -> ExportType<'module> {
        ExportType {
            name,
            ty,
            types,
            engine,
        }
    }

    /// Returns the name by which this export is known.
    pub fn name(&self) -> &'module str {
        self.name
    }

    /// Returns the type of this export.
    pub fn ty(&self) -> ExternType {
        ExternType::from_wasmtime(self.engine, self.types, &self.ty)
    }
}

impl<'module> fmt::Debug for ExportType<'module> {
    fn fmt(&self, f: &mut fmt::Formatter<'_>) -> fmt::Result {
        f.debug_struct("ExportType")
            .field("name", &self.name().to_owned())
            .field("ty", &self.ty())
            .finish()
    }
}<|MERGE_RESOLUTION|>--- conflicted
+++ resolved
@@ -461,7 +461,6 @@
     /// therefore `nofunc` is a subtype of all function reference types.
     NoFunc,
 
-<<<<<<< HEAD
     /// The `cont` heap type represents a reference to any kind of continuation.
     ///
     /// This is the top type for the continuation objects type hierarchy, and is
@@ -473,7 +472,7 @@
     /// This is the bottom type for the continuation objects type hierarchy, and
     /// therefore `nocont` is a subtype of all continuation object types.
     NoCont,
-=======
+
     /// The abstract `any` heap type represents all internal Wasm data.
     ///
     /// This is the top type of the internal type hierarchy, and is therefore a
@@ -489,7 +488,6 @@
     /// This is the bottom type for the internal type hierarchy, and therefore
     /// `none` is a subtype of internal types.
     None,
->>>>>>> 1e14871e
 }
 
 impl Display for HeapType {
@@ -592,11 +590,8 @@
             // top type.
             HeapType::Func | HeapType::Concrete(_) | HeapType::NoFunc => HeapType::Func,
             HeapType::Extern => HeapType::Extern,
-<<<<<<< HEAD
             HeapType::Cont | HeapType::NoCont => HeapType::Cont,
-=======
             HeapType::Any | HeapType::I31 | HeapType::None => HeapType::Any,
->>>>>>> 1e14871e
         }
     }
 
@@ -623,13 +618,12 @@
             (HeapType::Func, HeapType::Func) => true,
             (HeapType::Func, _) => false,
 
-<<<<<<< HEAD
             (HeapType::Cont, HeapType::Cont) => true,
             (HeapType::Cont, _) => false,
 
             (HeapType::NoCont, HeapType::NoCont | HeapType::Concrete(_) | HeapType::Cont) => true,
             (HeapType::NoCont, _) => false,
-=======
+
             (HeapType::None, HeapType::None | HeapType::I31 | HeapType::Any) => true,
             (HeapType::None, _) => false,
 
@@ -638,7 +632,6 @@
 
             (HeapType::Any, HeapType::Any) => true,
             (HeapType::Any, _) => false,
->>>>>>> 1e14871e
         }
     }
 
@@ -671,14 +664,11 @@
             HeapType::Extern
             | HeapType::Func
             | HeapType::NoFunc
-<<<<<<< HEAD
             | HeapType::Cont
-            | HeapType::NoCont => true,
-=======
+            | HeapType::NoCont
             | HeapType::Any
             | HeapType::I31
             | HeapType::None => true,
->>>>>>> 1e14871e
             HeapType::Concrete(ty) => ty.comes_from_same_engine(engine),
         }
     }
@@ -743,6 +733,7 @@
 
             // These types are not managed by the GC.
             HeapType::Func | HeapType::NoFunc => false,
+            HeapType::Cont | HeapType::NoCont => false,
         }
     }
 }

use crate::prelude::*;
use anyhow::{bail, ensure, Result};
use core::fmt::{self, Display};
use wasmtime_environ::{
    EngineOrModuleTypeIndex, EntityType, Global, Memory, ModuleTypes, Table, TypeTrace,
    VMSharedTypeIndex, WasmArrayType, WasmCompositeType, WasmFieldType, WasmFuncType, WasmHeapType,
    WasmRefType, WasmStorageType, WasmStructType, WasmSubType, WasmValType,
};

use crate::{type_registry::RegisteredType, Engine};

pub(crate) mod matching;

// Type Representations

// Type attributes

/// Indicator of whether a global is mutable or not
#[derive(Debug, Clone, Copy, Hash, Eq, PartialEq)]
pub enum Mutability {
    /// The global is constant and its value does not change
    Const,
    /// The value of the global can change over time
    Var,
}

// Value Types

/// A list of all possible value types in WebAssembly.
///
/// # Subtyping and Equality
///
/// `ValType` does not implement `Eq`, because reference types have a subtyping
/// relationship, and so 99.99% of the time you actually want to check whether
/// one type matches (i.e. is a subtype of) another type. You can use the
/// [`ValType::matches`] and [`Val::matches_ty`][crate::Val::matches_ty] methods
/// to perform these types of checks. If, however, you are in that 0.01%
/// scenario where you need to check precise equality between types, you can use
/// the [`ValType::eq`] method.
#[derive(Clone, Hash)]
pub enum ValType {
    // NB: the ordering of variants here is intended to match the ordering in
    // `wasmtime_types::WasmType` to help improve codegen when converting.
    //
    /// Signed 32 bit integer.
    I32,
    /// Signed 64 bit integer.
    I64,
    /// Floating point 32 bit integer.
    F32,
    /// Floating point 64 bit integer.
    F64,
    /// A 128 bit number.
    V128,
    /// An opaque reference to some type on the heap.
    Ref(RefType),
}

impl fmt::Debug for ValType {
    fn fmt(&self, f: &mut fmt::Formatter<'_>) -> fmt::Result {
        fmt::Display::fmt(self, f)
    }
}

impl Display for ValType {
    fn fmt(&self, f: &mut fmt::Formatter) -> fmt::Result {
        match self {
            ValType::I32 => write!(f, "i32"),
            ValType::I64 => write!(f, "i64"),
            ValType::F32 => write!(f, "f32"),
            ValType::F64 => write!(f, "f64"),
            ValType::V128 => write!(f, "v128"),
            ValType::Ref(r) => Display::fmt(r, f),
        }
    }
}

impl From<RefType> for ValType {
    #[inline]
    fn from(r: RefType) -> Self {
        ValType::Ref(r)
    }
}

impl ValType {
    /// The `externref` type, aka `(ref null extern)`.
    pub const EXTERNREF: Self = ValType::Ref(RefType::EXTERNREF);

    /// The `funcref` type, aka `(ref null func)`.
    pub const FUNCREF: Self = ValType::Ref(RefType::FUNCREF);

    /// The `nullfuncref` type, aka `(ref null nofunc)`.
    pub const NULLFUNCREF: Self = ValType::Ref(RefType::NULLFUNCREF);

    /// The `anyref` type, aka `(ref null any)`.
    pub const ANYREF: Self = ValType::Ref(RefType::ANYREF);

    /// The `i31ref` type, aka `(ref null i31)`.
    pub const I31REF: Self = ValType::Ref(RefType::I31REF);

    /// The `nullref` type, aka `(ref null none)`.
    pub const NULLREF: Self = ValType::Ref(RefType::NULLREF);

    /// Returns true if `ValType` matches any of the numeric types. (e.g. `I32`,
    /// `I64`, `F32`, `F64`).
    #[inline]
    pub fn is_num(&self) -> bool {
        match self {
            ValType::I32 | ValType::I64 | ValType::F32 | ValType::F64 => true,
            _ => false,
        }
    }

    /// Is this the `i32` type?
    #[inline]
    pub fn is_i32(&self) -> bool {
        matches!(self, ValType::I32)
    }

    /// Is this the `i64` type?
    #[inline]
    pub fn is_i64(&self) -> bool {
        matches!(self, ValType::I64)
    }

    /// Is this the `f32` type?
    #[inline]
    pub fn is_f32(&self) -> bool {
        matches!(self, ValType::F32)
    }

    /// Is this the `f64` type?
    #[inline]
    pub fn is_f64(&self) -> bool {
        matches!(self, ValType::F64)
    }

    /// Is this the `v128` type?
    #[inline]
    pub fn is_v128(&self) -> bool {
        matches!(self, ValType::V128)
    }

    /// Returns true if `ValType` is any kind of reference type.
    #[inline]
    pub fn is_ref(&self) -> bool {
        matches!(self, ValType::Ref(_))
    }

    /// Is this the `funcref` (aka `(ref null func)`) type?
    #[inline]
    pub fn is_funcref(&self) -> bool {
        matches!(
            self,
            ValType::Ref(RefType {
                is_nullable: true,
                heap_type: HeapType::Func
            })
        )
    }

    /// Is this the `externref` (aka `(ref null extern)`) type?
    #[inline]
    pub fn is_externref(&self) -> bool {
        matches!(
            self,
            ValType::Ref(RefType {
                is_nullable: true,
                heap_type: HeapType::Extern
            })
        )
    }

    /// Is this the `anyref` (aka `(ref null any)`) type?
    #[inline]
    pub fn is_anyref(&self) -> bool {
        matches!(
            self,
            ValType::Ref(RefType {
                is_nullable: true,
                heap_type: HeapType::Any
            })
        )
    }

    /// Get the underlying reference type, if this value type is a reference
    /// type.
    #[inline]
    pub fn as_ref(&self) -> Option<&RefType> {
        match self {
            ValType::Ref(r) => Some(r),
            _ => None,
        }
    }

    /// Get the underlying reference type, panicking if this value type is not a
    /// reference type.
    #[inline]
    pub fn unwrap_ref(&self) -> &RefType {
        self.as_ref()
            .expect("ValType::unwrap_ref on a non-reference type")
    }

    /// Does this value type match the other type?
    ///
    /// That is, is this value type a subtype of the other?
    ///
    /// # Panics
    ///
    /// Panics if either type is associated with a different engine from the
    /// other.
    pub fn matches(&self, other: &ValType) -> bool {
        match (self, other) {
            (Self::I32, Self::I32) => true,
            (Self::I64, Self::I64) => true,
            (Self::F32, Self::F32) => true,
            (Self::F64, Self::F64) => true,
            (Self::V128, Self::V128) => true,
            (Self::Ref(a), Self::Ref(b)) => a.matches(b),
            (Self::I32, _)
            | (Self::I64, _)
            | (Self::F32, _)
            | (Self::F64, _)
            | (Self::V128, _)
            | (Self::Ref(_), _) => false,
        }
    }

    /// Is value type `a` precisely equal to value type `b`?
    ///
    /// Returns `false` even if `a` is a subtype of `b` or vice versa, if they
    /// are not exactly the same value type.
    ///
    /// # Panics
    ///
    /// Panics if either type is associated with a different engine.
    pub fn eq(a: &Self, b: &Self) -> bool {
        a.matches(b) && b.matches(a)
    }

    /// Is this a `VMGcRef` type that is not i31 and is not an uninhabited
    /// bottom type?
    #[inline]
    pub(crate) fn is_vmgcref_type_and_points_to_object(&self) -> bool {
        match self {
            ValType::Ref(r) => r.is_vmgcref_type_and_points_to_object(),
            ValType::I32 | ValType::I64 | ValType::F32 | ValType::F64 | ValType::V128 => false,
        }
    }

    pub(crate) fn ensure_matches(&self, engine: &Engine, other: &ValType) -> Result<()> {
        if !self.comes_from_same_engine(engine) || !other.comes_from_same_engine(engine) {
            bail!("type used with wrong engine");
        }
        if self.matches(other) {
            Ok(())
        } else {
            bail!("type mismatch: expected {other}, found {self}")
        }
    }

    pub(crate) fn comes_from_same_engine(&self, engine: &Engine) -> bool {
        match self {
            Self::I32 | Self::I64 | Self::F32 | Self::F64 | Self::V128 => true,
            Self::Ref(r) => r.comes_from_same_engine(engine),
        }
    }

    pub(crate) fn to_wasm_type(&self) -> WasmValType {
        match self {
            Self::I32 => WasmValType::I32,
            Self::I64 => WasmValType::I64,
            Self::F32 => WasmValType::F32,
            Self::F64 => WasmValType::F64,
            Self::V128 => WasmValType::V128,
            Self::Ref(r) => WasmValType::Ref(r.to_wasm_type()),
        }
    }

    #[inline]
    pub(crate) fn from_wasm_type(engine: &Engine, ty: &WasmValType) -> Self {
        match ty {
            WasmValType::I32 => Self::I32,
            WasmValType::I64 => Self::I64,
            WasmValType::F32 => Self::F32,
            WasmValType::F64 => Self::F64,
            WasmValType::V128 => Self::V128,
            WasmValType::Ref(r) => Self::Ref(RefType::from_wasm_type(engine, r)),
        }
    }
}

/// Opaque references to data in the Wasm heap or to host data.
///
/// # Subtyping and Equality
///
/// `RefType` does not implement `Eq`, because reference types have a subtyping
/// relationship, and so 99.99% of the time you actually want to check whether
/// one type matches (i.e. is a subtype of) another type. You can use the
/// [`RefType::matches`] and [`Ref::matches_ty`][crate::Ref::matches_ty] methods
/// to perform these types of checks. If, however, you are in that 0.01%
/// scenario where you need to check precise equality between types, you can use
/// the [`RefType::eq`] method.
#[derive(Clone, Hash)]
pub struct RefType {
    is_nullable: bool,
    heap_type: HeapType,
}

impl fmt::Debug for RefType {
    fn fmt(&self, f: &mut fmt::Formatter<'_>) -> fmt::Result {
        Display::fmt(self, f)
    }
}

impl fmt::Display for RefType {
    fn fmt(&self, f: &mut fmt::Formatter<'_>) -> fmt::Result {
        write!(f, "(ref ")?;
        if self.is_nullable() {
            write!(f, "null ")?;
        }
        write!(f, "{})", self.heap_type())
    }
}

impl RefType {
    /// The `externref` type, aka `(ref null extern)`.
    pub const EXTERNREF: Self = RefType {
        is_nullable: true,
        heap_type: HeapType::Extern,
    };

    /// The `funcref` type, aka `(ref null func)`.
    pub const FUNCREF: Self = RefType {
        is_nullable: true,
        heap_type: HeapType::Func,
    };

    /// The `nullfuncref` type, aka `(ref null nofunc)`.
    pub const NULLFUNCREF: Self = RefType {
        is_nullable: true,
        heap_type: HeapType::NoFunc,
    };

    /// The `anyref` type, aka `(ref null any)`.
    pub const ANYREF: Self = RefType {
        is_nullable: true,
        heap_type: HeapType::Any,
    };

    /// The `i31ref` type, aka `(ref null i31)`.
    pub const I31REF: Self = RefType {
        is_nullable: true,
        heap_type: HeapType::I31,
    };

    /// The `nullref` type, aka `(ref null none)`.
    pub const NULLREF: Self = RefType {
        is_nullable: true,
        heap_type: HeapType::None,
    };

    /// Construct a new reference type.
    pub fn new(is_nullable: bool, heap_type: HeapType) -> RefType {
        RefType {
            is_nullable,
            heap_type,
        }
    }

    /// Can this type of reference be null?
    pub fn is_nullable(&self) -> bool {
        self.is_nullable
    }

    /// The heap type that this is a reference to.
    #[inline]
    pub fn heap_type(&self) -> &HeapType {
        &self.heap_type
    }

    /// Does this reference type match the other?
    ///
    /// That is, is this reference type a subtype of the other?
    ///
    /// # Panics
    ///
    /// Panics if either type is associated with a different engine from the
    /// other.
    pub fn matches(&self, other: &RefType) -> bool {
        if self.is_nullable() && !other.is_nullable() {
            return false;
        }
        self.heap_type().matches(other.heap_type())
    }

    /// Is reference type `a` precisely equal to reference type `b`?
    ///
    /// Returns `false` even if `a` is a subtype of `b` or vice versa, if they
    /// are not exactly the same reference type.
    ///
    /// # Panics
    ///
    /// Panics if either type is associated with a different engine.
    pub fn eq(a: &RefType, b: &RefType) -> bool {
        a.matches(b) && b.matches(a)
    }

    pub(crate) fn ensure_matches(&self, engine: &Engine, other: &RefType) -> Result<()> {
        if !self.comes_from_same_engine(engine) || !other.comes_from_same_engine(engine) {
            bail!("type used with wrong engine");
        }
        if self.matches(other) {
            Ok(())
        } else {
            bail!("type mismatch: expected {other}, found {self}")
        }
    }

    pub(crate) fn comes_from_same_engine(&self, engine: &Engine) -> bool {
        self.heap_type().comes_from_same_engine(engine)
    }

    pub(crate) fn to_wasm_type(&self) -> WasmRefType {
        WasmRefType {
            nullable: self.is_nullable(),
            heap_type: self.heap_type().to_wasm_type(),
        }
    }

    pub(crate) fn from_wasm_type(engine: &Engine, ty: &WasmRefType) -> RefType {
        RefType {
            is_nullable: ty.nullable,
            heap_type: HeapType::from_wasm_type(engine, &ty.heap_type),
        }
    }

    pub(crate) fn is_vmgcref_type_and_points_to_object(&self) -> bool {
        self.heap_type().is_vmgcref_type_and_points_to_object()
    }
}

/// The heap types that can Wasm can have references to.
///
/// # Subtyping Hierarchy
///
/// Wasm has three different heap type hierarchies:
///
/// 1. Function types
/// 2. External types
/// 3. Internal types
///
/// Each hierarchy has a top type (the common supertype of which everything else
/// in its hierarchy is a subtype of) and a bottom type (the common subtype of
/// which everything else in its hierarchy is supertype of).
///
/// ## Function Types Hierarchy
///
/// The top of the function types hierarchy is `func`; the bottom is
/// `nofunc`. In between are all the concrete function types.
///
/// ```text
///                          func
///                       /  /  \  \
///      ,----------------  /    \  -------------------------.
///     /                  /      \                           \
///    |              ,----        -----------.                |
///    |              |                       |                |
///    |              |                       |                |
/// (func)    (func (param i32))    (func (param i32 i32))    ...
///    |              |                       |                |
///    |              |                       |                |
///    |              `---.        ,----------'                |
///     \                  \      /                           /
///      `---------------.  \    /  ,------------------------'
///                       \  \  /  /
///                         nofunc
/// ```
///
/// Additionally, some concrete function types are sub- or supertypes of other
/// concrete function types. For simplicity, this isn't depicted in the diagram
/// above. Specifically, this is based on their parameter and result types, and
/// whether those types are in a subtyping relationship:
///
/// * Parameters are contravariant: `(func (param $a) (result $c))` is a subtype
///   of `(func (param $b) (result $c))` when `$b` is a subtype of `$a`.
///
///   For example, we can substitute `(func (param $cat))` with `(func (param
///   $animal))` because `$cat` is a subtype of `$animal` and so the new
///   function is still prepared to accept all `$cat` arguments that any caller
///   might pass in.
///
///   We can't do the opposite and replace `(func (param $animal))` with `(func
///   (param $cat))`. What would the new function do when given a `$dog`? It is
///   invalid.
///
/// * Results are covariant: `(func (result $a))` is a subtype of `(func (result
///   $b))` when `$a` is a subtype of `$b`.
///
///   For example, we can substitute a `(func (result $animal))` with a
///   `(func (result $cat))` because callers expect to be returned an
///   `$animal` and all `$cat`s are `$animal`s.
///
///   We cannot do the opposite and substitute a `(func (result $cat))` with a
///   `(func (result $animal))`, since callers expect a `$cat` but the new
///   function could return a `$dog`.
///
/// As always, Wikipedia is also helpful:
/// https:///en.wikipedia.org/wiki/Covariance_and_contravariance_(computer_science)
///
/// ## External
///
/// The top of the external types hierarchy is `extern`; the bottom is
/// `noextern`. There are no concrete types in this hierarchy.
///
/// ```text
///  extern
///    |
/// noextern
/// ```
///
/// ## Internal
///
/// The top of the internal types hierarchy is `any`; the bottom is `none`. The
/// `eq` type is the common supertype of all types that can be compared for
/// equality. The `struct` and `array` types are the common supertypes of all
/// concrete struct and array types respectively. The `i31` type represents
/// unboxed 31-bit integers.
///
/// ```text
///                                   any
///                                  / | \
///    ,----------------------------'  |  `--------------------------.
///   /                                |                              \
///  |                        .--------'                               |
///  |                        |                                        |
///  |                      struct                                   array
///  |                     /  |   \                                 /  |   \
/// i31             ,-----'   |    '-----.                   ,-----'   |    `-----.
///  |             /          |           \                 /          |           \
///  |            |           |            |               |           |            |
///  |        (struct)    (struct i32)    ...        (array i32)    (array i64)    ...
///  |            |           |            |               |           |            |
///  |             \          |           /                 \          |           /
///   \             `-----.   |    ,-----'                   `-----.   |    ,-----'
///    \                   \  |   /                                 \  |   /
///     \                   \ |  /                                   \ |  /
///      \                   \| /                                     \| /
///       \                   |/                                       |/
///        \                  |                                        |
///         \                 |                                       /
///          \                '--------.                             /
///           \                        |                            /
///            `--------------------.  |   ,-----------------------'
///                                  \ |  /
///                                   none
/// ```
///
/// Additionally, concrete struct and array types can be subtypes of other
/// concrete struct and array types respectively. Once again, this is omitted
/// from the above diagram for simplicity. Specifically:
///
/// * Array types are covariant with their element type: `(array $a)` is a
///   subtype of `(array $b)` if `$a` is a subtype of `$b`. For example, `(array
///   $cat)` is a subtype of `(array $animal)`.
///
/// * Struct types are covariant with their field types, and subtypes may
///   additionally have appended fields that do not appear in the supertype. For
///   example, `(struct $cat $dog)` is a subtype of `(struct $animal)`.
///
/// # Subtyping and Equality
///
/// `HeapType` does not implement `Eq`, because heap types have a subtyping
/// relationship, and so 99.99% of the time you actually want to check whether
/// one type matches (i.e. is a subtype of) another type. You can use the
/// [`HeapType::matches`] method to perform these types of checks. If, however,
/// you are in that 0.01% scenario where you need to check precise equality
/// between types, you can use the [`HeapType::eq`] method.
#[derive(Debug, Clone, Hash)]
pub enum HeapType {
    /// The abstract `extern` heap type represents external host data.
    ///
    /// This is the top type for the external type hierarchy, and therefore is
    /// the common supertype of all external reference types.
    Extern,

    /// The abstract `noextern` heap type represents the null external
    /// reference.
    ///
    /// This is the bottom type for the external type hierarchy, and therefore
    /// is the common subtype of all external reference types.
    NoExtern,

    /// The abstract `func` heap type represents a reference to any kind of
    /// function.
    ///
    /// This is the top type for the function references type hierarchy, and is
    /// therefore a supertype of every function reference.
    Func,

    /// A reference to a function of a specific, concrete type.
    ///
    /// These are subtypes of `func` and supertypes of `nofunc`.
    ConcreteFunc(FuncType),

    /// The abstract `nofunc` heap type represents the null function reference.
    ///
    /// This is the bottom type for the function references type hierarchy, and
    /// therefore `nofunc` is a subtype of all function reference types.
    NoFunc,

    /// A reference to a continuation of a specific, concrete type.
    ///
    /// These are subtypes of `cont` and supertypes of `nocont`.
    ConcreteCont(ContType),

    /// The `cont` heap type represents a reference to any kind of continuation.
    ///
    /// This is the top type for the continuation objects type hierarchy, and is
    /// therefore a supertype of every continuation object.
    Cont,

    /// The `nocont` heap type represents the null continuation object.
    ///
    /// This is the bottom type for the continuation objects type hierarchy, and
    /// therefore `nocont` is a subtype of all continuation object types.
    NoCont,

    /// The abstract `any` heap type represents all internal Wasm data.
    ///
    /// This is the top type of the internal type hierarchy, and is therefore a
    /// supertype of all internal types (such as `eq`, `i31`, `struct`s, and
    /// `array`s).
    Any,

    /// The abstract `eq` heap type represenets all internal Wasm references
    /// that can be compared for equality.
    ///
    /// This is a subtype of `any` and a supertype of `i31`, `array`, `struct`,
    /// and `none` heap types.
    Eq,

    /// The `i31` heap type represents unboxed 31-bit integers.
    ///
    /// This is a subtype of `any` and `eq`, and a supertype of `none`.
    I31,

    /// The abstract `array` heap type represents a reference to any kind of
    /// array.
    ///
    /// This is a subtype of `any` and `eq`, and a supertype of all concrete
    /// array types, as well as a supertype of the abstract `none` heap type.
    Array,

    /// A reference to an array of a specific, concrete type.
    ///
    /// These are subtypes of the `array` heap type (therefore also a subtype of
    /// `any` and `eq`) and supertypes of the `none` heap type.
    ConcreteArray(ArrayType),

    /// The abstract `struct` heap type represents a reference to any kind of
    /// struct.
    ///
    /// This is a subtype of `any` and `eq`, and a supertype of all concrete
    /// struct types, as well as a supertype of the abstract `none` heap type.
    Struct,

    /// A reference to an struct of a specific, concrete type.
    ///
    /// These are subtypes of the `struct` heap type (therefore also a subtype
    /// of `any` and `eq`) and supertypes of the `none` heap type.
    ConcreteStruct(StructType),

    /// The abstract `none` heap type represents the null internal reference.
    ///
    /// This is the bottom type for the internal type hierarchy, and therefore
    /// `none` is a subtype of internal types.
    None,
}

impl Display for HeapType {
    fn fmt(&self, f: &mut fmt::Formatter<'_>) -> fmt::Result {
        match self {
            HeapType::Extern => write!(f, "extern"),
            HeapType::NoExtern => write!(f, "noextern"),
            HeapType::Func => write!(f, "func"),
            HeapType::NoFunc => write!(f, "nofunc"),
            HeapType::Any => write!(f, "any"),
            HeapType::Eq => write!(f, "eq"),
            HeapType::I31 => write!(f, "i31"),
            HeapType::Array => write!(f, "array"),
            HeapType::Struct => write!(f, "struct"),
            HeapType::None => write!(f, "none"),
            HeapType::ConcreteCont(ty) => write!(f, "(concrete cont {:?})", ty.type_index()),
            HeapType::Cont => write!(f, "cont"),
            HeapType::NoCont => write!(f, "nocont"),
            HeapType::ConcreteFunc(ty) => write!(f, "(concrete func {:?})", ty.type_index()),
            HeapType::ConcreteArray(ty) => write!(f, "(concrete array {:?})", ty.type_index()),
            HeapType::ConcreteStruct(ty) => write!(f, "(concrete struct {:?})", ty.type_index()),
        }
    }
}

impl From<FuncType> for HeapType {
    #[inline]
    fn from(f: FuncType) -> Self {
        HeapType::ConcreteFunc(f)
    }
}

impl From<ArrayType> for HeapType {
    #[inline]
    fn from(a: ArrayType) -> Self {
        HeapType::ConcreteArray(a)
    }
}

impl From<ContType> for HeapType {
    #[inline]
    fn from(f: ContType) -> Self {
        HeapType::ConcreteCont(f)
    }
}

impl HeapType {
    /// Is this the abstract `extern` heap type?
    pub fn is_extern(&self) -> bool {
        matches!(self, HeapType::Extern)
    }

    /// Is this the abstract `func` heap type?
    pub fn is_func(&self) -> bool {
        matches!(self, HeapType::Func)
    }

    /// Is this the abstract `nofunc` heap type?
    pub fn is_no_func(&self) -> bool {
        matches!(self, HeapType::NoFunc)
    }

    /// Is this the abstract `any` heap type?
    pub fn is_any(&self) -> bool {
        matches!(self, HeapType::Any)
    }

    /// Is this the abstract `i31` heap type?
    pub fn is_i31(&self) -> bool {
        matches!(self, HeapType::I31)
    }

    /// Is this the abstract `none` heap type?
    pub fn is_none(&self) -> bool {
        matches!(self, HeapType::None)
    }

    /// Is this the abstract `cont` heap type?
    pub fn is_cont(&self) -> bool {
        matches!(self, HeapType::Cont)
    }

    /// Is this an abstract type?
    ///
    /// Types that are not abstract are concrete, user-defined types.
    pub fn is_abstract(&self) -> bool {
        !self.is_concrete()
    }

    /// Is this a concrete, user-defined heap type?
    ///
    /// Types that are not concrete, user-defined types are abstract types.
    #[inline]
    pub fn is_concrete(&self) -> bool {
        matches!(self, HeapType::ConcreteFunc(_) | HeapType::ConcreteArray(_))
    }

    /// Is this a concrete, user-defined function type?
    pub fn is_concrete_func(&self) -> bool {
        matches!(self, HeapType::ConcreteFunc(_))
    }

    /// Get the underlying concrete, user-defined function type, if any.
    ///
    /// Returns `None` if this is not a concrete function type.
    pub fn as_concrete_func(&self) -> Option<&FuncType> {
        match self {
            HeapType::ConcreteFunc(f) => Some(f),
            _ => None,
        }
    }

    /// Get the underlying concrete, user-defined type, panicking if this is not
    /// a concrete function type.
    pub fn unwrap_concrete_func(&self) -> &FuncType {
        self.as_concrete_func().unwrap()
    }

    /// Is this a concrete, user-defined array type?
    pub fn is_concrete_array(&self) -> bool {
        matches!(self, HeapType::ConcreteArray(_))
    }

    /// Get the underlying concrete, user-defined array type, if any.
    ///
    /// Returns `None` for if this is not a concrete array type.
    pub fn as_concrete_array(&self) -> Option<&ArrayType> {
        match self {
            HeapType::ConcreteArray(f) => Some(f),
            _ => None,
        }
    }

    /// Get the underlying concrete, user-defined type, panicking if this is not
    /// a concrete array type.
    pub fn unwrap_concrete_array(&self) -> &ArrayType {
        self.as_concrete_array().unwrap()
    }

    /// Get the top type of this heap type's type hierarchy.
    ///
    /// The returned heap type is a supertype of all types in this heap type's
    /// type hierarchy.
    #[inline]
    pub fn top(&self) -> HeapType {
        match self {
            HeapType::Cont | HeapType::ConcreteCont(_) | HeapType::NoCont => HeapType::Cont,
            HeapType::Func | HeapType::ConcreteFunc(_) | HeapType::NoFunc => HeapType::Func,

            HeapType::Extern | HeapType::NoExtern => HeapType::Extern,

            HeapType::Any
            | HeapType::Eq
            | HeapType::I31
            | HeapType::Array
            | HeapType::ConcreteArray(_)
            | HeapType::Struct
            | HeapType::ConcreteStruct(_)
            | HeapType::None => HeapType::Any,
        }
    }

    /// Is this the top type within its type hierarchy?
    #[inline]
    pub fn is_top(&self) -> bool {
        match self {
            HeapType::Any | HeapType::Extern | HeapType::Func | HeapType::Cont => true,
            _ => false,
        }
    }

    /// Get the bottom type of this heap type's type hierarchy.
    ///
    /// The returned heap type is a subtype of all types in this heap type's
    /// type hierarchy.
    #[inline]
    pub fn bottom(&self) -> HeapType {
        match self {
            HeapType::Extern | HeapType::NoExtern => HeapType::NoExtern,

            HeapType::Func | HeapType::ConcreteFunc(_) | HeapType::NoFunc => HeapType::NoFunc,

            HeapType::Any
            | HeapType::Eq
            | HeapType::I31
            | HeapType::Array
            | HeapType::ConcreteArray(_)
            | HeapType::Struct
            | HeapType::ConcreteStruct(_)
            | HeapType::None => HeapType::None,
        }
    }

    /// Is this the bottom type within its type hierarchy?
    #[inline]
    pub fn is_bottom(&self) -> bool {
        match self {
            HeapType::None | HeapType::NoExtern | HeapType::NoFunc => true,
            _ => false,
        }
    }

    /// Does this heap type match the other heap type?
    ///
    /// That is, is this heap type a subtype of the other?
    ///
    /// # Panics
    ///
    /// Panics if either type is associated with a different engine from the
    /// other.
    pub fn matches(&self, other: &HeapType) -> bool {
        match (self, other) {
            (HeapType::Extern, HeapType::Extern) => true,
            (HeapType::Extern, _) => false,

            (HeapType::NoExtern, HeapType::NoExtern | HeapType::Extern) => true,
            (HeapType::NoExtern, _) => false,

            (HeapType::NoFunc, HeapType::NoFunc | HeapType::ConcreteFunc(_) | HeapType::Func) => {
                true
            }
            (HeapType::NoFunc, _) => false,

            (HeapType::ConcreteFunc(_), HeapType::Func) => true,
            (HeapType::ConcreteFunc(a), HeapType::ConcreteFunc(b)) => a.matches(b),
            (HeapType::ConcreteFunc(_), _) => false,

            (HeapType::Func, HeapType::Func) => true,
            (HeapType::Func, _) => false,

            (HeapType::Cont, HeapType::Cont) => true,
            (HeapType::Cont, _) => false,

            (HeapType::NoCont, HeapType::NoCont | HeapType::ConcreteCont(_) | HeapType::Cont) => {
                true
            }
            (HeapType::NoCont, _) => false,

            (HeapType::ConcreteCont(_), HeapType::Cont) => true,
            (HeapType::ConcreteCont(a), HeapType::ConcreteCont(b)) => a.matches(b),
            (HeapType::ConcreteCont(_), _) => false,

            (
                HeapType::None,
                HeapType::None
                | HeapType::ConcreteArray(_)
                | HeapType::Array
                | HeapType::ConcreteStruct(_)
                | HeapType::Struct
                | HeapType::I31
                | HeapType::Eq
                | HeapType::Any,
            ) => true,

            (HeapType::None, _) => false,

            (HeapType::ConcreteArray(_), HeapType::Array | HeapType::Eq | HeapType::Any) => true,
            (HeapType::ConcreteArray(a), HeapType::ConcreteArray(b)) => a.matches(b),
            (HeapType::ConcreteArray(_), _) => false,

            (HeapType::Array, HeapType::Array | HeapType::Eq | HeapType::Any) => true,
            (HeapType::Array, _) => false,

            (HeapType::ConcreteStruct(_), HeapType::Struct | HeapType::Eq | HeapType::Any) => true,
            (HeapType::ConcreteStruct(a), HeapType::ConcreteStruct(b)) => a.matches(b),
            (HeapType::ConcreteStruct(_), _) => false,

            (HeapType::Struct, HeapType::Struct | HeapType::Eq | HeapType::Any) => true,
            (HeapType::Struct, _) => false,

            (HeapType::I31, HeapType::I31 | HeapType::Eq | HeapType::Any) => true,
            (HeapType::I31, _) => false,

            (HeapType::Eq, HeapType::Eq | HeapType::Any) => true,
            (HeapType::Eq, _) => false,

            (HeapType::Any, HeapType::Any) => true,
            (HeapType::Any, _) => false,
        }
    }

    /// Is heap type `a` precisely equal to heap type `b`?
    ///
    /// Returns `false` even if `a` is a subtype of `b` or vice versa, if they
    /// are not exactly the same heap type.
    ///
    /// # Panics
    ///
    /// Panics if either type is associated with a different engine from the
    /// other.
    pub fn eq(a: &HeapType, b: &HeapType) -> bool {
        a.matches(b) && b.matches(a)
    }

    pub(crate) fn ensure_matches(&self, engine: &Engine, other: &HeapType) -> Result<()> {
        if !self.comes_from_same_engine(engine) || !other.comes_from_same_engine(engine) {
            bail!("type used with wrong engine");
        }
        if self.matches(other) {
            Ok(())
        } else {
            bail!("type mismatch: expected {other}, found {self}");
        }
    }

    pub(crate) fn comes_from_same_engine(&self, engine: &Engine) -> bool {
        match self {
            HeapType::Extern
            | HeapType::NoExtern
            | HeapType::Func
            | HeapType::NoFunc
            | HeapType::Cont
            | HeapType::NoCont
            | HeapType::Any
            | HeapType::Eq
            | HeapType::I31
            | HeapType::Array
            | HeapType::Struct
            | HeapType::None => true,
            HeapType::ConcreteFunc(ty) => ty.comes_from_same_engine(engine),
            HeapType::ConcreteArray(ty) => ty.comes_from_same_engine(engine),
<<<<<<< HEAD
            HeapType::ConcreteCont(ty) => ty.comes_from_same_engine(engine),
=======
            HeapType::ConcreteStruct(ty) => ty.comes_from_same_engine(engine),
>>>>>>> d51b5aea
        }
    }

    pub(crate) fn to_wasm_type(&self) -> WasmHeapType {
        match self {
            HeapType::Extern => WasmHeapType::Extern,
            HeapType::NoExtern => WasmHeapType::NoExtern,
            HeapType::Func => WasmHeapType::Func,
            HeapType::NoFunc => WasmHeapType::NoFunc,
            HeapType::Any => WasmHeapType::Any,
            HeapType::Eq => WasmHeapType::Eq,
            HeapType::I31 => WasmHeapType::I31,
            HeapType::Array => WasmHeapType::Array,
            HeapType::Struct => WasmHeapType::Struct,
            HeapType::None => WasmHeapType::None,
            HeapType::ConcreteFunc(f) => {
                WasmHeapType::ConcreteFunc(EngineOrModuleTypeIndex::Engine(f.type_index()))
            }
            HeapType::ConcreteArray(a) => {
                WasmHeapType::ConcreteArray(EngineOrModuleTypeIndex::Engine(a.type_index()))
            }
<<<<<<< HEAD
            HeapType::Cont => WasmHeapType::Cont,
            HeapType::NoCont => WasmHeapType::NoCont,
            HeapType::ConcreteCont(c) => {
                WasmHeapType::ConcreteCont(EngineOrModuleTypeIndex::Engine(c.type_index()))
=======
            HeapType::ConcreteStruct(a) => {
                WasmHeapType::ConcreteStruct(EngineOrModuleTypeIndex::Engine(a.type_index()))
>>>>>>> d51b5aea
            }
        }
    }

    pub(crate) fn from_wasm_type(engine: &Engine, ty: &WasmHeapType) -> HeapType {
        match ty {
            WasmHeapType::Extern => HeapType::Extern,
            WasmHeapType::NoExtern => HeapType::NoExtern,
            WasmHeapType::Func => HeapType::Func,
            WasmHeapType::NoFunc => HeapType::NoFunc,
            WasmHeapType::Any => HeapType::Any,
            WasmHeapType::Eq => HeapType::Eq,
            WasmHeapType::I31 => HeapType::I31,
            WasmHeapType::Array => HeapType::Array,
            WasmHeapType::Struct => HeapType::Struct,
            WasmHeapType::None => HeapType::None,
            WasmHeapType::ConcreteFunc(EngineOrModuleTypeIndex::Engine(idx)) => {
                HeapType::ConcreteFunc(FuncType::from_shared_type_index(engine, *idx))
            }
            WasmHeapType::ConcreteArray(EngineOrModuleTypeIndex::Engine(idx)) => {
                HeapType::ConcreteArray(ArrayType::from_shared_type_index(engine, *idx))
            }
            WasmHeapType::ConcreteStruct(EngineOrModuleTypeIndex::Engine(idx)) => {
                HeapType::ConcreteStruct(StructType::from_shared_type_index(engine, *idx))
            }

            WasmHeapType::ConcreteFunc(EngineOrModuleTypeIndex::Module(_))
            | WasmHeapType::ConcreteFunc(EngineOrModuleTypeIndex::RecGroup(_))
            | WasmHeapType::ConcreteArray(EngineOrModuleTypeIndex::Module(_))
            | WasmHeapType::ConcreteArray(EngineOrModuleTypeIndex::RecGroup(_))
<<<<<<< HEAD
            | WasmHeapType::ConcreteCont(EngineOrModuleTypeIndex::Module(_))
            | WasmHeapType::ConcreteCont(EngineOrModuleTypeIndex::RecGroup(_)) => {
=======
            | WasmHeapType::ConcreteStruct(EngineOrModuleTypeIndex::Module(_))
            | WasmHeapType::ConcreteStruct(EngineOrModuleTypeIndex::RecGroup(_)) => {
>>>>>>> d51b5aea
                panic!("HeapType::from_wasm_type on non-canonicalized-for-runtime-usage heap type")
            }
            WasmHeapType::Cont => HeapType::Cont,
            WasmHeapType::NoCont => HeapType::NoCont,
            WasmHeapType::ConcreteCont(EngineOrModuleTypeIndex::Engine(idx)) => {
                HeapType::ConcreteCont(ContType::from_shared_type_index(engine, *idx))
            }
        }
    }

    pub(crate) fn as_registered_type(&self) -> Option<&RegisteredType> {
        match self {
            HeapType::ConcreteCont(c) => Some(&c.registered_type),
            HeapType::ConcreteFunc(f) => Some(&f.registered_type),
            HeapType::ConcreteArray(a) => Some(&a.registered_type),
            HeapType::ConcreteStruct(a) => Some(&a.registered_type),

            HeapType::Extern
<<<<<<< HEAD
            | HeapType::Cont
            | HeapType::NoCont
=======
            | HeapType::NoExtern
>>>>>>> d51b5aea
            | HeapType::Func
            | HeapType::NoFunc
            | HeapType::Any
            | HeapType::Eq
            | HeapType::I31
            | HeapType::Array
            | HeapType::Struct
            | HeapType::None => None,
        }
    }

    #[inline]
    pub(crate) fn is_vmgcref_type(&self) -> bool {
        match self.top() {
            Self::Any | Self::Extern => true,
            Self::Func => false,
            ty => unreachable!("not a top type: {ty:?}"),
        }
    }

    /// Is this a `VMGcRef` type that is not i31 and is not an uninhabited
    /// bottom type?
    #[inline]
    pub(crate) fn is_vmgcref_type_and_points_to_object(&self) -> bool {
        self.is_vmgcref_type()
            && !matches!(
                self,
                HeapType::I31 | HeapType::NoExtern | HeapType::NoFunc | HeapType::None
            )
    }
}

// External Types

/// A list of all possible types which can be externally referenced from a
/// WebAssembly module.
///
/// This list can be found in [`ImportType`] or [`ExportType`], so these types
/// can either be imported or exported.
#[derive(Debug, Clone)]
pub enum ExternType {
    /// This external type is the type of a WebAssembly function.
    Func(FuncType),
    /// This external type is the type of a WebAssembly global.
    Global(GlobalType),
    /// This external type is the type of a WebAssembly table.
    Table(TableType),
    /// This external type is the type of a WebAssembly memory.
    Memory(MemoryType),
}

macro_rules! extern_type_accessors {
    ($(($variant:ident($ty:ty) $get:ident $unwrap:ident))*) => ($(
        /// Attempt to return the underlying type of this external type,
        /// returning `None` if it is a different type.
        pub fn $get(&self) -> Option<&$ty> {
            if let ExternType::$variant(e) = self {
                Some(e)
            } else {
                None
            }
        }

        /// Returns the underlying descriptor of this [`ExternType`], panicking
        /// if it is a different type.
        ///
        /// # Panics
        ///
        /// Panics if `self` is not of the right type.
        pub fn $unwrap(&self) -> &$ty {
            self.$get().expect(concat!("expected ", stringify!($ty)))
        }
    )*)
}

impl ExternType {
    extern_type_accessors! {
        (Func(FuncType) func unwrap_func)
        (Global(GlobalType) global unwrap_global)
        (Table(TableType) table unwrap_table)
        (Memory(MemoryType) memory unwrap_memory)
    }

    pub(crate) fn from_wasmtime(
        engine: &Engine,
        types: &ModuleTypes,
        ty: &EntityType,
    ) -> ExternType {
        match ty {
            EntityType::Function(idx) => match idx {
                EngineOrModuleTypeIndex::Engine(e) => {
                    FuncType::from_shared_type_index(engine, *e).into()
                }
                EngineOrModuleTypeIndex::Module(m) => {
                    FuncType::from_wasm_func_type(engine, types[*m].unwrap_func().clone()).into()
                }
                EngineOrModuleTypeIndex::RecGroup(_) => unreachable!(),
            },
            EntityType::Global(ty) => GlobalType::from_wasmtime_global(engine, ty).into(),
            EntityType::Memory(ty) => MemoryType::from_wasmtime_memory(ty).into(),
            EntityType::Table(ty) => TableType::from_wasmtime_table(engine, ty).into(),
            EntityType::Tag(_) => unimplemented!("wasm tag support"),
        }
    }
}

impl From<FuncType> for ExternType {
    fn from(ty: FuncType) -> ExternType {
        ExternType::Func(ty)
    }
}

impl From<GlobalType> for ExternType {
    fn from(ty: GlobalType) -> ExternType {
        ExternType::Global(ty)
    }
}

impl From<MemoryType> for ExternType {
    fn from(ty: MemoryType) -> ExternType {
        ExternType::Memory(ty)
    }
}

impl From<TableType> for ExternType {
    fn from(ty: TableType) -> ExternType {
        ExternType::Table(ty)
    }
}

/// The storage type of a `struct` field or `array` element.
///
/// This is either a packed 8- or -16 bit integer, or else it is some unpacked
/// Wasm value type.
#[derive(Clone, Hash)]
pub enum StorageType {
    /// `i8`, an 8-bit integer.
    I8,
    /// `i16`, a 16-bit integer.
    I16,
    /// A value type.
    ValType(ValType),
}

impl From<ValType> for StorageType {
    #[inline]
    fn from(v: ValType) -> Self {
        StorageType::ValType(v)
    }
}

impl StorageType {
    /// Is this an `i8`?
    #[inline]
    pub fn is_i8(&self) -> bool {
        matches!(self, Self::I8)
    }

    /// Is this an `i16`?
    #[inline]
    pub fn is_i16(&self) -> bool {
        matches!(self, Self::I16)
    }

    /// Is this a Wasm value type?
    #[inline]
    pub fn is_val_type(&self) -> bool {
        matches!(self, Self::I16)
    }

    /// Get this storage type's underlying value type, if any.
    ///
    /// Returns `None` if this storage type is not a value type.
    #[inline]
    pub fn as_val_type(&self) -> Option<&ValType> {
        match self {
            Self::ValType(v) => Some(v),
            _ => None,
        }
    }

    /// Get this storage type's underlying value type, panicking if it is not a
    /// value type.
    pub fn unwrap_val_type(&self) -> &ValType {
        self.as_val_type().unwrap()
    }

    /// Does this field type match the other field type?
    ///
    /// That is, is this field type a subtype of the other field type?
    ///
    /// # Panics
    ///
    /// Panics if either type is associated with a different engine from the
    /// other.
    pub fn matches(&self, other: &Self) -> bool {
        match (self, other) {
            (StorageType::I8, StorageType::I8) => true,
            (StorageType::I8, _) => false,
            (StorageType::I16, StorageType::I16) => true,
            (StorageType::I16, _) => false,
            (StorageType::ValType(a), StorageType::ValType(b)) => a.matches(b),
            (StorageType::ValType(_), _) => false,
        }
    }

    /// Is field type `a` precisely equal to field type `b`?
    ///
    /// Returns `false` even if `a` is a subtype of `b` or vice versa, if they
    /// are not exactly the same field type.
    ///
    /// # Panics
    ///
    /// Panics if either type is associated with a different engine from the
    /// other.
    pub fn eq(a: &Self, b: &Self) -> bool {
        a.matches(b) && b.matches(a)
    }

    pub(crate) fn from_wasm_storage_type(engine: &Engine, ty: &WasmStorageType) -> Self {
        match ty {
            WasmStorageType::I8 => Self::I8,
            WasmStorageType::I16 => Self::I16,
            WasmStorageType::Val(v) => ValType::from_wasm_type(engine, &v).into(),
        }
    }

    pub(crate) fn to_wasm_storage_type(&self) -> WasmStorageType {
        match self {
            Self::I8 => WasmStorageType::I8,
            Self::I16 => WasmStorageType::I16,
            Self::ValType(v) => WasmStorageType::Val(v.to_wasm_type()),
        }
    }
}

/// The type of a `struct` field or an `array`'s elements.
///
/// This is a pair of both the field's storage type and its mutability
/// (i.e. whether the field can be updated or not).
#[derive(Clone, Hash)]
pub struct FieldType {
    mutability: Mutability,
    element_type: StorageType,
}

impl FieldType {
    /// Construct a new field type from the given parts.
    #[inline]
    pub fn new(mutability: Mutability, element_type: StorageType) -> Self {
        Self {
            mutability,
            element_type,
        }
    }

    /// Get whether or not this field type is mutable.
    #[inline]
    pub fn mutability(&self) -> Mutability {
        self.mutability
    }

    /// Get this field type's storage type.
    #[inline]
    pub fn element_type(&self) -> &StorageType {
        &self.element_type
    }

    /// Does this field type match the other field type?
    ///
    /// That is, is this field type a subtype of the other field type?
    ///
    /// # Panics
    ///
    /// Panics if either type is associated with a different engine from the
    /// other.
    pub fn matches(&self, other: &Self) -> bool {
        (other.mutability == Mutability::Var || self.mutability == Mutability::Const)
            && self.element_type.matches(&other.element_type)
    }

    /// Is field type `a` precisely equal to field type `b`?
    ///
    /// Returns `false` even if `a` is a subtype of `b` or vice versa, if they
    /// are not exactly the same field type.
    ///
    /// # Panics
    ///
    /// Panics if either type is associated with a different engine from the
    /// other.
    pub fn eq(a: &Self, b: &Self) -> bool {
        a.matches(b) && b.matches(a)
    }

    pub(crate) fn from_wasm_field_type(engine: &Engine, ty: &WasmFieldType) -> Self {
        Self {
            mutability: if ty.mutable {
                Mutability::Var
            } else {
                Mutability::Const
            },
            element_type: StorageType::from_wasm_storage_type(engine, &ty.element_type),
        }
    }

    pub(crate) fn to_wasm_field_type(&self) -> WasmFieldType {
        WasmFieldType {
            element_type: self.element_type.to_wasm_storage_type(),
            mutable: matches!(self.mutability, Mutability::Var),
        }
    }
}

/// The type of a WebAssembly struct.
///
/// WebAssembly structs are a static, fixed-length, ordered sequence of
/// fields. Fields are named by index, not an identifier. Each field is mutable
/// or constant and stores unpacked [`Val`][crate::Val]s or packed 8-/16-bit
/// integers.
///
/// # Subtyping and Equality
///
/// `StructType` does not implement `Eq`, because reference types have a
/// subtyping relationship, and so 99.99% of the time you actually want to check
/// whether one type matches (i.e. is a subtype of) another type. You can use
/// the [`StructType::matches`] method to perform these types of checks. If,
/// however, you are in that 0.01% scenario where you need to check precise
/// equality between types, you can use the [`StructType::eq`] method.
//
// TODO: Once we have array values, update above docs with a reference to the
// future `Array::matches_ty` method
#[derive(Debug, Clone, Hash)]
pub struct StructType {
    registered_type: RegisteredType,
}

impl StructType {
    /// Construct a new `StructType` with the given field type's mutability and
    /// storage type.
    ///
    /// The result will be associated with the given engine, and attempts to use
    /// it with other engines will panic (for example, checking whether it is a
    /// subtype of another struct type that is associated with a different
    /// engine).
    ///
    /// Returns an error if the number of fields exceeds the implementation
    /// limit.
    pub fn new(engine: &Engine, fields: impl IntoIterator<Item = FieldType>) -> Result<Self> {
        // Same as in `FuncType::new`: we must prevent any `RegisteredType`s
        // from being reclaimed while constructing this struct type.
        let mut registrations = smallvec::SmallVec::<[_; 4]>::new();

        let fields = fields
            .into_iter()
            .map(|ty: FieldType| {
                if let Some(r) = ty.element_type.as_val_type().and_then(|v| v.as_ref()) {
                    if let Some(r) = r.heap_type().as_registered_type() {
                        registrations.push(r.clone());
                    }
                }
                ty.to_wasm_field_type()
            })
            .collect();

        Self::from_wasm_struct_type(engine, WasmStructType { fields })
    }

    /// Get the engine that this struct type is associated with.
    pub fn engine(&self) -> &Engine {
        self.registered_type.engine()
    }

    /// Get the `i`th field type.
    ///
    /// Returns `None` if `i` is out of bounds.
    pub fn field(&self, i: usize) -> Option<FieldType> {
        let engine = self.engine();
        self.as_wasm_struct_type()
            .fields
            .get(i)
            .map(|ty| FieldType::from_wasm_field_type(engine, ty))
    }

    /// Returns the list of field types for this function.
    #[inline]
    pub fn fields(&self) -> impl ExactSizeIterator<Item = FieldType> + '_ {
        let engine = self.engine();
        self.as_wasm_struct_type()
            .fields
            .iter()
            .map(|ty| FieldType::from_wasm_field_type(engine, ty))
    }

    /// Does this struct type match the other struct type?
    ///
    /// That is, is this function type a subtype of the other struct type?
    ///
    /// # Panics
    ///
    /// Panics if either type is associated with a different engine from the
    /// other.
    pub fn matches(&self, other: &StructType) -> bool {
        assert!(self.comes_from_same_engine(other.engine()));

        // Avoid matching on structure for subtyping checks when we have
        // precisely the same type.
        if self.type_index() == other.type_index() {
            return true;
        }

        self.fields().len() >= other.fields().len()
            && self
                .fields()
                .zip(other.fields())
                .all(|(a, b)| a.matches(&b))
    }

    /// Is struct type `a` precisely equal to struct type `b`?
    ///
    /// Returns `false` even if `a` is a subtype of `b` or vice versa, if they
    /// are not exactly the same struct type.
    ///
    /// # Panics
    ///
    /// Panics if either type is associated with a different engine from the
    /// other.
    pub fn eq(a: &StructType, b: &StructType) -> bool {
        assert!(a.comes_from_same_engine(b.engine()));
        a.type_index() == b.type_index()
    }

    pub(crate) fn comes_from_same_engine(&self, engine: &Engine) -> bool {
        Engine::same(self.registered_type.engine(), engine)
    }

    pub(crate) fn type_index(&self) -> VMSharedTypeIndex {
        self.registered_type.index()
    }

    pub(crate) fn as_wasm_struct_type(&self) -> &WasmStructType {
        self.registered_type.unwrap_struct()
    }

    /// Construct a `StructType` from a `WasmStructType`.
    ///
    /// This method should only be used when something has already registered --
    /// and is *keeping registered* -- any other concrete Wasm types referenced
    /// by the given `WasmStructType`.
    ///
    /// For example, this method may be called to convert an struct type from
    /// within a Wasm module's `ModuleTypes` since the Wasm module itself is
    /// holding a strong reference to all of its types, including any `(ref null
    /// <index>)` types used as the element type for this struct type.
    pub(crate) fn from_wasm_struct_type(engine: &Engine, ty: WasmStructType) -> Result<StructType> {
        const MAX_FIELDS: usize = 10_000;
        let fields_len = ty.fields.len();
        ensure!(
            fields_len <= MAX_FIELDS,
            "attempted to define a struct type with {fields_len} fields, but \
             that is more than the maximum supported number of fields \
             ({MAX_FIELDS})",
        );

        let ty = RegisteredType::new(
            engine,
            WasmSubType {
                // TODO:
                //
                // is_final: true,
                // supertype: None,
                composite_type: WasmCompositeType::Struct(ty),
            },
        );
        Ok(Self {
            registered_type: ty,
        })
    }

    pub(crate) fn from_shared_type_index(engine: &Engine, index: VMSharedTypeIndex) -> StructType {
        let ty = RegisteredType::root(engine, index).expect(
            "VMSharedTypeIndex is not registered in the Engine! Wrong \
             engine? Didn't root the index somewhere?",
        );
        assert!(ty.is_struct());
        Self {
            registered_type: ty,
        }
    }
}

/// The type of a WebAssembly array.
///
/// WebAssembly arrays are dynamically-sized, but not resizable. They contain
/// either unpacked [`Val`][crate::Val]s or packed 8-/16-bit integers.
///
/// # Subtyping and Equality
///
/// `ArrayType` does not implement `Eq`, because reference types have a
/// subtyping relationship, and so 99.99% of the time you actually want to check
/// whether one type matches (i.e. is a subtype of) another type. You can use
/// the [`ArrayType::matches`] method to perform these types of checks. If,
/// however, you are in that 0.01% scenario where you need to check precise
/// equality between types, you can use the [`ArrayType::eq`] method.
//
// TODO: Once we have array values, update above docs with a reference to the
// future `Array::matches_ty` method
#[derive(Debug, Clone, Hash)]
pub struct ArrayType {
    registered_type: RegisteredType,
}

impl ArrayType {
    /// Construct a new `ArrayType` with the given field type's mutability and
    /// storage type.
    ///
    /// The result will be associated with the given engine, and attempts to use
    /// it with other engines will panic (for example, checking whether it is a
    /// subtype of another array type that is associated with a different
    /// engine).
    pub fn new(engine: &Engine, field_type: FieldType) -> Self {
        // Same as in `FuncType::new`: we must prevent any `RegisteredType` in
        // `field_type` from being reclaimed while constructing this array type.
        let _registration = field_type
            .element_type
            .as_val_type()
            .and_then(|v| v.as_ref())
            .and_then(|r| r.heap_type().as_registered_type());

        let wasm_ty = WasmArrayType(field_type.to_wasm_field_type());
        Self::from_wasm_array_type(engine, wasm_ty)
    }

    /// Get the engine that this array type is associated with.
    pub fn engine(&self) -> &Engine {
        self.registered_type.engine()
    }

    /// Get this array's underlying field type.
    ///
    /// The field type contains information about both this array type's
    /// mutability and the storage type used for its elements.
    pub fn field_type(&self) -> FieldType {
        FieldType::from_wasm_field_type(self.engine(), &self.as_wasm_array_type().0)
    }

    /// Get this array type's mutability and whether its instances' elements can
    /// be updated or not.
    ///
    /// This is a convenience method providing a short-hand for
    /// `my_array_type.field_type().mutability()`.
    pub fn mutability(&self) -> Mutability {
        if self.as_wasm_array_type().0.mutable {
            Mutability::Var
        } else {
            Mutability::Const
        }
    }

    /// Get the storage type used for this array type's elements.
    ///
    /// This is a convenience method providing a short-hand for
    /// `my_array_type.field_type().element_type()`.
    pub fn element_type(&self) -> StorageType {
        StorageType::from_wasm_storage_type(
            self.engine(),
            &self.registered_type.unwrap_array().0.element_type,
        )
    }

    /// Does this array type match the other array type?
    ///
    /// That is, is this function type a subtype of the other array type?
    ///
    /// # Panics
    ///
    /// Panics if either type is associated with a different engine from the
    /// other.
    pub fn matches(&self, other: &ArrayType) -> bool {
        assert!(self.comes_from_same_engine(other.engine()));

        // Avoid matching on structure for subtyping checks when we have
        // precisely the same type.
        if self.type_index() == other.type_index() {
            return true;
        }

        self.field_type().matches(&other.field_type())
    }

    /// Is array type `a` precisely equal to array type `b`?
    ///
    /// Returns `false` even if `a` is a subtype of `b` or vice versa, if they
    /// are not exactly the same array type.
    ///
    /// # Panics
    ///
    /// Panics if either type is associated with a different engine from the
    /// other.
    pub fn eq(a: &ArrayType, b: &ArrayType) -> bool {
        assert!(a.comes_from_same_engine(b.engine()));
        a.type_index() == b.type_index()
    }

    pub(crate) fn comes_from_same_engine(&self, engine: &Engine) -> bool {
        Engine::same(self.registered_type.engine(), engine)
    }

    pub(crate) fn type_index(&self) -> VMSharedTypeIndex {
        self.registered_type.index()
    }

    pub(crate) fn as_wasm_array_type(&self) -> &WasmArrayType {
        self.registered_type.unwrap_array()
    }

    /// Construct a `ArrayType` from a `WasmArrayType`.
    ///
    /// This method should only be used when something has already registered --
    /// and is *keeping registered* -- any other concrete Wasm types referenced
    /// by the given `WasmArrayType`.
    ///
    /// For example, this method may be called to convert an array type from
    /// within a Wasm module's `ModuleTypes` since the Wasm module itself is
    /// holding a strong reference to all of its types, including any `(ref null
    /// <index>)` types used as the element type for this array type.
    pub(crate) fn from_wasm_array_type(engine: &Engine, ty: WasmArrayType) -> ArrayType {
        let ty = RegisteredType::new(
            engine,
            WasmSubType {
                // TODO:
                //
                // is_final: true,
                // supertype: None,
                composite_type: WasmCompositeType::Array(ty),
            },
        );
        Self {
            registered_type: ty,
        }
    }

    pub(crate) fn from_shared_type_index(engine: &Engine, index: VMSharedTypeIndex) -> ArrayType {
        let ty = RegisteredType::root(engine, index).expect(
            "VMSharedTypeIndex is not registered in the Engine! Wrong \
             engine? Didn't root the index somewhere?",
        );
        assert!(ty.is_array());
        Self {
            registered_type: ty,
        }
    }
}

/// The type of a WebAssembly function.
///
/// WebAssembly functions can have 0 or more parameters and results.
///
/// # Subtyping and Equality
///
/// `FuncType` does not implement `Eq`, because reference types have a subtyping
/// relationship, and so 99.99% of the time you actually want to check whether
/// one type matches (i.e. is a subtype of) another type. You can use the
/// [`FuncType::matches`] and [`Func::matches_ty`][crate::Func::matches_ty]
/// methods to perform these types of checks. If, however, you are in that 0.01%
/// scenario where you need to check precise equality between types, you can use
/// the [`FuncType::eq`] method.
#[derive(Debug, Clone, Hash)]
pub struct FuncType {
    registered_type: RegisteredType,
}

impl Display for FuncType {
    fn fmt(&self, f: &mut fmt::Formatter<'_>) -> fmt::Result {
        write!(f, "(type (func")?;
        if self.params().len() > 0 {
            write!(f, " (param")?;
            for p in self.params() {
                write!(f, " {p}")?;
            }
            write!(f, ")")?;
        }
        if self.results().len() > 0 {
            write!(f, " (result")?;
            for r in self.results() {
                write!(f, " {r}")?;
            }
            write!(f, ")")?;
        }
        write!(f, "))")
    }
}

impl FuncType {
    /// Creates a new function descriptor from the given parameters and results.
    ///
    /// The function descriptor returned will represent a function which takes
    /// `params` as arguments and returns `results` when it is finished.
    pub fn new(
        engine: &Engine,
        params: impl IntoIterator<Item = ValType>,
        results: impl IntoIterator<Item = ValType>,
    ) -> FuncType {
        // Keep any of our parameters' and results' `RegisteredType`s alive
        // across `Self::from_wasm_func_type`. If one of our given `ValType`s is
        // the only thing keeping a type in the registry, we don't want to
        // unregister it when we convert the `ValType` into a `WasmValType` just
        // before we register our new `WasmFuncType` that will reference it.
        let mut registrations = smallvec::SmallVec::<[_; 4]>::new();

        let mut to_wasm_type = |ty: ValType| {
            if let Some(r) = ty.as_ref() {
                if let Some(r) = r.heap_type().as_registered_type() {
                    registrations.push(r.clone());
                }
            }
            ty.to_wasm_type()
        };

        Self::from_wasm_func_type(
            engine,
            WasmFuncType::new(
                params.into_iter().map(&mut to_wasm_type).collect(),
                results.into_iter().map(&mut to_wasm_type).collect(),
            ),
        )
    }

    /// Get the engine that this function type is associated with.
    pub fn engine(&self) -> &Engine {
        self.registered_type.engine()
    }

    /// Get the `i`th parameter type.
    ///
    /// Returns `None` if `i` is out of bounds.
    pub fn param(&self, i: usize) -> Option<ValType> {
        let engine = self.engine();
        self.registered_type
            .unwrap_func()
            .params()
            .get(i)
            .map(|ty| ValType::from_wasm_type(engine, ty))
    }

    /// Returns the list of parameter types for this function.
    #[inline]
    pub fn params(&self) -> impl ExactSizeIterator<Item = ValType> + '_ {
        let engine = self.engine();
        self.registered_type
            .unwrap_func()
            .params()
            .iter()
            .map(|ty| ValType::from_wasm_type(engine, ty))
    }

    /// Get the `i`th result type.
    ///
    /// Returns `None` if `i` is out of bounds.
    pub fn result(&self, i: usize) -> Option<ValType> {
        let engine = self.engine();
        self.registered_type
            .unwrap_func()
            .returns()
            .get(i)
            .map(|ty| ValType::from_wasm_type(engine, ty))
    }

    /// Returns the list of result types for this function.
    #[inline]
    pub fn results(&self) -> impl ExactSizeIterator<Item = ValType> + '_ {
        let engine = self.engine();
        self.registered_type
            .unwrap_func()
            .returns()
            .iter()
            .map(|ty| ValType::from_wasm_type(engine, ty))
    }

    /// Does this function type match the other function type?
    ///
    /// That is, is this function type a subtype of the other function type?
    ///
    /// # Panics
    ///
    /// Panics if either type is associated with a different engine from the
    /// other.
    pub fn matches(&self, other: &FuncType) -> bool {
        assert!(self.comes_from_same_engine(other.engine()));

        // Avoid matching on structure for subtyping checks when we have
        // precisely the same type.
        if self.type_index() == other.type_index() {
            return true;
        }

        self.params().len() == other.params().len()
            && self.results().len() == other.results().len()
            // Params are contravariant and results are covariant. For more
            // details and a refresher on variance, read
            // https://github.com/bytecodealliance/wasm-tools/blob/f1d89a4/crates/wasmparser/src/readers/core/types/matches.rs#L137-L174
            && self
                .params()
                .zip(other.params())
                .all(|(a, b)| b.matches(&a))
            && self
                .results()
                .zip(other.results())
                .all(|(a, b)| a.matches(&b))
    }

    /// Is function type `a` precisely equal to function type `b`?
    ///
    /// Returns `false` even if `a` is a subtype of `b` or vice versa, if they
    /// are not exactly the same function type.
    ///
    /// # Panics
    ///
    /// Panics if either type is associated with a different engine from the
    /// other.
    pub fn eq(a: &FuncType, b: &FuncType) -> bool {
        assert!(a.comes_from_same_engine(b.engine()));
        a.type_index() == b.type_index()
    }

    pub(crate) fn comes_from_same_engine(&self, engine: &Engine) -> bool {
        Engine::same(self.registered_type.engine(), engine)
    }

    pub(crate) fn type_index(&self) -> VMSharedTypeIndex {
        self.registered_type.index()
    }

    pub(crate) fn as_wasm_func_type(&self) -> &WasmFuncType {
        self.registered_type.unwrap_func()
    }

    pub(crate) fn into_registered_type(self) -> RegisteredType {
        self.registered_type
    }

    /// Construct a `FuncType` from a `WasmFuncType`.
    ///
    /// This method should only be used when something has already registered --
    /// and is *keeping registered* -- any other concrete Wasm types referenced
    /// by the given `WasmFuncType`.
    ///
    /// For example, this method may be called to convert a function type from
    /// within a Wasm module's `ModuleTypes` since the Wasm module itself is
    /// holding a strong reference to all of its types, including any `(ref null
    /// <index>)` types used in the function's parameters and results.
    pub(crate) fn from_wasm_func_type(engine: &Engine, ty: WasmFuncType) -> FuncType {
        let ty = RegisteredType::new(
            engine,
            WasmSubType {
                // TODO:
                //
                // is_final: true,
                // supertype: None,
                composite_type: WasmCompositeType::Func(ty),
            },
        );
        Self {
            registered_type: ty,
        }
    }

    pub(crate) fn from_shared_type_index(engine: &Engine, index: VMSharedTypeIndex) -> FuncType {
        let ty = RegisteredType::root(engine, index).expect(
            "VMSharedTypeIndex is not registered in the Engine! Wrong \
             engine? Didn't root the index somewhere?",
        );
        assert!(ty.is_func());
        Self {
            registered_type: ty,
        }
    }
}

// Continuation types
/// A WebAssembly continuation descriptor.
#[derive(Debug, Clone, Hash)]
pub struct ContType {
    registered_type: RegisteredType,
}

impl ContType {
    /// Get the engine that this function type is associated with.
    pub fn engine(&self) -> &Engine {
        self.registered_type.engine()
    }

    pub(crate) fn comes_from_same_engine(&self, engine: &Engine) -> bool {
        Engine::same(self.registered_type.engine(), engine)
    }

    pub(crate) fn type_index(&self) -> VMSharedTypeIndex {
        self.registered_type.index()
    }

    /// Does this continuation type match the other continuation type?
    ///
    /// That is, is this continuation type a subtype of the other continuation type?
    ///
    /// # Panics
    ///
    /// Panics if either type is associated with a different engine from the
    /// other.
    pub fn matches(&self, other: &ContType) -> bool {
        assert!(self.comes_from_same_engine(other.engine()));

        // Avoid matching on structure for subtyping checks when we have
        // precisely the same type.
        // TODO(dhil): Implement subtype check later.
        self.type_index() == other.type_index()
    }

    pub(crate) fn from_shared_type_index(engine: &Engine, index: VMSharedTypeIndex) -> ContType {
        let ty = RegisteredType::root(engine, index).expect(
            "VMSharedTypeIndex is not registered in the Engine! Wrong \
             engine? Didn't root the index somewhere?",
        );
        assert!(ty.is_cont());
        Self {
            registered_type: ty,
        }
    }
}

// Global Types

/// A WebAssembly global descriptor.
///
/// This type describes an instance of a global in a WebAssembly module. Globals
/// are local to an [`Instance`](crate::Instance) and are either immutable or
/// mutable.
#[derive(Debug, Clone, Hash)]
pub struct GlobalType {
    content: ValType,
    mutability: Mutability,
}

impl GlobalType {
    /// Creates a new global descriptor of the specified `content` type and
    /// whether or not it's mutable.
    pub fn new(content: ValType, mutability: Mutability) -> GlobalType {
        GlobalType {
            content,
            mutability,
        }
    }

    /// Returns the value type of this global descriptor.
    pub fn content(&self) -> &ValType {
        &self.content
    }

    /// Returns whether or not this global is mutable.
    pub fn mutability(&self) -> Mutability {
        self.mutability
    }

    pub(crate) fn to_wasm_type(&self) -> Global {
        let wasm_ty = self.content().to_wasm_type();
        let mutability = matches!(self.mutability(), Mutability::Var);
        Global {
            wasm_ty,
            mutability,
        }
    }

    /// Returns `None` if the wasmtime global has a type that we can't
    /// represent, but that should only very rarely happen and indicate a bug.
    pub(crate) fn from_wasmtime_global(engine: &Engine, global: &Global) -> GlobalType {
        let ty = ValType::from_wasm_type(engine, &global.wasm_ty);
        let mutability = if global.mutability {
            Mutability::Var
        } else {
            Mutability::Const
        };
        GlobalType::new(ty, mutability)
    }
}

// Table Types

/// A descriptor for a table in a WebAssembly module.
///
/// Tables are contiguous chunks of a specific element, typically a `funcref` or
/// an `externref`. The most common use for tables is a function table through
/// which `call_indirect` can invoke other functions.
#[derive(Debug, Clone, Hash)]
pub struct TableType {
    // Keep a `wasmtime::RefType` so that `TableType::element` doesn't need to
    // take an `&Engine`.
    element: RefType,
    ty: Table,
}

impl TableType {
    /// Creates a new table descriptor which will contain the specified
    /// `element` and have the `limits` applied to its length.
    pub fn new(element: RefType, min: u32, max: Option<u32>) -> TableType {
        let wasm_ty = element.to_wasm_type();

        debug_assert!(
            wasm_ty.is_canonicalized_for_runtime_usage(),
            "should be canonicalized for runtime usage: {wasm_ty:?}"
        );

        TableType {
            element,
            ty: Table {
                wasm_ty,
                minimum: min,
                maximum: max,
            },
        }
    }

    /// Returns the element value type of this table.
    pub fn element(&self) -> &RefType {
        &self.element
    }

    /// Returns minimum number of elements this table must have
    pub fn minimum(&self) -> u32 {
        self.ty.minimum
    }

    /// Returns the optionally-specified maximum number of elements this table
    /// can have.
    ///
    /// If this returns `None` then the table is not limited in size.
    pub fn maximum(&self) -> Option<u32> {
        self.ty.maximum
    }

    pub(crate) fn from_wasmtime_table(engine: &Engine, table: &Table) -> TableType {
        let element = RefType::from_wasm_type(engine, &table.wasm_ty);
        TableType {
            element,
            ty: table.clone(),
        }
    }

    pub(crate) fn wasmtime_table(&self) -> &Table {
        &self.ty
    }
}

// Memory Types

/// A descriptor for a WebAssembly memory type.
///
/// Memories are described in units of pages (64KB) and represent contiguous
/// chunks of addressable memory.
#[derive(Debug, Clone, Hash, Eq, PartialEq)]
pub struct MemoryType {
    ty: Memory,
}

impl MemoryType {
    /// Creates a new descriptor for a 32-bit WebAssembly memory given the
    /// specified limits of the memory.
    ///
    /// The `minimum` and `maximum`  values here are specified in units of
    /// WebAssembly pages, which are 64k.
    pub fn new(minimum: u32, maximum: Option<u32>) -> MemoryType {
        MemoryType {
            ty: Memory {
                memory64: false,
                shared: false,
                minimum: minimum.into(),
                maximum: maximum.map(|i| i.into()),
            },
        }
    }

    /// Creates a new descriptor for a 64-bit WebAssembly memory given the
    /// specified limits of the memory.
    ///
    /// The `minimum` and `maximum`  values here are specified in units of
    /// WebAssembly pages, which are 64k.
    ///
    /// Note that 64-bit memories are part of the memory64 proposal for
    /// WebAssembly which is not standardized yet.
    pub fn new64(minimum: u64, maximum: Option<u64>) -> MemoryType {
        MemoryType {
            ty: Memory {
                memory64: true,
                shared: false,
                minimum,
                maximum,
            },
        }
    }

    /// Creates a new descriptor for shared WebAssembly memory given the
    /// specified limits of the memory.
    ///
    /// The `minimum` and `maximum`  values here are specified in units of
    /// WebAssembly pages, which are 64k.
    ///
    /// Note that shared memories are part of the threads proposal for
    /// WebAssembly which is not standardized yet.
    pub fn shared(minimum: u32, maximum: u32) -> MemoryType {
        MemoryType {
            ty: Memory {
                memory64: false,
                shared: true,
                minimum: minimum.into(),
                maximum: Some(maximum.into()),
            },
        }
    }

    /// Returns whether this is a 64-bit memory or not.
    ///
    /// Note that 64-bit memories are part of the memory64 proposal for
    /// WebAssembly which is not standardized yet.
    pub fn is_64(&self) -> bool {
        self.ty.memory64
    }

    /// Returns whether this is a shared memory or not.
    ///
    /// Note that shared memories are part of the threads proposal for
    /// WebAssembly which is not standardized yet.
    pub fn is_shared(&self) -> bool {
        self.ty.shared
    }

    /// Returns minimum number of WebAssembly pages this memory must have.
    ///
    /// Note that the return value, while a `u64`, will always fit into a `u32`
    /// for 32-bit memories.
    pub fn minimum(&self) -> u64 {
        self.ty.minimum
    }

    /// Returns the optionally-specified maximum number of pages this memory
    /// can have.
    ///
    /// If this returns `None` then the memory is not limited in size.
    ///
    /// Note that the return value, while a `u64`, will always fit into a `u32`
    /// for 32-bit memories.
    pub fn maximum(&self) -> Option<u64> {
        self.ty.maximum
    }

    pub(crate) fn from_wasmtime_memory(memory: &Memory) -> MemoryType {
        MemoryType { ty: memory.clone() }
    }

    pub(crate) fn wasmtime_memory(&self) -> &Memory {
        &self.ty
    }
}

// Import Types

/// A descriptor for an imported value into a wasm module.
///
/// This type is primarily accessed from the
/// [`Module::imports`](crate::Module::imports) API. Each [`ImportType`]
/// describes an import into the wasm module with the module/name that it's
/// imported from as well as the type of item that's being imported.
#[derive(Clone)]
pub struct ImportType<'module> {
    /// The module of the import.
    module: &'module str,

    /// The field of the import.
    name: &'module str,

    /// The type of the import.
    ty: EntityType,
    types: &'module ModuleTypes,
    engine: &'module Engine,
}

impl<'module> ImportType<'module> {
    /// Creates a new import descriptor which comes from `module` and `name` and
    /// is of type `ty`.
    pub(crate) fn new(
        module: &'module str,
        name: &'module str,
        ty: EntityType,
        types: &'module ModuleTypes,
        engine: &'module Engine,
    ) -> ImportType<'module> {
        ImportType {
            module,
            name,
            ty,
            types,
            engine,
        }
    }

    /// Returns the module name that this import is expected to come from.
    pub fn module(&self) -> &'module str {
        self.module
    }

    /// Returns the field name of the module that this import is expected to
    /// come from.
    pub fn name(&self) -> &'module str {
        self.name
    }

    /// Returns the expected type of this import.
    pub fn ty(&self) -> ExternType {
        ExternType::from_wasmtime(self.engine, self.types, &self.ty)
    }
}

impl<'module> fmt::Debug for ImportType<'module> {
    fn fmt(&self, f: &mut fmt::Formatter<'_>) -> fmt::Result {
        f.debug_struct("ImportType")
            .field("module", &self.module())
            .field("name", &self.name())
            .field("ty", &self.ty())
            .finish()
    }
}

// Export Types

/// A descriptor for an exported WebAssembly value.
///
/// This type is primarily accessed from the
/// [`Module::exports`](crate::Module::exports) accessor and describes what
/// names are exported from a wasm module and the type of the item that is
/// exported.
#[derive(Clone)]
pub struct ExportType<'module> {
    /// The name of the export.
    name: &'module str,

    /// The type of the export.
    ty: EntityType,
    types: &'module ModuleTypes,
    engine: &'module Engine,
}

impl<'module> ExportType<'module> {
    /// Creates a new export which is exported with the given `name` and has the
    /// given `ty`.
    pub(crate) fn new(
        name: &'module str,
        ty: EntityType,
        types: &'module ModuleTypes,
        engine: &'module Engine,
    ) -> ExportType<'module> {
        ExportType {
            name,
            ty,
            types,
            engine,
        }
    }

    /// Returns the name by which this export is known.
    pub fn name(&self) -> &'module str {
        self.name
    }

    /// Returns the type of this export.
    pub fn ty(&self) -> ExternType {
        ExternType::from_wasmtime(self.engine, self.types, &self.ty)
    }
}

impl<'module> fmt::Debug for ExportType<'module> {
    fn fmt(&self, f: &mut fmt::Formatter<'_>) -> fmt::Result {
        f.debug_struct("ExportType")
            .field("name", &self.name().to_owned())
            .field("ty", &self.ty())
            .finish()
    }
}<|MERGE_RESOLUTION|>--- conflicted
+++ resolved
@@ -101,6 +101,12 @@
     /// The `nullref` type, aka `(ref null none)`.
     pub const NULLREF: Self = ValType::Ref(RefType::NULLREF);
 
+    /// The `contref` type, aka `(ref null cont)`.
+    pub const CONTREF: Self = ValType::Ref(RefType::CONTREF);
+
+    /// The `nullcontref` type, aka. `(ref null nocont)`.
+    pub const NULLCONTREF: Self = ValType::Ref(RefType::NULLCONTREF);
+
     /// Returns true if `ValType` matches any of the numeric types. (e.g. `I32`,
     /// `I64`, `F32`, `F64`).
     #[inline]
@@ -179,6 +185,18 @@
             ValType::Ref(RefType {
                 is_nullable: true,
                 heap_type: HeapType::Any
+            })
+        )
+    }
+
+    /// Is this the `contref` (aka `(ref null cont)`) type?
+    #[inline]
+    pub fn is_contref(&self) -> bool {
+        matches!(
+            self,
+            ValType::Ref(RefType {
+                is_nullable: true,
+                heap_type: HeapType::Cont
             })
         )
     }
@@ -358,6 +376,18 @@
     pub const NULLREF: Self = RefType {
         is_nullable: true,
         heap_type: HeapType::None,
+    };
+
+    /// The `contref` type, aka `(ref null cont)`.
+    pub const CONTREF: Self = RefType {
+        is_nullable: true,
+        heap_type: HeapType::Cont,
+    };
+
+    /// The `nullcontref` type, aka `(ref null nocont)`.
+    pub const NULLCONTREF: Self = RefType {
+        is_nullable: true,
+        heap_type: HeapType::NoCont,
     };
 
     /// Construct a new reference type.
@@ -609,23 +639,6 @@
     /// therefore `nofunc` is a subtype of all function reference types.
     NoFunc,
 
-    /// A reference to a continuation of a specific, concrete type.
-    ///
-    /// These are subtypes of `cont` and supertypes of `nocont`.
-    ConcreteCont(ContType),
-
-    /// The `cont` heap type represents a reference to any kind of continuation.
-    ///
-    /// This is the top type for the continuation objects type hierarchy, and is
-    /// therefore a supertype of every continuation object.
-    Cont,
-
-    /// The `nocont` heap type represents the null continuation object.
-    ///
-    /// This is the bottom type for the continuation objects type hierarchy, and
-    /// therefore `nocont` is a subtype of all continuation object types.
-    NoCont,
-
     /// The abstract `any` heap type represents all internal Wasm data.
     ///
     /// This is the top type of the internal type hierarchy, and is therefore a
@@ -670,6 +683,23 @@
     /// These are subtypes of the `struct` heap type (therefore also a subtype
     /// of `any` and `eq`) and supertypes of the `none` heap type.
     ConcreteStruct(StructType),
+
+    /// A reference to a continuation of a specific, concrete type.
+    ///
+    /// These are subtypes of `cont` and supertypes of `nocont`.
+    ConcreteCont(ContType),
+
+    /// The `cont` heap type represents a reference to any kind of continuation.
+    ///
+    /// This is the top type for the continuation objects type hierarchy, and is
+    /// therefore a supertype of every continuation object.
+    Cont,
+
+    /// The `nocont` heap type represents the null continuation object.
+    ///
+    /// This is the bottom type for the continuation objects type hierarchy, and
+    /// therefore `nocont` is a subtype of all continuation object types.
+    NoCont,
 
     /// The abstract `none` heap type represents the null internal reference.
     ///
@@ -691,12 +721,12 @@
             HeapType::Array => write!(f, "array"),
             HeapType::Struct => write!(f, "struct"),
             HeapType::None => write!(f, "none"),
+            HeapType::ConcreteFunc(ty) => write!(f, "(concrete func {:?})", ty.type_index()),
+            HeapType::ConcreteArray(ty) => write!(f, "(concrete array {:?})", ty.type_index()),
+            HeapType::ConcreteStruct(ty) => write!(f, "(concrete struct {:?})", ty.type_index()),
             HeapType::ConcreteCont(ty) => write!(f, "(concrete cont {:?})", ty.type_index()),
             HeapType::Cont => write!(f, "cont"),
             HeapType::NoCont => write!(f, "nocont"),
-            HeapType::ConcreteFunc(ty) => write!(f, "(concrete func {:?})", ty.type_index()),
-            HeapType::ConcreteArray(ty) => write!(f, "(concrete array {:?})", ty.type_index()),
-            HeapType::ConcreteStruct(ty) => write!(f, "(concrete struct {:?})", ty.type_index()),
         }
     }
 }
@@ -770,7 +800,10 @@
     /// Types that are not concrete, user-defined types are abstract types.
     #[inline]
     pub fn is_concrete(&self) -> bool {
-        matches!(self, HeapType::ConcreteFunc(_) | HeapType::ConcreteArray(_))
+        matches!(
+            self,
+            HeapType::ConcreteFunc(_) | HeapType::ConcreteArray(_) | HeapType::ConcreteCont(_)
+        )
     }
 
     /// Is this a concrete, user-defined function type?
@@ -815,6 +848,27 @@
         self.as_concrete_array().unwrap()
     }
 
+    /// Is this a concrete, user-defined continuation type?
+    pub fn is_concrete_cont(&self) -> bool {
+        matches!(self, HeapType::ConcreteCont(_))
+    }
+
+    /// Get the underlying concrete, user-defined continuation type, if any.
+    ///
+    /// Returns `None` if this is not a concrete continuation type.
+    pub fn as_concrete_cont(&self) -> Option<&ContType> {
+        match self {
+            HeapType::ConcreteCont(f) => Some(f),
+            _ => None,
+        }
+    }
+
+    /// Get the underlying concrete, user-defined type, panicking if this is not
+    /// a concrete continuation type.
+    pub fn unwrap_concrete_cont(&self) -> &ContType {
+        self.as_concrete_cont().unwrap()
+    }
+
     /// Get the top type of this heap type's type hierarchy.
     ///
     /// The returned heap type is a supertype of all types in this heap type's
@@ -822,7 +876,6 @@
     #[inline]
     pub fn top(&self) -> HeapType {
         match self {
-            HeapType::Cont | HeapType::ConcreteCont(_) | HeapType::NoCont => HeapType::Cont,
             HeapType::Func | HeapType::ConcreteFunc(_) | HeapType::NoFunc => HeapType::Func,
 
             HeapType::Extern | HeapType::NoExtern => HeapType::Extern,
@@ -835,6 +888,8 @@
             | HeapType::Struct
             | HeapType::ConcreteStruct(_)
             | HeapType::None => HeapType::Any,
+
+            HeapType::Cont | HeapType::ConcreteCont(_) | HeapType::NoCont => HeapType::Cont,
         }
     }
 
@@ -866,6 +921,8 @@
             | HeapType::Struct
             | HeapType::ConcreteStruct(_)
             | HeapType::None => HeapType::None,
+
+            HeapType::Cont | HeapType::ConcreteCont(_) | HeapType::NoCont => HeapType::NoCont,
         }
     }
 
@@ -873,7 +930,7 @@
     #[inline]
     pub fn is_bottom(&self) -> bool {
         match self {
-            HeapType::None | HeapType::NoExtern | HeapType::NoFunc => true,
+            HeapType::None | HeapType::NoExtern | HeapType::NoFunc | HeapType::NoCont => true,
             _ => false,
         }
     }
@@ -929,7 +986,6 @@
                 | HeapType::Eq
                 | HeapType::Any,
             ) => true,
-
             (HeapType::None, _) => false,
 
             (HeapType::ConcreteArray(_), HeapType::Array | HeapType::Eq | HeapType::Any) => true,
@@ -987,21 +1043,18 @@
             | HeapType::NoExtern
             | HeapType::Func
             | HeapType::NoFunc
-            | HeapType::Cont
-            | HeapType::NoCont
             | HeapType::Any
             | HeapType::Eq
             | HeapType::I31
             | HeapType::Array
             | HeapType::Struct
+            | HeapType::Cont
+            | HeapType::NoCont
             | HeapType::None => true,
             HeapType::ConcreteFunc(ty) => ty.comes_from_same_engine(engine),
             HeapType::ConcreteArray(ty) => ty.comes_from_same_engine(engine),
-<<<<<<< HEAD
+            HeapType::ConcreteStruct(ty) => ty.comes_from_same_engine(engine),
             HeapType::ConcreteCont(ty) => ty.comes_from_same_engine(engine),
-=======
-            HeapType::ConcreteStruct(ty) => ty.comes_from_same_engine(engine),
->>>>>>> d51b5aea
         }
     }
 
@@ -1023,15 +1076,13 @@
             HeapType::ConcreteArray(a) => {
                 WasmHeapType::ConcreteArray(EngineOrModuleTypeIndex::Engine(a.type_index()))
             }
-<<<<<<< HEAD
+            HeapType::ConcreteStruct(a) => {
+                WasmHeapType::ConcreteStruct(EngineOrModuleTypeIndex::Engine(a.type_index()))
+            }
             HeapType::Cont => WasmHeapType::Cont,
             HeapType::NoCont => WasmHeapType::NoCont,
             HeapType::ConcreteCont(c) => {
                 WasmHeapType::ConcreteCont(EngineOrModuleTypeIndex::Engine(c.type_index()))
-=======
-            HeapType::ConcreteStruct(a) => {
-                WasmHeapType::ConcreteStruct(EngineOrModuleTypeIndex::Engine(a.type_index()))
->>>>>>> d51b5aea
             }
         }
     }
@@ -1062,13 +1113,10 @@
             | WasmHeapType::ConcreteFunc(EngineOrModuleTypeIndex::RecGroup(_))
             | WasmHeapType::ConcreteArray(EngineOrModuleTypeIndex::Module(_))
             | WasmHeapType::ConcreteArray(EngineOrModuleTypeIndex::RecGroup(_))
-<<<<<<< HEAD
+            | WasmHeapType::ConcreteStruct(EngineOrModuleTypeIndex::Module(_))
+            | WasmHeapType::ConcreteStruct(EngineOrModuleTypeIndex::RecGroup(_))
             | WasmHeapType::ConcreteCont(EngineOrModuleTypeIndex::Module(_))
             | WasmHeapType::ConcreteCont(EngineOrModuleTypeIndex::RecGroup(_)) => {
-=======
-            | WasmHeapType::ConcreteStruct(EngineOrModuleTypeIndex::Module(_))
-            | WasmHeapType::ConcreteStruct(EngineOrModuleTypeIndex::RecGroup(_)) => {
->>>>>>> d51b5aea
                 panic!("HeapType::from_wasm_type on non-canonicalized-for-runtime-usage heap type")
             }
             WasmHeapType::Cont => HeapType::Cont,
@@ -1087,12 +1135,7 @@
             HeapType::ConcreteStruct(a) => Some(&a.registered_type),
 
             HeapType::Extern
-<<<<<<< HEAD
-            | HeapType::Cont
-            | HeapType::NoCont
-=======
             | HeapType::NoExtern
->>>>>>> d51b5aea
             | HeapType::Func
             | HeapType::NoFunc
             | HeapType::Any
@@ -1100,6 +1143,8 @@
             | HeapType::I31
             | HeapType::Array
             | HeapType::Struct
+            | HeapType::Cont
+            | HeapType::NoCont
             | HeapType::None => None,
         }
     }
@@ -1109,6 +1154,7 @@
         match self.top() {
             Self::Any | Self::Extern => true,
             Self::Func => false,
+            Self::Cont => false,
             ty => unreachable!("not a top type: {ty:?}"),
         }
     }

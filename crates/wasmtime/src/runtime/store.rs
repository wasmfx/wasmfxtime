--- conflicted
+++ resolved
@@ -2463,27 +2463,17 @@
     }
 }
 
-<<<<<<< HEAD
-unsafe impl<T> crate::runtime::vm::Store for StoreInner<T> {
-    fn vmruntime_limits(&self) -> *mut VMRuntimeLimits {
-        <StoreOpaque>::vmruntime_limits(self)
-    }
-
-    fn stack_chain(&self) -> *mut StackChainCell {
-        <StoreOpaque>::stack_chain(self)
-    }
-
-    fn wasmfx_config(&self) -> *const WasmFXConfig {
-        &<StoreOpaque>::engine(&self).config().wasmfx_config
-    }
-
-    fn epoch_ptr(&self) -> *const AtomicU64 {
-        self.engine.epoch_counter() as *const _
-=======
 unsafe impl<T> crate::runtime::vm::VMStore for StoreInner<T> {
     fn store_opaque(&self) -> &StoreOpaque {
         &self.inner
->>>>>>> 1af294ea
+    }
+
+    fn stack_chain(&self) -> *mut StackChainCell {
+        <StoreOpaque>::stack_chain(self)
+    }
+
+    fn wasmfx_config(&self) -> *const WasmFXConfig {
+        &<StoreOpaque>::engine(&self).config().wasmfx_config
     }
 
     fn store_opaque_mut(&mut self) -> &mut StoreOpaque {

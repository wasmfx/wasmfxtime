//! Wasmtime's "store" type
//!
//! This module, and its submodules, contain the `Store` type and various types
//! used to interact with it. At first glance this is a pretty confusing module
//! where you need to know the difference between:
//!
//! * `Store<T>`
//! * `StoreContext<T>`
//! * `StoreContextMut<T>`
//! * `AsContext`
//! * `AsContextMut`
//! * `StoreInner<T>`
//! * `StoreOpaque`
//! * `StoreData`
//!
//! There's... quite a lot going on here, and it's easy to be confused. This
//! comment is ideally going to serve the purpose of clarifying what all these
//! types are for and why they're motivated.
//!
//! First it's important to know what's "internal" and what's "external". Almost
//! everything above is defined as `pub`, but only some of the items are
//! reexported to the outside world to be usable from this crate. Otherwise all
//! items are `pub` within this `store` module, and the `store` module is
//! private to the `wasmtime` crate. Notably `Store<T>`, `StoreContext<T>`,
//! `StoreContextMut<T>`, `AsContext`, and `AsContextMut` are all public
//! interfaces to the `wasmtime` crate. You can think of these as:
//!
//! * `Store<T>` - an owned reference to a store, the "root of everything"
//! * `StoreContext<T>` - basically `&StoreInner<T>`
//! * `StoreContextMut<T>` - more-or-less `&mut StoreInner<T>` with caveats.
//!   Explained later.
//! * `AsContext` - similar to `AsRef`, but produces `StoreContext<T>`
//! * `AsContextMut` - similar to `AsMut`, but produces `StoreContextMut<T>`
//!
//! Next comes the internal structure of the `Store<T>` itself. This looks like:
//!
//! * `Store<T>` - this type is just a pointer large. It's primarily just
//!   intended to be consumed by the outside world. Note that the "just a
//!   pointer large" is a load-bearing implementation detail in Wasmtime. This
//!   enables it to store a pointer to its own trait object which doesn't need
//!   to change over time.
//!
//! * `StoreInner<T>` - the first layer of the contents of a `Store<T>`, what's
//!   stored inside the `Box`. This is the general Rust pattern when one struct
//!   is a layer over another. The surprising part, though, is that this is
//!   further subdivided. This structure only contains things which actually
//!   need `T` itself. The downside of this structure is that it's always
//!   generic and means that code is monomorphized into consumer crates. We
//!   strive to have things be as monomorphic as possible in `wasmtime` so this
//!   type is not heavily used.
//!
//! * `StoreOpaque` - this is the primary contents of the `StoreInner<T>` type.
//!   Stored inline in the outer type the "opaque" here means that it's a
//!   "store" but it doesn't have access to the `T`. This is the primary
//!   "internal" reference that Wasmtime uses since `T` is rarely needed by the
//!   internals of Wasmtime.
//!
//! * `StoreData` - this is a final helper struct stored within `StoreOpaque`.
//!   All references of Wasm items into a `Store` are actually indices into a
//!   table in this structure, and the `StoreData` being separate makes it a bit
//!   easier to manage/define/work with. There's no real fundamental reason this
//!   is split out, although sometimes it's useful to have separate borrows into
//!   these tables than the `StoreOpaque`.
//!
//! A major caveat with these representations is that the internal `&mut
//! StoreInner<T>` is never handed out publicly to consumers of this crate, only
//! through a wrapper of `StoreContextMut<'_, T>`. The reason for this is that
//! we want to provide mutable, but not destructive, access to the contents of a
//! `Store`. For example if a `StoreInner<T>` were replaced with some other
//! `StoreInner<T>` then that would drop live instances, possibly those
//! currently executing beneath the current stack frame. This would not be a
//! safe operation.
//!
//! This means, though, that the `wasmtime` crate, which liberally uses `&mut
//! StoreOpaque` internally, has to be careful to never actually destroy the
//! contents of `StoreOpaque`. This is an invariant that we, as the authors of
//! `wasmtime`, must uphold for the public interface to be safe.

use crate::instance::InstanceData;
use crate::linker::Definition;
use crate::module::{BareModuleInfo, RegisteredModuleId};
use crate::trampoline::VMHostGlobalContext;
use crate::RootSet;
use crate::{module::ModuleRegistry, Engine, Module, Trap, Val, ValRaw};
use crate::{Global, Instance, Memory, RootScope, Table};
use anyhow::{anyhow, bail, Result};
use once_cell::sync::OnceCell;
use std::cell::UnsafeCell;
use std::fmt;
use std::future::Future;
use std::marker;
use std::mem::{self, ManuallyDrop};
use std::num::NonZeroU64;
use std::ops::{Deref, DerefMut};
use std::pin::Pin;
use std::ptr;
use std::sync::atomic::AtomicU64;
use std::sync::Arc;
use std::task::{Context, Poll};
use wasmtime_continuations::WasmFXConfig;
use wasmtime_runtime::continuation::{StackChain, StackChainCell, StackLimits};
use wasmtime_runtime::mpk::{self, ProtectionKey, ProtectionMask};
use wasmtime_runtime::{
    Backtrace, ExportGlobal, GcHeapAllocationIndex, GcRootsList, GcStore,
    InstanceAllocationRequest, InstanceAllocator, InstanceHandle, OnDemandInstanceAllocator,
    SignalHandler, StoreBox, StorePtr, VMContext, VMFuncRef, VMGcRef, VMRuntimeLimits, WasmFault,
};

mod context;
pub use self::context::*;
mod data;
pub use self::data::*;
mod func_refs;
use func_refs::FuncRefs;

/// A [`Store`] is a collection of WebAssembly instances and host-defined state.
///
/// All WebAssembly instances and items will be attached to and refer to a
/// [`Store`]. For example instances, functions, globals, and tables are all
/// attached to a [`Store`]. Instances are created by instantiating a
/// [`Module`](crate::Module) within a [`Store`].
///
/// A [`Store`] is intended to be a short-lived object in a program. No form
/// of GC is implemented at this time so once an instance is created within a
/// [`Store`] it will not be deallocated until the [`Store`] itself is dropped.
/// This makes [`Store`] unsuitable for creating an unbounded number of
/// instances in it because [`Store`] will never release this memory. It's
/// recommended to have a [`Store`] correspond roughly to the lifetime of a
/// "main instance" that an embedding is interested in executing.
///
/// ## Type parameter `T`
///
/// Each [`Store`] has a type parameter `T` associated with it. This `T`
/// represents state defined by the host. This state will be accessible through
/// the [`Caller`](crate::Caller) type that host-defined functions get access
/// to. This `T` is suitable for storing `Store`-specific information which
/// imported functions may want access to.
///
/// The data `T` can be accessed through methods like [`Store::data`] and
/// [`Store::data_mut`].
///
/// ## Stores, contexts, oh my
///
/// Most methods in Wasmtime take something of the form
/// [`AsContext`](crate::AsContext) or [`AsContextMut`](crate::AsContextMut) as
/// the first argument. These two traits allow ergonomically passing in the
/// context you currently have to any method. The primary two sources of
/// contexts are:
///
/// * `Store<T>`
/// * `Caller<'_, T>`
///
/// corresponding to what you create and what you have access to in a host
/// function. You can also explicitly acquire a [`StoreContext`] or
/// [`StoreContextMut`] and pass that around as well.
///
/// Note that all methods on [`Store`] are mirrored onto [`StoreContext`],
/// [`StoreContextMut`], and [`Caller`](crate::Caller). This way no matter what
/// form of context you have you can call various methods, create objects, etc.
///
/// ## Stores and `Default`
///
/// You can create a store with default configuration settings using
/// `Store::default()`. This will create a brand new [`Engine`] with default
/// configuration (see [`Config`](crate::Config) for more information).
///
/// ## Cross-store usage of items
///
/// In `wasmtime` wasm items such as [`Global`] and [`Memory`] "belong" to a
/// [`Store`]. The store they belong to is the one they were created with
/// (passed in as a parameter) or instantiated with. This store is the only
/// store that can be used to interact with wasm items after they're created.
///
/// The `wasmtime` crate will panic if the [`Store`] argument passed in to these
/// operations is incorrect. In other words it's considered a programmer error
/// rather than a recoverable error for the wrong [`Store`] to be used when
/// calling APIs.
pub struct Store<T> {
    // for comments about `ManuallyDrop`, see `Store::into_data`
    inner: ManuallyDrop<Box<StoreInner<T>>>,
}

#[derive(Copy, Clone, Debug)]
/// Passed to the argument of [`Store::call_hook`] to indicate a state transition in
/// the WebAssembly VM.
pub enum CallHook {
    /// Indicates the VM is calling a WebAssembly function, from the host.
    CallingWasm,
    /// Indicates the VM is returning from a WebAssembly function, to the host.
    ReturningFromWasm,
    /// Indicates the VM is calling a host function, from WebAssembly.
    CallingHost,
    /// Indicates the VM is returning from a host function, to WebAssembly.
    ReturningFromHost,
}

impl CallHook {
    /// Indicates the VM is entering host code (exiting WebAssembly code)
    pub fn entering_host(&self) -> bool {
        match self {
            CallHook::ReturningFromWasm | CallHook::CallingHost => true,
            _ => false,
        }
    }
    /// Indicates the VM is exiting host code (entering WebAssembly code)
    pub fn exiting_host(&self) -> bool {
        match self {
            CallHook::ReturningFromHost | CallHook::CallingWasm => true,
            _ => false,
        }
    }
}

/// Internal contents of a `Store<T>` that live on the heap.
///
/// The members of this struct are those that need to be generic over `T`, the
/// store's internal type storage. Otherwise all things that don't rely on `T`
/// should go into `StoreOpaque`.
pub struct StoreInner<T> {
    /// Generic metadata about the store that doesn't need access to `T`.
    inner: StoreOpaque,

    limiter: Option<ResourceLimiterInner<T>>,
    call_hook: Option<CallHookInner<T>>,
    epoch_deadline_behavior:
        Option<Box<dyn FnMut(StoreContextMut<T>) -> Result<UpdateDeadline> + Send + Sync>>,
    // for comments about `ManuallyDrop`, see `Store::into_data`
    data: ManuallyDrop<T>,
}

enum ResourceLimiterInner<T> {
    Sync(Box<dyn FnMut(&mut T) -> &mut (dyn crate::ResourceLimiter) + Send + Sync>),
    #[cfg(feature = "async")]
    Async(Box<dyn FnMut(&mut T) -> &mut (dyn crate::ResourceLimiterAsync) + Send + Sync>),
}

/// An object that can take callbacks when the runtime enters or exits hostcalls.
#[cfg(feature = "async")]
#[async_trait::async_trait]
pub trait CallHookHandler<T>: Send {
    /// A callback to run when wasmtime is about to enter a host call, or when about to
    /// exit the hostcall.
    async fn handle_call_event(&self, t: &mut T, ch: CallHook) -> Result<()>;
}

enum CallHookInner<T> {
    Sync(Box<dyn FnMut(&mut T, CallHook) -> Result<()> + Send + Sync>),
    #[cfg(feature = "async")]
    Async(Box<dyn CallHookHandler<T> + Send + Sync>),
}

/// What to do after returning from a callback when the engine epoch reaches
/// the deadline for a Store during execution of a function using that store.
pub enum UpdateDeadline {
    /// Extend the deadline by the specified number of ticks.
    Continue(u64),
    /// Extend the deadline by the specified number of ticks after yielding to
    /// the async executor loop. This can only be used with an async [`Store`]
    /// configured via [`Config::async_support`](crate::Config::async_support).
    #[cfg(feature = "async")]
    Yield(u64),
}

// Forward methods on `StoreOpaque` to also being on `StoreInner<T>`
impl<T> Deref for StoreInner<T> {
    type Target = StoreOpaque;
    fn deref(&self) -> &Self::Target {
        &self.inner
    }
}

impl<T> DerefMut for StoreInner<T> {
    fn deref_mut(&mut self) -> &mut Self::Target {
        &mut self.inner
    }
}

/// Monomorphic storage for a `Store<T>`.
///
/// This structure contains the bulk of the metadata about a `Store`. This is
/// used internally in Wasmtime when dependence on the `T` of `Store<T>` isn't
/// necessary, allowing code to be monomorphic and compiled into the `wasmtime`
/// crate itself.
pub struct StoreOpaque {
    // This `StoreOpaque` structure has references to itself. These aren't
    // immediately evident, however, so we need to tell the compiler that it
    // contains self-references. This notably suppresses `noalias` annotations
    // when this shows up in compiled code because types of this structure do
    // indeed alias itself. An example of this is `default_callee` holds a
    // `*mut dyn Store` to the address of this `StoreOpaque` itself, indeed
    // aliasing!
    //
    // It's somewhat unclear to me at this time if this is 100% sufficient to
    // get all the right codegen in all the right places. For example does
    // `Store` need to internally contain a `Pin<Box<StoreInner<T>>>`? Do the
    // contexts need to contain `Pin<&mut StoreInner<T>>`? I'm not familiar
    // enough with `Pin` to understand if it's appropriate here (we do, for
    // example want to allow movement in and out of `data: T`, just not movement
    // of most of the other members). It's also not clear if using `Pin` in a
    // few places buys us much other than a bunch of `unsafe` that we already
    // sort of hand-wave away.
    //
    // In any case this seems like a good mid-ground for now where we're at
    // least telling the compiler something about all the aliasing happening
    // within a `Store`.
    _marker: marker::PhantomPinned,

    engine: Engine,
    runtime_limits: VMRuntimeLimits,

    // Stack information used by typed continuations instructions. See
    // documentation on `wasmtime_continuations::StackChain` for details.
    //
    // Note that in terms of (interior) mutability, we generally follow the same
    // pattern as the `VMRuntimeLimits` object above: In the case of
    // `StackLimits`, all of its fields are `UnsafeCell`s. For the stack chain,
    // we wrap the entire `StackChainObject` in an `UnsafeCell`.
    //
    // Finally, observe that the stack chain adds more internal self references:
    // The stack chain always contains a `MainStack` element at the ends which
    // has a pointer to the `main_stack_limits` field of the same `StoreOpaque`.
    main_stack_limits: StackLimits,
    stack_chain: StackChainCell,

    instances: Vec<StoreInstance>,
    #[cfg(feature = "component-model")]
    num_component_instances: usize,
    signal_handler: Option<Box<SignalHandler<'static>>>,
    modules: ModuleRegistry,
    func_refs: FuncRefs,
    host_globals: Vec<StoreBox<VMHostGlobalContext>>,

    // GC-related fields.
    gc_store: OnceCell<GcStore>,
    gc_roots: RootSet,
    gc_roots_list: GcRootsList,

    // Numbers of resources instantiated in this store, and their limits
    instance_count: usize,
    instance_limit: usize,
    memory_count: usize,
    memory_limit: usize,
    table_count: usize,
    table_limit: usize,
    #[cfg(feature = "async")]
    async_state: AsyncState,
    // If fuel_yield_interval is enabled, then we store the remaining fuel (that isn't in
    // runtime_limits) here. The total amount of fuel is the runtime limits and reserve added
    // together. Then when we run out of gas, we inject the yield amount from the reserve
    // until the reserve is empty.
    fuel_reserve: u64,
    fuel_yield_interval: Option<NonZeroU64>,
    /// Indexed data within this `Store`, used to store information about
    /// globals, functions, memories, etc.
    ///
    /// Note that this is `ManuallyDrop` because it needs to be dropped before
    /// `rooted_host_funcs` below. This structure contains pointers which are
    /// otherwise kept alive by the `Arc` references in `rooted_host_funcs`.
    store_data: ManuallyDrop<StoreData>,
    default_caller: InstanceHandle,

    /// Used to optimzed wasm->host calls when the host function is defined with
    /// `Func::new` to avoid allocating a new vector each time a function is
    /// called.
    hostcall_val_storage: Vec<Val>,
    /// Same as `hostcall_val_storage`, but for the direction of the host
    /// calling wasm.
    wasm_val_raw_storage: Vec<ValRaw>,

    /// A list of lists of definitions which have been used to instantiate
    /// within this `Store`.
    ///
    /// Note that not all instantiations end up pushing to this list. At the
    /// time of this writing only the `InstancePre<T>` type will push to this
    /// list. Pushes to this list are typically accompanied with
    /// `HostFunc::to_func_store_rooted` to clone an `Arc` here once which
    /// preserves a strong reference to the `Arc` for each `HostFunc` stored
    /// within the list of `Definition`s.
    ///
    /// Note that this is `ManuallyDrop` as it must be dropped after
    /// `store_data` above, where the function pointers are stored.
    rooted_host_funcs: ManuallyDrop<Vec<Arc<[Definition]>>>,

    /// Keep track of what protection key is being used during allocation so
    /// that the right memory pages can be enabled when entering WebAssembly
    /// guest code.
    pkey: Option<ProtectionKey>,

    /// Runtime state for components used in the handling of resources, borrow,
    /// and calls. These also interact with the `ResourceAny` type and its
    /// internal representation.
    #[cfg(feature = "component-model")]
    component_host_table: wasmtime_runtime::component::ResourceTable,
    #[cfg(feature = "component-model")]
    component_calls: wasmtime_runtime::component::CallContexts,
    #[cfg(feature = "component-model")]
    host_resource_data: crate::component::HostResourceData,
}

#[cfg(feature = "async")]
struct AsyncState {
    current_suspend: UnsafeCell<*const wasmtime_fiber::Suspend<Result<()>, (), Result<()>>>,
    current_poll_cx: UnsafeCell<*mut Context<'static>>,
}

// Lots of pesky unsafe cells and pointers in this structure. This means we need
// to declare explicitly that we use this in a threadsafe fashion.
#[cfg(feature = "async")]
unsafe impl Send for AsyncState {}
#[cfg(feature = "async")]
unsafe impl Sync for AsyncState {}

/// An RAII type to automatically mark a region of code as unsafe for GC.
#[doc(hidden)]
pub struct AutoAssertNoGc<'a> {
    store: &'a mut StoreOpaque,
    entered: bool,
}

impl<'a> AutoAssertNoGc<'a> {
    #[inline]
    pub fn new(store: &'a mut StoreOpaque) -> Self {
        let entered = if let Some(gc_store) = store.gc_store.get_mut() {
            gc_store.gc_heap.enter_no_gc_scope();
            true
        } else {
            false
        };

        AutoAssertNoGc { store, entered }
    }
}

impl std::ops::Deref for AutoAssertNoGc<'_> {
    type Target = StoreOpaque;

    #[inline]
    fn deref(&self) -> &Self::Target {
        &*self.store
    }
}

impl std::ops::DerefMut for AutoAssertNoGc<'_> {
    #[inline]
    fn deref_mut(&mut self) -> &mut Self::Target {
        &mut *self.store
    }
}

impl Drop for AutoAssertNoGc<'_> {
    #[inline]
    fn drop(&mut self) {
        if self.entered {
            self.store.unwrap_gc_store_mut().gc_heap.exit_no_gc_scope();
        }
    }
}

/// Used to associate instances with the store.
///
/// This is needed to track if the instance was allocated explicitly with the on-demand
/// instance allocator.
struct StoreInstance {
    handle: InstanceHandle,
    kind: StoreInstanceKind,
}

enum StoreInstanceKind {
    /// An actual, non-dummy instance.
    Real {
        /// The id of this instance's module inside our owning store's
        /// `ModuleRegistry`.
        module_id: RegisteredModuleId,
    },

    /// This is a dummy instance that is just an implementation detail for
    /// something else. For example, host-created memories internally create a
    /// dummy instance.
    ///
    /// Regardless of the configured instance allocator for the engine, dummy
    /// instances always use the on-demand allocator to deallocate the instance.
    Dummy,
}

impl<T> Store<T> {
    /// Creates a new [`Store`] to be associated with the given [`Engine`] and
    /// `data` provided.
    ///
    /// The created [`Store`] will place no additional limits on the size of
    /// linear memories or tables at runtime. Linear memories and tables will
    /// be allowed to grow to any upper limit specified in their definitions.
    /// The store will limit the number of instances, linear memories, and
    /// tables created to 10,000. This can be overridden with the
    /// [`Store::limiter`] configuration method.
    pub fn new(engine: &Engine, data: T) -> Self {
        let pkey = engine.allocator().next_available_pkey();

        let mut inner = Box::new(StoreInner {
            inner: StoreOpaque {
                _marker: marker::PhantomPinned,
                engine: engine.clone(),
                runtime_limits: Default::default(),
                main_stack_limits: Default::default(),
                stack_chain: StackChainCell::absent(),
                instances: Vec::new(),
                #[cfg(feature = "component-model")]
                num_component_instances: 0,
                signal_handler: None,
                gc_store: OnceCell::new(),
                gc_roots: RootSet::default(),
                gc_roots_list: GcRootsList::default(),
                modules: ModuleRegistry::default(),
                func_refs: FuncRefs::default(),
                host_globals: Vec::new(),
                instance_count: 0,
                instance_limit: crate::DEFAULT_INSTANCE_LIMIT,
                memory_count: 0,
                memory_limit: crate::DEFAULT_MEMORY_LIMIT,
                table_count: 0,
                table_limit: crate::DEFAULT_TABLE_LIMIT,
                #[cfg(feature = "async")]
                async_state: AsyncState {
                    current_suspend: UnsafeCell::new(ptr::null()),
                    current_poll_cx: UnsafeCell::new(ptr::null_mut()),
                },
                fuel_reserve: 0,
                fuel_yield_interval: None,
                store_data: ManuallyDrop::new(StoreData::new()),
                default_caller: InstanceHandle::null(),
                hostcall_val_storage: Vec::new(),
                wasm_val_raw_storage: Vec::new(),
                rooted_host_funcs: ManuallyDrop::new(Vec::new()),
                pkey,
                #[cfg(feature = "component-model")]
                component_host_table: Default::default(),
                #[cfg(feature = "component-model")]
                component_calls: Default::default(),
                #[cfg(feature = "component-model")]
                host_resource_data: Default::default(),
            },
            limiter: None,
            call_hook: None,
            epoch_deadline_behavior: None,
            data: ManuallyDrop::new(data),
        });

        // Wasmtime uses the callee argument to host functions to learn about
        // the original pointer to the `Store` itself, allowing it to
        // reconstruct a `StoreContextMut<T>`. When we initially call a `Func`,
        // however, there's no "callee" to provide. To fix this we allocate a
        // single "default callee" for the entire `Store`. This is then used as
        // part of `Func::call` to guarantee that the `callee: *mut VMContext`
        // is never null.
        inner.default_caller = {
            let module = Arc::new(wasmtime_environ::Module::default());
            let shim = BareModuleInfo::empty(module).into_traitobj();
            let allocator = OnDemandInstanceAllocator::default();
            allocator
                .validate_module(shim.module(), shim.offsets())
                .unwrap();
            let mut instance = unsafe {
                allocator
                    .allocate_module(InstanceAllocationRequest {
                        host_state: Box::new(()),
                        imports: Default::default(),
                        store: StorePtr::empty(),
                        runtime_info: &shim,
                        wmemcheck: engine.config().wmemcheck,
                        pkey: None,
                    })
                    .expect("failed to allocate default callee")
            };

            // Note the erasure of the lifetime here into `'static`, so in
            // general usage of this trait object must be strictly bounded to
            // the `Store` itself, and is a variant that we have to maintain
            // throughout Wasmtime.
            unsafe {
                let traitobj = std::mem::transmute::<
                    *mut (dyn wasmtime_runtime::Store + '_),
                    *mut (dyn wasmtime_runtime::Store + 'static),
                >(&mut *inner);
                instance.set_store(traitobj);
            }
            instance
        };

        unsafe {
            // NOTE(frank-emrich) The setup code for `default_caller` above
            // together with the comment on the `PhantomPinned` marker inside
            // `Store` indicates that `inner` is supposed to be at a stable
            // location at this point, without explicitly being `Pin`-ed.
            let stack_chain = inner.stack_chain.0.get();
            *stack_chain = StackChain::MainStack(inner.main_stack_limits());
        }

        Self {
            inner: ManuallyDrop::new(inner),
        }
    }

    /// Access the underlying data owned by this `Store`.
    #[inline]
    pub fn data(&self) -> &T {
        self.inner.data()
    }

    /// Access the underlying data owned by this `Store`.
    #[inline]
    pub fn data_mut(&mut self) -> &mut T {
        self.inner.data_mut()
    }

    /// Consumes this [`Store`], destroying it, and returns the underlying data.
    pub fn into_data(mut self) -> T {
        // This is an unsafe operation because we want to avoid having a runtime
        // check or boolean for whether the data is actually contained within a
        // `Store`. The data itself is stored as `ManuallyDrop` since we're
        // manually managing the memory here, and there's also a `ManuallyDrop`
        // around the `Box<StoreInner<T>>`. The way this works though is a bit
        // tricky, so here's how things get dropped appropriately:
        //
        // * When a `Store<T>` is normally dropped, the custom destructor for
        //   `Store<T>` will drop `T`, then the `self.inner` field. The
        //   rustc-glue destructor runs for `Box<StoreInner<T>>` which drops
        //   `StoreInner<T>`. This cleans up all internal fields and doesn't
        //   touch `T` because it's wrapped in `ManuallyDrop`.
        //
        // * When calling this method we skip the top-level destructor for
        //   `Store<T>` with `mem::forget`. This skips both the destructor for
        //   `T` and the destructor for `StoreInner<T>`. We do, however, run the
        //   destructor for `Box<StoreInner<T>>` which, like above, will skip
        //   the destructor for `T` since it's `ManuallyDrop`.
        //
        // In both cases all the other fields of `StoreInner<T>` should all get
        // dropped, and the manual management of destructors is basically
        // between this method and `Drop for Store<T>`. Note that this also
        // means that `Drop for StoreInner<T>` cannot access `self.data`, so
        // there is a comment indicating this as well.
        unsafe {
            let mut inner = ManuallyDrop::take(&mut self.inner);
            std::mem::forget(self);
            ManuallyDrop::take(&mut inner.data)
        }
    }

    /// Configures the [`ResourceLimiter`] used to limit resource creation
    /// within this [`Store`].
    ///
    /// Whenever resources such as linear memory, tables, or instances are
    /// allocated the `limiter` specified here is invoked with the store's data
    /// `T` and the returned [`ResourceLimiter`] is used to limit the operation
    /// being allocated. The returned [`ResourceLimiter`] is intended to live
    /// within the `T` itself, for example by storing a
    /// [`StoreLimits`](crate::StoreLimits).
    ///
    /// Note that this limiter is only used to limit the creation/growth of
    /// resources in the future, this does not retroactively attempt to apply
    /// limits to the [`Store`].
    ///
    /// # Examples
    ///
    /// ```
    /// use wasmtime::*;
    ///
    /// struct MyApplicationState {
    ///     my_state: u32,
    ///     limits: StoreLimits,
    /// }
    ///
    /// let engine = Engine::default();
    /// let my_state = MyApplicationState {
    ///     my_state: 42,
    ///     limits: StoreLimitsBuilder::new()
    ///         .memory_size(1 << 20 /* 1 MB */)
    ///         .instances(2)
    ///         .build(),
    /// };
    /// let mut store = Store::new(&engine, my_state);
    /// store.limiter(|state| &mut state.limits);
    ///
    /// // Creation of smaller memories is allowed
    /// Memory::new(&mut store, MemoryType::new(1, None)).unwrap();
    ///
    /// // Creation of a larger memory, however, will exceed the 1MB limit we've
    /// // configured
    /// assert!(Memory::new(&mut store, MemoryType::new(1000, None)).is_err());
    ///
    /// // The number of instances in this store is limited to 2, so the third
    /// // instance here should fail.
    /// let module = Module::new(&engine, "(module)").unwrap();
    /// assert!(Instance::new(&mut store, &module, &[]).is_ok());
    /// assert!(Instance::new(&mut store, &module, &[]).is_ok());
    /// assert!(Instance::new(&mut store, &module, &[]).is_err());
    /// ```
    ///
    /// [`ResourceLimiter`]: crate::ResourceLimiter
    pub fn limiter(
        &mut self,
        mut limiter: impl FnMut(&mut T) -> &mut (dyn crate::ResourceLimiter) + Send + Sync + 'static,
    ) {
        // Apply the limits on instances, tables, and memory given by the limiter:
        let inner = &mut self.inner;
        let (instance_limit, table_limit, memory_limit) = {
            let l = limiter(&mut inner.data);
            (l.instances(), l.tables(), l.memories())
        };
        let innermost = &mut inner.inner;
        innermost.instance_limit = instance_limit;
        innermost.table_limit = table_limit;
        innermost.memory_limit = memory_limit;

        // Save the limiter accessor function:
        inner.limiter = Some(ResourceLimiterInner::Sync(Box::new(limiter)));
    }

    /// Configures the [`ResourceLimiterAsync`](crate::ResourceLimiterAsync)
    /// used to limit resource creation within this [`Store`].
    ///
    /// This method is an asynchronous variant of the [`Store::limiter`] method
    /// where the embedder can block the wasm request for more resources with
    /// host `async` execution of futures.
    ///
    /// By using a [`ResourceLimiterAsync`](`crate::ResourceLimiterAsync`)
    /// with a [`Store`], you can no longer use
    /// [`Memory::new`](`crate::Memory::new`),
    /// [`Memory::grow`](`crate::Memory::grow`),
    /// [`Table::new`](`crate::Table::new`), and
    /// [`Table::grow`](`crate::Table::grow`). Instead, you must use their
    /// `async` variants: [`Memory::new_async`](`crate::Memory::new_async`),
    /// [`Memory::grow_async`](`crate::Memory::grow_async`),
    /// [`Table::new_async`](`crate::Table::new_async`), and
    /// [`Table::grow_async`](`crate::Table::grow_async`).
    ///
    /// Note that this limiter is only used to limit the creation/growth of
    /// resources in the future, this does not retroactively attempt to apply
    /// limits to the [`Store`]. Additionally this must be used with an async
    /// [`Store`] configured via
    /// [`Config::async_support`](crate::Config::async_support).
    #[cfg(feature = "async")]
    #[cfg_attr(docsrs, doc(cfg(feature = "async")))]
    pub fn limiter_async(
        &mut self,
        mut limiter: impl FnMut(&mut T) -> &mut (dyn crate::ResourceLimiterAsync)
            + Send
            + Sync
            + 'static,
    ) {
        debug_assert!(self.inner.async_support());
        // Apply the limits on instances, tables, and memory given by the limiter:
        let inner = &mut self.inner;
        let (instance_limit, table_limit, memory_limit) = {
            let l = limiter(&mut inner.data);
            (l.instances(), l.tables(), l.memories())
        };
        let innermost = &mut inner.inner;
        innermost.instance_limit = instance_limit;
        innermost.table_limit = table_limit;
        innermost.memory_limit = memory_limit;

        // Save the limiter accessor function:
        inner.limiter = Some(ResourceLimiterInner::Async(Box::new(limiter)));
    }

    #[cfg_attr(docsrs, doc(cfg(feature = "async")))]
    /// Configures an async function that runs on calls and returns between
    /// WebAssembly and host code. For the non-async equivalent of this method,
    /// see [`Store::call_hook`].
    ///
    /// The function is passed a [`CallHook`] argument, which indicates which
    /// state transition the VM is making.
    ///
    /// This function's future may return a [`Trap`]. If a trap is returned
    /// when an import was called, it is immediately raised as-if the host
    /// import had returned the trap. If a trap is returned after wasm returns
    /// to the host then the wasm function's result is ignored and this trap is
    /// returned instead.
    ///
    /// After this function returns a trap, it may be called for subsequent
    /// returns to host or wasm code as the trap propagates to the root call.
    #[cfg(feature = "async")]
    pub fn call_hook_async(&mut self, hook: impl CallHookHandler<T> + Send + Sync + 'static) {
        self.inner.call_hook = Some(CallHookInner::Async(Box::new(hook)));
    }

    /// Configure a function that runs on calls and returns between WebAssembly
    /// and host code.
    ///
    /// The function is passed a [`CallHook`] argument, which indicates which
    /// state transition the VM is making.
    ///
    /// This function may return a [`Trap`]. If a trap is returned when an
    /// import was called, it is immediately raised as-if the host import had
    /// returned the trap. If a trap is returned after wasm returns to the host
    /// then the wasm function's result is ignored and this trap is returned
    /// instead.
    ///
    /// After this function returns a trap, it may be called for subsequent returns
    /// to host or wasm code as the trap propagates to the root call.
    pub fn call_hook(
        &mut self,
        hook: impl FnMut(&mut T, CallHook) -> Result<()> + Send + Sync + 'static,
    ) {
        self.inner.call_hook = Some(CallHookInner::Sync(Box::new(hook)));
    }

    /// Returns the [`Engine`] that this store is associated with.
    pub fn engine(&self) -> &Engine {
        self.inner.engine()
    }

    /// Perform garbage collection.
    ///
    /// Note that it is not required to actively call this function. GC will
    /// automatically happen according to various internal heuristics. This is
    /// provided if fine-grained control over the GC is desired.
    ///
    /// This method is only available when the `gc` Cargo feature is enabled.
    #[cfg(feature = "gc")]
    pub fn gc(&mut self) {
        self.inner.gc()
    }

    /// Perform garbage collection asynchronously.
    ///
    /// Note that it is not required to actively call this function. GC will
    /// automatically happen according to various internal heuristics. This is
    /// provided if fine-grained control over the GC is desired.
    ///
    /// This method is only available when the `gc` Cargo feature is enabled.
    #[cfg(all(feature = "async", feature = "gc"))]
    pub async fn gc_async(&mut self)
    where
        T: Send,
    {
        self.inner.gc_async().await;
    }

    /// Returns the amount fuel in this [`Store`]. When fuel is enabled, it must
    /// be configured via [`Store::set_fuel`].
    ///
    /// # Errors
    ///
    /// This function will return an error if fuel consumption is not enabled
    /// via [`Config::consume_fuel`](crate::Config::consume_fuel).
    pub fn get_fuel(&self) -> Result<u64> {
        self.inner.get_fuel()
    }

    /// Set the fuel to this [`Store`] for wasm to consume while executing.
    ///
    /// For this method to work fuel consumption must be enabled via
    /// [`Config::consume_fuel`](crate::Config::consume_fuel). By default a
    /// [`Store`] starts with 0 fuel for wasm to execute with (meaning it will
    /// immediately trap). This function must be called for the store to have
    /// some fuel to allow WebAssembly to execute.
    ///
    /// Most WebAssembly instructions consume 1 unit of fuel. Some
    /// instructions, such as `nop`, `drop`, `block`, and `loop`, consume 0
    /// units, as any execution cost associated with them involves other
    /// instructions which do consume fuel.
    ///
    /// Note that when fuel is entirely consumed it will cause wasm to trap.
    ///
    /// # Errors
    ///
    /// This function will return an error if fuel consumption is not enabled via
    /// [`Config::consume_fuel`](crate::Config::consume_fuel).
    pub fn set_fuel(&mut self, fuel: u64) -> Result<()> {
        self.inner.set_fuel(fuel)
    }

    /// Configures a [`Store`] to yield execution of async WebAssembly code
    /// periodically.
    ///
    /// When a [`Store`] is configured to consume fuel with
    /// [`Config::consume_fuel`](crate::Config::consume_fuel) this method will
    /// configure WebAssembly to be suspended and control will be yielded back to the
    /// caller every `interval` units of fuel consumed. This is only suitable with use of
    /// a store associated with an [async config](crate::Config::async_support) because
    /// only then are futures used and yields are possible.
    ///
    /// The purpose of this behavior is to ensure that futures which represent
    /// execution of WebAssembly do not execute too long inside their
    /// `Future::poll` method. This allows for some form of cooperative
    /// multitasking where WebAssembly will voluntarily yield control
    /// periodically (based on fuel consumption) back to the running thread.
    ///
    /// Note that futures returned by this crate will automatically flag
    /// themselves to get re-polled if a yield happens. This means that
    /// WebAssembly will continue to execute, just after giving the host an
    /// opportunity to do something else.
    ///
    /// The `interval` parameter indicates how much fuel should be
    /// consumed between yields of an async future. When fuel runs out wasm will trap.
    ///
    /// # Error
    ///
    /// This method will error if it is not called on a store associated with an [async
    /// config](crate::Config::async_support).
    pub fn fuel_async_yield_interval(&mut self, interval: Option<u64>) -> Result<()> {
        self.inner.fuel_async_yield_interval(interval)
    }

    /// Sets the epoch deadline to a certain number of ticks in the future.
    ///
    /// When the Wasm guest code is compiled with epoch-interruption
    /// instrumentation
    /// ([`Config::epoch_interruption()`](crate::Config::epoch_interruption)),
    /// and when the `Engine`'s epoch is incremented
    /// ([`Engine::increment_epoch()`](crate::Engine::increment_epoch))
    /// past a deadline, execution can be configured to either trap or
    /// yield and then continue.
    ///
    /// This deadline is always set relative to the current epoch:
    /// `delta_beyond_current` ticks in the future. The deadline can
    /// be set explicitly via this method, or refilled automatically
    /// on a yield if configured via
    /// [`epoch_deadline_async_yield_and_update()`](Store::epoch_deadline_async_yield_and_update). After
    /// this method is invoked, the deadline is reached when
    /// [`Engine::increment_epoch()`] has been invoked at least
    /// `ticks_beyond_current` times.
    ///
    /// By default a store will trap immediately with an epoch deadline of 0
    /// (which has always "elapsed"). This method is required to be configured
    /// for stores with epochs enabled to some future epoch deadline.
    ///
    /// See documentation on
    /// [`Config::epoch_interruption()`](crate::Config::epoch_interruption)
    /// for an introduction to epoch-based interruption.
    pub fn set_epoch_deadline(&mut self, ticks_beyond_current: u64) {
        self.inner.set_epoch_deadline(ticks_beyond_current);
    }

    /// Configures epoch-deadline expiration to trap.
    ///
    /// When epoch-interruption-instrumented code is executed on this
    /// store and the epoch deadline is reached before completion,
    /// with the store configured in this way, execution will
    /// terminate with a trap as soon as an epoch check in the
    /// instrumented code is reached.
    ///
    /// This behavior is the default if the store is not otherwise
    /// configured via
    /// [`epoch_deadline_trap()`](Store::epoch_deadline_trap),
    /// [`epoch_deadline_callback()`](Store::epoch_deadline_callback) or
    /// [`epoch_deadline_async_yield_and_update()`](Store::epoch_deadline_async_yield_and_update).
    ///
    /// This setting is intended to allow for coarse-grained
    /// interruption, but not a deterministic deadline of a fixed,
    /// finite interval. For deterministic interruption, see the
    /// "fuel" mechanism instead.
    ///
    /// Note that when this is used it's required to call
    /// [`Store::set_epoch_deadline`] or otherwise wasm will always immediately
    /// trap.
    ///
    /// See documentation on
    /// [`Config::epoch_interruption()`](crate::Config::epoch_interruption)
    /// for an introduction to epoch-based interruption.
    pub fn epoch_deadline_trap(&mut self) {
        self.inner.epoch_deadline_trap();
    }

    /// Configures epoch-deadline expiration to invoke a custom callback
    /// function.
    ///
    /// When epoch-interruption-instrumented code is executed on this
    /// store and the epoch deadline is reached before completion, the
    /// provided callback function is invoked.
    ///
    /// This callback should either return an [`UpdateDeadline`], or
    /// return an error, which will terminate execution with a trap.
    ///
    /// The [`UpdateDeadline`] is a positive number of ticks to
    /// add to the epoch deadline, as well as indicating what
    /// to do after the callback returns. If the [`Store`] is
    /// configured with async support, then the callback may return
    /// [`UpdateDeadline::Yield`] to yield to the async executor before
    /// updating the epoch deadline. Alternatively, the callback may
    /// return [`UpdateDeadline::Continue`] to update the epoch deadline
    /// immediately.
    ///
    /// This setting is intended to allow for coarse-grained
    /// interruption, but not a deterministic deadline of a fixed,
    /// finite interval. For deterministic interruption, see the
    /// "fuel" mechanism instead.
    ///
    /// See documentation on
    /// [`Config::epoch_interruption()`](crate::Config::epoch_interruption)
    /// for an introduction to epoch-based interruption.
    pub fn epoch_deadline_callback(
        &mut self,
        callback: impl FnMut(StoreContextMut<T>) -> Result<UpdateDeadline> + Send + Sync + 'static,
    ) {
        self.inner.epoch_deadline_callback(Box::new(callback));
    }

    #[cfg_attr(docsrs, doc(cfg(feature = "async")))]
    /// Configures epoch-deadline expiration to yield to the async
    /// caller and the update the deadline.
    ///
    /// When epoch-interruption-instrumented code is executed on this
    /// store and the epoch deadline is reached before completion,
    /// with the store configured in this way, execution will yield
    /// (the future will return `Pending` but re-awake itself for
    /// later execution) and, upon resuming, the store will be
    /// configured with an epoch deadline equal to the current epoch
    /// plus `delta` ticks.
    ///
    /// This setting is intended to allow for cooperative timeslicing
    /// of multiple CPU-bound Wasm guests in different stores, all
    /// executing under the control of an async executor. To drive
    /// this, stores should be configured to "yield and update"
    /// automatically with this function, and some external driver (a
    /// thread that wakes up periodically, or a timer
    /// signal/interrupt) should call
    /// [`Engine::increment_epoch()`](crate::Engine::increment_epoch).
    ///
    /// See documentation on
    /// [`Config::epoch_interruption()`](crate::Config::epoch_interruption)
    /// for an introduction to epoch-based interruption.
    #[cfg(feature = "async")]
    pub fn epoch_deadline_async_yield_and_update(&mut self, delta: u64) {
        self.inner.epoch_deadline_async_yield_and_update(delta);
    }
}

impl<'a, T> StoreContext<'a, T> {
    pub(crate) fn async_support(&self) -> bool {
        self.0.async_support()
    }

    /// Returns the underlying [`Engine`] this store is connected to.
    pub fn engine(&self) -> &Engine {
        self.0.engine()
    }

    /// Access the underlying data owned by this `Store`.
    ///
    /// Same as [`Store::data`].
    pub fn data(&self) -> &'a T {
        self.0.data()
    }

    /// Returns the remaining fuel in this store.
    ///
    /// For more information see [`Store::get_fuel`].
    pub fn get_fuel(&self) -> Result<u64> {
        self.0.get_fuel()
    }
}

impl<'a, T> StoreContextMut<'a, T> {
    /// Access the underlying data owned by this `Store`.
    ///
    /// Same as [`Store::data`].
    pub fn data(&self) -> &T {
        self.0.data()
    }

    /// Access the underlying data owned by this `Store`.
    ///
    /// Same as [`Store::data_mut`].
    pub fn data_mut(&mut self) -> &mut T {
        self.0.data_mut()
    }

    /// Returns the underlying [`Engine`] this store is connected to.
    pub fn engine(&self) -> &Engine {
        self.0.engine()
    }

    /// Perform garbage collection of `ExternRef`s.
    ///
    /// Same as [`Store::gc`].
    ///
    /// This method is only available when the `gc` Cargo feature is enabled.
    #[cfg(feature = "gc")]
    pub fn gc(&mut self) {
        self.0.gc()
    }

    /// Perform garbage collection of `ExternRef`s.
    ///
    /// Same as [`Store::gc`].
    ///
    /// This method is only available when the `gc` Cargo feature is enabled.
    #[cfg(all(feature = "async", feature = "gc"))]
    pub async fn gc_async(&mut self)
    where
        T: Send,
    {
        self.0.gc_async().await;
    }

    /// Returns remaining fuel in this store.
    ///
    /// For more information see [`Store::get_fuel`]
    pub fn get_fuel(&self) -> Result<u64> {
        self.0.get_fuel()
    }

    /// Set the amount of fuel in this store.
    ///
    /// For more information see [`Store::set_fuel`]
    pub fn set_fuel(&mut self, fuel: u64) -> Result<()> {
        self.0.set_fuel(fuel)
    }

    /// Configures this `Store` to periodically yield while executing futures.
    ///
    /// For more information see [`Store::fuel_async_yield_interval`]
    pub fn fuel_async_yield_interval(&mut self, interval: Option<u64>) -> Result<()> {
        self.0.fuel_async_yield_interval(interval)
    }

    /// Sets the epoch deadline to a certain number of ticks in the future.
    ///
    /// For more information see [`Store::set_epoch_deadline`].
    pub fn set_epoch_deadline(&mut self, ticks_beyond_current: u64) {
        self.0.set_epoch_deadline(ticks_beyond_current);
    }

    /// Configures epoch-deadline expiration to trap.
    ///
    /// For more information see [`Store::epoch_deadline_trap`].
    pub fn epoch_deadline_trap(&mut self) {
        self.0.epoch_deadline_trap();
    }

    #[cfg_attr(docsrs, doc(cfg(feature = "async")))]
    /// Configures epoch-deadline expiration to yield to the async
    /// caller and the update the deadline.
    ///
    /// For more information see
    /// [`Store::epoch_deadline_async_yield_and_update`].
    #[cfg(feature = "async")]
    pub fn epoch_deadline_async_yield_and_update(&mut self, delta: u64) {
        self.0.epoch_deadline_async_yield_and_update(delta);
    }
}

impl<T> StoreInner<T> {
    #[inline]
    fn data(&self) -> &T {
        &self.data
    }

    #[inline]
    fn data_mut(&mut self) -> &mut T {
        &mut self.data
    }

    #[inline]
    pub fn call_hook(&mut self, s: CallHook) -> Result<()> {
        if self.inner.pkey.is_none() && self.call_hook.is_none() {
            Ok(())
        } else {
            self.call_hook_slow_path(s)
        }
    }

    fn call_hook_slow_path(&mut self, s: CallHook) -> Result<()> {
        if let Some(pkey) = &self.inner.pkey {
            let allocator = self.engine().allocator();
            match s {
                CallHook::CallingWasm | CallHook::ReturningFromHost => {
                    allocator.restrict_to_pkey(*pkey)
                }
                CallHook::ReturningFromWasm | CallHook::CallingHost => allocator.allow_all_pkeys(),
            }
        }

        match &mut self.call_hook {
            Some(CallHookInner::Sync(hook)) => hook(&mut self.data, s),

            #[cfg(feature = "async")]
            Some(CallHookInner::Async(handler)) => unsafe {
                Ok(self
                    .inner
                    .async_cx()
                    .ok_or_else(|| anyhow!("couldn't grab async_cx for call hook"))?
                    .block_on(handler.handle_call_event(&mut self.data, s).as_mut())??)
            },

            None => Ok(()),
        }
    }
}

fn get_fuel(injected_fuel: i64, fuel_reserve: u64) -> u64 {
    fuel_reserve.saturating_add_signed(-injected_fuel)
}

// Add remaining fuel from the reserve into the active fuel if there is any left.
fn refuel(
    injected_fuel: &mut i64,
    fuel_reserve: &mut u64,
    yield_interval: Option<NonZeroU64>,
) -> bool {
    let fuel = get_fuel(*injected_fuel, *fuel_reserve);
    if fuel > 0 {
        set_fuel(injected_fuel, fuel_reserve, yield_interval, fuel);
        true
    } else {
        false
    }
}

fn set_fuel(
    injected_fuel: &mut i64,
    fuel_reserve: &mut u64,
    yield_interval: Option<NonZeroU64>,
    new_fuel_amount: u64,
) {
    let interval = yield_interval.unwrap_or(NonZeroU64::MAX).get();
    // If we're yielding periodically we only store the "active" amount of fuel into consumed_ptr
    // for the VM to use.
    let injected = std::cmp::min(interval, new_fuel_amount);
    // Fuel in the VM is stored as an i64, so we have to cap the amount of fuel we inject into the
    // VM at once to be i64 range.
    let injected = std::cmp::min(injected, i64::MAX as u64);
    // Add whatever is left over after injection to the reserve for later use.
    *fuel_reserve = new_fuel_amount - injected;
    // Within the VM we increment to count fuel, so inject a negative amount. The VM will halt when
    // this counter is positive.
    *injected_fuel = -(injected as i64);
}

#[doc(hidden)]
impl StoreOpaque {
    pub fn id(&self) -> StoreId {
        self.store_data.id()
    }

    pub fn bump_resource_counts(&mut self, module: &Module) -> Result<()> {
        fn bump(slot: &mut usize, max: usize, amt: usize, desc: &str) -> Result<()> {
            let new = slot.saturating_add(amt);
            if new > max {
                bail!(
                    "resource limit exceeded: {} count too high at {}",
                    desc,
                    new
                );
            }
            *slot = new;
            Ok(())
        }

        let module = module.env_module();
        let memories = module.memory_plans.len() - module.num_imported_memories;
        let tables = module.table_plans.len() - module.num_imported_tables;

        bump(&mut self.instance_count, self.instance_limit, 1, "instance")?;
        bump(
            &mut self.memory_count,
            self.memory_limit,
            memories,
            "memory",
        )?;
        bump(&mut self.table_count, self.table_limit, tables, "table")?;

        Ok(())
    }

    #[inline]
    pub fn async_support(&self) -> bool {
        cfg!(feature = "async") && self.engine().config().async_support
    }

    #[inline]
    pub fn engine(&self) -> &Engine {
        &self.engine
    }

    #[inline]
    pub fn store_data(&self) -> &StoreData {
        &self.store_data
    }

    #[inline]
    pub fn store_data_mut(&mut self) -> &mut StoreData {
        &mut self.store_data
    }

    #[inline]
    pub(crate) fn modules(&self) -> &ModuleRegistry {
        &self.modules
    }

    #[inline]
    pub(crate) fn modules_mut(&mut self) -> &mut ModuleRegistry {
        &mut self.modules
    }

    pub(crate) fn func_refs(&mut self) -> &mut FuncRefs {
        &mut self.func_refs
    }

    pub(crate) fn fill_func_refs(&mut self) {
        self.func_refs.fill(&mut self.modules);
    }

    pub(crate) fn push_instance_pre_func_refs(&mut self, func_refs: Arc<[VMFuncRef]>) {
        self.func_refs.push_instance_pre_func_refs(func_refs);
    }

    pub(crate) fn host_globals(&mut self) -> &mut Vec<StoreBox<VMHostGlobalContext>> {
        &mut self.host_globals
    }

    pub fn module_for_instance(&self, instance: InstanceId) -> Option<&'_ Module> {
        match self.instances[instance.0].kind {
            StoreInstanceKind::Dummy => None,
            StoreInstanceKind::Real { module_id } => {
                let module = self
                    .modules()
                    .lookup_module_by_id(module_id)
                    .expect("should always have a registered module for real instances");
                Some(module)
            }
        }
    }

    pub unsafe fn add_instance(
        &mut self,
        handle: InstanceHandle,
        module_id: RegisteredModuleId,
    ) -> InstanceId {
        self.instances.push(StoreInstance {
            handle: handle.clone(),
            kind: StoreInstanceKind::Real { module_id },
        });
        InstanceId(self.instances.len() - 1)
    }

    /// Add a dummy instance that to the store.
    ///
    /// These are instances that are just implementation details of something
    /// else (e.g. host-created memories that are not actually defined in any
    /// Wasm module) and therefore shouldn't show up in things like core dumps.
    pub unsafe fn add_dummy_instance(&mut self, handle: InstanceHandle) -> InstanceId {
        self.instances.push(StoreInstance {
            handle: handle.clone(),
            kind: StoreInstanceKind::Dummy,
        });
        InstanceId(self.instances.len() - 1)
    }

    pub fn instance(&self, id: InstanceId) -> &InstanceHandle {
        &self.instances[id.0].handle
    }

    pub fn instance_mut(&mut self, id: InstanceId) -> &mut InstanceHandle {
        &mut self.instances[id.0].handle
    }

    /// Get all instances (ignoring dummy instances) within this store.
    pub fn all_instances<'a>(&'a mut self) -> impl ExactSizeIterator<Item = Instance> + 'a {
        let instances = self
            .instances
            .iter()
            .enumerate()
            .filter_map(|(idx, inst)| {
                let id = InstanceId::from_index(idx);
                if let StoreInstanceKind::Dummy = inst.kind {
                    None
                } else {
                    Some(InstanceData::from_id(id))
                }
            })
            .collect::<Vec<_>>();
        instances
            .into_iter()
            .map(|i| Instance::from_wasmtime(i, self))
    }

    /// Get all memories (host- or Wasm-defined) within this store.
    pub fn all_memories<'a>(&'a mut self) -> impl Iterator<Item = Memory> + 'a {
        // NB: Host-created memories have dummy instances. Therefore, we can get
        // all memories in the store by iterating over all instances (including
        // dummy instances) and getting each of their defined memories.
        let mems = self
            .instances
            .iter_mut()
            .flat_map(|instance| instance.handle.defined_memories())
            .collect::<Vec<_>>();
        mems.into_iter()
            .map(|memory| unsafe { Memory::from_wasmtime_memory(memory, self) })
    }

    /// Iterate over all tables (host- or Wasm-defined) within this store.
    pub fn for_each_table(&mut self, mut f: impl FnMut(&mut Self, Table)) {
        // NB: Host-created tables have dummy instances. Therefore, we can get
        // all memories in the store by iterating over all instances (including
        // dummy instances) and getting each of their defined memories.

        struct TempTakeInstances<'a> {
            instances: Vec<StoreInstance>,
            store: &'a mut StoreOpaque,
        }

        impl<'a> TempTakeInstances<'a> {
            fn new(store: &'a mut StoreOpaque) -> Self {
                let instances = mem::take(&mut store.instances);
                Self { instances, store }
            }
        }

        impl Drop for TempTakeInstances<'_> {
            fn drop(&mut self) {
                assert!(self.store.instances.is_empty());
                self.store.instances = mem::take(&mut self.instances);
            }
        }

        let mut temp = TempTakeInstances::new(self);
        for instance in temp.instances.iter_mut() {
            for table in instance.handle.defined_tables() {
                let table = unsafe { Table::from_wasmtime_table(table, temp.store) };
                f(temp.store, table);
            }
        }
    }

    /// Iterate over all globals (host- or Wasm-defined) within this store.
    pub fn for_each_global(&mut self, mut f: impl FnMut(&mut Self, Global)) {
        struct TempTakeHostGlobalsAndInstances<'a> {
            host_globals: Vec<StoreBox<VMHostGlobalContext>>,
            instances: Vec<StoreInstance>,
            store: &'a mut StoreOpaque,
        }

        impl<'a> TempTakeHostGlobalsAndInstances<'a> {
            fn new(store: &'a mut StoreOpaque) -> Self {
                let host_globals = mem::take(&mut store.host_globals);
                let instances = mem::take(&mut store.instances);
                Self {
                    host_globals,
                    instances,
                    store,
                }
            }
        }

        impl Drop for TempTakeHostGlobalsAndInstances<'_> {
            fn drop(&mut self) {
                assert!(self.store.host_globals.is_empty());
                self.store.host_globals = mem::take(&mut self.host_globals);
                assert!(self.store.instances.is_empty());
                self.store.instances = mem::take(&mut self.instances);
            }
        }

        let mut temp = TempTakeHostGlobalsAndInstances::new(self);
        unsafe {
            // First enumerate all the host-created globals.
            for global in temp.host_globals.iter() {
                let export = ExportGlobal {
                    definition: &mut (*global.get()).global as *mut _,
                    vmctx: std::ptr::null_mut(),
                    global: (*global.get()).ty.to_wasm_type(),
                };
                let global = Global::from_wasmtime_global(export, temp.store);
                f(temp.store, global);
            }

            // Then enumerate all instances' defined globals.
            for instance in temp.instances.iter_mut() {
                for (_, export) in instance.handle.defined_globals() {
                    let global = Global::from_wasmtime_global(export, temp.store);
                    f(temp.store, global);
                }
            }
        }
    }

    #[cfg_attr(not(target_os = "linux"), allow(dead_code))] // not used on all platforms
    pub fn set_signal_handler(&mut self, handler: Option<Box<SignalHandler<'static>>>) {
        self.signal_handler = handler;
    }

    #[inline]
    pub fn runtime_limits(&self) -> &VMRuntimeLimits {
        &self.runtime_limits
    }

    #[inline(never)]
    pub(crate) fn allocate_gc_heap(&mut self) -> Result<()> {
        assert!(self.gc_store.get_mut().is_none());
        let gc_store = allocate_gc_store(self.engine())?;
        let _ = self.gc_store.set(gc_store);
        return Ok(());

        #[cfg(feature = "gc")]
        fn allocate_gc_store(engine: &Engine) -> Result<GcStore> {
            let (index, heap) = if engine.config().features.reference_types {
                engine
                    .allocator()
                    .allocate_gc_heap(&**engine.gc_runtime())?
            } else {
                (
                    GcHeapAllocationIndex::default(),
                    wasmtime_runtime::disabled_gc_heap(),
                )
            };
            Ok(GcStore::new(index, heap))
        }

        #[cfg(not(feature = "gc"))]
        fn allocate_gc_store(_engine: &Engine) -> Result<GcStore> {
            Ok(GcStore::new(
                GcHeapAllocationIndex::default(),
                wasmtime_runtime::disabled_gc_heap(),
            ))
        }
    }

    #[inline]
    #[cfg(feature = "gc")]
    pub(crate) fn gc_store(&self) -> Result<&GcStore> {
        match self.gc_store.get() {
            Some(gc_store) => Ok(gc_store),
            None => Err(anyhow!("GC heap not initialized yet")),
        }
    }

    #[inline]
    pub(crate) fn gc_store_mut(&mut self) -> Result<&mut GcStore> {
        if self.gc_store.get_mut().is_none() {
            self.allocate_gc_heap()?;
        }
        Ok(self.unwrap_gc_store_mut())
    }

    #[inline]
    #[cfg(feature = "gc")]
    pub(crate) fn unwrap_gc_store(&self) -> &GcStore {
        self.gc_store
            .get()
            .expect("attempted to access the store's GC heap before it has been allocated")
    }

    #[inline]
    pub(crate) fn unwrap_gc_store_mut(&mut self) -> &mut GcStore {
        self.gc_store
            .get_mut()
            .expect("attempted to access the store's GC heap before it has been allocated")
    }

    #[inline]
    pub(crate) fn gc_roots(&self) -> &RootSet {
        &self.gc_roots
    }

    #[inline]
    pub(crate) fn gc_roots_mut(&mut self) -> &mut RootSet {
        &mut self.gc_roots
    }

    #[inline]
    pub(crate) fn exit_gc_lifo_scope(&mut self, scope: usize) {
        if let Some(gc_store) = self.gc_store.get_mut() {
            self.gc_roots.exit_lifo_scope(gc_store, scope);
        }
    }

    #[cfg(feature = "gc")]
    pub fn gc(&mut self) {
        // If the GC heap hasn't been initialized, there is nothing to collect.
        if self.gc_store.get_mut().is_none() {
            return;
        }

        // Take the GC roots out of `self` so we can borrow it mutably but still
        // call mutable methods on `self`.
        let mut roots = std::mem::take(&mut self.gc_roots_list);

        self.trace_roots(&mut roots);
        self.unwrap_gc_store_mut().gc(unsafe { roots.iter() });

        // Restore the GC roots for the next GC.
        roots.clear();
        self.gc_roots_list = roots;
    }

    #[inline]
    #[cfg(not(feature = "gc"))]
    pub fn gc(&mut self) {
        // Nothing to collect.
        //
        // Note that this is *not* a public method, this is just defined for the
        // crate-internal `StoreOpaque` type. This is a convenience so that we
        // don't have to `cfg` every call site.
    }

    #[cfg(feature = "gc")]
    fn trace_roots(&mut self, gc_roots_list: &mut GcRootsList) {
        log::trace!("Begin trace GC roots");

        // We shouldn't have any leftover, stale GC roots.
        assert!(gc_roots_list.is_empty());

        self.trace_wasm_stack_roots(gc_roots_list);
        self.trace_vmctx_roots(gc_roots_list);
        self.trace_user_roots(gc_roots_list);

        log::trace!("End trace GC roots")
    }

    #[cfg(all(feature = "async", feature = "gc"))]
    pub async fn gc_async(&mut self) {
        assert!(
            self.async_support(),
            "cannot use `gc_async` without enabling async support in the config",
        );

        // If the GC heap hasn't been initialized, there is nothing to collect.
        if self.gc_store.get_mut().is_none() {
            return;
        }

        // Take the GC roots out of `self` so we can borrow it mutably but still
        // call mutable methods on `self`.
        let mut roots = std::mem::take(&mut self.gc_roots_list);

        self.trace_roots_async(&mut roots).await;
        self.unwrap_gc_store_mut()
            .gc_async(unsafe { roots.iter() })
            .await;

        // Restore the GC roots for the next GC.
        roots.clear();
        self.gc_roots_list = roots;
    }

    #[inline]
    #[cfg(all(feature = "async", not(feature = "gc")))]
    pub async fn gc_async(&mut self) {
        // Nothing to collect.
        //
        // Note that this is *not* a public method, this is just defined for the
        // crate-internal `StoreOpaque` type. This is a convenience so that we
        // don't have to `cfg` every call site.
    }

    #[cfg(all(feature = "async", feature = "gc"))]
    async fn trace_roots_async(&mut self, gc_roots_list: &mut GcRootsList) {
        use wasmtime_runtime::Yield;

        log::trace!("Begin trace GC roots");

        // We shouldn't have any leftover, stale GC roots.
        assert!(gc_roots_list.is_empty());

        self.trace_wasm_stack_roots(gc_roots_list);
        Yield::new().await;
        self.trace_vmctx_roots(gc_roots_list);
        Yield::new().await;
        self.trace_user_roots(gc_roots_list);

        log::trace!("End trace GC roots")
    }

    #[cfg(feature = "gc")]
    fn trace_wasm_stack_roots(&mut self, gc_roots_list: &mut GcRootsList) {
        use std::ptr::NonNull;

        use wasmtime_runtime::{ModuleInfoLookup, SendSyncPtr};

        log::trace!("Begin trace GC roots :: Wasm stack");

        Backtrace::trace(self.vmruntime_limits().cast_const(), |frame| {
            let pc = frame.pc();
            debug_assert!(pc != 0, "we should always get a valid PC for Wasm frames");

            let fp = frame.fp();
            debug_assert!(
                fp != 0,
                "we should always get a valid frame pointer for Wasm frames"
            );
            let module_info = self
                .modules()
                .lookup(pc)
                .expect("should have module info for Wasm frame");

            let stack_map = match module_info.lookup_stack_map(pc) {
                Some(sm) => sm,
                None => {
                    log::trace!("No stack map for this Wasm frame");
                    return std::ops::ControlFlow::Continue(());
                }
            };
            log::trace!(
                "We have a stack map that maps {} words in this Wasm frame",
                stack_map.mapped_words()
            );

            let sp = fp - stack_map.mapped_words() as usize * mem::size_of::<usize>();

            for i in 0..(stack_map.mapped_words() as usize) {
                // Stack maps have one bit per word in the frame, and the
                // zero^th bit is the *lowest* addressed word in the frame,
                // i.e. the closest to the SP. So to get the `i`^th word in
                // this frame, we add `i * sizeof(word)` to the SP.
                let stack_slot = sp + i * mem::size_of::<usize>();
                let stack_slot = stack_slot as *mut u64;

                if !stack_map.get_bit(i) {
                    log::trace!("Stack slot @ {stack_slot:p} does not contain gc_refs");
                    continue;
                }

                let gc_ref = unsafe { std::ptr::read(stack_slot) };
                log::trace!("Stack slot @ {stack_slot:p} = {gc_ref:#x}");

                let gc_ref = VMGcRef::from_r64(gc_ref)
                    .expect("we should never use the high 32 bits of an r64");

                if gc_ref.is_some() {
                    gc_roots_list
                        .add_wasm_stack_root(SendSyncPtr::new(NonNull::new(stack_slot).unwrap()));
                }
            }

            std::ops::ControlFlow::Continue(())
        });

        log::trace!("End trace GC roots :: Wasm stack");
    }

    #[cfg(feature = "gc")]
    fn trace_vmctx_roots(&mut self, gc_roots_list: &mut GcRootsList) {
        log::trace!("Begin trace GC roots :: vmctx");
        self.for_each_global(|store, global| global.trace_root(store, gc_roots_list));
        self.for_each_table(|store, table| table.trace_roots(store, gc_roots_list));
        log::trace!("End trace GC roots :: vmctx");
    }

    #[cfg(feature = "gc")]
    fn trace_user_roots(&mut self, gc_roots_list: &mut GcRootsList) {
        log::trace!("Begin trace GC roots :: user");
        self.gc_roots.trace_roots(gc_roots_list);
        log::trace!("End trace GC roots :: user");
    }

    /// Yields the async context, assuming that we are executing on a fiber and
    /// that fiber is not in the process of dying. This function will return
    /// None in the latter case (the fiber is dying), and panic if
    /// `async_support()` is false.
    #[cfg(feature = "async")]
    #[inline]
    pub fn async_cx(&self) -> Option<AsyncCx> {
        assert!(self.async_support());

        let poll_cx_box_ptr = self.async_state.current_poll_cx.get();
        if poll_cx_box_ptr.is_null() {
            return None;
        }

        let poll_cx_inner_ptr = unsafe { *poll_cx_box_ptr };
        if poll_cx_inner_ptr.is_null() {
            return None;
        }

        Some(AsyncCx {
            current_suspend: self.async_state.current_suspend.get(),
            current_poll_cx: poll_cx_box_ptr,
            track_pkey_context_switch: self.pkey.is_some(),
        })
    }

    pub fn get_fuel(&self) -> Result<u64> {
        anyhow::ensure!(
            self.engine().tunables().consume_fuel,
            "fuel is not configured in this store"
        );
        let injected_fuel = unsafe { *self.runtime_limits.fuel_consumed.get() };
        Ok(get_fuel(injected_fuel, self.fuel_reserve))
    }

    fn refuel(&mut self) -> bool {
        let injected_fuel = unsafe { &mut *self.runtime_limits.fuel_consumed.get() };
        refuel(
            injected_fuel,
            &mut self.fuel_reserve,
            self.fuel_yield_interval,
        )
    }

    pub fn set_fuel(&mut self, fuel: u64) -> Result<()> {
        anyhow::ensure!(
            self.engine().tunables().consume_fuel,
            "fuel is not configured in this store"
        );
        let injected_fuel = unsafe { &mut *self.runtime_limits.fuel_consumed.get() };
        set_fuel(
            injected_fuel,
            &mut self.fuel_reserve,
            self.fuel_yield_interval,
            fuel,
        );
        Ok(())
    }

    pub fn fuel_async_yield_interval(&mut self, interval: Option<u64>) -> Result<()> {
        anyhow::ensure!(
            self.engine().tunables().consume_fuel,
            "fuel is not configured in this store"
        );
        anyhow::ensure!(
            self.engine().config().async_support,
            "async support is not configured in this store"
        );
        anyhow::ensure!(
            interval != Some(0),
            "fuel_async_yield_interval must not be 0"
        );
        self.fuel_yield_interval = interval.and_then(|i| NonZeroU64::new(i));
        // Reset the fuel active + reserve states by resetting the amount.
        self.set_fuel(self.get_fuel()?)
    }

    /// Yields execution to the caller on out-of-gas or epoch interruption.
    ///
    /// This only works on async futures and stores, and assumes that we're
    /// executing on a fiber. This will yield execution back to the caller once.
    #[cfg(feature = "async")]
    fn async_yield_impl(&mut self) -> Result<()> {
        use wasmtime_runtime::Yield;

        let mut future = Yield::new();

        // When control returns, we have a `Result<()>` passed
        // in from the host fiber. If this finished successfully then
        // we were resumed normally via a `poll`, so keep going.  If
        // the future was dropped while we were yielded, then we need
        // to clean up this fiber. Do so by raising a trap which will
        // abort all wasm and get caught on the other side to clean
        // things up.
        unsafe {
            self.async_cx()
                .expect("attempted to pull async context during shutdown")
                .block_on(Pin::new_unchecked(&mut future))
        }
    }

    #[inline]
    pub fn signal_handler(&self) -> Option<*const SignalHandler<'static>> {
        let handler = self.signal_handler.as_ref()?;
        Some(&**handler as *const _)
    }

    #[inline]
    pub fn vmruntime_limits(&self) -> *mut VMRuntimeLimits {
        &self.runtime_limits as *const VMRuntimeLimits as *mut VMRuntimeLimits
    }

<<<<<<< HEAD
    #[inline]
    pub fn main_stack_limits(&self) -> *mut StackLimits {
        // NOTE(frank-emrich) This looks dogdy, but follows the same pattern as
        // `vmruntime_limits()` above.
        &self.main_stack_limits as *const StackLimits as *mut StackLimits
    }

    #[inline]
    pub fn stack_chain(&self) -> *mut StackChainCell {
        // NOTE(frank-emrich) This looks dogdy, but follows the same pattern as
        // `vmruntime_limits()` above.
        &self.stack_chain as *const StackChainCell as *mut StackChainCell
    }

    pub unsafe fn insert_vmexternref_without_gc(&mut self, r: wasmtime_runtime::VMExternRef) {
        self.externref_activations_table.insert_without_gc(r);
    }

=======
>>>>>>> 1e14871e
    #[inline]
    pub fn default_caller(&self) -> *mut VMContext {
        self.default_caller.vmctx()
    }

    pub fn traitobj(&self) -> *mut dyn wasmtime_runtime::Store {
        self.default_caller.store()
    }

    /// Takes the cached `Vec<Val>` stored internally across hostcalls to get
    /// used as part of calling the host in a `Func::new` method invocation.
    #[inline]
    pub fn take_hostcall_val_storage(&mut self) -> Vec<Val> {
        mem::take(&mut self.hostcall_val_storage)
    }

    /// Restores the vector previously taken by `take_hostcall_val_storage`
    /// above back into the store, allowing it to be used in the future for the
    /// next wasm->host call.
    #[inline]
    pub fn save_hostcall_val_storage(&mut self, storage: Vec<Val>) {
        if storage.capacity() > self.hostcall_val_storage.capacity() {
            self.hostcall_val_storage = storage;
        }
    }

    /// Same as `take_hostcall_val_storage`, but for the direction of the host
    /// calling wasm.
    #[inline]
    pub fn take_wasm_val_raw_storage(&mut self) -> Vec<ValRaw> {
        mem::take(&mut self.wasm_val_raw_storage)
    }

    /// Same as `save_hostcall_val_storage`, but for the direction of the host
    /// calling wasm.
    #[inline]
    pub fn save_wasm_val_raw_storage(&mut self, storage: Vec<ValRaw>) {
        if storage.capacity() > self.wasm_val_raw_storage.capacity() {
            self.wasm_val_raw_storage = storage;
        }
    }

    pub(crate) fn push_rooted_funcs(&mut self, funcs: Arc<[Definition]>) {
        self.rooted_host_funcs.push(funcs);
    }

    /// Translates a WebAssembly fault at the native `pc` and native `addr` to a
    /// WebAssembly-relative fault.
    ///
    /// This function may abort the process if `addr` is not found to actually
    /// reside in any linear memory. In such a situation it means that the
    /// segfault was erroneously caught by Wasmtime and is possibly indicative
    /// of a code generator bug.
    ///
    /// This function returns `None` for dynamically-bounds-checked-memories
    /// with spectre mitigations enabled since the hardware fault address is
    /// always zero in these situations which means that the trapping context
    /// doesn't have enough information to report the fault address.
    pub(crate) fn wasm_fault(&self, pc: usize, addr: usize) -> Option<WasmFault> {
        // There are a few instances where a "close to zero" pointer is loaded
        // and we expect that to happen:
        //
        // * Explicitly bounds-checked memories with spectre-guards enabled will
        //   cause out-of-bounds accesses to get routed to address 0, so allow
        //   wasm instructions to fault on the null address.
        // * `call_indirect` when invoking a null function pointer may load data
        //   from the a `VMFuncRef` whose address is null, meaning any field of
        //   `VMFuncRef` could be the address of the fault.
        //
        // In these situations where the address is so small it won't be in any
        // instance, so skip the checks below.
        if addr <= mem::size_of::<VMFuncRef>() {
            const _: () = {
                // static-assert that `VMFuncRef` isn't too big to ensure that
                // it lives solely within the first page as we currently only
                // have the guarantee that the first page of memory is unmapped,
                // no more.
                assert!(mem::size_of::<VMFuncRef>() <= 512);
            };
            return None;
        }

        // Search all known instances in this store for this address. Note that
        // this is probably not the speediest way to do this. Traps, however,
        // are generally not expected to be super fast and additionally stores
        // probably don't have all that many instances or memories.
        //
        // If this loop becomes hot in the future, however, it should be
        // possible to precompute maps about linear memories in a store and have
        // a quicker lookup.
        let mut fault = None;
        for instance in self.instances.iter() {
            if let Some(f) = instance.handle.wasm_fault(addr) {
                assert!(fault.is_none());
                fault = Some(f);
            }
        }
        if fault.is_some() {
            return fault;
        }

        eprintln!(
            "\
Wasmtime caught a segfault for a wasm program because the faulting instruction
is allowed to segfault due to how linear memories are implemented. The address
that was accessed, however, is not known to any linear memory in use within this
Store. This may be indicative of a critical bug in Wasmtime's code generation
because all addresses which are known to be reachable from wasm won't reach this
message.

    pc:      0x{pc:x}
    address: 0x{addr:x}

This is a possible security issue because WebAssembly has accessed something it
shouldn't have been able to. Other accesses may have succeeded and this one just
happened to be caught. The process will now be aborted to prevent this damage
from going any further and to alert what's going on. If this is a security
issue please reach out to the Wasmtime team via its security policy
at https://bytecodealliance.org/security.
"
        );
        std::process::abort();
    }

    /// Retrieve the store's protection key.
    #[inline]
    pub(crate) fn get_pkey(&self) -> Option<ProtectionKey> {
        self.pkey.clone()
    }

    #[inline]
    #[cfg(feature = "component-model")]
    pub(crate) fn component_resource_state(
        &mut self,
    ) -> (
        &mut wasmtime_runtime::component::CallContexts,
        &mut wasmtime_runtime::component::ResourceTable,
        &mut crate::component::HostResourceData,
    ) {
        (
            &mut self.component_calls,
            &mut self.component_host_table,
            &mut self.host_resource_data,
        )
    }

    #[cfg(feature = "component-model")]
    pub(crate) fn push_component_instance(&mut self, instance: crate::component::Instance) {
        // We don't actually need the instance itself right now, but it seems
        // like something we will almost certainly eventually want to keep
        // around, so force callers to provide it.
        let _ = instance;

        self.num_component_instances += 1;
    }
}

impl<T> StoreContextMut<'_, T> {
    /// Executes a synchronous computation `func` asynchronously on a new fiber.
    ///
    /// This function will convert the synchronous `func` into an asynchronous
    /// future. This is done by running `func` in a fiber on a separate native
    /// stack which can be suspended and resumed from.
    ///
    /// Most of the nitty-gritty here is how we juggle the various contexts
    /// necessary to suspend the fiber later on and poll sub-futures. It's hoped
    /// that the various comments are illuminating as to what's going on here.
    #[cfg(feature = "async")]
    pub(crate) async fn on_fiber<R>(
        &mut self,
        func: impl FnOnce(&mut StoreContextMut<'_, T>) -> R + Send,
    ) -> Result<R>
    where
        T: Send,
    {
        let config = self.engine().config();
        debug_assert!(self.0.async_support());
        debug_assert!(config.async_stack_size > 0);

        let mut slot = None;
        let future = {
            let current_poll_cx = self.0.async_state.current_poll_cx.get();
            let current_suspend = self.0.async_state.current_suspend.get();
            let stack = self.engine().allocator().allocate_fiber_stack()?;

            let engine = self.engine().clone();
            let slot = &mut slot;
            let fiber = wasmtime_fiber::Fiber::new(stack, move |keep_going, suspend| {
                // First check and see if we were interrupted/dropped, and only
                // continue if we haven't been.
                keep_going?;

                // Configure our store's suspension context for the rest of the
                // execution of this fiber. Note that a raw pointer is stored here
                // which is only valid for the duration of this closure.
                // Consequently we at least replace it with the previous value when
                // we're done. This reset is also required for correctness because
                // otherwise our value will overwrite another active fiber's value.
                // There should be a test that segfaults in `async_functions.rs` if
                // this `Replace` is removed.
                unsafe {
                    let _reset = Reset(current_suspend, *current_suspend);
                    *current_suspend = suspend;

                    *slot = Some(func(self));
                    Ok(())
                }
            })?;

            // Once we have the fiber representing our synchronous computation, we
            // wrap that in a custom future implementation which does the
            // translation from the future protocol to our fiber API.
            FiberFuture {
                fiber,
                current_poll_cx,
                engine,
                state: Some(wasmtime_runtime::AsyncWasmCallState::new()),
            }
        };
        future.await?;

        return Ok(slot.unwrap());

        struct FiberFuture<'a> {
            fiber: wasmtime_fiber::Fiber<'a, Result<()>, (), Result<()>>,
            current_poll_cx: *mut *mut Context<'static>,
            engine: Engine,
            // See comments in `FiberFuture::resume` for this
            state: Option<wasmtime_runtime::AsyncWasmCallState>,
        }

        // This is surely the most dangerous `unsafe impl Send` in the entire
        // crate. There are two members in `FiberFuture` which cause it to not
        // be `Send`. One is `current_poll_cx` and is entirely uninteresting.
        // This is just used to manage `Context` pointers across `await` points
        // in the future, and requires raw pointers to get it to happen easily.
        // Nothing too weird about the `Send`-ness, values aren't actually
        // crossing threads.
        //
        // The really interesting piece is `fiber`. Now the "fiber" here is
        // actual honest-to-god Rust code which we're moving around. What we're
        // doing is the equivalent of moving our thread's stack to another OS
        // thread. Turns out we, in general, have no idea what's on the stack
        // and would generally have no way to verify that this is actually safe
        // to do!
        //
        // Thankfully, though, Wasmtime has the power. Without being glib it's
        // actually worth examining what's on the stack. It's unfortunately not
        // super-local to this function itself. Our closure to `Fiber::new` runs
        // `func`, which is given to us from the outside. Thankfully, though, we
        // have tight control over this. Usage of `on_fiber` is typically done
        // *just* before entering WebAssembly itself, so we'll have a few stack
        // frames of Rust code (all in Wasmtime itself) before we enter wasm.
        //
        // Once we've entered wasm, well then we have a whole bunch of wasm
        // frames on the stack. We've got this nifty thing called Cranelift,
        // though, which allows us to also have complete control over everything
        // on the stack!
        //
        // Finally, when wasm switches back to the fiber's starting pointer
        // (this future we're returning) then it means wasm has reentered Rust.
        // Suspension can only happen via the `block_on` function of an
        // `AsyncCx`. This, conveniently, also happens entirely in Wasmtime
        // controlled code!
        //
        // There's an extremely important point that should be called out here.
        // User-provided futures **are not on the stack** during suspension
        // points. This is extremely crucial because we in general cannot reason
        // about Send/Sync for stack-local variables since rustc doesn't analyze
        // them at all. With our construction, though, we are guaranteed that
        // Wasmtime owns all stack frames between the stack of a fiber and when
        // the fiber suspends (and it could move across threads). At this time
        // the only user-provided piece of data on the stack is the future
        // itself given to us. Lo-and-behold as you might notice the future is
        // required to be `Send`!
        //
        // What this all boils down to is that we, as the authors of Wasmtime,
        // need to be extremely careful that on the async fiber stack we only
        // store Send things. For example we can't start using `Rc` willy nilly
        // by accident and leave a copy in TLS somewhere. (similarly we have to
        // be ready for TLS to change while we're executing wasm code between
        // suspension points).
        //
        // While somewhat onerous it shouldn't be too too hard (the TLS bit is
        // the hardest bit so far). This does mean, though, that no user should
        // ever have to worry about the `Send`-ness of Wasmtime. If rustc says
        // it's ok, then it's ok.
        //
        // With all that in mind we unsafely assert here that wasmtime is
        // correct. We declare the fiber as only containing Send data on its
        // stack, despite not knowing for sure at compile time that this is
        // correct. That's what `unsafe` in Rust is all about, though, right?
        unsafe impl Send for FiberFuture<'_> {}

        impl FiberFuture<'_> {
            /// This is a helper function to call `resume` on the underlying
            /// fiber while correctly managing Wasmtime's thread-local data.
            ///
            /// Wasmtime's implementation of traps leverages thread-local data
            /// to get access to metadata during a signal. This thread-local
            /// data is a linked list of "activations" where the nodes of the
            /// linked list are stored on the stack. It would be invalid as a
            /// result to suspend a computation with the head of the linked list
            /// on this stack then move the stack to another thread and resume
            /// it. That means that a different thread would point to our stack
            /// and our thread doesn't point to our stack at all!
            ///
            /// Basically management of TLS is required here one way or another.
            /// The strategy currently settled on is to manage the list of
            /// activations created by this fiber as a unit. When a fiber
            /// resumes the linked list is prepended to the current thread's
            /// list. When the fiber is suspended then the fiber's list of
            /// activations are all removed en-masse and saved within the fiber.
            fn resume(&mut self, val: Result<()>) -> Result<Result<()>, ()> {
                unsafe {
                    let prev = self.state.take().unwrap().push();
                    let restore = Restore {
                        fiber: self,
                        state: Some(prev),
                    };
                    return restore.fiber.fiber.resume(val);
                }

                struct Restore<'a, 'b> {
                    fiber: &'a mut FiberFuture<'b>,
                    state: Option<wasmtime_runtime::PreviousAsyncWasmCallState>,
                }

                impl Drop for Restore<'_, '_> {
                    fn drop(&mut self) {
                        unsafe {
                            self.fiber.state = Some(self.state.take().unwrap().restore());
                        }
                    }
                }
            }
        }

        impl Future for FiberFuture<'_> {
            type Output = Result<()>;

            fn poll(mut self: Pin<&mut Self>, cx: &mut Context) -> Poll<Self::Output> {
                // We need to carry over this `cx` into our fiber's runtime
                // for when it tries to poll sub-futures that are created. Doing
                // this must be done unsafely, however, since `cx` is only alive
                // for this one singular function call. Here we do a `transmute`
                // to extend the lifetime of `Context` so it can be stored in
                // our `Store`, and then we replace the current polling context
                // with this one.
                //
                // Note that the replace is done for weird situations where
                // futures might be switching contexts and there's multiple
                // wasmtime futures in a chain of futures.
                //
                // On exit from this function, though, we reset the polling
                // context back to what it was to signify that `Store` no longer
                // has access to this pointer.
                unsafe {
                    let _reset = Reset(self.current_poll_cx, *self.current_poll_cx);
                    *self.current_poll_cx =
                        std::mem::transmute::<&mut Context<'_>, *mut Context<'static>>(cx);

                    // After that's set up we resume execution of the fiber, which
                    // may also start the fiber for the first time. This either
                    // returns `Ok` saying the fiber finished (yay!) or it
                    // returns `Err` with the payload passed to `suspend`, which
                    // in our case is `()`.
                    match self.resume(Ok(())) {
                        Ok(result) => Poll::Ready(result),

                        // If `Err` is returned that means the fiber polled a
                        // future but it said "Pending", so we propagate that
                        // here.
                        //
                        // An additional safety check is performed when leaving
                        // this function to help bolster the guarantees of
                        // `unsafe impl Send` above. Notably this future may get
                        // re-polled on a different thread. Wasmtime's
                        // thread-local state points to the stack, however,
                        // meaning that it would be incorrect to leave a pointer
                        // in TLS when this function returns. This function
                        // performs a runtime assert to verify that this is the
                        // case, notably that the one TLS pointer Wasmtime uses
                        // is not pointing anywhere within the stack. If it is
                        // then that's a bug indicating that TLS management in
                        // Wasmtime is incorrect.
                        Err(()) => {
                            if let Some(range) = self.fiber.stack().range() {
                                wasmtime_runtime::AsyncWasmCallState::assert_current_state_not_in_range(range);
                            }
                            Poll::Pending
                        }
                    }
                }
            }
        }

        // Dropping futures is pretty special in that it means the future has
        // been requested to be cancelled. Here we run the risk of dropping an
        // in-progress fiber, and if we were to do nothing then the fiber would
        // leak all its owned stack resources.
        //
        // To handle this we implement `Drop` here and, if the fiber isn't done,
        // resume execution of the fiber saying "hey please stop you're
        // interrupted". Our `Trap` created here (which has the stack trace
        // of whomever dropped us) will then get propagated in whatever called
        // `block_on`, and the idea is that the trap propagates all the way back
        // up to the original fiber start, finishing execution.
        //
        // We don't actually care about the fiber's return value here (no one's
        // around to look at it), we just assert the fiber finished to
        // completion.
        impl Drop for FiberFuture<'_> {
            fn drop(&mut self) {
                if !self.fiber.done() {
                    let result = self.resume(Err(anyhow!("future dropped")));
                    // This resumption with an error should always complete the
                    // fiber. While it's technically possible for host code to catch
                    // the trap and re-resume, we'd ideally like to signal that to
                    // callers that they shouldn't be doing that.
                    debug_assert!(result.is_ok());
                }

                self.state.take().unwrap().assert_null();

                unsafe {
                    self.engine
                        .allocator()
                        .deallocate_fiber_stack(self.fiber.stack());
                }
            }
        }
    }
}

#[cfg(feature = "async")]
pub struct AsyncCx {
    current_suspend: *mut *const wasmtime_fiber::Suspend<Result<()>, (), Result<()>>,
    current_poll_cx: *mut *mut Context<'static>,
    track_pkey_context_switch: bool,
}

#[cfg(feature = "async")]
impl AsyncCx {
    /// Blocks on the asynchronous computation represented by `future` and
    /// produces the result here, in-line.
    ///
    /// This function is designed to only work when it's currently executing on
    /// a native fiber. This fiber provides the ability for us to handle the
    /// future's `Pending` state as "jump back to whomever called the fiber in
    /// an asynchronous fashion and propagate `Pending`". This tight coupling
    /// with `on_fiber` below is what powers the asynchronicity of calling wasm.
    /// Note that the asynchronous part only applies to host functions, wasm
    /// itself never really does anything asynchronous at this time.
    ///
    /// This function takes a `future` and will (appear to) synchronously wait
    /// on the result. While this function is executing it will fiber switch
    /// to-and-from the original frame calling `on_fiber` which should be a
    /// guarantee due to how async stores are configured.
    ///
    /// The return value here is either the output of the future `T`, or a trap
    /// which represents that the asynchronous computation was cancelled. It is
    /// not recommended to catch the trap and try to keep executing wasm, so
    /// we've tried to liberally document this.
    pub unsafe fn block_on<U>(
        &self,
        mut future: Pin<&mut (dyn Future<Output = U> + Send)>,
    ) -> Result<U> {
        // Take our current `Suspend` context which was configured as soon as
        // our fiber started. Note that we must load it at the front here and
        // save it on our stack frame. While we're polling the future other
        // fibers may be started for recursive computations, and the current
        // suspend context is only preserved at the edges of the fiber, not
        // during the fiber itself.
        //
        // For a little bit of extra safety we also replace the current value
        // with null to try to catch any accidental bugs on our part early.
        // This is all pretty unsafe so we're trying to be careful...
        //
        // Note that there should be a segfaulting test  in `async_functions.rs`
        // if this `Reset` is removed.
        let suspend = *self.current_suspend;
        let _reset = Reset(self.current_suspend, suspend);
        *self.current_suspend = ptr::null();
        assert!(!suspend.is_null());

        loop {
            let future_result = {
                let poll_cx = *self.current_poll_cx;
                let _reset = Reset(self.current_poll_cx, poll_cx);
                *self.current_poll_cx = ptr::null_mut();
                assert!(!poll_cx.is_null());
                future.as_mut().poll(&mut *poll_cx)
            };

            match future_result {
                Poll::Ready(t) => break Ok(t),
                Poll::Pending => {}
            }

            // In order to prevent this fiber's MPK state from being munged by
            // other fibers while it is suspended, we save and restore it once
            // once execution resumes. Note that when MPK is not supported,
            // these are noops.
            let previous_mask = if self.track_pkey_context_switch {
                let previous_mask = mpk::current_mask();
                mpk::allow(ProtectionMask::all());
                previous_mask
            } else {
                ProtectionMask::all()
            };
            (*suspend).suspend(())?;
            if self.track_pkey_context_switch {
                mpk::allow(previous_mask);
            }
        }
    }
}

unsafe impl<T> wasmtime_runtime::Store for StoreInner<T> {
    fn vmruntime_limits(&self) -> *mut VMRuntimeLimits {
        <StoreOpaque>::vmruntime_limits(self)
    }

    fn stack_chain(&self) -> *mut StackChainCell {
        <StoreOpaque>::stack_chain(self)
    }

    fn wasmfx_config(&self) -> *const WasmFXConfig {
        &<StoreOpaque>::engine(&self).config().wasmfx_config
    }

    fn epoch_ptr(&self) -> *const AtomicU64 {
        self.engine.epoch_counter() as *const _
    }

    fn maybe_gc_store(&mut self) -> Option<&mut GcStore> {
        self.gc_store.get_mut()
    }

    fn memory_growing(
        &mut self,
        current: usize,
        desired: usize,
        maximum: Option<usize>,
    ) -> Result<bool, anyhow::Error> {
        match self.limiter {
            Some(ResourceLimiterInner::Sync(ref mut limiter)) => {
                limiter(&mut self.data).memory_growing(current, desired, maximum)
            }
            #[cfg(feature = "async")]
            Some(ResourceLimiterInner::Async(ref mut limiter)) => unsafe {
                self.inner
                    .async_cx()
                    .expect("ResourceLimiterAsync requires async Store")
                    .block_on(
                        limiter(&mut self.data)
                            .memory_growing(current, desired, maximum)
                            .as_mut(),
                    )?
            },
            None => Ok(true),
        }
    }

    fn memory_grow_failed(&mut self, error: anyhow::Error) -> Result<()> {
        match self.limiter {
            Some(ResourceLimiterInner::Sync(ref mut limiter)) => {
                limiter(&mut self.data).memory_grow_failed(error)
            }
            #[cfg(feature = "async")]
            Some(ResourceLimiterInner::Async(ref mut limiter)) => {
                limiter(&mut self.data).memory_grow_failed(error)
            }
            None => {
                log::debug!("ignoring memory growth failure error: {error:?}");
                Ok(())
            }
        }
    }

    fn table_growing(
        &mut self,
        current: u32,
        desired: u32,
        maximum: Option<u32>,
    ) -> Result<bool, anyhow::Error> {
        // Need to borrow async_cx before the mut borrow of the limiter.
        // self.async_cx() panicks when used with a non-async store, so
        // wrap this in an option.
        #[cfg(feature = "async")]
        let async_cx = if self.async_support() {
            Some(self.async_cx().unwrap())
        } else {
            None
        };

        match self.limiter {
            Some(ResourceLimiterInner::Sync(ref mut limiter)) => {
                limiter(&mut self.data).table_growing(current, desired, maximum)
            }
            #[cfg(feature = "async")]
            Some(ResourceLimiterInner::Async(ref mut limiter)) => unsafe {
                async_cx
                    .expect("ResourceLimiterAsync requires async Store")
                    .block_on(
                        limiter(&mut self.data)
                            .table_growing(current, desired, maximum)
                            .as_mut(),
                    )?
            },
            None => Ok(true),
        }
    }

    fn table_grow_failed(&mut self, error: anyhow::Error) -> Result<()> {
        match self.limiter {
            Some(ResourceLimiterInner::Sync(ref mut limiter)) => {
                limiter(&mut self.data).table_grow_failed(error)
            }
            #[cfg(feature = "async")]
            Some(ResourceLimiterInner::Async(ref mut limiter)) => {
                limiter(&mut self.data).table_grow_failed(error)
            }
            None => {
                log::debug!("ignoring table growth failure: {error:?}");
                Ok(())
            }
        }
    }

    fn out_of_gas(&mut self) -> Result<()> {
        if !self.refuel() {
            return Err(Trap::OutOfFuel.into());
        }
        #[cfg(feature = "async")]
        if self.fuel_yield_interval.is_some() {
            self.async_yield_impl()?;
        }
        Ok(())
    }

    fn new_epoch(&mut self) -> Result<u64, anyhow::Error> {
        // Temporarily take the configured behavior to avoid mutably borrowing
        // multiple times.
        let mut behavior = self.epoch_deadline_behavior.take();
        let delta_result = match &mut behavior {
            None => Err(Trap::Interrupt.into()),
            Some(callback) => callback((&mut *self).as_context_mut()).and_then(|update| {
                let delta = match update {
                    UpdateDeadline::Continue(delta) => delta,

                    #[cfg(feature = "async")]
                    UpdateDeadline::Yield(delta) => {
                        assert!(
                            self.async_support(),
                            "cannot use `UpdateDeadline::Yield` without enabling async support in the config"
                        );
                        // Do the async yield. May return a trap if future was
                        // canceled while we're yielded.
                        self.async_yield_impl()?;
                        delta
                    }
                };

                // Set a new deadline and return the new epoch deadline so
                // the Wasm code doesn't have to reload it.
                self.set_epoch_deadline(delta);
                Ok(self.get_epoch_deadline())
            })
        };

        // Put back the original behavior which was replaced by `take`.
        self.epoch_deadline_behavior = behavior;
        delta_result
    }

    #[cfg(feature = "gc")]
    fn gc(&mut self, root: Option<VMGcRef>) -> Result<Option<VMGcRef>> {
        let mut scope = RootScope::new(self);
        let store = scope.as_context_mut().0;
        let store_id = store.id();
        let root = root.map(|r| store.gc_roots_mut().push_lifo_root(store_id, r));

        if store.async_support() {
            #[cfg(feature = "async")]
            unsafe {
                let async_cx = store.async_cx();
                let mut future = store.gc_async();
                async_cx
                    .expect("attempted to pull async context during shutdown")
                    .block_on(Pin::new_unchecked(&mut future))?;
            }
        } else {
            (**store).gc();
        }

        let root = match root {
            None => None,
            Some(r) => {
                let r = r
                    .unchecked_get_gc_ref(store)
                    .expect("still in scope")
                    .unchecked_copy();
                Some(store.gc_store_mut()?.clone_gc_ref(&r))
            }
        };

        Ok(root)
    }

    #[cfg(not(feature = "gc"))]
    fn gc(&mut self, root: Option<VMGcRef>) -> Result<Option<VMGcRef>> {
        Ok(root)
    }

    #[cfg(feature = "component-model")]
    fn component_calls(&mut self) -> &mut wasmtime_runtime::component::CallContexts {
        &mut self.component_calls
    }
}

impl<T> StoreInner<T> {
    pub(crate) fn set_epoch_deadline(&mut self, delta: u64) {
        // Set a new deadline based on the "epoch deadline delta".
        //
        // Safety: this is safe because the epoch deadline in the
        // `VMRuntimeLimits` is accessed only here and by Wasm guest code
        // running in this store, and we have a `&mut self` here.
        //
        // Also, note that when this update is performed while Wasm is
        // on the stack, the Wasm will reload the new value once we
        // return into it.
        let epoch_deadline = unsafe { (*self.vmruntime_limits()).epoch_deadline.get_mut() };
        *epoch_deadline = self.engine().current_epoch() + delta;
    }

    fn epoch_deadline_trap(&mut self) {
        self.epoch_deadline_behavior = None;
    }

    fn epoch_deadline_callback(
        &mut self,
        callback: Box<dyn FnMut(StoreContextMut<T>) -> Result<UpdateDeadline> + Send + Sync>,
    ) {
        self.epoch_deadline_behavior = Some(callback);
    }

    fn epoch_deadline_async_yield_and_update(&mut self, delta: u64) {
        assert!(
            self.async_support(),
            "cannot use `epoch_deadline_async_yield_and_update` without enabling async support in the config"
        );
        #[cfg(feature = "async")]
        {
            self.epoch_deadline_behavior =
                Some(Box::new(move |_store| Ok(UpdateDeadline::Yield(delta))));
        }
        let _ = delta; // suppress warning in non-async build
    }

    fn get_epoch_deadline(&self) -> u64 {
        // Safety: this is safe because, as above, it is only invoked
        // from within `new_epoch` which is called from guest Wasm
        // code, which will have an exclusive borrow on the Store.
        let epoch_deadline = unsafe { (*self.vmruntime_limits()).epoch_deadline.get_mut() };
        *epoch_deadline
    }
}

impl<T: Default> Default for Store<T> {
    fn default() -> Store<T> {
        Store::new(&Engine::default(), T::default())
    }
}

impl<T: fmt::Debug> fmt::Debug for Store<T> {
    fn fmt(&self, f: &mut fmt::Formatter) -> fmt::Result {
        let inner = &**self.inner as *const StoreInner<T>;
        f.debug_struct("Store")
            .field("inner", &inner)
            .field("data", &self.inner.data)
            .finish()
    }
}

impl<T> Drop for Store<T> {
    fn drop(&mut self) {
        // for documentation on this `unsafe`, see `into_data`.
        unsafe {
            ManuallyDrop::drop(&mut self.inner.data);
            ManuallyDrop::drop(&mut self.inner);
        }
    }
}

impl Drop for StoreOpaque {
    fn drop(&mut self) {
        // NB it's important that this destructor does not access `self.data`.
        // That is deallocated by `Drop for Store<T>` above.

        unsafe {
            let allocator = self.engine.allocator();
            let ondemand = OnDemandInstanceAllocator::default();
            for instance in self.instances.iter_mut() {
                if let StoreInstanceKind::Dummy = instance.kind {
                    ondemand.deallocate_module(&mut instance.handle);
                } else {
                    allocator.deallocate_module(&mut instance.handle);
                }
            }
            ondemand.deallocate_module(&mut self.default_caller);

            #[cfg(feature = "gc")]
            if let Some(gc_store) = self.gc_store.take() {
                allocator.deallocate_gc_heap(gc_store.allocation_index, gc_store.gc_heap);
            }

            #[cfg(feature = "component-model")]
            {
                for _ in 0..self.num_component_instances {
                    allocator.decrement_component_instance_count();
                }
            }

            // See documentation for these fields on `StoreOpaque` for why they
            // must be dropped in this order.
            ManuallyDrop::drop(&mut self.store_data);
            ManuallyDrop::drop(&mut self.rooted_host_funcs);
        }
    }
}

impl wasmtime_runtime::ModuleInfoLookup for ModuleRegistry {
    fn lookup(&self, pc: usize) -> Option<&dyn wasmtime_runtime::ModuleInfo> {
        self.lookup_module_info(pc)
    }
}

struct Reset<T: Copy>(*mut T, T);

impl<T: Copy> Drop for Reset<T> {
    fn drop(&mut self) {
        unsafe {
            *self.0 = self.1;
        }
    }
}

#[cfg(test)]
mod tests {
    use super::{get_fuel, refuel, set_fuel};
    use std::num::NonZeroU64;

    struct FuelTank {
        pub consumed_fuel: i64,
        pub reserve_fuel: u64,
        pub yield_interval: Option<NonZeroU64>,
    }

    impl FuelTank {
        fn new() -> Self {
            FuelTank {
                consumed_fuel: 0,
                reserve_fuel: 0,
                yield_interval: None,
            }
        }
        fn get_fuel(&self) -> u64 {
            get_fuel(self.consumed_fuel, self.reserve_fuel)
        }
        fn refuel(&mut self) -> bool {
            refuel(
                &mut self.consumed_fuel,
                &mut self.reserve_fuel,
                self.yield_interval,
            )
        }
        fn set_fuel(&mut self, fuel: u64) {
            set_fuel(
                &mut self.consumed_fuel,
                &mut self.reserve_fuel,
                self.yield_interval,
                fuel,
            );
        }
    }

    #[test]
    fn smoke() {
        let mut tank = FuelTank::new();
        tank.set_fuel(10);
        assert_eq!(tank.consumed_fuel, -10);
        assert_eq!(tank.reserve_fuel, 0);

        tank.yield_interval = NonZeroU64::new(10);
        tank.set_fuel(25);
        assert_eq!(tank.consumed_fuel, -10);
        assert_eq!(tank.reserve_fuel, 15);
    }

    #[test]
    fn does_not_lose_precision() {
        let mut tank = FuelTank::new();
        tank.set_fuel(u64::MAX);
        assert_eq!(tank.get_fuel(), u64::MAX);

        tank.set_fuel(i64::MAX as u64);
        assert_eq!(tank.get_fuel(), i64::MAX as u64);

        tank.set_fuel(i64::MAX as u64 + 1);
        assert_eq!(tank.get_fuel(), i64::MAX as u64 + 1);
    }

    #[test]
    fn yielding_does_not_lose_precision() {
        let mut tank = FuelTank::new();

        tank.yield_interval = NonZeroU64::new(10);
        tank.set_fuel(u64::MAX);
        assert_eq!(tank.get_fuel(), u64::MAX);
        assert_eq!(tank.consumed_fuel, -10);
        assert_eq!(tank.reserve_fuel, u64::MAX - 10);

        tank.yield_interval = NonZeroU64::new(u64::MAX);
        tank.set_fuel(u64::MAX);
        assert_eq!(tank.get_fuel(), u64::MAX);
        assert_eq!(tank.consumed_fuel, -i64::MAX);
        assert_eq!(tank.reserve_fuel, u64::MAX - (i64::MAX as u64));

        tank.yield_interval = NonZeroU64::new((i64::MAX as u64) + 1);
        tank.set_fuel(u64::MAX);
        assert_eq!(tank.get_fuel(), u64::MAX);
        assert_eq!(tank.consumed_fuel, -i64::MAX);
        assert_eq!(tank.reserve_fuel, u64::MAX - (i64::MAX as u64));
    }

    #[test]
    fn refueling() {
        // It's possible to fuel to have consumed over the limit as some instructions can consume
        // multiple units of fuel at once. Refueling should be strict in it's consumption and not
        // add more fuel than there is.
        let mut tank = FuelTank::new();

        tank.yield_interval = NonZeroU64::new(10);
        tank.reserve_fuel = 42;
        tank.consumed_fuel = 4;
        assert!(tank.refuel());
        assert_eq!(tank.reserve_fuel, 28);
        assert_eq!(tank.consumed_fuel, -10);

        tank.yield_interval = NonZeroU64::new(1);
        tank.reserve_fuel = 8;
        tank.consumed_fuel = 4;
        assert_eq!(tank.get_fuel(), 4);
        assert!(tank.refuel());
        assert_eq!(tank.reserve_fuel, 3);
        assert_eq!(tank.consumed_fuel, -1);
        assert_eq!(tank.get_fuel(), 4);

        tank.yield_interval = NonZeroU64::new(10);
        tank.reserve_fuel = 3;
        tank.consumed_fuel = 4;
        assert_eq!(tank.get_fuel(), 0);
        assert!(!tank.refuel());
        assert_eq!(tank.reserve_fuel, 3);
        assert_eq!(tank.consumed_fuel, 4);
        assert_eq!(tank.get_fuel(), 0);
    }
}<|MERGE_RESOLUTION|>--- conflicted
+++ resolved
@@ -1857,7 +1857,6 @@
         &self.runtime_limits as *const VMRuntimeLimits as *mut VMRuntimeLimits
     }
 
-<<<<<<< HEAD
     #[inline]
     pub fn main_stack_limits(&self) -> *mut StackLimits {
         // NOTE(frank-emrich) This looks dogdy, but follows the same pattern as
@@ -1872,12 +1871,6 @@
         &self.stack_chain as *const StackChainCell as *mut StackChainCell
     }
 
-    pub unsafe fn insert_vmexternref_without_gc(&mut self, r: wasmtime_runtime::VMExternRef) {
-        self.externref_activations_table.insert_without_gc(r);
-    }
-
-=======
->>>>>>> 1e14871e
     #[inline]
     pub fn default_caller(&self) -> *mut VMContext {
         self.default_caller.vmctx()

--- conflicted
+++ resolved
@@ -242,7 +242,7 @@
     /// maximum size of the table.
     data: SendSyncPtr<[ContTableElem]>,
     /// The current size of the table.
-    size: u32,
+    size: usize,
 }
 
 pub enum DynamicTable {
@@ -292,7 +292,7 @@
     /// vector is the current size of the table.
     elements: Vec<ContTableElem>,
     /// Maximum size that `elements` can grow to.
-    maximum: Option<u32>,
+    maximum: Option<usize>,
 }
 
 /// Represents an instance's table.
@@ -385,8 +385,8 @@
                 maximum,
             })),
             TableElementType::Cont => Ok(Self::from(DynamicContTable {
-                elements: vec![None; usize::try_from(plan.table.minimum).unwrap()],
-                maximum: plan.table.maximum,
+                elements: vec![None; minimum],
+                maximum: maximum,
             })),
         }
     }
@@ -456,10 +456,10 @@
                     data.len()
                 };
                 ensure!(
-                    usize::try_from(plan.table.minimum).unwrap() <= len,
+                    usize::try_from(plan.table.limits.min).unwrap() <= len,
                     "initial table size of {} exceeds the pooling allocator's \
                      configured maximum table size of {len} elements",
-                    plan.table.minimum,
+                    plan.table.limits.min,
                 );
                 let data = SendSyncPtr::new(NonNull::slice_from_raw_parts(
                     data.as_non_null().cast::<ContTableElem>(),
@@ -538,20 +538,12 @@
         match self {
             Table::Static(StaticTable::Func(StaticFuncTable { size, .. })) => *size,
             Table::Static(StaticTable::GcRef(StaticGcRefTable { size, .. })) => *size,
-<<<<<<< HEAD
             Table::Static(StaticTable::Cont(StaticContTable { size, .. })) => *size,
-            Table::Dynamic(DynamicTable::Func(DynamicFuncTable { elements, .. })) => {
-                elements.len().try_into().unwrap()
-            }
-=======
             Table::Dynamic(DynamicTable::Func(DynamicFuncTable { elements, .. })) => elements.len(),
->>>>>>> a05baa38
             Table::Dynamic(DynamicTable::GcRef(DynamicGcRefTable { elements, .. })) => {
                 elements.len()
             }
-            Table::Dynamic(DynamicTable::Cont(DynamicContTable { elements, .. })) => {
-                elements.len().try_into().unwrap()
-            }
+            Table::Dynamic(DynamicTable::Cont(DynamicContTable { elements, .. })) => elements.len(),
         }
     }
 
@@ -563,20 +555,9 @@
     /// when it is being constrained by an instance allocator.
     pub fn maximum(&self) -> Option<usize> {
         match self {
-<<<<<<< HEAD
-            Table::Static(StaticTable::Func(StaticFuncTable { data, .. })) => {
-                Some(u32::try_from(data.len()).unwrap())
-            }
-            Table::Static(StaticTable::GcRef(StaticGcRefTable { data, .. })) => {
-                Some(u32::try_from(data.len()).unwrap())
-            }
-            Table::Static(StaticTable::Cont(StaticContTable { data, .. })) => {
-                Some(u32::try_from(data.len()).unwrap())
-            }
-=======
+            Table::Static(StaticTable::Cont(StaticContTable { data, .. })) => Some(data.len()),
             Table::Static(StaticTable::Func(StaticFuncTable { data, .. })) => Some(data.len()),
             Table::Static(StaticTable::GcRef(StaticGcRefTable { data, .. })) => Some(data.len()),
->>>>>>> a05baa38
             Table::Dynamic(DynamicTable::Func(DynamicFuncTable { maximum, .. })) => *maximum,
             Table::Dynamic(DynamicTable::GcRef(DynamicGcRefTable { maximum, .. })) => *maximum,
             Table::Dynamic(DynamicTable::Cont(DynamicContTable { maximum, .. })) => *maximum,
@@ -760,9 +741,7 @@
             }
             Table::Static(StaticTable::Cont(StaticContTable { data, size })) => {
                 unsafe {
-                    debug_assert!(data.as_ref()[*size as usize..new_size as usize]
-                        .iter()
-                        .all(|x| x.is_none()));
+                    debug_assert!(data.as_ref()[*size..new_size].iter().all(|x| x.is_none()));
                 }
                 *size = new_size;
             }

--- conflicted
+++ resolved
@@ -188,36 +188,6 @@
     unsafe impl Send for VMContRef {}
     unsafe impl Sync for VMContRef {}
 
-<<<<<<< HEAD
-=======
-    /// TODO
-    pub fn cont_ref_forward_tag_return_values_buffer(
-        parent: *mut VMContRef,
-        child: *mut VMContRef,
-    ) -> Result<(), TrapReason> {
-        let parent = unsafe {
-            parent.as_mut().ok_or_else(|| {
-                TrapReason::user(anyhow::anyhow!(
-                    "Attempt to dereference null (parent) VMContRef"
-                ))
-            })?
-        };
-        let child = unsafe {
-            child.as_mut().ok_or_else(|| {
-                TrapReason::user(anyhow::anyhow!(
-                    "Attempt to dereference null (child) VMContRef"
-                ))
-            })?
-        };
-        debug_assert!(parent.common_stack_information.state == State::Running);
-        debug_assert!(child.common_stack_information.state == State::Suspended);
-        debug_assert!(child.tag_return_values.length == 0);
-
-        mem::swap(&mut child.tag_return_values, &mut parent.tag_return_values);
-        Ok(())
-    }
-
->>>>>>> c7d62567
     /// Drops the given continuation, which either means deallocating it
     /// (together with its stack) or returning it (and its stack) to a pool for
     /// later reuse.

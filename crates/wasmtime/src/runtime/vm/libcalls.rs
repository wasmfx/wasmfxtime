//! Runtime library calls.
//!
//! Note that Wasm compilers may sometimes perform these inline rather than
//! calling them, particularly when CPUs have special instructions which compute
//! them directly.
//!
//! These functions are called by compiled Wasm code, and therefore must take
//! certain care about some things:
//!
//! * They must only contain basic, raw i32/i64/f32/f64/pointer parameters that
//!   are safe to pass across the system ABI.
//!
//! * If any nested function propagates an `Err(trap)` out to the library
//!   function frame, we need to raise it. This involves some nasty and quite
//!   unsafe code under the covers! Notably, after raising the trap, drops
//!   **will not** be run for local variables! This can lead to things like
//!   leaking `InstanceHandle`s which leads to never deallocating JIT code,
//!   instances, and modules if we are not careful!
//!
//! * The libcall must be entered via a Wasm-to-libcall trampoline that saves
//!   the last Wasm FP and PC for stack walking purposes. (For more details, see
//!   `crates/wasmtime/src/runtime/vm/backtrace.rs`.)
//!
//! To make it easier to correctly handle all these things, **all** libcalls
//! must be defined via the `libcall!` helper macro! See its doc comments below
//! for an example, or just look at the rest of the file.
//!
//! ## Dealing with `externref`s
//!
//! When receiving a raw `*mut u8` that is actually a `VMExternRef` reference,
//! convert it into a proper `VMExternRef` with `VMExternRef::clone_from_raw` as
//! soon as apossible. Any GC before raw pointer is converted into a reference
//! can potentially collect the referenced object, which could lead to use after
//! free.
//!
//! Avoid this by eagerly converting into a proper `VMExternRef`! (Unfortunately
//! there is no macro to help us automatically get this correct, so stay
//! vigilant!)
//!
//! ```ignore
//! pub unsafe extern "C" my_libcall_takes_ref(raw_extern_ref: *mut u8) {
//!     // Before `clone_from_raw`, `raw_extern_ref` is potentially unrooted,
//!     // and doing GC here could lead to use after free!
//!
//!     let my_extern_ref = if raw_extern_ref.is_null() {
//!         None
//!     } else {
//!         Some(VMExternRef::clone_from_raw(raw_extern_ref))
//!     };
//!
//!     // Now that we did `clone_from_raw`, it is safe to do a GC (or do
//!     // anything else that might transitively GC, like call back into
//!     // Wasm!)
//! }
//! ```

<<<<<<< HEAD
use super::continuation::imp::VMContRef;
use super::continuation::VMContObj;
use crate::runtime::vm::table::{Table, TableElementType};
use crate::runtime::vm::vmcontext::VMFuncRef;
use crate::runtime::vm::{Instance, TrapReason, VMGcRef};
#[cfg(feature = "wmemcheck")]
use anyhow::bail;
use anyhow::Result;
use core::ptr::NonNull;
=======
use crate::prelude::*;
use crate::runtime::vm::table::{Table, TableElementType};
use crate::runtime::vm::vmcontext::VMFuncRef;
use crate::runtime::vm::{Instance, TrapReason, VMGcRef};
>>>>>>> 0f48f939
#[cfg(feature = "threads")]
use core::time::Duration;
use wasmtime_environ::{DataIndex, ElemIndex, FuncIndex, MemoryIndex, TableIndex, Trap, Unsigned};
#[cfg(feature = "wmemcheck")]
use wasmtime_wmemcheck::AccessError::{
    DoubleMalloc, InvalidFree, InvalidRead, InvalidWrite, OutOfBounds,
};

/// Raw functions which are actually called from compiled code.
///
/// Invocation of a builtin currently looks like:
///
/// * A wasm function calls a cranelift-compiled trampoline that's generated
///   once-per-builtin.
/// * The cranelift-compiled trampoline performs any necessary actions to exit
///   wasm, such as dealing with fp/pc/etc.
/// * The cranelift-compiled trampoline loads a function pointer from an array
///   stored in `VMContext` That function pointer is defined in this module.
/// * This module runs, handling things like `catch_unwind` and `Result` and
///   such.
/// * This module delegates to the outer module (this file) which has the actual
///   implementation.
pub mod raw {
    // Allow these things because of the macro and how we can't differentiate
    // between doc comments and `cfg`s.
    #![allow(unused_doc_comments, unused_attributes)]

    use crate::runtime::vm::{Instance, TrapReason, VMContext};

    macro_rules! libcall {
        (
            $(
                $( #[cfg($attr:meta)] )?
                $name:ident( vmctx: vmctx $(, $pname:ident: $param:ident )* ) $( -> $result:ident )?;
            )*
        ) => {
            $(
                // This is the direct entrypoint from the compiled module which
                // still has the raw signature.
                //
                // This will delegate to the outer module to the actual
                // implementation and automatically perform `catch_unwind` along
                // with conversion of the return value in the face of traps.
                #[allow(unused_variables, missing_docs)]
                pub unsafe extern "C" fn $name(
                    vmctx: *mut VMContext,
                    $( $pname : libcall!(@ty $param), )*
                ) $( -> libcall!(@ty $result))? {
                    $(#[cfg($attr)])?
                    {
                        let ret = crate::runtime::vm::traphandlers::catch_unwind_and_longjmp(|| {
                            Instance::from_vmctx(vmctx, |instance| {
                                {
                                    super::$name(instance, $($pname),*)
                                }
                            })
                        });
                        LibcallResult::convert(ret)
                    }
                    $(
                        #[cfg(not($attr))]
                        unreachable!();
                    )?
                }

                // This works around a `rustc` bug where compiling with LTO
                // will sometimes strip out some of these symbols resulting
                // in a linking failure.
                #[allow(non_upper_case_globals)]
                const _: () = {
                    #[used]
                    static I_AM_USED: unsafe extern "C" fn(
                        *mut VMContext,
                        $( $pname : libcall!(@ty $param), )*
                    ) $( -> libcall!(@ty $result))? = $name;
                };
            )*
        };

        (@ty i32) => (u32);
        (@ty i64) => (u64);
        (@ty reference) => (*mut u8);
        (@ty pointer) => (*mut u8);
        (@ty vmctx) => (*mut VMContext);
    }

    wasmtime_environ::foreach_builtin_function!(libcall);

    // Helper trait to convert results of libcalls below into the ABI of what
    // the libcall expects.
    //
    // This basically entirely exists for the `Result` implementation which
    // "unwraps" via a throwing of a trap.
    trait LibcallResult {
        type Abi;
        unsafe fn convert(self) -> Self::Abi;
    }

    impl LibcallResult for () {
        type Abi = ();
        unsafe fn convert(self) {}
    }

    impl<T, E> LibcallResult for Result<T, E>
    where
        E: Into<TrapReason>,
    {
        type Abi = T;
        unsafe fn convert(self) -> T {
            match self {
                Ok(t) => t,
                Err(e) => crate::runtime::vm::traphandlers::raise_trap(e.into()),
            }
        }
    }

    impl LibcallResult for *mut u8 {
        type Abi = *mut u8;
        unsafe fn convert(self) -> *mut u8 {
            self
        }
    }
}

fn memory32_grow(
    instance: &mut Instance,
    delta: u64,
    memory_index: u32,
) -> Result<*mut u8, TrapReason> {
    let memory_index = MemoryIndex::from_u32(memory_index);
    let result =
        match instance
            .memory_grow(memory_index, delta)
            .map_err(|error| TrapReason::User {
                error,
                needs_backtrace: true,
            })? {
            Some(size_in_bytes) => size_in_bytes / instance.memory_page_size(memory_index),
            None => usize::max_value(),
        };
    Ok(result as *mut _)
}

// Implementation of `table.grow` for elements that are pointer-sized.
unsafe fn table_grow(
    instance: &mut Instance,
    table_index: u32,
    delta: u32,
    // NB: we don't know whether this is a pointer to a `VMFuncRef` or is an
    // `r64` that represents a `VMGcRef` until we look at the table type.
    init_value: *mut u8,
) -> Result<u32> {
    let table_index = TableIndex::from_u32(table_index);

    let element = match instance.table_element_type(table_index) {
        TableElementType::Func => (init_value as *mut VMFuncRef).into(),
        TableElementType::GcRef => VMGcRef::from_r64(u64::try_from(init_value as usize).unwrap())
            .unwrap()
            .map(|r| (*instance.store()).gc_store().clone_gc_ref(&r))
            .into(),
        TableElementType::Cont => {
            panic!("Wrong table growing function")
        }
    };

    Ok(match instance.table_grow(table_index, delta, element)? {
        Some(r) => r,
        None => (-1_i32).unsigned(),
    })
}

use table_grow as table_grow_func_ref;

unsafe fn table_grow_cont_obj(
    instance: &mut Instance,
    table_index: u32,
    delta: u32,
    // The following two values together form the intitial Option<VMContObj>.
    // A None value is indicated by the pointer being null.
    init_value_contref: *mut u8,
    init_value_revision: u64,
) -> Result<u32> {
    let init_value = if init_value_contref.is_null() {
        None
    } else {
        // SAFETY: We just checked that the pointer is non-null
        let contref = NonNull::new_unchecked(init_value_contref as *mut VMContRef);
        let contobj = VMContObj::new(contref, init_value_revision);
        Some(contobj)
    };

    let table_index = TableIndex::from_u32(table_index);

    let element = match instance.table_element_type(table_index) {
        TableElementType::Cont => init_value.into(),
        _ => panic!("Wrong table growing function"),
    };

    Ok(match instance.table_grow(table_index, delta, element)? {
        Some(r) => r,
        None => (-1_i32).unsigned(),
    })
}

#[cfg(feature = "gc")]
use table_grow as table_grow_gc_ref;

// Implementation of `table.fill` for pointer-sized elements.
unsafe fn table_fill(
    instance: &mut Instance,
    table_index: u32,
    dst: u32,
    // NB: we don't know whether this is an `r64` that represents a `VMGcRef` or
    // a pointer to a `VMFuncRef` until we look at the table's element type.
    val: *mut u8,
    len: u32,
) -> Result<(), Trap> {
    let table_index = TableIndex::from_u32(table_index);
    let table = &mut *instance.get_table(table_index);
    match table.element_type() {
        TableElementType::Func => {
            let val = val.cast::<VMFuncRef>();
            table.fill((*instance.store()).gc_store(), dst, val.into(), len)
        }

        TableElementType::GcRef => {
            let gc_store = (*instance.store()).gc_store();
            let gc_ref = VMGcRef::from_r64(u64::try_from(val as usize).unwrap()).unwrap();
            let gc_ref = gc_ref.map(|r| gc_store.clone_gc_ref(&r));
            table.fill(gc_store, dst, gc_ref.into(), len)
        }

        TableElementType::Cont => {
            panic!("Wrong table filling function")
        }
    }
}

unsafe fn table_fill_cont_obj(
    instance: &mut Instance,
    table_index: u32,
    dst: u32,
    value_contref: *mut u8,
    value_revision: u64,
    len: u32,
) -> Result<(), Trap> {
    let table_index = TableIndex::from_u32(table_index);
    let table = &mut *instance.get_table(table_index);
    match table.element_type() {
        TableElementType::Cont => {
            let contobj = if value_contref.is_null() {
                None
            } else {
                // SAFETY: We just checked that the pointer is non-null
                let contref = NonNull::new_unchecked(value_contref as *mut VMContRef);
                let contobj = VMContObj::new(contref, value_revision);
                Some(contobj)
            };

            table.fill((*instance.store()).gc_store(), dst, contobj.into(), len)
        }
        _ => panic!("Wrong table filling function"),
    }
}

use table_fill as table_fill_func_ref;

#[cfg(feature = "gc")]
use table_fill as table_fill_gc_ref;

// Implementation of `table.copy`.
unsafe fn table_copy(
    instance: &mut Instance,
    dst_table_index: u32,
    src_table_index: u32,
    dst: u32,
    src: u32,
    len: u32,
) -> Result<(), Trap> {
    let dst_table_index = TableIndex::from_u32(dst_table_index);
    let src_table_index = TableIndex::from_u32(src_table_index);
    let dst_table = instance.get_table(dst_table_index);
    // Lazy-initialize the whole range in the source table first.
    let src_range = src..(src.checked_add(len).unwrap_or(u32::MAX));
    let src_table = instance.get_table_with_lazy_init(src_table_index, src_range);
    let gc_store = (*instance.store()).gc_store();
    Table::copy(gc_store, dst_table, src_table, dst, src, len)
}

// Implementation of `table.init`.
fn table_init(
    instance: &mut Instance,
    table_index: u32,
    elem_index: u32,
    dst: u32,
    src: u32,
    len: u32,
) -> Result<(), Trap> {
    let table_index = TableIndex::from_u32(table_index);
    let elem_index = ElemIndex::from_u32(elem_index);
    instance.table_init(table_index, elem_index, dst, src, len)
}

// Implementation of `elem.drop`.
fn elem_drop(instance: &mut Instance, elem_index: u32) {
    let elem_index = ElemIndex::from_u32(elem_index);
    instance.elem_drop(elem_index)
}

// Implementation of `memory.copy`.
fn memory_copy(
    instance: &mut Instance,
    dst_index: u32,
    dst: u64,
    src_index: u32,
    src: u64,
    len: u64,
) -> Result<(), Trap> {
    let src_index = MemoryIndex::from_u32(src_index);
    let dst_index = MemoryIndex::from_u32(dst_index);
    instance.memory_copy(dst_index, dst, src_index, src, len)
}

// Implementation of `memory.fill` for locally defined memories.
fn memory_fill(
    instance: &mut Instance,
    memory_index: u32,
    dst: u64,
    val: u32,
    len: u64,
) -> Result<(), Trap> {
    let memory_index = MemoryIndex::from_u32(memory_index);
    instance.memory_fill(memory_index, dst, val as u8, len)
}

// Implementation of `memory.init`.
fn memory_init(
    instance: &mut Instance,
    memory_index: u32,
    data_index: u32,
    dst: u64,
    src: u32,
    len: u32,
) -> Result<(), Trap> {
    let memory_index = MemoryIndex::from_u32(memory_index);
    let data_index = DataIndex::from_u32(data_index);
    instance.memory_init(memory_index, data_index, dst, src, len)
}

// Implementation of `ref.func`.
fn ref_func(instance: &mut Instance, func_index: u32) -> *mut u8 {
    instance
        .get_func_ref(FuncIndex::from_u32(func_index))
        .expect("ref_func: funcref should always be available for given func index")
        .cast()
}

// Implementation of `data.drop`.
fn data_drop(instance: &mut Instance, data_index: u32) {
    let data_index = DataIndex::from_u32(data_index);
    instance.data_drop(data_index)
}

// Returns a table entry after lazily initializing it.
unsafe fn table_get_lazy_init_func_ref(
    instance: &mut Instance,
    table_index: u32,
    index: u32,
) -> *mut u8 {
    let table_index = TableIndex::from_u32(table_index);
    let table = instance.get_table_with_lazy_init(table_index, core::iter::once(index));
    let gc_store = (*instance.store()).gc_store();
    let elem = (*table)
        .get(gc_store, index)
        .expect("table access already bounds-checked");

    elem.into_func_ref_asserting_initialized().cast()
}

// Drop a GC reference.
#[cfg(feature = "gc")]
unsafe fn drop_gc_ref(instance: &mut Instance, gc_ref: *mut u8) {
    let gc_ref = VMGcRef::from_r64(u64::try_from(gc_ref as usize).unwrap())
        .expect("valid r64")
        .expect("non-null VMGcRef");
    log::trace!("libcalls::drop_gc_ref({gc_ref:?})");
    (*instance.store()).gc_store().drop_gc_ref(gc_ref);
}

// Do a GC, keeping `gc_ref` rooted and returning the updated `gc_ref`
// reference.
#[cfg(feature = "gc")]
unsafe fn gc(instance: &mut Instance, gc_ref: *mut u8) -> Result<*mut u8> {
    let gc_ref = u64::try_from(gc_ref as usize).unwrap();
    let gc_ref = VMGcRef::from_r64(gc_ref).expect("valid r64");
    let gc_ref = gc_ref.map(|r| (*instance.store()).gc_store().clone_gc_ref(&r));

    if let Some(gc_ref) = &gc_ref {
        // It is possible that we are GC'ing because the DRC's activation
        // table's bump region is full, and we failed to insert `gc_ref` into
        // the bump region. But it is an invariant for DRC collection that all
        // GC references on the stack are in the DRC's activations table at the
        // time of a GC. So make sure to "expose" this GC reference to Wasm (aka
        // insert it into the DRC's activation table) before we do the actual
        // GC.
        let gc_store = (*instance.store()).gc_store();
        let gc_ref = gc_store.clone_gc_ref(gc_ref);
        gc_store.expose_gc_ref_to_wasm(gc_ref);
    }

    match (*instance.store()).gc(gc_ref)? {
        None => Ok(core::ptr::null_mut()),
        Some(r) => {
            let r64 = r.as_r64();
            (*instance.store()).gc_store().expose_gc_ref_to_wasm(r);
            Ok(usize::try_from(r64).unwrap() as *mut u8)
        }
    }
}

// Perform a Wasm `global.get` for GC reference globals.
#[cfg(feature = "gc")]
unsafe fn gc_ref_global_get(instance: &mut Instance, index: u32) -> Result<*mut u8> {
    use core::num::NonZeroUsize;

    let index = wasmtime_environ::GlobalIndex::from_u32(index);
    let global = instance.defined_or_imported_global_ptr(index);
    let gc_store = (*instance.store()).gc_store();

    if gc_store
        .gc_heap
        .need_gc_before_entering_wasm(NonZeroUsize::new(1).unwrap())
    {
        (*instance.store()).gc(None)?;
    }

    match (*global).as_gc_ref() {
        None => Ok(core::ptr::null_mut()),
        Some(gc_ref) => {
            let gc_ref = gc_store.clone_gc_ref(gc_ref);
            let ret = usize::try_from(gc_ref.as_r64()).unwrap() as *mut u8;
            gc_store.expose_gc_ref_to_wasm(gc_ref);
            Ok(ret)
        }
    }
}

// Perform a Wasm `global.set` for GC reference globals.
#[cfg(feature = "gc")]
unsafe fn gc_ref_global_set(instance: &mut Instance, index: u32, gc_ref: *mut u8) {
    let index = wasmtime_environ::GlobalIndex::from_u32(index);
    let global = instance.defined_or_imported_global_ptr(index);
    let gc_ref = VMGcRef::from_r64(u64::try_from(gc_ref as usize).unwrap()).expect("valid r64");
    let gc_store = (*instance.store()).gc_store();
    (*global).write_gc_ref(gc_store, gc_ref.as_ref());
}

// Implementation of `memory.atomic.notify` for locally defined memories.
#[cfg(feature = "threads")]
fn memory_atomic_notify(
    instance: &mut Instance,
    memory_index: u32,
    addr_index: u64,
    count: u32,
) -> Result<u32, Trap> {
    let memory = MemoryIndex::from_u32(memory_index);
    instance
        .get_runtime_memory(memory)
        .atomic_notify(addr_index, count)
}

// Implementation of `memory.atomic.wait32` for locally defined memories.
#[cfg(feature = "threads")]
fn memory_atomic_wait32(
    instance: &mut Instance,
    memory_index: u32,
    addr_index: u64,
    expected: u32,
    timeout: u64,
) -> Result<u32, Trap> {
    let timeout = (timeout as i64 >= 0).then(|| Duration::from_nanos(timeout));
    let memory = MemoryIndex::from_u32(memory_index);
    Ok(instance
        .get_runtime_memory(memory)
        .atomic_wait32(addr_index, expected, timeout)? as u32)
}

// Implementation of `memory.atomic.wait64` for locally defined memories.
#[cfg(feature = "threads")]
fn memory_atomic_wait64(
    instance: &mut Instance,
    memory_index: u32,
    addr_index: u64,
    expected: u64,
    timeout: u64,
) -> Result<u32, Trap> {
    let timeout = (timeout as i64 >= 0).then(|| Duration::from_nanos(timeout));
    let memory = MemoryIndex::from_u32(memory_index);
    Ok(instance
        .get_runtime_memory(memory)
        .atomic_wait64(addr_index, expected, timeout)? as u32)
}

// Hook for when an instance runs out of fuel.
unsafe fn out_of_gas(instance: &mut Instance) -> Result<()> {
    (*instance.store()).out_of_gas()
}

// Hook for when an instance observes that the epoch has changed.
unsafe fn new_epoch(instance: &mut Instance) -> Result<u64> {
    (*instance.store()).new_epoch()
}

// Hook for validating malloc using wmemcheck_state.
#[cfg(feature = "wmemcheck")]
unsafe fn check_malloc(instance: &mut Instance, addr: u32, len: u32) -> Result<u32> {
    if let Some(wmemcheck_state) = &mut instance.wmemcheck_state {
        let result = wmemcheck_state.malloc(addr as usize, len as usize);
        wmemcheck_state.memcheck_on();
        match result {
            Ok(()) => {
                return Ok(0);
            }
            Err(DoubleMalloc { addr, len }) => {
                bail!("Double malloc at addr {:#x} of size {}", addr, len)
            }
            Err(OutOfBounds { addr, len }) => {
                bail!("Malloc out of bounds at addr {:#x} of size {}", addr, len);
            }
            _ => {
                panic!("unreachable")
            }
        }
    }
    Ok(0)
}

// Hook for validating free using wmemcheck_state.
#[cfg(feature = "wmemcheck")]
unsafe fn check_free(instance: &mut Instance, addr: u32) -> Result<u32> {
    if let Some(wmemcheck_state) = &mut instance.wmemcheck_state {
        let result = wmemcheck_state.free(addr as usize);
        wmemcheck_state.memcheck_on();
        match result {
            Ok(()) => {
                return Ok(0);
            }
            Err(InvalidFree { addr }) => {
                bail!("Invalid free at addr {:#x}", addr)
            }
            _ => {
                panic!("unreachable")
            }
        }
    }
    Ok(0)
}

// Hook for validating load using wmemcheck_state.
#[cfg(feature = "wmemcheck")]
fn check_load(instance: &mut Instance, num_bytes: u32, addr: u32, offset: u32) -> Result<u32> {
    if let Some(wmemcheck_state) = &mut instance.wmemcheck_state {
        let result = wmemcheck_state.read(addr as usize + offset as usize, num_bytes as usize);
        match result {
            Ok(()) => {
                return Ok(0);
            }
            Err(InvalidRead { addr, len }) => {
                bail!("Invalid load at addr {:#x} of size {}", addr, len);
            }
            Err(OutOfBounds { addr, len }) => {
                bail!("Load out of bounds at addr {:#x} of size {}", addr, len);
            }
            _ => {
                panic!("unreachable")
            }
        }
    }
    Ok(0)
}

// Hook for validating store using wmemcheck_state.
#[cfg(feature = "wmemcheck")]
fn check_store(instance: &mut Instance, num_bytes: u32, addr: u32, offset: u32) -> Result<u32> {
    if let Some(wmemcheck_state) = &mut instance.wmemcheck_state {
        let result = wmemcheck_state.write(addr as usize + offset as usize, num_bytes as usize);
        match result {
            Ok(()) => {
                return Ok(0);
            }
            Err(InvalidWrite { addr, len }) => {
                bail!("Invalid store at addr {:#x} of size {}", addr, len)
            }
            Err(OutOfBounds { addr, len }) => {
                bail!("Store out of bounds at addr {:#x} of size {}", addr, len)
            }
            _ => {
                panic!("unreachable")
            }
        }
    }
    Ok(0)
}

// Hook for turning wmemcheck load/store validation off when entering a malloc function.
#[cfg(feature = "wmemcheck")]
fn malloc_start(instance: &mut Instance) {
    if let Some(wmemcheck_state) = &mut instance.wmemcheck_state {
        wmemcheck_state.memcheck_off();
    }
}

// Hook for turning wmemcheck load/store validation off when entering a free function.
#[cfg(feature = "wmemcheck")]
fn free_start(instance: &mut Instance) {
    if let Some(wmemcheck_state) = &mut instance.wmemcheck_state {
        wmemcheck_state.memcheck_off();
    }
}

// Hook for tracking wasm stack updates using wmemcheck_state.
#[cfg(feature = "wmemcheck")]
fn update_stack_pointer(_instance: &mut Instance, _value: u32) {
    // TODO: stack-tracing has yet to be finalized. All memory below
    // the address of the top of the stack is marked as valid for
    // loads and stores.
    // if let Some(wmemcheck_state) = &mut instance.wmemcheck_state {
    //     instance.wmemcheck_state.update_stack_pointer(value as usize);
    // }
}

// Hook updating wmemcheck_state memory state vector every time memory.grow is called.
#[cfg(feature = "wmemcheck")]
fn update_mem_size(instance: &mut Instance, num_pages: u32) {
    if let Some(wmemcheck_state) = &mut instance.wmemcheck_state {
        const KIB: usize = 1024;
        let num_bytes = num_pages as usize * 64 * KIB;
        wmemcheck_state.update_mem_size(num_bytes);
    }
}

/// This module contains functions which are used for resolving relocations at
/// runtime if necessary.
///
/// These functions are not used by default and currently the only platform
/// they're used for is on x86_64 when SIMD is disabled and then SSE features
/// are further disabled. In these configurations Cranelift isn't allowed to use
/// native CPU instructions so it falls back to libcalls and we rely on the Rust
/// standard library generally for implementing these.
#[allow(missing_docs)]
pub mod relocs {
    macro_rules! float_function {
        (std: $std:path, core: $core:path,) => {{
            #[cfg(feature = "std")]
            let func = $std;
            #[cfg(not(feature = "std"))]
            let func = $core;
            func
        }};
    }
    pub extern "C" fn floorf32(f: f32) -> f32 {
        let func = float_function! {
            std: f32::floor,
            core: libm::floorf,
        };
        func(f)
    }

    pub extern "C" fn floorf64(f: f64) -> f64 {
        let func = float_function! {
            std: f64::floor,
            core: libm::floor,
        };
        func(f)
    }

    pub extern "C" fn ceilf32(f: f32) -> f32 {
        let func = float_function! {
            std: f32::ceil,
            core: libm::ceilf,
        };
        func(f)
    }

    pub extern "C" fn ceilf64(f: f64) -> f64 {
        let func = float_function! {
            std: f64::ceil,
            core: libm::ceil,
        };
        func(f)
    }

    pub extern "C" fn truncf32(f: f32) -> f32 {
        let func = float_function! {
            std: f32::trunc,
            core: libm::truncf,
        };
        func(f)
    }

    pub extern "C" fn truncf64(f: f64) -> f64 {
        let func = float_function! {
            std: f64::trunc,
            core: libm::trunc,
        };
        func(f)
    }

    const TOINT_32: f32 = 1.0 / f32::EPSILON;
    const TOINT_64: f64 = 1.0 / f64::EPSILON;

    // NB: replace with `round_ties_even` from libstd when it's stable as
    // tracked by rust-lang/rust#96710
    pub extern "C" fn nearestf32(x: f32) -> f32 {
        // Rust doesn't have a nearest function; there's nearbyint, but it's not
        // stabilized, so do it manually.
        // Nearest is either ceil or floor depending on which is nearest or even.
        // This approach exploited round half to even default mode.
        let i = x.to_bits();
        let e = i >> 23 & 0xff;
        if e >= 0x7f_u32 + 23 {
            // Check for NaNs.
            if e == 0xff {
                // Read the 23-bits significand.
                if i & 0x7fffff != 0 {
                    // Ensure it's arithmetic by setting the significand's most
                    // significant bit to 1; it also works for canonical NaNs.
                    return f32::from_bits(i | (1 << 22));
                }
            }
            x
        } else {
            let abs = float_function! {
                std: f32::abs,
                core: libm::fabsf,
            };
            let copysign = float_function! {
                std: f32::copysign,
                core: libm::copysignf,
            };

            copysign(abs(x) + TOINT_32 - TOINT_32, x)
        }
    }

    pub extern "C" fn nearestf64(x: f64) -> f64 {
        let i = x.to_bits();
        let e = i >> 52 & 0x7ff;
        if e >= 0x3ff_u64 + 52 {
            // Check for NaNs.
            if e == 0x7ff {
                // Read the 52-bits significand.
                if i & 0xfffffffffffff != 0 {
                    // Ensure it's arithmetic by setting the significand's most
                    // significant bit to 1; it also works for canonical NaNs.
                    return f64::from_bits(i | (1 << 51));
                }
            }
            x
        } else {
            let abs = float_function! {
                std: f64::abs,
                core: libm::fabs,
            };
            let copysign = float_function! {
                std: f64::copysign,
                core: libm::copysign,
            };

            copysign(abs(x) + TOINT_64 - TOINT_64, x)
        }
    }

    pub extern "C" fn fmaf32(a: f32, b: f32, c: f32) -> f32 {
        let func = float_function! {
            std: f32::mul_add,
            core: libm::fmaf,
        };
        func(a, b, c)
    }

    pub extern "C" fn fmaf64(a: f64, b: f64, c: f64) -> f64 {
        let func = float_function! {
            std: f64::mul_add,
            core: libm::fma,
        };
        func(a, b, c)
    }

    // This intrinsic is only used on x86_64 platforms as an implementation of
    // the `pshufb` instruction when SSSE3 is not available.
    #[cfg(target_arch = "x86_64")]
    use core::arch::x86_64::__m128i;
    #[cfg(target_arch = "x86_64")]
    #[allow(improper_ctypes_definitions)]
    pub extern "C" fn x86_pshufb(a: __m128i, b: __m128i) -> __m128i {
        union U {
            reg: __m128i,
            mem: [u8; 16],
        }

        unsafe {
            let a = U { reg: a }.mem;
            let b = U { reg: b }.mem;

            let select = |arr: &[u8; 16], byte: u8| {
                if byte & 0x80 != 0 {
                    0x00
                } else {
                    arr[(byte & 0xf) as usize]
                }
            };

            U {
                mem: [
                    select(&a, b[0]),
                    select(&a, b[1]),
                    select(&a, b[2]),
                    select(&a, b[3]),
                    select(&a, b[4]),
                    select(&a, b[5]),
                    select(&a, b[6]),
                    select(&a, b[7]),
                    select(&a, b[8]),
                    select(&a, b[9]),
                    select(&a, b[10]),
                    select(&a, b[11]),
                    select(&a, b[12]),
                    select(&a, b[13]),
                    select(&a, b[14]),
                    select(&a, b[15]),
                ],
            }
            .reg
        }
    }
}

// Builtins for continuations. These are thin wrappers around the
// respective definitions in continuation.rs.
fn tc_cont_new(
    instance: &mut Instance,
    func: *mut u8,
    param_count: u32,
    result_count: u32,
) -> Result<*mut u8, TrapReason> {
    let ans =
        crate::vm::continuation::optimized::cont_new(instance, func, param_count, result_count)?;
    Ok(ans.cast::<u8>())
}

fn tc_resume(
    instance: &mut Instance,
    contref: *mut u8,
    parent_stack_limits: *mut u8,
) -> Result<u64, TrapReason> {
    crate::vm::continuation::optimized::resume(
        instance,
        contref.cast::<crate::vm::continuation::optimized::VMContRef>(),
        parent_stack_limits.cast::<crate::vm::continuation::optimized::StackLimits>(),
    )
    .map(|reason| reason.into())
}

fn tc_suspend(instance: &mut Instance, tag_index: u32) -> Result<(), TrapReason> {
    crate::vm::continuation::optimized::suspend(instance, tag_index)
}

fn tc_cont_ref_forward_tag_return_values_buffer(
    _instance: &mut Instance,
    parent_contref: *mut u8,
    child_contref: *mut u8,
) -> Result<(), TrapReason> {
    crate::vm::continuation::optimized::cont_ref_forward_tag_return_values_buffer(
        parent_contref.cast::<crate::vm::continuation::optimized::VMContRef>(),
        child_contref.cast::<crate::vm::continuation::optimized::VMContRef>(),
    )
}

fn tc_drop_cont_ref(instance: &mut Instance, contref: *mut u8) {
    crate::vm::continuation::optimized::drop_cont_ref(
        instance,
        contref.cast::<crate::vm::continuation::optimized::VMContRef>(),
    )
}

fn tc_allocate(_instance: &mut Instance, size: u64, align: u64) -> Result<*mut u8, TrapReason> {
    debug_assert!(size > 0);
    let layout =
        std::alloc::Layout::from_size_align(size as usize, align as usize).map_err(|_error| {
            TrapReason::user_without_backtrace(anyhow::anyhow!(
                "Continuation layout construction failed!"
            ))
        })?;
    let ptr = unsafe { alloc::alloc::alloc(layout) };
    // TODO(dhil): We can consider making this a debug-build only
    // check.
    if ptr.is_null() {
        Err(TrapReason::user_without_backtrace(anyhow::anyhow!(
            "Memory allocation failed!"
        )))
    } else {
        Ok(ptr)
    }
}

fn tc_deallocate(
    _instance: &mut Instance,
    ptr: *mut u8,
    size: u64,
    align: u64,
) -> Result<(), TrapReason> {
    debug_assert!(size > 0);
    let layout =
        std::alloc::Layout::from_size_align(size as usize, align as usize).map_err(|_error| {
            TrapReason::user_without_backtrace(anyhow::anyhow!(
                "Continuation layout construction failed!"
            ))
        })?;
    Ok(unsafe { std::alloc::dealloc(ptr, layout) })
}

fn tc_reallocate(
    instance: &mut Instance,
    ptr: *mut u8,
    old_size: u64,
    new_size: u64,
    align: u64,
) -> Result<*mut u8, TrapReason> {
    debug_assert!(old_size < new_size);

    if old_size > 0 {
        tc_deallocate(instance, ptr, old_size, align)?;
    }

    tc_allocate(instance, new_size, align)
}

fn tc_print_str(_instance: &mut Instance, s: *const u8, len: u64) {
    let str = unsafe { std::slice::from_raw_parts(s, len as usize) };
    let s = std::str::from_utf8(str).unwrap();
    print!("{}", s);
}

fn tc_print_int(_instance: &mut Instance, arg: u64) {
    print!("{}", arg);
}

fn tc_print_pointer(_instance: &mut Instance, arg: *const u8) {
    print!("{:p}", arg);
}

//
// Typed continuations aka WasmFX baseline implementation libcalls.
//
fn tc_baseline_cont_new(
    instance: &mut Instance,
    func: *mut u8,
    param_count: u64,
    result_count: u64,
) -> Result<*mut u8, TrapReason> {
    let ans = crate::runtime::vm::continuation::baseline::cont_new(
        instance,
        func,
        param_count as usize,
        result_count as usize,
    )?;
    let ans_ptr = ans.cast::<u8>();
    assert!(ans as usize == ans_ptr as usize);
    Ok(ans_ptr)
}

fn tc_baseline_resume(instance: &mut Instance, contref: *mut u8) -> Result<u32, TrapReason> {
    let contref_ptr = contref.cast::<crate::runtime::vm::continuation::baseline::VMContRef>();
    assert!(contref_ptr as usize == contref as usize);
    crate::runtime::vm::continuation::baseline::resume(instance, unsafe { &mut *(contref_ptr) })
}

fn tc_baseline_suspend(instance: &mut Instance, tag_index: u32) -> Result<(), TrapReason> {
    crate::runtime::vm::continuation::baseline::suspend(instance, tag_index)
}

fn tc_baseline_forward(
    instance: &mut Instance,
    tag_index: u32,
    subcont: *mut u8,
) -> Result<(), TrapReason> {
    crate::runtime::vm::continuation::baseline::forward(instance, tag_index, unsafe {
        &mut *subcont.cast::<crate::runtime::vm::continuation::baseline::VMContRef>()
    })
}

fn tc_baseline_drop_continuation_reference(instance: &mut Instance, contref: *mut u8) {
    crate::runtime::vm::continuation::baseline::drop_continuation_reference(
        instance,
        contref.cast::<crate::runtime::vm::continuation::baseline::VMContRef>(),
    )
}

fn tc_baseline_continuation_arguments_ptr(
    instance: &mut Instance,
    contref: *mut u8,
    nargs: u64,
) -> *mut u8 {
    let contref_ptr = contref.cast::<crate::runtime::vm::continuation::baseline::VMContRef>();
    assert!(contref_ptr as usize == contref as usize);
    let ans = crate::runtime::vm::continuation::baseline::get_arguments_ptr(
        instance,
        unsafe { &mut *(contref_ptr) },
        nargs as usize,
    );
    return ans.cast::<u8>();
}

fn tc_baseline_continuation_values_ptr(instance: &mut Instance, contref: *mut u8) -> *mut u8 {
    let contref_ptr = contref.cast::<crate::runtime::vm::continuation::baseline::VMContRef>();
    assert!(contref_ptr as usize == contref as usize);
    let ans = crate::runtime::vm::continuation::baseline::get_values_ptr(instance, unsafe {
        &mut *(contref_ptr)
    });
    let ans_ptr = ans.cast::<u8>();
    assert!(ans as usize == ans_ptr as usize);
    return ans_ptr;
}

fn tc_baseline_clear_arguments(instance: &mut Instance, contref: *mut u8) {
    let contref_ptr = contref.cast::<crate::runtime::vm::continuation::baseline::VMContRef>();
    assert!(contref_ptr as usize == contref as usize);
    crate::runtime::vm::continuation::baseline::clear_arguments(instance, unsafe {
        &mut *(contref_ptr)
    });
}

fn tc_baseline_get_payloads_ptr(instance: &mut Instance, nargs: u64) -> *mut u8 {
    let ans =
        crate::runtime::vm::continuation::baseline::get_payloads_ptr(instance, nargs as usize);
    let ans_ptr = ans.cast::<u8>();
    assert!(ans as usize == ans_ptr as usize);
    return ans_ptr;
}

fn tc_baseline_clear_payloads(instance: &mut Instance) {
    crate::runtime::vm::continuation::baseline::clear_payloads(instance);
}

fn tc_baseline_get_current_continuation(_instance: &mut Instance) -> *mut u8 {
    crate::runtime::vm::continuation::baseline::get_current_continuation().cast::<u8>()
}<|MERGE_RESOLUTION|>--- conflicted
+++ resolved
@@ -54,22 +54,12 @@
 //! }
 //! ```
 
-<<<<<<< HEAD
 use super::continuation::imp::VMContRef;
 use super::continuation::VMContObj;
-use crate::runtime::vm::table::{Table, TableElementType};
-use crate::runtime::vm::vmcontext::VMFuncRef;
-use crate::runtime::vm::{Instance, TrapReason, VMGcRef};
-#[cfg(feature = "wmemcheck")]
-use anyhow::bail;
-use anyhow::Result;
-use core::ptr::NonNull;
-=======
 use crate::prelude::*;
 use crate::runtime::vm::table::{Table, TableElementType};
 use crate::runtime::vm::vmcontext::VMFuncRef;
 use crate::runtime::vm::{Instance, TrapReason, VMGcRef};
->>>>>>> 0f48f939
 #[cfg(feature = "threads")]
 use core::time::Duration;
 use wasmtime_environ::{DataIndex, ElemIndex, FuncIndex, MemoryIndex, TableIndex, Trap, Unsigned};
@@ -252,6 +242,7 @@
     init_value_contref: *mut u8,
     init_value_revision: u64,
 ) -> Result<u32> {
+    use core::ptr::NonNull;
     let init_value = if init_value_contref.is_null() {
         None
     } else {
@@ -316,6 +307,7 @@
     value_revision: u64,
     len: u32,
 ) -> Result<(), Trap> {
+    use core::ptr::NonNull;
     let table_index = TableIndex::from_u32(table_index);
     let table = &mut *instance.get_table(table_index);
     match table.element_type() {

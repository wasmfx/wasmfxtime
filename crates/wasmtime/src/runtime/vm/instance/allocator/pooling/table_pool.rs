use super::{
    index_allocator::{SimpleIndexAllocator, SlotId},
    round_up_to_pow2, TableAllocationIndex,
};
use crate::runtime::vm::{
    mmap::AlignedLength, InstanceAllocationRequest, Mmap, PoolingInstanceAllocatorConfig,
    SendSyncPtr, Table,
};
use crate::{prelude::*, vm::HostAlignedByteCount};
use crate::{runtime::vm::sys::vm::commit_pages, vm::round_usize_up_to_host_pages};
use std::ptr::NonNull;
use wasmtime_environ::{Module, Tunables};

/// Represents a pool of WebAssembly tables.
///
/// Each instance index into the pool returns an iterator over the base addresses
/// of the instance's tables.
#[derive(Debug)]
pub struct TablePool {
    index_allocator: SimpleIndexAllocator,
    mapping: Mmap<AlignedLength>,
    table_size: HostAlignedByteCount,
    max_total_tables: usize,
    tables_per_instance: usize,
    page_size: usize,
    keep_resident: usize,
    table_elements: usize,
}

impl TablePool {
    /// Create a new `TablePool`.
    pub fn new(config: &PoolingInstanceAllocatorConfig) -> Result<Self> {
        let page_size = crate::runtime::vm::host_page_size();

<<<<<<< HEAD
        // The maximum size that a single table can possibly occupy, independent
        // from its actual elements.
        let table_size = round_up_to_pow2(
            crate::runtime::vm::table::MAX_TABLE_ELEM_SIZE
=======
        let table_size = HostAlignedByteCount::new_rounded_up(
            mem::size_of::<*mut u8>()
>>>>>>> 67674881
                .checked_mul(config.limits.table_elements)
                .ok_or_else(|| anyhow!("table size exceeds addressable memory"))?,
        )
        .err2anyhow()?;

        let max_total_tables = usize::try_from(config.limits.total_tables).unwrap();
        let tables_per_instance = usize::try_from(config.limits.max_tables_per_module).unwrap();

        let allocation_size = table_size
            .checked_mul(max_total_tables)
            .err2anyhow()
            .context("total size of tables exceeds addressable memory")?;

        let mapping = Mmap::accessible_reserved(allocation_size, allocation_size)
            .context("failed to create table pool mapping")?;

        Ok(Self {
            index_allocator: SimpleIndexAllocator::new(config.limits.total_tables),
            mapping,
            table_size,
            max_total_tables,
            tables_per_instance,
            page_size,
            keep_resident: round_usize_up_to_host_pages(config.table_keep_resident)?,
            table_elements: usize::try_from(config.limits.table_elements).unwrap(),
        })
    }

    /// Validate whether this module's tables are allocatable by this pool.
    pub fn validate(&self, module: &Module) -> Result<()> {
        let tables = module.num_defined_tables();

        if tables > usize::try_from(self.tables_per_instance).unwrap() {
            bail!(
                "defined tables count of {} exceeds the per-instance limit of {}",
                tables,
                self.tables_per_instance,
            );
        }

        if tables > self.max_total_tables {
            bail!(
                "defined tables count of {} exceeds the total tables limit of {}",
                tables,
                self.max_total_tables,
            );
        }

        for (i, table) in module.tables.iter().skip(module.num_imported_tables) {
            if table.limits.min > u64::try_from(self.table_elements)? {
                bail!(
                    "table index {} has a minimum element size of {} which exceeds the limit of {}",
                    i.as_u32(),
                    table.limits.min,
                    self.table_elements,
                );
            }
        }
        Ok(())
    }

    /// Are there zero slots in use right now?
    #[allow(unused)] // some cfgs don't use this
    pub fn is_empty(&self) -> bool {
        self.index_allocator.is_empty()
    }

    /// Get the base pointer of the given table allocation.
    fn get(&self, table_index: TableAllocationIndex) -> *mut u8 {
        assert!(table_index.index() < self.max_total_tables);

        unsafe {
            self.mapping
                .as_ptr()
                .add(
                    self.table_size
                        .checked_mul(table_index.index())
                        .expect(
                            "checked in constructor that table_size * table_index doesn't overflow",
                        )
                        .byte_count(),
                )
                .cast_mut()
        }
    }

    /// Allocate a single table for the given instance allocation request.
    pub fn allocate(
        &self,
        request: &mut InstanceAllocationRequest,
        ty: &wasmtime_environ::Table,
        tunables: &Tunables,
    ) -> Result<(TableAllocationIndex, Table)> {
        let allocation_index = self
            .index_allocator
            .alloc()
            .map(|slot| TableAllocationIndex(slot.0))
            .ok_or_else(|| {
                super::PoolConcurrencyLimitError::new(self.max_total_tables, "tables")
            })?;

        match (|| {
            let base = self.get(allocation_index);

            let element_size = crate::vm::table::wasm_to_table_type(ty.ref_type).element_size();

            unsafe {
                commit_pages(base, self.table_elements * element_size)?;
            }

            let ptr = NonNull::new(std::ptr::slice_from_raw_parts_mut(
                base.cast(),
                self.table_elements * element_size,
            ))
            .unwrap();
            unsafe {
                Table::new_static(
                    ty,
                    tunables,
                    SendSyncPtr::new(ptr),
                    &mut *request.store.get().unwrap(),
                )
            }
        })() {
            Ok(table) => Ok((allocation_index, table)),
            Err(e) => {
                self.index_allocator.free(SlotId(allocation_index.0));
                Err(e)
            }
        }
    }

    /// Deallocate a previously-allocated table.
    ///
    /// # Safety
    ///
    /// The table must have been previously-allocated by this pool and assigned
    /// the given allocation index, it must currently be allocated, and it must
    /// never be used again.
    ///
    /// The caller must have already called `reset_table_pages_to_zero` on the
    /// memory and flushed any enqueued decommits for this table's memory.
    pub unsafe fn deallocate(&self, allocation_index: TableAllocationIndex, table: Table) {
        assert!(table.is_static());
        drop(table);
        self.index_allocator.free(SlotId(allocation_index.0));
    }

    /// Reset the given table's memory to zero.
    ///
    /// Invokes the given `decommit` function for each region of memory that
    /// needs to be decommitted. It is the caller's responsibility to actually
    /// perform that decommit before this table is reused.
    ///
    /// # Safety
    ///
    /// This table must not be in active use, and ready for returning to the
    /// table pool once it is zeroed and decommitted.
    pub unsafe fn reset_table_pages_to_zero(
        &self,
        allocation_index: TableAllocationIndex,
        table: &mut Table,
        mut decommit: impl FnMut(*mut u8, usize),
    ) {
        assert!(table.is_static());
        let base = self.get(allocation_index);

        let element_size = table.element_type().element_size();

        let size = round_up_to_pow2(table.size() * element_size, self.page_size);

        // `memset` the first `keep_resident` bytes.
        let size_to_memset = size.min(self.keep_resident);
        std::ptr::write_bytes(base, 0, size_to_memset);

        // And decommit the rest of it.
        decommit(base.add(size_to_memset), size - size_to_memset)
    }
}

#[cfg(test)]
mod tests {
    use super::*;
    use crate::runtime::vm::InstanceLimits;

    #[cfg(target_pointer_width = "64")]
    #[test]
    fn test_table_pool() -> Result<()> {
        let pool = TablePool::new(&PoolingInstanceAllocatorConfig {
            limits: InstanceLimits {
                total_tables: 7,
                table_elements: 100,
                max_memory_size: 0,
                max_memories_per_module: 0,
                ..Default::default()
            },
            ..Default::default()
        })?;

        let host_page_size = crate::runtime::vm::host_page_size();

        assert_eq!(pool.table_size, host_page_size);
        assert_eq!(pool.max_total_tables, 7);
        assert_eq!(pool.page_size, host_page_size);
        assert_eq!(pool.table_elements, 100);

        let base = pool.mapping.as_ptr() as usize;

        for i in 0..7 {
            let index = TableAllocationIndex(i);
            let ptr = pool.get(index);
            assert_eq!(
                ptr as usize - base,
                pool.table_size.checked_mul(i as usize).unwrap()
            );
        }

        Ok(())
    }
}<|MERGE_RESOLUTION|>--- conflicted
+++ resolved
@@ -32,15 +32,8 @@
     pub fn new(config: &PoolingInstanceAllocatorConfig) -> Result<Self> {
         let page_size = crate::runtime::vm::host_page_size();
 
-<<<<<<< HEAD
-        // The maximum size that a single table can possibly occupy, independent
-        // from its actual elements.
-        let table_size = round_up_to_pow2(
+        let table_size = HostAlignedByteCount::new_rounded_up(
             crate::runtime::vm::table::MAX_TABLE_ELEM_SIZE
-=======
-        let table_size = HostAlignedByteCount::new_rounded_up(
-            mem::size_of::<*mut u8>()
->>>>>>> 67674881
                 .checked_mul(config.limits.table_elements)
                 .ok_or_else(|| anyhow!("table size exceeds addressable memory"))?,
         )

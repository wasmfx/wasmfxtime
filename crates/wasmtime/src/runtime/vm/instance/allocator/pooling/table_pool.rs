--- conflicted
+++ resolved
@@ -34,13 +34,8 @@
         // The maximum size that a single table can possibly occupy, independent
         // from its actual elements.
         let table_size = round_up_to_pow2(
-<<<<<<< HEAD
             crate::runtime::vm::table::MAX_TABLE_ELEM_SIZE
-                .checked_mul(config.limits.table_elements as usize)
-=======
-            mem::size_of::<*mut u8>()
                 .checked_mul(config.limits.table_elements)
->>>>>>> a05baa38
                 .ok_or_else(|| anyhow!("table size exceeds addressable memory"))?,
             page_size,
         );
@@ -136,7 +131,7 @@
             let base = self.get(allocation_index);
 
             let element_size =
-                crate::vm::table::wasm_to_table_type(table_plan.table.wasm_ty).element_size();
+                crate::vm::table::wasm_to_table_type(table_plan.table.ref_type).element_size();
 
             unsafe {
                 commit_pages(base as *mut u8, self.table_elements * element_size)?;
@@ -198,13 +193,9 @@
         assert!(table.is_static());
         let base = self.get(allocation_index);
 
-<<<<<<< HEAD
         let element_size = table.element_type().element_size();
 
-        let size = round_up_to_pow2(table.size() as usize * element_size, self.page_size);
-=======
-        let size = round_up_to_pow2(table.size() * mem::size_of::<*mut u8>(), self.page_size);
->>>>>>> a05baa38
+        let size = round_up_to_pow2(table.size() * element_size, self.page_size);
 
         // `memset` the first `keep_resident` bytes.
         let size_to_memset = size.min(self.keep_resident);

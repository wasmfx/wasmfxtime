--- conflicted
+++ resolved
@@ -20,11 +20,7 @@
 use crate::runtime::store::StoreOpaque;
 use crate::runtime::vm::continuation::stack_chain::StackChainCell;
 use crate::runtime::vm::sys::traphandlers;
-<<<<<<< HEAD
-use crate::runtime::vm::{Instance, VMContext, VMOpaqueContext, VMRuntimeLimits};
-=======
-use crate::runtime::vm::{Instance, InterpreterRef, VMContext, VMRuntimeLimits};
->>>>>>> d5ee2a04
+use crate::runtime::vm::{Instance, InterpreterRef, VMContext, VMOpaqueContext, VMRuntimeLimits};
 use crate::{StoreContextMut, WasmBacktrace};
 use core::cell::Cell;
 use core::ops::Range;
@@ -366,43 +362,40 @@
         .map(|vmctx| Instance::from_vmctx(vmctx, |i| *i.stack_chain() as *const StackChainCell));
 
     let caller = store.0.default_caller();
-    let result = CallThreadState::new(store.0, caller).with(|cx| match store.0.interpreter() {
-        // In interpreted mode directly invoke the host closure since we won't
-        // be using host-based `setjmp`/`longjmp` as that's not going to save
-        // the context we want.
-        Some(r) => {
-            cx.jmp_buf
-                .set(CallThreadState::JMP_BUF_INTERPRETER_SENTINEL);
-            closure(caller, Some(r))
-        }
-
-<<<<<<< HEAD
     let result = CallThreadState::new(store.0, caller, callee_stack_chain).with(|cx| {
-        traphandlers::wasmtime_setjmp(
-=======
-        // In native mode, however, defer to C to do the `setjmp` since Rust
-        // doesn't understand `setjmp`.
-        //
-        // Note that here we pass a function pointer to C to catch longjmp
-        // within, here it's `call_closure`, and that passes `None` for the
-        // interpreter since this branch is only ever taken if the interpreter
-        // isn't present.
-        None => traphandlers::wasmtime_setjmp(
->>>>>>> d5ee2a04
-            cx.jmp_buf.as_ptr(),
-            {
-                extern "C" fn call_closure<F>(payload: *mut u8, caller: *mut VMContext) -> bool
-                where
-                    F: FnMut(*mut VMContext, Option<InterpreterRef<'_>>) -> bool,
+        match store.0.interpreter() {
+            // In interpreted mode directly invoke the host closure since we won't
+            // be using host-based `setjmp`/`longjmp` as that's not going to save
+            // the context we want.
+            Some(r) => {
+                cx.jmp_buf
+                    .set(CallThreadState::JMP_BUF_INTERPRETER_SENTINEL);
+                closure(caller, Some(r))
+            }
+
+            // In native mode, however, defer to C to do the `setjmp` since Rust
+            // doesn't understand `setjmp`.
+            //
+            // Note that here we pass a function pointer to C to catch longjmp
+            // within, here it's `call_closure`, and that passes `None` for the
+            // interpreter since this branch is only ever taken if the interpreter
+            // isn't present.
+            None => traphandlers::wasmtime_setjmp(
+                cx.jmp_buf.as_ptr(),
                 {
-                    unsafe { (*(payload as *mut F))(caller, None) }
-                }
-
-                call_closure::<F>
-            },
-            &mut closure as *mut F as *mut u8,
-            caller,
-        ),
+                    extern "C" fn call_closure<F>(payload: *mut u8, caller: *mut VMContext) -> bool
+                    where
+                        F: FnMut(*mut VMContext, Option<InterpreterRef<'_>>) -> bool,
+                    {
+                        unsafe { (*(payload as *mut F))(caller, None) }
+                    }
+
+                    call_closure::<F>
+                },
+                &mut closure as *mut F as *mut u8,
+                caller,
+            ),
+        }
     });
 
     return match result {

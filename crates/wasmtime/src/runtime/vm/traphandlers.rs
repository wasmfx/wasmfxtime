--- conflicted
+++ resolved
@@ -357,19 +357,7 @@
         // contiguous-Wasm-frames stack regions for backtracing purposes.
         old_last_wasm_exit_fp: Cell<usize>,
         old_last_wasm_exit_pc: Cell<usize>,
-<<<<<<< HEAD
-        old_last_wasm_entry_sp: Cell<usize>,
-        // Note that there is no need for saving a `old_callee_stack_chain`
-        // value: Due to the invariant that only the "innermost`
-        // `CallThreadState` executing wasm may do so off the main stack (see
-        // comments in `wasmtime::invoke_wasm_and_catch_traps`), there is no
-        // need to store the previous value of the stack chain: At the time of
-        // pushing a `CallThreadState` for wasm execution to the head of a
-        // thread's CTS list, all other states are on the
-        // main stack.
-=======
         old_last_wasm_entry_fp: Cell<usize>,
->>>>>>> de469e27
     }
 
     impl Drop for CallThreadState {

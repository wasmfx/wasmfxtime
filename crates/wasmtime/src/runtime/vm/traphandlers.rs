--- conflicted
+++ resolved
@@ -257,22 +257,16 @@
     F: FnMut(*mut VMContext),
 {
     let limits = Instance::from_vmctx(caller, |i| i.runtime_limits());
-<<<<<<< HEAD
     let callee_stack_chain = VMContext::try_from_opaque(callee)
         .map(|vmctx| Instance::from_vmctx(vmctx, |i| *i.stack_chain() as *const StackChainCell));
-=======
->>>>>>> 1b4ea3a6
 
     let result = CallThreadState::new(
         signal_handler,
         capture_backtrace,
         capture_coredump,
         *limits,
-<<<<<<< HEAD
         callee_stack_chain,
-=======
         async_guard_range,
->>>>>>> 1b4ea3a6
     )
     .with(|cx| {
         traphandlers::wasmtime_setjmp(
@@ -391,11 +385,8 @@
             capture_backtrace: bool,
             capture_coredump: bool,
             limits: *const VMRuntimeLimits,
-<<<<<<< HEAD
             callee_stack_chain: Option<*const StackChainCell>,
-=======
             async_guard_range: Range<*mut u8>,
->>>>>>> 1b4ea3a6
         ) -> CallThreadState {
             let _ = capture_coredump;
 
@@ -407,11 +398,8 @@
                 #[cfg(feature = "coredump")]
                 capture_coredump,
                 limits,
-<<<<<<< HEAD
                 callee_stack_chain,
-=======
                 async_guard_range,
->>>>>>> 1b4ea3a6
                 prev: Cell::new(ptr::null()),
                 old_last_wasm_exit_fp: Cell::new(unsafe { *(*limits).last_wasm_exit_fp.get() }),
                 old_last_wasm_exit_pc: Cell::new(unsafe { *(*limits).last_wasm_exit_pc.get() }),

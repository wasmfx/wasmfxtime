--- conflicted
+++ resolved
@@ -3,11 +3,7 @@
     VMTagDefinition,
 };
 use core::ptr::NonNull;
-<<<<<<< HEAD
-use wasmtime_environ::{DefinedMemoryIndex, Global, MemoryPlan, TablePlan, Tag};
-=======
-use wasmtime_environ::{DefinedMemoryIndex, Global, Memory, Table};
->>>>>>> 288c1513
+use wasmtime_environ::{DefinedMemoryIndex, Global, Memory, Table, Tag};
 
 /// The value of an export passed from one instance to another.
 pub enum Export {

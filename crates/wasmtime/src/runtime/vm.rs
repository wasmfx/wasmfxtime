//! Runtime library support for Wasmtime.

#![deny(missing_docs)]
// See documentation in crates/wasmtime/src/runtime.rs for why this is
// selectively enabled here.
#![warn(clippy::cast_sign_loss)]

use crate::prelude::*;
use crate::store::StoreOpaque;
use alloc::sync::Arc;
use continuation::stack_chain::StackChainCell;
use core::fmt;
use core::mem;
use core::ops::Deref;
use core::ops::DerefMut;
use core::ptr::NonNull;
use core::sync::atomic::{AtomicUsize, Ordering};
use wasmtime_continuations::WasmFXConfig;
use wasmtime_environ::{
    DefinedFuncIndex, DefinedMemoryIndex, HostPtr, ModuleInternedTypeIndex, VMOffsets,
    VMSharedTypeIndex,
};

mod arch;
mod async_yield;
#[cfg(feature = "component-model")]
pub mod component;
mod const_expr;
mod export;
mod gc;
mod imports;
mod instance;
mod memory;
mod mmap_vec;
mod send_sync_ptr;
mod send_sync_unsafe_cell;
mod store_box;
mod sys;
mod table;
mod traphandlers;
mod vmcontext;

<<<<<<< HEAD
pub mod continuation;
mod threads;
pub use self::threads::*;
=======
#[cfg(feature = "threads")]
mod parking_spot;
>>>>>>> 3e0b7e50

#[cfg(feature = "debug-builtins")]
pub mod debug_builtins;
pub mod fibre;
pub mod libcalls;
pub mod mpk;

#[cfg(feature = "debug-builtins")]
pub use wasmtime_jit_debug::gdb_jit_int::GdbJitImageRegistration;

pub use crate::runtime::vm::arch::get_stack_pointer;
pub use crate::runtime::vm::async_yield::*;
pub use crate::runtime::vm::export::*;
pub use crate::runtime::vm::gc::*;
pub use crate::runtime::vm::imports::Imports;
pub use crate::runtime::vm::instance::{
    GcHeapAllocationIndex, Instance, InstanceAllocationRequest, InstanceAllocator,
    InstanceAllocatorImpl, InstanceAndStore, InstanceHandle, MemoryAllocationIndex,
    OnDemandInstanceAllocator, StorePtr, TableAllocationIndex,
};
#[cfg(feature = "pooling-allocator")]
pub use crate::runtime::vm::instance::{
    InstanceLimits, PoolConcurrencyLimitError, PoolingInstanceAllocator,
    PoolingInstanceAllocatorConfig,
};
pub use crate::runtime::vm::memory::{
    Memory, RuntimeLinearMemory, RuntimeMemoryCreator, SharedMemory,
};
pub use crate::runtime::vm::mmap_vec::MmapVec;
pub use crate::runtime::vm::mpk::MpkEnabled;
pub use crate::runtime::vm::store_box::*;
#[cfg(feature = "std")]
pub use crate::runtime::vm::sys::mmap::open_file_for_mmap;
pub use crate::runtime::vm::sys::unwind::UnwindRegistration;
pub use crate::runtime::vm::table::{Table, TableElement};
pub use crate::runtime::vm::traphandlers::*;
pub use crate::runtime::vm::vmcontext::{
    VMArrayCallFunction, VMArrayCallHostFuncContext, VMContext, VMFuncRef, VMFunctionBody,
    VMFunctionImport, VMGlobalDefinition, VMGlobalImport, VMMemoryDefinition, VMMemoryImport,
    VMOpaqueContext, VMRuntimeLimits, VMTableImport, VMTagImport, VMWasmCallFunction, ValRaw,
};

pub use send_sync_ptr::SendSyncPtr;
pub use send_sync_unsafe_cell::SendSyncUnsafeCell;

mod module_id;
pub use module_id::CompiledModuleId;

#[cfg(feature = "signals-based-traps")]
mod cow;
#[cfg(not(feature = "signals-based-traps"))]
mod cow_disabled;
#[cfg(feature = "signals-based-traps")]
mod mmap;

cfg_if::cfg_if! {
    if #[cfg(feature = "signals-based-traps")] {
        pub use crate::runtime::vm::mmap::Mmap;
        pub use self::cow::{MemoryImage, MemoryImageSlot, ModuleMemoryImages};
    } else {
        pub use self::cow_disabled::{MemoryImage, MemoryImageSlot, ModuleMemoryImages};
    }
}

/// Dynamic runtime functionality needed by this crate throughout the execution
/// of a wasm instance.
///
/// This trait is used to store a raw pointer trait object within each
/// `VMContext`. This raw pointer trait object points back to the
/// `wasmtime::Store` internally but is type-erased so this `wasmtime-runtime`
/// crate doesn't need the entire `wasmtime` crate to build.
///
/// Note that this is an extra-unsafe trait because no heed is paid to the
/// lifetime of this store or the Send/Sync-ness of this store. All of that must
/// be respected by embedders (e.g. the `wasmtime::Store` structure). The theory
/// is that `wasmtime::Store` handles all this correctly.
pub unsafe trait VMStore {
    /// Get a shared borrow of this store's `StoreOpaque`.
    fn store_opaque(&self) -> &StoreOpaque;

    /// Used to configure `VMContext` initialization and store the right pointer
    /// in the `VMContext`.
    fn stack_chain(&self) -> *mut StackChainCell;

    /// Returns the `WasmFxConfig` associated with this store.
    /// NOTE(frank-emrich) Currently, this is part of the
    /// `wasmtime::config::Config` object of the `Engine` associated with the
    /// `Store`. However, the whole point of this trait is so that we don't
    /// depend on the entire `wasmtime` crate in the current crate.
    fn wasmfx_config(&self) -> *const WasmFXConfig;

    /// Get an exclusive borrow of this store's `StoreOpaque`.
    fn store_opaque_mut(&mut self) -> &mut StoreOpaque;

    /// Callback invoked to allow the store's resource limiter to reject a
    /// memory grow operation.
    fn memory_growing(
        &mut self,
        current: usize,
        desired: usize,
        maximum: Option<usize>,
    ) -> Result<bool, Error>;

    /// Callback invoked to notify the store's resource limiter that a memory
    /// grow operation has failed.
    ///
    /// Note that this is not invoked if `memory_growing` returns an error.
    fn memory_grow_failed(&mut self, error: Error) -> Result<()>;

    /// Callback invoked to allow the store's resource limiter to reject a
    /// table grow operation.
    fn table_growing(
        &mut self,
        current: usize,
        desired: usize,
        maximum: Option<usize>,
    ) -> Result<bool, Error>;

    /// Callback invoked to notify the store's resource limiter that a table
    /// grow operation has failed.
    ///
    /// Note that this is not invoked if `table_growing` returns an error.
    fn table_grow_failed(&mut self, error: Error) -> Result<()>;

    /// Callback invoked whenever fuel runs out by a wasm instance. If an error
    /// is returned that's raised as a trap. Otherwise wasm execution will
    /// continue as normal.
    fn out_of_gas(&mut self) -> Result<(), Error>;

    /// Callback invoked whenever an instance observes a new epoch
    /// number. Cannot fail; cooperative epoch-based yielding is
    /// completely semantically transparent. Returns the new deadline.
    fn new_epoch(&mut self) -> Result<u64, Error>;

    /// Callback invoked whenever an instance needs to trigger a GC.
    ///
    /// Optionally given a GC reference that is rooted for the collection, and
    /// then whose updated GC reference is returned.
    ///
    /// Cooperative, async-yielding (if configured) is completely transparent.
    ///
    /// If the async GC was cancelled, returns an error. This should be raised
    /// as a trap to clean up Wasm execution.
    fn maybe_async_gc(&mut self, root: Option<VMGcRef>) -> Result<Option<VMGcRef>>;

    /// Metadata required for resources for the component model.
    #[cfg(feature = "component-model")]
    fn component_calls(&mut self) -> &mut component::CallContexts;
}

impl Deref for dyn VMStore + '_ {
    type Target = StoreOpaque;

    fn deref(&self) -> &Self::Target {
        self.store_opaque()
    }
}

impl DerefMut for dyn VMStore + '_ {
    fn deref_mut(&mut self) -> &mut Self::Target {
        self.store_opaque_mut()
    }
}

/// Functionality required by this crate for a particular module. This
/// is chiefly needed for lazy initialization of various bits of
/// instance state.
///
/// When an instance is created, it holds an `Arc<dyn ModuleRuntimeInfo>`
/// so that it can get to signatures, metadata on functions, memory and
/// funcref-table images, etc. All of these things are ordinarily known
/// by the higher-level layers of Wasmtime. Specifically, the main
/// implementation of this trait is provided by
/// `wasmtime::module::ModuleInner`.  Since the runtime crate sits at
/// the bottom of the dependence DAG though, we don't know or care about
/// that; we just need some implementor of this trait for each
/// allocation request.
#[derive(Clone)]
pub enum ModuleRuntimeInfo {
    Module(crate::Module),
    Bare(Box<BareModuleInfo>),
}

/// A barebones implementation of ModuleRuntimeInfo that is useful for
/// cases where a purpose-built environ::Module is used and a full
/// CompiledModule does not exist (for example, for tests or for the
/// default-callee instance).
#[derive(Clone)]
pub struct BareModuleInfo {
    module: Arc<wasmtime_environ::Module>,
    one_signature: Option<VMSharedTypeIndex>,
    offsets: VMOffsets<HostPtr>,
}

impl ModuleRuntimeInfo {
    pub(crate) fn bare(module: Arc<wasmtime_environ::Module>) -> Self {
        ModuleRuntimeInfo::bare_maybe_imported_func(module, None)
    }

    pub(crate) fn bare_maybe_imported_func(
        module: Arc<wasmtime_environ::Module>,
        one_signature: Option<VMSharedTypeIndex>,
    ) -> Self {
        ModuleRuntimeInfo::Bare(Box::new(BareModuleInfo {
            offsets: VMOffsets::new(HostPtr, &module),
            module,
            one_signature,
        }))
    }

    /// The underlying Module.
    pub(crate) fn env_module(&self) -> &Arc<wasmtime_environ::Module> {
        match self {
            ModuleRuntimeInfo::Module(m) => m.env_module(),
            ModuleRuntimeInfo::Bare(b) => &b.module,
        }
    }

    /// Translate a module-level interned type index into an engine-level
    /// interned type index.
    fn engine_type_index(&self, module_index: ModuleInternedTypeIndex) -> VMSharedTypeIndex {
        match self {
            ModuleRuntimeInfo::Module(m) => m
                .code_object()
                .signatures()
                .shared_type(module_index)
                .expect("bad module-level interned type index"),
            ModuleRuntimeInfo::Bare(_) => unreachable!(),
        }
    }

    /// Returns the address, in memory, that the function `index` resides at.
    fn function(&self, index: DefinedFuncIndex) -> NonNull<VMWasmCallFunction> {
        let module = match self {
            ModuleRuntimeInfo::Module(m) => m,
            ModuleRuntimeInfo::Bare(_) => unreachable!(),
        };
        let ptr = module
            .compiled_module()
            .finished_function(index)
            .as_ptr()
            .cast::<VMWasmCallFunction>()
            .cast_mut();
        NonNull::new(ptr).unwrap()
    }

    /// Returns the address, in memory, of the trampoline that allows the given
    /// defined Wasm function to be called by the array calling convention.
    ///
    /// Returns `None` for Wasm functions which do not escape, and therefore are
    /// not callable from outside the Wasm module itself.
    fn array_to_wasm_trampoline(&self, index: DefinedFuncIndex) -> Option<VMArrayCallFunction> {
        let m = match self {
            ModuleRuntimeInfo::Module(m) => m,
            ModuleRuntimeInfo::Bare(_) => unreachable!(),
        };
        let ptr = m
            .compiled_module()
            .array_to_wasm_trampoline(index)?
            .as_ptr();
        Some(unsafe { mem::transmute::<*const u8, VMArrayCallFunction>(ptr) })
    }

    /// Returns the `MemoryImage` structure used for copy-on-write
    /// initialization of the memory, if it's applicable.
    fn memory_image(
        &self,
        memory: DefinedMemoryIndex,
    ) -> anyhow::Result<Option<&Arc<MemoryImage>>> {
        match self {
            ModuleRuntimeInfo::Module(m) => {
                let images = m.memory_images()?;
                Ok(images.and_then(|images| images.get_memory_image(memory)))
            }
            ModuleRuntimeInfo::Bare(_) => Ok(None),
        }
    }

    /// A unique ID for this particular module. This can be used to
    /// allow for fastpaths to optimize a "re-instantiate the same
    /// module again" case.
    fn unique_id(&self) -> Option<CompiledModuleId> {
        match self {
            ModuleRuntimeInfo::Module(m) => Some(m.id()),
            ModuleRuntimeInfo::Bare(_) => None,
        }
    }

    /// A slice pointing to all data that is referenced by this instance.
    fn wasm_data(&self) -> &[u8] {
        match self {
            ModuleRuntimeInfo::Module(m) => m.compiled_module().code_memory().wasm_data(),
            ModuleRuntimeInfo::Bare(_) => &[],
        }
    }

    /// Returns an array, indexed by `ModuleInternedTypeIndex` of all
    /// `VMSharedSignatureIndex` entries corresponding to the `SignatureIndex`.
    fn type_ids(&self) -> &[VMSharedTypeIndex] {
        match self {
            ModuleRuntimeInfo::Module(m) => m
                .code_object()
                .signatures()
                .as_module_map()
                .values()
                .as_slice(),
            ModuleRuntimeInfo::Bare(b) => match &b.one_signature {
                Some(s) => core::slice::from_ref(s),
                None => &[],
            },
        }
    }

    /// Offset information for the current host.
    pub(crate) fn offsets(&self) -> &VMOffsets<HostPtr> {
        match self {
            ModuleRuntimeInfo::Module(m) => m.offsets(),
            ModuleRuntimeInfo::Bare(b) => &b.offsets,
        }
    }
}

/// Returns the host OS page size, in bytes.
#[cfg(feature = "signals-based-traps")]
pub fn host_page_size() -> usize {
    static PAGE_SIZE: AtomicUsize = AtomicUsize::new(0);

    return match PAGE_SIZE.load(Ordering::Relaxed) {
        0 => {
            let size = sys::vm::get_page_size();
            assert!(size != 0);
            PAGE_SIZE.store(size, Ordering::Relaxed);
            size
        }
        n => n,
    };
}

/// Is `bytes` a multiple of the host page size?
#[cfg(feature = "signals-based-traps")]
pub fn usize_is_multiple_of_host_page_size(bytes: usize) -> bool {
    bytes % host_page_size() == 0
}

/// Round the given byte size up to a multiple of the host OS page size.
///
/// Returns an error if rounding up overflows.
#[cfg(feature = "signals-based-traps")]
pub fn round_u64_up_to_host_pages(bytes: u64) -> Result<u64> {
    let page_size = u64::try_from(crate::runtime::vm::host_page_size()).err2anyhow()?;
    debug_assert!(page_size.is_power_of_two());
    bytes
        .checked_add(page_size - 1)
        .ok_or_else(|| anyhow!(
            "{bytes} is too large to be rounded up to a multiple of the host page size of {page_size}"
        ))
        .map(|val| val & !(page_size - 1))
}

/// Same as `round_u64_up_to_host_pages` but for `usize`s.
#[cfg(feature = "signals-based-traps")]
pub fn round_usize_up_to_host_pages(bytes: usize) -> Result<usize> {
    let bytes = u64::try_from(bytes).err2anyhow()?;
    let rounded = round_u64_up_to_host_pages(bytes)?;
    Ok(usize::try_from(rounded).err2anyhow()?)
}

/// Result of `Memory::atomic_wait32` and `Memory::atomic_wait64`
#[derive(Copy, Clone, PartialEq, Eq, Debug)]
pub enum WaitResult {
    /// Indicates that a `wait` completed by being awoken by a different thread.
    /// This means the thread went to sleep and didn't time out.
    Ok = 0,
    /// Indicates that `wait` did not complete and instead returned due to the
    /// value in memory not matching the expected value.
    Mismatch = 1,
    /// Indicates that `wait` completed with a timeout, meaning that the
    /// original value matched as expected but nothing ever called `notify`.
    TimedOut = 2,
}

/// Description about a fault that occurred in WebAssembly.
#[derive(Debug)]
pub struct WasmFault {
    /// The size of memory, in bytes, at the time of the fault.
    pub memory_size: usize,
    /// The WebAssembly address at which the fault occurred.
    pub wasm_address: u64,
}

impl fmt::Display for WasmFault {
    fn fmt(&self, f: &mut fmt::Formatter<'_>) -> fmt::Result {
        write!(
            f,
            "memory fault at wasm address 0x{:x} in linear memory of size 0x{:x}",
            self.wasm_address, self.memory_size,
        )
    }
}<|MERGE_RESOLUTION|>--- conflicted
+++ resolved
@@ -40,14 +40,9 @@
 mod traphandlers;
 mod vmcontext;
 
-<<<<<<< HEAD
 pub mod continuation;
-mod threads;
-pub use self::threads::*;
-=======
 #[cfg(feature = "threads")]
 mod parking_spot;
->>>>>>> 3e0b7e50
 
 #[cfg(feature = "debug-builtins")]
 pub mod debug_builtins;

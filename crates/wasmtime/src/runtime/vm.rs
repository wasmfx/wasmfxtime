//! Runtime library support for Wasmtime.

#![deny(missing_docs)]
#![warn(clippy::cast_sign_loss)]

use crate::prelude::*;
use crate::store::StoreOpaque;
use alloc::sync::Arc;
use continuation::stack_chain::StackChainCell;
use core::fmt;
use core::mem;
use core::ops::Deref;
use core::ops::DerefMut;
use core::ptr::NonNull;
<<<<<<< HEAD
use core::sync::atomic::{AtomicU64, AtomicUsize, Ordering};
use wasmtime_continuations::WasmFXConfig;
=======
use core::sync::atomic::{AtomicUsize, Ordering};
>>>>>>> 1af294ea
use wasmtime_environ::{
    DefinedFuncIndex, DefinedMemoryIndex, HostPtr, ModuleInternedTypeIndex, VMOffsets,
    VMSharedTypeIndex,
};

mod arch;
mod async_yield;
#[cfg(feature = "component-model")]
pub mod component;
mod const_expr;
mod export;
mod gc;
mod imports;
mod instance;
mod memory;
mod mmap;
mod mmap_vec;
mod send_sync_ptr;
mod store_box;
mod sys;
mod table;
mod traphandlers;
mod vmcontext;

pub mod continuation;
mod threads;
pub use self::threads::*;

#[cfg(feature = "debug-builtins")]
pub mod debug_builtins;
pub mod fibre;
pub mod libcalls;
pub mod mpk;

#[cfg(feature = "debug-builtins")]
pub use wasmtime_jit_debug::gdb_jit_int::GdbJitImageRegistration;

pub use crate::runtime::vm::arch::get_stack_pointer;
pub use crate::runtime::vm::async_yield::*;
pub use crate::runtime::vm::export::*;
pub use crate::runtime::vm::gc::*;
pub use crate::runtime::vm::imports::Imports;
pub use crate::runtime::vm::instance::{
    GcHeapAllocationIndex, Instance, InstanceAllocationRequest, InstanceAllocator,
    InstanceAllocatorImpl, InstanceHandle, MemoryAllocationIndex, OnDemandInstanceAllocator,
    StorePtr, TableAllocationIndex,
};
#[cfg(feature = "pooling-allocator")]
pub use crate::runtime::vm::instance::{
    InstanceLimits, PoolConcurrencyLimitError, PoolingInstanceAllocator,
    PoolingInstanceAllocatorConfig,
};
pub use crate::runtime::vm::memory::{Memory, RuntimeLinearMemory, RuntimeMemoryCreator};
pub use crate::runtime::vm::mmap::Mmap;
pub use crate::runtime::vm::mmap_vec::MmapVec;
pub use crate::runtime::vm::mpk::MpkEnabled;
pub use crate::runtime::vm::store_box::*;
pub use crate::runtime::vm::sys::unwind::UnwindRegistration;
pub use crate::runtime::vm::table::{Table, TableElement};
pub use crate::runtime::vm::traphandlers::*;
pub use crate::runtime::vm::vmcontext::{
    VMArrayCallFunction, VMArrayCallHostFuncContext, VMContext, VMFuncRef, VMFunctionBody,
    VMFunctionImport, VMGlobalDefinition, VMGlobalImport, VMMemoryDefinition, VMMemoryImport,
    VMOpaqueContext, VMRuntimeLimits, VMTableImport, VMTagImport, VMWasmCallFunction, ValRaw,
};

pub use send_sync_ptr::SendSyncPtr;

mod module_id;
pub use module_id::CompiledModuleId;

mod cow;
pub use crate::runtime::vm::cow::{MemoryImage, MemoryImageSlot, ModuleMemoryImages};

/// Dynamic runtime functionality needed by this crate throughout the execution
/// of a wasm instance.
///
/// This trait is used to store a raw pointer trait object within each
/// `VMContext`. This raw pointer trait object points back to the
/// `wasmtime::Store` internally but is type-erased so this `wasmtime-runtime`
/// crate doesn't need the entire `wasmtime` crate to build.
///
/// Note that this is an extra-unsafe trait because no heed is paid to the
/// lifetime of this store or the Send/Sync-ness of this store. All of that must
/// be respected by embedders (e.g. the `wasmtime::Store` structure). The theory
/// is that `wasmtime::Store` handles all this correctly.
<<<<<<< HEAD
pub unsafe trait Store {
    /// Returns the raw pointer in memory where this store's shared
    /// `VMRuntimeLimits` structure is located.
    ///
    /// Used to configure `VMContext` initialization and store the right pointer
    /// in the `VMContext`.
    fn vmruntime_limits(&self) -> *mut VMRuntimeLimits;

    /// Used to configure `VMContext` initialization and store the right pointer
    /// in the `VMContext`.
    fn stack_chain(&self) -> *mut StackChainCell;

    /// Returns the `WasmFxConfig` associated with this store.
    /// NOTE(frank-emrich) Currently, this is part of the
    /// `wasmtime::config::Config` object of the `Engine` associated with the
    /// `Store`. However, the whole point of this trait is so that we don't
    /// depend on the entire `wasmtime` crate in the current crate.
    fn wasmfx_config(&self) -> *const WasmFXConfig;

    /// Returns a pointer to the global epoch counter.
    ///
    /// Used to configure the `VMContext` on initialization.
    fn epoch_ptr(&self) -> *const AtomicU64;
=======
pub unsafe trait VMStore {
    /// Get a shared borrow of this store's `StoreOpaque`.
    fn store_opaque(&self) -> &StoreOpaque;
>>>>>>> 1af294ea

    /// Get an exclusive borrow of this store's `StoreOpaque`.
    fn store_opaque_mut(&mut self) -> &mut StoreOpaque;

    /// Callback invoked to allow the store's resource limiter to reject a
    /// memory grow operation.
    fn memory_growing(
        &mut self,
        current: usize,
        desired: usize,
        maximum: Option<usize>,
    ) -> Result<bool, Error>;

    /// Callback invoked to notify the store's resource limiter that a memory
    /// grow operation has failed.
    ///
    /// Note that this is not invoked if `memory_growing` returns an error.
    fn memory_grow_failed(&mut self, error: Error) -> Result<()>;

    /// Callback invoked to allow the store's resource limiter to reject a
    /// table grow operation.
    fn table_growing(
        &mut self,
        current: usize,
        desired: usize,
        maximum: Option<usize>,
    ) -> Result<bool, Error>;

    /// Callback invoked to notify the store's resource limiter that a table
    /// grow operation has failed.
    ///
    /// Note that this is not invoked if `table_growing` returns an error.
    fn table_grow_failed(&mut self, error: Error) -> Result<()>;

    /// Callback invoked whenever fuel runs out by a wasm instance. If an error
    /// is returned that's raised as a trap. Otherwise wasm execution will
    /// continue as normal.
    fn out_of_gas(&mut self) -> Result<(), Error>;

    /// Callback invoked whenever an instance observes a new epoch
    /// number. Cannot fail; cooperative epoch-based yielding is
    /// completely semantically transparent. Returns the new deadline.
    fn new_epoch(&mut self) -> Result<u64, Error>;

    /// Callback invoked whenever an instance needs to trigger a GC.
    ///
    /// Optionally given a GC reference that is rooted for the collection, and
    /// then whose updated GC reference is returned.
    ///
    /// Cooperative, async-yielding (if configured) is completely transparent.
    ///
    /// If the async GC was cancelled, returns an error. This should be raised
    /// as a trap to clean up Wasm execution.
    fn gc(&mut self, root: Option<VMGcRef>) -> Result<Option<VMGcRef>>;

    /// Metadata required for resources for the component model.
    #[cfg(feature = "component-model")]
    fn component_calls(&mut self) -> &mut component::CallContexts;
}

impl Deref for dyn VMStore {
    type Target = StoreOpaque;

    fn deref(&self) -> &Self::Target {
        self.store_opaque()
    }
}

impl DerefMut for dyn VMStore {
    fn deref_mut(&mut self) -> &mut Self::Target {
        self.store_opaque_mut()
    }
}

/// Functionality required by this crate for a particular module. This
/// is chiefly needed for lazy initialization of various bits of
/// instance state.
///
/// When an instance is created, it holds an `Arc<dyn ModuleRuntimeInfo>`
/// so that it can get to signatures, metadata on functions, memory and
/// funcref-table images, etc. All of these things are ordinarily known
/// by the higher-level layers of Wasmtime. Specifically, the main
/// implementation of this trait is provided by
/// `wasmtime::module::ModuleInner`.  Since the runtime crate sits at
/// the bottom of the dependence DAG though, we don't know or care about
/// that; we just need some implementor of this trait for each
/// allocation request.
#[derive(Clone)]
pub enum ModuleRuntimeInfo {
    Module(crate::Module),
    Bare(Box<BareModuleInfo>),
}

/// A barebones implementation of ModuleRuntimeInfo that is useful for
/// cases where a purpose-built environ::Module is used and a full
/// CompiledModule does not exist (for example, for tests or for the
/// default-callee instance).
#[derive(Clone)]
pub struct BareModuleInfo {
    module: Arc<wasmtime_environ::Module>,
    one_signature: Option<VMSharedTypeIndex>,
    offsets: VMOffsets<HostPtr>,
}

impl ModuleRuntimeInfo {
    pub(crate) fn bare(module: Arc<wasmtime_environ::Module>) -> Self {
        ModuleRuntimeInfo::bare_maybe_imported_func(module, None)
    }

    pub(crate) fn bare_maybe_imported_func(
        module: Arc<wasmtime_environ::Module>,
        one_signature: Option<VMSharedTypeIndex>,
    ) -> Self {
        ModuleRuntimeInfo::Bare(Box::new(BareModuleInfo {
            offsets: VMOffsets::new(HostPtr, &module),
            module,
            one_signature,
        }))
    }

    /// The underlying Module.
    pub(crate) fn env_module(&self) -> &Arc<wasmtime_environ::Module> {
        match self {
            ModuleRuntimeInfo::Module(m) => m.env_module(),
            ModuleRuntimeInfo::Bare(b) => &b.module,
        }
    }

    /// Translate a module-level interned type index into an engine-level
    /// interned type index.
    fn engine_type_index(&self, module_index: ModuleInternedTypeIndex) -> VMSharedTypeIndex {
        match self {
            ModuleRuntimeInfo::Module(m) => m
                .code_object()
                .signatures()
                .shared_type(module_index)
                .expect("bad module-level interned type index"),
            ModuleRuntimeInfo::Bare(_) => unreachable!(),
        }
    }

    /// Returns the address, in memory, that the function `index` resides at.
    fn function(&self, index: DefinedFuncIndex) -> NonNull<VMWasmCallFunction> {
        let module = match self {
            ModuleRuntimeInfo::Module(m) => m,
            ModuleRuntimeInfo::Bare(_) => unreachable!(),
        };
        let ptr = module
            .compiled_module()
            .finished_function(index)
            .as_ptr()
            .cast::<VMWasmCallFunction>()
            .cast_mut();
        NonNull::new(ptr).unwrap()
    }

    /// Returns the address, in memory, of the trampoline that allows the given
    /// defined Wasm function to be called by the array calling convention.
    ///
    /// Returns `None` for Wasm functions which do not escape, and therefore are
    /// not callable from outside the Wasm module itself.
    fn array_to_wasm_trampoline(&self, index: DefinedFuncIndex) -> Option<VMArrayCallFunction> {
        let m = match self {
            ModuleRuntimeInfo::Module(m) => m,
            ModuleRuntimeInfo::Bare(_) => unreachable!(),
        };
        let ptr = m
            .compiled_module()
            .array_to_wasm_trampoline(index)?
            .as_ptr();
        Some(unsafe { mem::transmute::<*const u8, VMArrayCallFunction>(ptr) })
    }

    /// Returns the `MemoryImage` structure used for copy-on-write
    /// initialization of the memory, if it's applicable.
    fn memory_image(
        &self,
        memory: DefinedMemoryIndex,
    ) -> anyhow::Result<Option<&Arc<MemoryImage>>> {
        match self {
            ModuleRuntimeInfo::Module(m) => {
                let images = m.memory_images()?;
                Ok(images.and_then(|images| images.get_memory_image(memory)))
            }
            ModuleRuntimeInfo::Bare(_) => Ok(None),
        }
    }

    /// A unique ID for this particular module. This can be used to
    /// allow for fastpaths to optimize a "re-instantiate the same
    /// module again" case.
    fn unique_id(&self) -> Option<CompiledModuleId> {
        match self {
            ModuleRuntimeInfo::Module(m) => Some(m.id()),
            ModuleRuntimeInfo::Bare(_) => None,
        }
    }

    /// A slice pointing to all data that is referenced by this instance.
    fn wasm_data(&self) -> &[u8] {
        match self {
            ModuleRuntimeInfo::Module(m) => m.compiled_module().code_memory().wasm_data(),
            ModuleRuntimeInfo::Bare(_) => &[],
        }
    }

    /// Returns an array, indexed by `ModuleInternedTypeIndex` of all
    /// `VMSharedSignatureIndex` entries corresponding to the `SignatureIndex`.
    fn type_ids(&self) -> &[VMSharedTypeIndex] {
        match self {
            ModuleRuntimeInfo::Module(m) => m
                .code_object()
                .signatures()
                .as_module_map()
                .values()
                .as_slice(),
            ModuleRuntimeInfo::Bare(b) => match &b.one_signature {
                Some(s) => core::slice::from_ref(s),
                None => &[],
            },
        }
    }

    /// Offset information for the current host.
    pub(crate) fn offsets(&self) -> &VMOffsets<HostPtr> {
        match self {
            ModuleRuntimeInfo::Module(m) => m.offsets(),
            ModuleRuntimeInfo::Bare(b) => &b.offsets,
        }
    }
}

/// Returns the host OS page size, in bytes.
pub fn host_page_size() -> usize {
    static PAGE_SIZE: AtomicUsize = AtomicUsize::new(0);

    return match PAGE_SIZE.load(Ordering::Relaxed) {
        0 => {
            let size = sys::vm::get_page_size();
            assert!(size != 0);
            PAGE_SIZE.store(size, Ordering::Relaxed);
            size
        }
        n => n,
    };
}

/// Is `bytes` a multiple of the host page size?
pub fn usize_is_multiple_of_host_page_size(bytes: usize) -> bool {
    bytes % host_page_size() == 0
}

/// Round the given byte size up to a multiple of the host OS page size.
///
/// Returns an error if rounding up overflows.
pub fn round_u64_up_to_host_pages(bytes: u64) -> Result<u64> {
    let page_size = u64::try_from(crate::runtime::vm::host_page_size()).err2anyhow()?;
    debug_assert!(page_size.is_power_of_two());
    bytes
        .checked_add(page_size - 1)
        .ok_or_else(|| anyhow!(
            "{bytes} is too large to be rounded up to a multiple of the host page size of {page_size}"
        ))
        .map(|val| val & !(page_size - 1))
}

/// Same as `round_u64_up_to_host_pages` but for `usize`s.
pub fn round_usize_up_to_host_pages(bytes: usize) -> Result<usize> {
    let bytes = u64::try_from(bytes).err2anyhow()?;
    let rounded = round_u64_up_to_host_pages(bytes)?;
    Ok(usize::try_from(rounded).err2anyhow()?)
}

/// Result of `Memory::atomic_wait32` and `Memory::atomic_wait64`
#[derive(Copy, Clone, PartialEq, Eq, Debug)]
pub enum WaitResult {
    /// Indicates that a `wait` completed by being awoken by a different thread.
    /// This means the thread went to sleep and didn't time out.
    Ok = 0,
    /// Indicates that `wait` did not complete and instead returned due to the
    /// value in memory not matching the expected value.
    Mismatch = 1,
    /// Indicates that `wait` completed with a timeout, meaning that the
    /// original value matched as expected but nothing ever called `notify`.
    TimedOut = 2,
}

/// Description about a fault that occurred in WebAssembly.
#[derive(Debug)]
pub struct WasmFault {
    /// The size of memory, in bytes, at the time of the fault.
    pub memory_size: usize,
    /// The WebAssembly address at which the fault occurred.
    pub wasm_address: u64,
}

impl fmt::Display for WasmFault {
    fn fmt(&self, f: &mut fmt::Formatter<'_>) -> fmt::Result {
        write!(
            f,
            "memory fault at wasm address 0x{:x} in linear memory of size 0x{:x}",
            self.wasm_address, self.memory_size,
        )
    }
}<|MERGE_RESOLUTION|>--- conflicted
+++ resolved
@@ -12,12 +12,8 @@
 use core::ops::Deref;
 use core::ops::DerefMut;
 use core::ptr::NonNull;
-<<<<<<< HEAD
-use core::sync::atomic::{AtomicU64, AtomicUsize, Ordering};
+use core::sync::atomic::{AtomicUsize, Ordering};
 use wasmtime_continuations::WasmFXConfig;
-=======
-use core::sync::atomic::{AtomicUsize, Ordering};
->>>>>>> 1af294ea
 use wasmtime_environ::{
     DefinedFuncIndex, DefinedMemoryIndex, HostPtr, ModuleInternedTypeIndex, VMOffsets,
     VMSharedTypeIndex,
@@ -104,14 +100,9 @@
 /// lifetime of this store or the Send/Sync-ness of this store. All of that must
 /// be respected by embedders (e.g. the `wasmtime::Store` structure). The theory
 /// is that `wasmtime::Store` handles all this correctly.
-<<<<<<< HEAD
-pub unsafe trait Store {
-    /// Returns the raw pointer in memory where this store's shared
-    /// `VMRuntimeLimits` structure is located.
-    ///
-    /// Used to configure `VMContext` initialization and store the right pointer
-    /// in the `VMContext`.
-    fn vmruntime_limits(&self) -> *mut VMRuntimeLimits;
+pub unsafe trait VMStore {
+    /// Get a shared borrow of this store's `StoreOpaque`.
+    fn store_opaque(&self) -> &StoreOpaque;
 
     /// Used to configure `VMContext` initialization and store the right pointer
     /// in the `VMContext`.
@@ -123,16 +114,6 @@
     /// `Store`. However, the whole point of this trait is so that we don't
     /// depend on the entire `wasmtime` crate in the current crate.
     fn wasmfx_config(&self) -> *const WasmFXConfig;
-
-    /// Returns a pointer to the global epoch counter.
-    ///
-    /// Used to configure the `VMContext` on initialization.
-    fn epoch_ptr(&self) -> *const AtomicU64;
-=======
-pub unsafe trait VMStore {
-    /// Get a shared borrow of this store's `StoreOpaque`.
-    fn store_opaque(&self) -> &StoreOpaque;
->>>>>>> 1af294ea
 
     /// Get an exclusive borrow of this store's `StoreOpaque`.
     fn store_opaque_mut(&mut self) -> &mut StoreOpaque;

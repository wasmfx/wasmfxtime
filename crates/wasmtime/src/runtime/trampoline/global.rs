--- conflicted
+++ resolved
@@ -23,14 +23,11 @@
                 HeapType::Func | HeapType::Concrete(_) | HeapType::NoFunc => {
                     // Nothing to drop.
                 }
-<<<<<<< HEAD
                 HeapType::Cont | HeapType::NoCont => {
                     // We may have to drop the dynamic continuation reference here.
                     todo!("Drop for VMHostGlobalContext with content of type HeapType::Cont and HeapType::NoCont not yet implemented")
                 }
-=======
                 HeapType::Extern => unsafe { ptr::drop_in_place(self.global.as_externref_mut()) },
->>>>>>> 36fb62ca
             },
         }
     }

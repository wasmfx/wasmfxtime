--- conflicted
+++ resolved
@@ -9,33 +9,6 @@
     pub(crate) global: VMGlobalDefinition,
 }
 
-<<<<<<< HEAD
-impl Drop for VMHostGlobalContext {
-    fn drop(&mut self) {
-        match self.ty.content() {
-            crate::ValType::I32
-            | crate::ValType::I64
-            | crate::ValType::F32
-            | crate::ValType::F64
-            | crate::ValType::V128 => {
-                // Nothing to drop.
-            }
-            crate::ValType::Ref(r) => match r.heap_type() {
-                HeapType::Func | HeapType::Concrete(_) | HeapType::NoFunc => {
-                    // Nothing to drop.
-                }
-                HeapType::Cont | HeapType::NoCont => {
-                    // We may have to drop the dynamic continuation object here.
-                    todo!("Drop for VMHostGlobalContext with content of type HeapType::Cont and HeapType::NoCont not yet implemented")
-                }
-                HeapType::Extern => unsafe { ptr::drop_in_place(self.global.as_externref_mut()) },
-            },
-        }
-    }
-}
-
-=======
->>>>>>> 1e14871e
 pub fn generate_global_export(
     store: &mut StoreOpaque,
     ty: GlobalType,

--- conflicted
+++ resolved
@@ -167,14 +167,14 @@
 
 /// WebAssembly continuation type -- equivalent of `wasmparser`'s ContType.
 #[derive(Debug, Clone, Eq, PartialEq, Hash, Serialize, Deserialize)]
-pub struct WasmContType(TypeIndex);
+pub struct WasmContType(SignatureIndex);
 
 impl WasmContType {
-    pub fn new(idx: TypeIndex) -> Self {
+    pub fn new(idx: SignatureIndex) -> Self {
         WasmContType(idx)
     }
 
-    pub fn type_index(self) -> TypeIndex {
+    pub fn signature_index(self) -> SignatureIndex {
         self.0
     }
 }
@@ -478,7 +478,11 @@
 
     /// Converts a wasmparser continuation type to a wasmtime type
     fn convert_cont_type(&self, ty: &wasmparser::ContType) -> WasmContType {
-        WasmContType(TypeIndex::from_u32(ty.0))
+        if let WasmHeapType::TypedFunc(sigidx) = self.lookup_heap_type(ty.0) {
+            WasmContType::new(sigidx)
+        } else {
+            panic!("Failed to extract signature index for continuation type.")
+        }
     }
 
     /// Converts a wasmparser value type to a wasmtime type
@@ -506,13 +510,9 @@
         match ty {
             wasmparser::HeapType::Func => WasmHeapType::Func,
             wasmparser::HeapType::Extern => WasmHeapType::Extern,
-<<<<<<< HEAD
             wasmparser::HeapType::Cont => WasmHeapType::Cont,
             wasmparser::HeapType::NoCont => WasmHeapType::NoCont,
-            wasmparser::HeapType::Concrete(i) => self.lookup_heap_type(TypeIndex::from_u32(i)),
-=======
             wasmparser::HeapType::Concrete(i) => self.lookup_heap_type(i),
->>>>>>> cd97c9f1
 
             wasmparser::HeapType::Any
             | wasmparser::HeapType::None

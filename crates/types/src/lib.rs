--- conflicted
+++ resolved
@@ -290,12 +290,7 @@
     {
         match *self {
             Self::Concrete(i) => func(i),
-<<<<<<< HEAD
-            Self::Func | Self::NoFunc | Self::Extern => Ok(()),
-            Self::Cont | Self::NoCont => Ok(()),
-=======
             _ => Ok(()),
->>>>>>> 1e14871e
         }
     }
 
@@ -305,10 +300,6 @@
     {
         match self {
             Self::Concrete(i) => func(i),
-<<<<<<< HEAD
-            Self::Func | Self::NoFunc | Self::Extern => Ok(()),
-            Self::Cont | Self::NoCont => Ok(()),
-=======
             _ => Ok(()),
         }
     }
@@ -340,7 +331,7 @@
 
             // These types are not managed by the GC.
             Self::Func | Self::NoFunc => false,
->>>>>>> 1e14871e
+            Self::Cont | Self::NoCont => false,
         }
     }
 }

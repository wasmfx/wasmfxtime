--- conflicted
+++ resolved
@@ -379,12 +379,11 @@
 #[derive(Debug, Copy, Clone, PartialEq, Eq, Hash, Serialize, Deserialize)]
 pub enum WasmHeapType {
     Extern,
-<<<<<<< HEAD
+
     Cont,
+    ConcreteCont(EngineOrModuleTypeIndex),
     NoCont,
-=======
-
->>>>>>> 1cf3a9da
+
     Func,
     ConcreteFunc(EngineOrModuleTypeIndex),
     NoFunc,
@@ -403,6 +402,7 @@
             WasmHeapTopType::Extern => Self::Extern,
             WasmHeapTopType::Any => Self::Any,
             WasmHeapTopType::Func => Self::Func,
+            WasmHeapTopType::Cont => Self::Cont,
         }
     }
 }
@@ -412,6 +412,7 @@
         match self {
             Self::Extern => write!(f, "extern"),
             Self::Cont => write!(f, "cont"),
+            Self::ConcreteCont(i) => write!(f, "cont {i}"),
             Self::NoCont => write!(f, "nocont"),
             Self::Func => write!(f, "func"),
             Self::ConcreteFunc(i) => write!(f, "func {i}"),
@@ -433,6 +434,7 @@
         match *self {
             Self::ConcreteArray(i) => func(i),
             Self::ConcreteFunc(i) => func(i),
+            Self::ConcreteCont(i) => func(i),
             _ => Ok(()),
         }
     }
@@ -444,6 +446,7 @@
         match self {
             Self::ConcreteArray(i) => func(i),
             Self::ConcreteFunc(i) => func(i),
+            Self::ConcreteCont(i) => func(i),
             _ => Ok(()),
         }
     }
@@ -460,6 +463,8 @@
 
             // All `t <: (ref null func)` are not.
             WasmHeapTopType::Func => false,
+
+            WasmHeapTopType::Cont => false,
         }
     }
 
@@ -483,17 +488,15 @@
                 WasmHeapTopType::Func
             }
 
-<<<<<<< HEAD
-            // These types are not managed by the GC.
-            Self::Func | Self::NoFunc => false,
-            Self::Cont | Self::NoCont => false,
-=======
+            WasmHeapType::Cont | WasmHeapType::ConcreteCont(_) | WasmHeapType::NoCont => {
+                WasmHeapTopType::Cont
+            }
+
             WasmHeapType::Any
             | WasmHeapType::I31
             | WasmHeapType::Array
             | WasmHeapType::ConcreteArray(_)
             | WasmHeapType::None => WasmHeapTopType::Any,
->>>>>>> 1cf3a9da
         }
     }
 }
@@ -507,6 +510,8 @@
     Any,
     /// The common supertype of all function references.
     Func,
+    /// The common supertype of all continuation references.
+    Cont,
 }
 
 /// WebAssembly function type -- equivalent of `wasmparser`'s FuncType.
@@ -590,7 +595,6 @@
     }
 }
 
-<<<<<<< HEAD
 /// WebAssembly continuation type -- equivalent of `wasmparser`'s ContType.
 #[derive(Debug, Clone, Eq, PartialEq, Hash, Serialize, Deserialize)]
 pub struct WasmContType(EngineOrModuleTypeIndex);
@@ -610,7 +614,21 @@
 }
 
 impl TypeTrace for WasmContType {
-=======
+    fn trace<F, E>(&self, func: &mut F) -> Result<(), E>
+    where
+        F: FnMut(EngineOrModuleTypeIndex) -> Result<(), E>,
+    {
+        func(self.0)
+    }
+
+    fn trace_mut<F, E>(&mut self, func: &mut F) -> Result<(), E>
+    where
+        F: FnMut(&mut EngineOrModuleTypeIndex) -> Result<(), E>,
+    {
+        func(&mut self.0)
+    }
+}
+
 /// Represents storage types introduced in the GC spec for array and struct fields.
 #[derive(Debug, Clone, Eq, PartialEq, Hash, Serialize, Deserialize)]
 pub enum WasmStorageType {
@@ -685,59 +703,17 @@
 pub struct WasmArrayType(pub WasmFieldType);
 
 impl TypeTrace for WasmArrayType {
->>>>>>> 1cf3a9da
     fn trace<F, E>(&self, func: &mut F) -> Result<(), E>
     where
         F: FnMut(EngineOrModuleTypeIndex) -> Result<(), E>,
     {
-<<<<<<< HEAD
-        func(self.0)
-=======
         self.0.trace(func)
->>>>>>> 1cf3a9da
     }
 
     fn trace_mut<F, E>(&mut self, func: &mut F) -> Result<(), E>
     where
         F: FnMut(&mut EngineOrModuleTypeIndex) -> Result<(), E>,
     {
-<<<<<<< HEAD
-        func(&mut self.0)
-    }
-}
-
-/// WebAssembly defined type
-#[derive(Debug, Clone, Eq, PartialEq, Hash, Serialize, Deserialize)]
-pub enum WasmDefType {
-    Func(WasmFuncType),
-    Cont(WasmContType),
-}
-
-impl WasmDefType {
-    pub fn unwrap_function(&self) -> &WasmFuncType {
-        match self {
-            Self::Func(ft) => ft,
-            _ => panic!("attempt to unwrap non-function type."),
-        }
-    }
-
-    pub fn unwrap_function_mut(&mut self) -> &mut WasmFuncType {
-        match self {
-            Self::Func(ft) => ft,
-            _ => panic!("attempt to unwrap non-function type."),
-        }
-    }
-
-    pub fn unwrap_continuation(&self) -> &WasmContType {
-        match self {
-            Self::Cont(ct) => ct,
-            _ => panic!("attempt to unwrap non-continuation type."),
-        }
-    }
-}
-
-impl TypeTrace for WasmDefType {
-=======
         self.0.trace_mut(func)
     }
 }
@@ -749,6 +725,7 @@
     Func(WasmFuncType),
     //
     // TODO: struct types.
+    Cont(WasmContType),
 }
 
 impl WasmCompositeType {
@@ -787,22 +764,35 @@
     pub fn unwrap_array(&self) -> &WasmArrayType {
         self.as_array().unwrap()
     }
+
+    #[inline]
+    pub fn is_cont(&self) -> bool {
+        matches!(self, Self::Cont(_))
+    }
+
+    #[inline]
+    pub fn as_cont(&self) -> Option<&WasmContType> {
+        match self {
+            WasmCompositeType::Cont(f) => Some(f),
+            _ => None,
+        }
+    }
+
+    #[inline]
+    pub fn unwrap_cont(&self) -> &WasmContType {
+        self.as_cont().unwrap()
+    }
 }
 
 impl TypeTrace for WasmCompositeType {
->>>>>>> 1cf3a9da
     fn trace<F, E>(&self, func: &mut F) -> Result<(), E>
     where
         F: FnMut(EngineOrModuleTypeIndex) -> Result<(), E>,
     {
         match self {
-<<<<<<< HEAD
-            Self::Func(f) => f.trace(func),
-            Self::Cont(c) => c.trace(func),
-=======
             WasmCompositeType::Array(a) => a.trace(func),
             WasmCompositeType::Func(f) => f.trace(func),
->>>>>>> 1cf3a9da
+            WasmCompositeType::Cont(c) => c.trace(func),
         }
     }
 
@@ -811,16 +801,9 @@
         F: FnMut(&mut EngineOrModuleTypeIndex) -> Result<(), E>,
     {
         match self {
-<<<<<<< HEAD
-            Self::Func(f) => f.trace_mut(func),
-            Self::Cont(c) => c.trace_mut(func),
-        }
-    }
-}
-
-=======
             WasmCompositeType::Array(a) => a.trace_mut(func),
             WasmCompositeType::Func(f) => f.trace_mut(func),
+            WasmCompositeType::Cont(c) => c.trace_mut(func),
         }
     }
 }
@@ -864,6 +847,20 @@
     pub fn unwrap_array(&self) -> &WasmArrayType {
         self.composite_type.unwrap_array()
     }
+
+    pub fn is_cont(&self) -> bool {
+        self.composite_type.is_cont()
+    }
+
+    #[inline]
+    pub fn as_cont(&self) -> Option<&WasmContType> {
+        self.composite_type.as_cont()
+    }
+
+    #[inline]
+    pub fn unwrap_cont(&self) -> &WasmContType {
+        self.composite_type.unwrap_cont()
+    }
 }
 
 impl TypeTrace for WasmSubType {
@@ -882,7 +879,6 @@
     }
 }
 
->>>>>>> 1cf3a9da
 /// A recursive type group.
 ///
 /// Types within a recgroup can have forward references to each other, which
@@ -896,11 +892,7 @@
 #[derive(Debug, Clone, Eq, PartialEq, Hash, Serialize, Deserialize)]
 pub struct WasmRecGroup {
     /// The types inside of this recgroup.
-<<<<<<< HEAD
-    pub types: Box<[WasmDefType]>,
-=======
     pub types: Box<[WasmSubType]>,
->>>>>>> 1cf3a9da
 }
 
 impl TypeTrace for WasmRecGroup {
@@ -1446,6 +1438,10 @@
                 Ok(WasmCompositeType::Array(self.convert_array_type(a)))
             }
             wasmparser::CompositeType::Struct(_) => Err(wasm_unsupported!("wasm gc: struct types")),
+
+            wasmparser::CompositeType::Cont(c) => {
+                Ok(WasmCompositeType::Cont(self.convert_cont_type(c)))
+            }
         }
     }
 
@@ -1485,7 +1481,7 @@
 
     /// Converts a wasmparser continuation type to a wasmtime type
     fn convert_cont_type(&self, ty: &wasmparser::ContType) -> WasmContType {
-        if let WasmHeapType::Concrete(sigidx) = self.lookup_heap_type(ty.0) {
+        if let WasmHeapType::ConcreteFunc(sigidx) = self.lookup_heap_type(ty.0) {
             WasmContType::new(sigidx)
         } else {
             panic!("Failed to extract signature index for continuation type.")

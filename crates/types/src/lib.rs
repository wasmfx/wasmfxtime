--- conflicted
+++ resolved
@@ -167,36 +167,19 @@
 #[derive(Debug, Copy, Clone, PartialEq, Eq, Hash, Serialize, Deserialize)]
 pub enum WasmHeapType {
     Extern,
-<<<<<<< HEAD
     Cont,
     NoCont,
-    // FIXME: the `TypeIndex` payload here is not suitable given all the
-    // contexts that this type is used within. For example the Engine in
-    // wasmtime hashes this index which is not appropriate because the index is
-    // not globally unique.
-    //
-    // This probably needs to become `WasmHeapType<T>` where all of translation
-    // uses `WasmHeapType<TypeIndex>` and all of engine-level "stuff"  uses
-    // `WasmHeapType<VMSharedTypeIndex>`. This `<T>` would need to be
-    // propagated to quite a few locations though so it's left for a future
-    // refactoring at this time.
-    Concrete(ModuleInternedTypeIndex),
-=======
     Func,
     Concrete(EngineOrModuleTypeIndex),
     NoFunc,
->>>>>>> a56bd5e4
 }
 
 impl fmt::Display for WasmHeapType {
     fn fmt(&self, f: &mut fmt::Formatter) -> fmt::Result {
         match self {
             Self::Extern => write!(f, "extern"),
-<<<<<<< HEAD
             Self::Cont => write!(f, "cont"),
             Self::NoCont => write!(f, "nocont"),
-            Self::Concrete(i) => write!(f, "func_sig{}", i.as_u32()),
-=======
             Self::Func => write!(f, "func"),
             Self::Concrete(i) => write!(f, "{i}"),
             Self::NoFunc => write!(f, "nofunc"),
@@ -212,6 +195,7 @@
         match *self {
             Self::Concrete(i) => func(i),
             Self::Func | Self::NoFunc | Self::Extern => Ok(()),
+            Self::Cont | Self::NoCont => Ok(()),
         }
     }
 
@@ -222,7 +206,7 @@
         match self {
             Self::Concrete(i) => func(i),
             Self::Func | Self::NoFunc | Self::Extern => Ok(()),
->>>>>>> a56bd5e4
+            Self::Cont | Self::NoCont => Ok(()),
         }
     }
 }
@@ -316,15 +300,18 @@
 
 /// WebAssembly continuation type -- equivalent of `wasmparser`'s ContType.
 #[derive(Debug, Clone, Eq, PartialEq, Hash, Serialize, Deserialize)]
-pub struct WasmContType(ModuleInternedTypeIndex);
+pub struct WasmContType(EngineOrModuleTypeIndex);
 
 impl WasmContType {
-    pub fn new(idx: ModuleInternedTypeIndex) -> Self {
+    pub fn new(idx: EngineOrModuleTypeIndex) -> Self {
         WasmContType(idx)
     }
 
     pub fn interned_type_index(self) -> ModuleInternedTypeIndex {
-        self.0
+        match self.0 {
+            EngineOrModuleTypeIndex::Engine(_) => panic!("not module interned"),
+            EngineOrModuleTypeIndex::Module(idx) => idx,
+        }
     }
 }
 
@@ -662,13 +649,10 @@
     fn convert_heap_type(&self, ty: wasmparser::HeapType) -> WasmHeapType {
         match ty {
             wasmparser::HeapType::Extern => WasmHeapType::Extern,
-<<<<<<< HEAD
             wasmparser::HeapType::Cont => WasmHeapType::Cont,
             wasmparser::HeapType::NoCont => WasmHeapType::NoCont,
-=======
             wasmparser::HeapType::Func => WasmHeapType::Func,
             wasmparser::HeapType::NoFunc => WasmHeapType::NoFunc,
->>>>>>> a56bd5e4
             wasmparser::HeapType::Concrete(i) => self.lookup_heap_type(i),
 
             wasmparser::HeapType::Any

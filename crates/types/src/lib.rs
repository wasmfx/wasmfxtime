--- conflicted
+++ resolved
@@ -79,13 +79,9 @@
 pub enum WasmHeapType {
     Func,
     Extern,
-<<<<<<< HEAD
     Cont,
     NoCont,
-    // FIXME: the `SignatureIndex` payload here is not suitable given all the
-=======
     // FIXME: the `TypeIndex` payload here is not suitable given all the
->>>>>>> 04adffd8
     // contexts that this type is used within. For example the Engine in
     // wasmtime hashes this index which is not appropriate because the index is
     // not globally unique.
@@ -171,14 +167,14 @@
 
 /// WebAssembly continuation type -- equivalent of `wasmparser`'s ContType.
 #[derive(Debug, Clone, Eq, PartialEq, Hash, Serialize, Deserialize)]
-pub struct WasmContType(SignatureIndex);
+pub struct WasmContType(ModuleInternedTypeIndex);
 
 impl WasmContType {
-    pub fn new(idx: SignatureIndex) -> Self {
+    pub fn new(idx: ModuleInternedTypeIndex) -> Self {
         WasmContType(idx)
     }
 
-    pub fn signature_index(self) -> SignatureIndex {
+    pub fn interned_type_index(self) -> ModuleInternedTypeIndex {
         self.0
     }
 }

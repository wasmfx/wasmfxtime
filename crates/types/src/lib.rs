--- conflicted
+++ resolved
@@ -1826,15 +1826,11 @@
             wasmparser::CompositeInnerType::Array(a) => {
                 WasmCompositeType::Array(self.convert_array_type(a))
             }
-<<<<<<< HEAD
-            wasmparser::CompositeType::Cont(c) => {
+            wasmparser::CompositeInnerType::Struct(s) => {
+                WasmCompositeType::Struct(self.convert_struct_type(s))
+            }
+            wasmparser::CompositeInnerType::Cont(c) => {
                 WasmCompositeType::Cont(self.convert_cont_type(c))
-            }
-            wasmparser::CompositeType::Struct(s) => {
-=======
-            wasmparser::CompositeInnerType::Struct(s) => {
->>>>>>> c69ab340
-                WasmCompositeType::Struct(self.convert_struct_type(s))
             }
         }
     }

--- conflicted
+++ resolved
@@ -302,31 +302,15 @@
             }
 
             Compiler::CraneliftPulley => {
-<<<<<<< HEAD
-                // Unsupported proposals
-                if config.memory64()
-                    || config.custom_page_sizes()
-                    || config.multi_memory()
-                    || config.threads()
-                    || config.gc()
-                    || config.function_references()
-                    || config.relaxed_simd()
-                    || config.reference_types()
-                    || config.tail_call()
-                    || config.extended_const()
-                    || config.wide_arithmetic()
-                    || config.simd()
-                    || config.gc_types()
-                    || config.exceptions()
-                    || config.stack_switching()
-                {
-=======
                 // Unsupported proposals. Note that other proposals have partial
                 // support at this time (pulley is a work-in-progress) and so
                 // individual tests are listed below as "should fail" even if
                 // they're not covered in this list.
-                if config.tail_call() || config.wide_arithmetic() {
->>>>>>> 9aa048b0
+                if config.tail_call()
+                    || config.wide_arithmetic()
+                    || config.exceptions()
+                    || config.stack_switching()
+                {
                     return true;
                 }
             }

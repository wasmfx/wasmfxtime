[package]
name = "wasmtime-runtime"
version.workspace = true
authors.workspace = true
description = "Runtime library support for Wasmtime"
documentation = "https://docs.rs/wasmtime-runtime"
license = "Apache-2.0 WITH LLVM-exception"
categories = ["wasm"]
keywords = ["webassembly", "wasm"]
repository = "https://github.com/bytecodealliance/wasmtime"
edition.workspace = true

[lints]
workspace = true

[dependencies]
wasmtime-wmemcheck = { workspace = true }
wasmtime-asm-macros = { workspace = true }
wasmtime-environ = { workspace = true }
wasmtime-fiber = { workspace = true, optional = true }
<<<<<<< HEAD
wasmtime-fibre = { workspace = true }
wasmtime-continuations = { workspace = true }
wasmtime-jit-debug = { workspace = true, features = ["gdb_jit_int"] }
=======
wasmtime-jit-debug = { workspace = true, features = ["gdb_jit_int"], optional = true }
>>>>>>> 11586fb2
wasmtime-versioned-export-macros = { workspace = true }
libc = { version = "0.2.112", default-features = false }
log = { workspace = true }
memoffset = "0.9.0"
indexmap = { workspace = true }
cfg-if = { workspace = true }
anyhow = { workspace = true }
paste = "1.0.3"
encoding_rs = { version = "0.8.31", optional = true }
sptr = "0.3.2"
wasm-encoder = { workspace = true }

[target.'cfg(target_os = "linux")'.dependencies]
memfd = "0.6.2"

[target.'cfg(target_os = "macos")'.dependencies]
mach = "0.3.2"

[target.'cfg(unix)'.dependencies]
rustix = { workspace = true, features = ["mm"] }

[target.'cfg(target_os = "windows")'.dependencies.windows-sys]
workspace = true
features = [
  "Win32_Foundation",
  "Win32_System_Kernel",
  "Win32_System_Memory",
  "Win32_System_Diagnostics_Debug",
  "Win32_System_SystemInformation",
  "Win32_Storage_FileSystem",
  "Win32_Security",
]

[target.'cfg(target_arch = "s390x")'.dependencies]
psm = "0.1.11"

[dev-dependencies]
once_cell = { workspace = true }
proptest = "1.0.0"
rand = { version = "0.8.3", features = ['small_rng'] }

[build-dependencies]
cc = "1.0"
wasmtime-versioned-export-macros = { workspace = true }

[features]
async = ["wasmtime-fiber"]
pooling-allocator = []
component-model = ["wasmtime-environ/component-model", "dep:encoding_rs"]
wmemcheck = []
<<<<<<< HEAD
unsafe_disable_continuation_linearity_check = []
debug-builtins = []
=======
debug-builtins = ['wasmtime-jit-debug']
>>>>>>> 11586fb2
<|MERGE_RESOLUTION|>--- conflicted
+++ resolved
@@ -18,13 +18,9 @@
 wasmtime-asm-macros = { workspace = true }
 wasmtime-environ = { workspace = true }
 wasmtime-fiber = { workspace = true, optional = true }
-<<<<<<< HEAD
 wasmtime-fibre = { workspace = true }
 wasmtime-continuations = { workspace = true }
-wasmtime-jit-debug = { workspace = true, features = ["gdb_jit_int"] }
-=======
 wasmtime-jit-debug = { workspace = true, features = ["gdb_jit_int"], optional = true }
->>>>>>> 11586fb2
 wasmtime-versioned-export-macros = { workspace = true }
 libc = { version = "0.2.112", default-features = false }
 log = { workspace = true }
@@ -75,9 +71,5 @@
 pooling-allocator = []
 component-model = ["wasmtime-environ/component-model", "dep:encoding_rs"]
 wmemcheck = []
-<<<<<<< HEAD
 unsafe_disable_continuation_linearity_check = []
-debug-builtins = []
-=======
-debug-builtins = ['wasmtime-jit-debug']
->>>>>>> 11586fb2
+debug-builtins = ['wasmtime-jit-debug']
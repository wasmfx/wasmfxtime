--- conflicted
+++ resolved
@@ -29,11 +29,8 @@
 mod traphandlers;
 mod vmcontext;
 
-<<<<<<< HEAD
 pub mod continuation;
-=======
 #[cfg(feature = "debug-builtins")]
->>>>>>> 677c0f13
 pub mod debug_builtins;
 pub mod libcalls;
 pub mod mpk;

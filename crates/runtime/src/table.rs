//! Memory management for tables.
//!
//! `Table` is to WebAssembly tables what `LinearMemory` is to WebAssembly linear memories.

#![cfg_attr(feature = "gc", allow(irrefutable_let_patterns))]

use crate::vmcontext::{VMFuncRef, VMTableDefinition};
use crate::{GcStore, SendSyncPtr, Store, VMGcRef};
use anyhow::{bail, ensure, format_err, Error, Result};
use sptr::Strict;
use std::ops::Range;
use std::ptr::{self, NonNull};
use wasmtime_environ::{
    TablePlan, Trap, WasmHeapTopType, WasmRefType, FUNCREF_INIT_BIT, FUNCREF_MASK,
};

/// An element going into or coming out of a table.
///
/// Table elements are stored as pointers and are default-initialized with
/// `ptr::null_mut`.
pub enum TableElement {
    /// A `funcref`.
    FuncRef(*mut VMFuncRef),

    /// A GC reference.
    GcRef(Option<VMGcRef>),

    /// An uninitialized funcref value. This should never be exposed
    /// beyond the `wasmtime` crate boundary; the upper-level code
    /// (which has access to the info needed for lazy initialization)
    /// will replace it when fetched.
    UninitFunc,
}

#[derive(Copy, Clone, PartialEq, Eq, Debug)]
pub enum TableElementType {
    Func,
    GcRef,
}

impl TableElementType {
    fn matches(&self, val: &TableElement) -> bool {
        match (val, self) {
            (TableElement::FuncRef(_), TableElementType::Func) => true,
            (TableElement::GcRef(_), TableElementType::GcRef) => true,
            _ => false,
        }
    }
}

// The usage of `*mut VMFuncRef` is safe w.r.t. thread safety, this just relies
// on thread-safety of `VMGcRef` itself.
unsafe impl Send for TableElement where VMGcRef: Send {}
unsafe impl Sync for TableElement where VMGcRef: Sync {}

impl TableElement {
    /// Consumes a table element into a pointer/reference, as it
    /// exists outside the table itself. This strips off any tag bits
    /// or other information that only lives inside the table.
    ///
    /// Can only be done to an initialized table element; lazy init
    /// must occur first. (In other words, lazy values do not survive
    /// beyond the table, as every table read path initializes them.)
    ///
    /// # Safety
    ///
    /// The same warnings as for `into_table_values()` apply.
    pub(crate) unsafe fn into_func_ref_asserting_initialized(self) -> *mut VMFuncRef {
        match self {
            Self::FuncRef(e) => e,
            Self::UninitFunc => panic!("Uninitialized table element value outside of table slot"),
            Self::GcRef(_) => panic!("GC reference is not a function reference"),
        }
    }

    /// Indicates whether this value is the "uninitialized element"
    /// value.
    pub(crate) fn is_uninit(&self) -> bool {
        match self {
            Self::UninitFunc => true,
            _ => false,
        }
    }
}

impl From<*mut VMFuncRef> for TableElement {
    fn from(f: *mut VMFuncRef) -> TableElement {
        TableElement::FuncRef(f)
    }
}

impl From<Option<VMGcRef>> for TableElement {
    fn from(x: Option<VMGcRef>) -> TableElement {
        TableElement::GcRef(x)
    }
}

impl From<VMGcRef> for TableElement {
    fn from(x: VMGcRef) -> TableElement {
        TableElement::GcRef(Some(x))
    }
}

#[derive(Copy, Clone)]
#[repr(transparent)]
struct TaggedFuncRef(*mut VMFuncRef);

impl TaggedFuncRef {
    const UNINIT: TaggedFuncRef = TaggedFuncRef(ptr::null_mut());

    /// Converts the given `ptr`, a valid funcref pointer, into a tagged pointer
    /// by adding in the `FUNCREF_INIT_BIT`.
    fn from(ptr: *mut VMFuncRef) -> Self {
        let masked = Strict::map_addr(ptr, |a| a | FUNCREF_INIT_BIT);
        TaggedFuncRef(masked)
    }

    /// Converts a tagged pointer into a `TableElement`, returning `UninitFunc`
    /// for null (not a tagged value) or `FuncRef` for otherwise tagged values.
    fn into_table_element(self) -> TableElement {
        let ptr = self.0;
        if ptr.is_null() {
            TableElement::UninitFunc
        } else {
            let unmasked = Strict::map_addr(ptr, |a| a & FUNCREF_MASK);
            TableElement::FuncRef(unmasked)
        }
    }
}

pub type FuncTableElem = Option<SendSyncPtr<VMFuncRef>>;

pub enum StaticTable {
    Func(StaticFuncTable),
    GcRef(StaticGcRefTable),
}

impl From<StaticFuncTable> for StaticTable {
    fn from(value: StaticFuncTable) -> Self {
        Self::Func(value)
    }
}

impl From<StaticGcRefTable> for StaticTable {
    fn from(value: StaticGcRefTable) -> Self {
        Self::GcRef(value)
    }
}

pub struct StaticFuncTable {
    /// Where data for this table is stored. The length of this list is the
    /// maximum size of the table.
    data: SendSyncPtr<[FuncTableElem]>,
    /// The current size of the table.
    size: u32,
}

pub struct StaticGcRefTable {
    /// Where data for this table is stored. The length of this list is the
    /// maximum size of the table.
    data: SendSyncPtr<[Option<VMGcRef>]>,
    /// The current size of the table.
    size: u32,
}

pub enum DynamicTable {
    Func(DynamicFuncTable),
    GcRef(DynamicGcRefTable),
}

impl From<DynamicFuncTable> for DynamicTable {
    fn from(value: DynamicFuncTable) -> Self {
        Self::Func(value)
    }
}

impl From<DynamicGcRefTable> for DynamicTable {
    fn from(value: DynamicGcRefTable) -> Self {
        Self::GcRef(value)
    }
}

pub struct DynamicFuncTable {
    /// Dynamically managed storage space for this table. The length of this
    /// vector is the current size of the table.
    elements: Vec<FuncTableElem>,
    /// Maximum size that `elements` can grow to.
    maximum: Option<u32>,
}

pub struct DynamicGcRefTable {
    /// Dynamically managed storage space for this table. The length of this
    /// vector is the current size of the table.
    elements: Vec<Option<VMGcRef>>,
    /// Maximum size that `elements` can grow to.
    maximum: Option<u32>,
}

/// Represents an instance's table.
pub enum Table {
    /// A "static" table where storage space is managed externally, currently
    /// used with the pooling allocator.
    Static(StaticTable),
    /// A "dynamic" table where table storage space is dynamically allocated via
    /// `malloc` (aka Rust's `Vec`).
    Dynamic(DynamicTable),
}

impl From<StaticTable> for Table {
    fn from(value: StaticTable) -> Self {
        Self::Static(value)
    }
}

impl From<StaticFuncTable> for Table {
    fn from(value: StaticFuncTable) -> Self {
        let t: StaticTable = value.into();
        t.into()
    }
}

impl From<StaticGcRefTable> for Table {
    fn from(value: StaticGcRefTable) -> Self {
        let t: StaticTable = value.into();
        t.into()
    }
}

impl From<DynamicTable> for Table {
    fn from(value: DynamicTable) -> Self {
        Self::Dynamic(value)
    }
}

impl From<DynamicFuncTable> for Table {
    fn from(value: DynamicFuncTable) -> Self {
        let t: DynamicTable = value.into();
        t.into()
    }
}

impl From<DynamicGcRefTable> for Table {
    fn from(value: DynamicGcRefTable) -> Self {
        let t: DynamicTable = value.into();
        t.into()
    }
}

fn wasm_to_table_type(ty: WasmRefType) -> TableElementType {
<<<<<<< HEAD
    match ty.heap_type {
        WasmHeapType::Func | WasmHeapType::Concrete(_) | WasmHeapType::NoFunc => {
            TableElementType::Func
        }
        WasmHeapType::Cont | WasmHeapType::NoCont => {
            TableElementType::Func // TODO(dhil): Maybe we should have
                                   // a designated table element type for continuations.
        }
        WasmHeapType::Extern | WasmHeapType::Any | WasmHeapType::I31 | WasmHeapType::None => {
            TableElementType::GcRef
        }
=======
    match ty.heap_type.top() {
        WasmHeapTopType::Func => TableElementType::Func,
        WasmHeapTopType::Any | WasmHeapTopType::Extern => TableElementType::GcRef,
>>>>>>> 1cf3a9da
    }
}

impl Table {
    /// Create a new dynamic (movable) table instance for the specified table plan.
    pub fn new_dynamic(plan: &TablePlan, store: &mut dyn Store) -> Result<Self> {
        Self::limit_new(plan, store)?;
        match wasm_to_table_type(plan.table.wasm_ty) {
            TableElementType::Func => Ok(Self::from(DynamicFuncTable {
                elements: vec![None; usize::try_from(plan.table.minimum).unwrap()],
                maximum: plan.table.maximum,
            })),
            TableElementType::GcRef => Ok(Self::from(DynamicGcRefTable {
                elements: (0..usize::try_from(plan.table.minimum).unwrap())
                    .map(|_| None)
                    .collect(),
                maximum: plan.table.maximum,
            })),
        }
    }

    /// Create a new static (immovable) table instance for the specified table plan.
    pub unsafe fn new_static(
        plan: &TablePlan,
        data: SendSyncPtr<[u8]>,
        store: &mut dyn Store,
    ) -> Result<Self> {
        Self::limit_new(plan, store)?;

        let size = plan.table.minimum;
        let max = plan
            .table
            .maximum
            .map_or(usize::MAX, |x| usize::try_from(x).unwrap());

        match wasm_to_table_type(plan.table.wasm_ty) {
            TableElementType::Func => {
                let len = {
                    let data = data.as_non_null().as_ref();
                    let (before, data, after) = data.align_to::<FuncTableElem>();
                    assert!(before.is_empty());
                    assert!(after.is_empty());
                    data.len()
                };
                ensure!(
                    usize::try_from(plan.table.minimum).unwrap() <= len,
                    "initial table size of {} exceeds the pooling allocator's \
                     configured maximum table size of {len} elements",
                    plan.table.minimum,
                );
                let data = SendSyncPtr::new(NonNull::slice_from_raw_parts(
                    data.as_non_null().cast::<FuncTableElem>(),
                    std::cmp::min(len, max),
                ));
                Ok(Self::from(StaticFuncTable { data, size }))
            }
            TableElementType::GcRef => {
                let len = {
                    let data = data.as_non_null().as_ref();
                    let (before, data, after) = data.align_to::<Option<VMGcRef>>();
                    assert!(before.is_empty());
                    assert!(after.is_empty());
                    data.len()
                };
                ensure!(
                    usize::try_from(plan.table.minimum).unwrap() <= len,
                    "initial table size of {} exceeds the pooling allocator's \
                     configured maximum table size of {len} elements",
                    plan.table.minimum,
                );
                let data = SendSyncPtr::new(NonNull::slice_from_raw_parts(
                    data.as_non_null().cast::<Option<VMGcRef>>(),
                    std::cmp::min(len, max),
                ));
                Ok(Self::from(StaticGcRefTable { data, size }))
            }
        }
    }

    fn limit_new(plan: &TablePlan, store: &mut dyn Store) -> Result<()> {
        if !store.table_growing(0, plan.table.minimum, plan.table.maximum)? {
            bail!(
                "table minimum size of {} elements exceeds table limits",
                plan.table.minimum
            );
        }
        Ok(())
    }

    /// Returns the type of the elements in this table.
    pub fn element_type(&self) -> TableElementType {
        match self {
            Table::Static(StaticTable::Func(_)) | Table::Dynamic(DynamicTable::Func(_)) => {
                TableElementType::Func
            }
            Table::Static(StaticTable::GcRef(_)) | Table::Dynamic(DynamicTable::GcRef(_)) => {
                TableElementType::GcRef
            }
        }
    }

    /// Returns whether or not the underlying storage of the table is "static".
    #[cfg(feature = "pooling-allocator")]
    pub(crate) fn is_static(&self) -> bool {
        matches!(self, Table::Static(_))
    }

    /// Returns the number of allocated elements.
    pub fn size(&self) -> u32 {
        match self {
            Table::Static(StaticTable::Func(StaticFuncTable { size, .. })) => *size,
            Table::Static(StaticTable::GcRef(StaticGcRefTable { size, .. })) => *size,
            Table::Dynamic(DynamicTable::Func(DynamicFuncTable { elements, .. })) => {
                elements.len().try_into().unwrap()
            }
            Table::Dynamic(DynamicTable::GcRef(DynamicGcRefTable { elements, .. })) => {
                elements.len().try_into().unwrap()
            }
        }
    }

    /// Returns the maximum number of elements at runtime.
    ///
    /// Returns `None` if the table is unbounded.
    ///
    /// The runtime maximum may not be equal to the maximum from the table's Wasm type
    /// when it is being constrained by an instance allocator.
    pub fn maximum(&self) -> Option<u32> {
        match self {
            Table::Static(StaticTable::Func(StaticFuncTable { data, .. })) => {
                Some(u32::try_from(data.len()).unwrap())
            }
            Table::Static(StaticTable::GcRef(StaticGcRefTable { data, .. })) => {
                Some(u32::try_from(data.len()).unwrap())
            }
            Table::Dynamic(DynamicTable::Func(DynamicFuncTable { maximum, .. })) => *maximum,
            Table::Dynamic(DynamicTable::GcRef(DynamicGcRefTable { maximum, .. })) => *maximum,
        }
    }

    /// Initializes the contents of this table to the specified function
    ///
    /// # Panics
    ///
    /// Panics if the table is not a function table.
    pub fn init_func(
        &mut self,
        dst: u32,
        items: impl ExactSizeIterator<Item = *mut VMFuncRef>,
    ) -> Result<(), Trap> {
        let dst = usize::try_from(dst).map_err(|_| Trap::TableOutOfBounds)?;

        let elements = self
            .funcrefs_mut()
            .get_mut(dst..)
            .and_then(|s| s.get_mut(..items.len()))
            .ok_or(Trap::TableOutOfBounds)?;

        for (item, slot) in items.zip(elements) {
            *slot = TaggedFuncRef::from(item);
        }
        Ok(())
    }

    /// Fill `table[dst..]` with values from `items`
    ///
    /// Returns a trap error on out-of-bounds accesses.
    pub fn init_gc_refs(
        &mut self,
        dst: u32,
        items: impl ExactSizeIterator<Item = Option<VMGcRef>>,
    ) -> Result<(), Trap> {
        let dst = usize::try_from(dst).map_err(|_| Trap::TableOutOfBounds)?;

        let elements = self
            .gc_refs_mut()
            .get_mut(dst..)
            .and_then(|s| s.get_mut(..items.len()))
            .ok_or(Trap::TableOutOfBounds)?;

        for (item, slot) in items.zip(elements) {
            *slot = item;
        }
        Ok(())
    }

    /// Fill `table[dst..dst + len]` with `val`.
    ///
    /// Returns a trap error on out-of-bounds accesses.
    ///
    /// # Panics
    ///
    /// Panics if `val` does not have a type that matches this table.
    pub fn fill(
        &mut self,
        gc_store: &mut GcStore,
        dst: u32,
        val: TableElement,
        len: u32,
    ) -> Result<(), Trap> {
        let start = dst as usize;
        let end = start
            .checked_add(len as usize)
            .ok_or_else(|| Trap::TableOutOfBounds)?;

        if end > self.size() as usize {
            return Err(Trap::TableOutOfBounds);
        }

        match val {
            TableElement::FuncRef(f) => {
                self.funcrefs_mut()[start..end].fill(TaggedFuncRef::from(f));
            }
            TableElement::GcRef(r) => {
                // Clone the init GC reference into each table slot.
                for slot in &mut self.gc_refs_mut()[start..end] {
                    gc_store.write_gc_ref(slot, r.as_ref());
                }

                // Drop the init GC reference, since we aren't holding onto this
                // reference anymore, only the clones in the table.
                if let Some(r) = r {
                    gc_store.drop_gc_ref(r);
                }
            }
            TableElement::UninitFunc => {
                self.funcrefs_mut()[start..end].fill(TaggedFuncRef::UNINIT);
            }
        }

        Ok(())
    }

    /// Grow table by the specified amount of elements.
    ///
    /// Returns the previous size of the table if growth is successful.
    ///
    /// Returns `None` if table can't be grown by the specified amount of
    /// elements, or if the `init_value` is the wrong kind of table element.
    ///
    /// # Panics
    ///
    /// Panics if `init_value` does not have a type that matches this table.
    ///
    /// # Unsafety
    ///
    /// Resizing the table can reallocate its internal elements buffer. This
    /// table's instance's `VMContext` has raw pointers to the elements buffer
    /// that are used by Wasm, and they need to be fixed up before we call into
    /// Wasm again. Failure to do so will result in use-after-free inside Wasm.
    ///
    /// Generally, prefer using `InstanceHandle::table_grow`, which encapsulates
    /// this unsafety.
    pub unsafe fn grow(
        &mut self,
        delta: u32,
        init_value: TableElement,
        store: &mut dyn Store,
    ) -> Result<Option<u32>, Error> {
        let old_size = self.size();

        // Don't try to resize the table if its size isn't changing, just return
        // success.
        if delta == 0 {
            return Ok(Some(old_size));
        }

        let new_size = match old_size.checked_add(delta) {
            Some(s) => s,
            None => {
                store.table_grow_failed(format_err!("overflow calculating new table size"))?;
                return Ok(None);
            }
        };

        if !store.table_growing(old_size, new_size, self.maximum())? {
            return Ok(None);
        }

        // The WebAssembly spec requires failing a `table.grow` request if
        // it exceeds the declared limits of the table. We may have set lower
        // limits in the instance allocator as well.
        if let Some(max) = self.maximum() {
            if new_size > max {
                store.table_grow_failed(format_err!("Table maximum size exceeded"))?;
                return Ok(None);
            }
        }

        debug_assert!(self.type_matches(&init_value));

        // First resize the storage and then fill with the init value
        match self {
            Table::Static(StaticTable::Func(StaticFuncTable { data, size })) => {
                unsafe {
                    debug_assert!(data.as_ref()[*size as usize..new_size as usize]
                        .iter()
                        .all(|x| x.is_none()));
                }
                *size = new_size;
            }
            Table::Static(StaticTable::GcRef(StaticGcRefTable { data, size })) => {
                unsafe {
                    debug_assert!(data.as_ref()[*size as usize..new_size as usize]
                        .iter()
                        .all(|x| x.is_none()));
                }
                *size = new_size;
            }

            // These calls to `resize` could move the base address of
            // `elements`. If this table's limits declare it to be fixed-size,
            // then during AOT compilation we may have promised Cranelift that
            // the table base address won't change, so it is allowed to optimize
            // loading the base address. However, in that case the above checks
            // that delta is non-zero and the new size doesn't exceed the
            // maximum mean we can't get here.
            Table::Dynamic(DynamicTable::Func(DynamicFuncTable { elements, .. })) => {
                elements.resize(usize::try_from(new_size).unwrap(), None);
            }
            Table::Dynamic(DynamicTable::GcRef(DynamicGcRefTable { elements, .. })) => {
                elements.resize_with(usize::try_from(new_size).unwrap(), || None);
            }
        }

        self.fill(store.gc_store(), old_size, init_value, delta)
            .expect("table should not be out of bounds");

        Ok(Some(old_size))
    }

    /// Get reference to the specified element.
    ///
    /// Returns `None` if the index is out of bounds.
    pub fn get(&self, gc_store: &mut GcStore, index: u32) -> Option<TableElement> {
        let index = usize::try_from(index).ok()?;
        match self.element_type() {
            TableElementType::Func => self
                .funcrefs()
                .get(index)
                .copied()
                .map(|e| e.into_table_element()),
            TableElementType::GcRef => self.gc_refs().get(index).map(|r| {
                let r = r.as_ref().map(|r| gc_store.clone_gc_ref(r));
                TableElement::GcRef(r)
            }),
        }
    }

    /// Set reference to the specified element.
    ///
    /// # Errors
    ///
    /// Returns an error if `index` is out of bounds or if this table type does
    /// not match the element type.
    ///
    /// # Panics
    ///
    /// Panics if `elem` is not of the right type for this table.
    pub fn set(&mut self, index: u32, elem: TableElement) -> Result<(), ()> {
        let index = usize::try_from(index).map_err(|_| ())?;
        match elem {
            TableElement::FuncRef(f) => {
                *self.funcrefs_mut().get_mut(index).ok_or(())? = TaggedFuncRef::from(f);
            }
            TableElement::UninitFunc => {
                *self.funcrefs_mut().get_mut(index).ok_or(())? = TaggedFuncRef::UNINIT;
            }
            TableElement::GcRef(e) => {
                *self.gc_refs_mut().get_mut(index).ok_or(())? = e;
            }
        }
        Ok(())
    }

    /// Copy `len` elements from `src_table[src_index..]` into `dst_table[dst_index..]`.
    ///
    /// # Errors
    ///
    /// Returns an error if the range is out of bounds of either the source or
    /// destination tables.
    pub unsafe fn copy(
        gc_store: &mut GcStore,
        dst_table: *mut Self,
        src_table: *mut Self,
        dst_index: u32,
        src_index: u32,
        len: u32,
    ) -> Result<(), Trap> {
        // https://webassembly.github.io/bulk-memory-operations/core/exec/instructions.html#exec-table-copy

        if src_index
            .checked_add(len)
            .map_or(true, |n| n > (*src_table).size())
            || dst_index
                .checked_add(len)
                .map_or(true, |m| m > (*dst_table).size())
        {
            return Err(Trap::TableOutOfBounds);
        }

        debug_assert!(
            (*dst_table).element_type() == (*src_table).element_type(),
            "table element type mismatch"
        );

        let src_range = src_index as usize..src_index as usize + len as usize;
        let dst_range = dst_index as usize..dst_index as usize + len as usize;

        // Check if the tables are the same as we cannot mutably borrow and also borrow the same `RefCell`
        if ptr::eq(dst_table, src_table) {
            (*dst_table).copy_elements_within(gc_store, dst_range, src_range);
        } else {
            Self::copy_elements(gc_store, &mut *dst_table, &*src_table, dst_range, src_range);
        }

        Ok(())
    }

    /// Return a `VMTableDefinition` for exposing the table to compiled wasm code.
    pub fn vmtable(&mut self) -> VMTableDefinition {
        match self {
            Table::Static(StaticTable::Func(StaticFuncTable { data, size })) => VMTableDefinition {
                base: data.as_ptr().cast(),
                current_elements: *size,
            },
            Table::Static(StaticTable::GcRef(StaticGcRefTable { data, size })) => {
                VMTableDefinition {
                    base: data.as_ptr().cast(),
                    current_elements: *size,
                }
            }
            Table::Dynamic(DynamicTable::Func(DynamicFuncTable { elements, .. })) => {
                VMTableDefinition {
                    base: elements.as_mut_ptr().cast(),
                    current_elements: elements.len().try_into().unwrap(),
                }
            }
            Table::Dynamic(DynamicTable::GcRef(DynamicGcRefTable { elements, .. })) => {
                VMTableDefinition {
                    base: elements.as_mut_ptr().cast(),
                    current_elements: elements.len().try_into().unwrap(),
                }
            }
        }
    }

    fn type_matches(&self, val: &TableElement) -> bool {
        self.element_type().matches(val)
    }

    fn funcrefs(&self) -> &[TaggedFuncRef] {
        assert_eq!(self.element_type(), TableElementType::Func);
        match self {
            Self::Dynamic(DynamicTable::Func(DynamicFuncTable { elements, .. })) => unsafe {
                std::slice::from_raw_parts(elements.as_ptr().cast(), elements.len())
            },
            Self::Static(StaticTable::Func(StaticFuncTable { data, size })) => unsafe {
                std::slice::from_raw_parts(data.as_ptr().cast(), usize::try_from(*size).unwrap())
            },
            _ => unreachable!(),
        }
    }

    fn funcrefs_mut(&mut self) -> &mut [TaggedFuncRef] {
        assert_eq!(self.element_type(), TableElementType::Func);
        match self {
            Self::Dynamic(DynamicTable::Func(DynamicFuncTable { elements, .. })) => unsafe {
                std::slice::from_raw_parts_mut(elements.as_mut_ptr().cast(), elements.len())
            },
            Self::Static(StaticTable::Func(StaticFuncTable { data, size })) => unsafe {
                std::slice::from_raw_parts_mut(
                    data.as_ptr().cast(),
                    usize::try_from(*size).unwrap(),
                )
            },
            _ => unreachable!(),
        }
    }

    fn gc_refs(&self) -> &[Option<VMGcRef>] {
        assert_eq!(self.element_type(), TableElementType::GcRef);
        match self {
            Self::Dynamic(DynamicTable::GcRef(DynamicGcRefTable { elements, .. })) => elements,
            Self::Static(StaticTable::GcRef(StaticGcRefTable { data, size })) => unsafe {
                &data.as_non_null().as_ref()[..usize::try_from(*size).unwrap()]
            },
            _ => unreachable!(),
        }
    }

    /// Get this table's GC references as a slice.
    ///
    /// Panics if this is not a table of GC references.
    pub fn gc_refs_mut(&mut self) -> &mut [Option<VMGcRef>] {
        assert_eq!(self.element_type(), TableElementType::GcRef);
        match self {
            Self::Dynamic(DynamicTable::GcRef(DynamicGcRefTable { elements, .. })) => elements,
            Self::Static(StaticTable::GcRef(StaticGcRefTable { data, size })) => unsafe {
                &mut data.as_non_null().as_mut()[..usize::try_from(*size).unwrap()]
            },
            _ => unreachable!(),
        }
    }

    fn copy_elements(
        gc_store: &mut GcStore,
        dst_table: &mut Self,
        src_table: &Self,
        dst_range: Range<usize>,
        src_range: Range<usize>,
    ) {
        // This can only be used when copying between different tables
        debug_assert!(!ptr::eq(dst_table, src_table));

        let ty = dst_table.element_type();

        match ty {
            TableElementType::Func => {
                // `funcref` are `Copy`, so just do a mempcy
                dst_table.funcrefs_mut()[dst_range]
                    .copy_from_slice(&src_table.funcrefs()[src_range]);
            }
            TableElementType::GcRef => {
                assert_eq!(
                    dst_range.end - dst_range.start,
                    src_range.end - src_range.start
                );
                assert!(dst_range.end <= dst_table.gc_refs().len());
                assert!(src_range.end <= src_table.gc_refs().len());
                for (dst, src) in dst_range.zip(src_range) {
                    gc_store.write_gc_ref(
                        &mut dst_table.gc_refs_mut()[dst],
                        src_table.gc_refs()[src].as_ref(),
                    );
                }
            }
        }
    }

    fn copy_elements_within(
        &mut self,
        gc_store: &mut GcStore,
        dst_range: Range<usize>,
        src_range: Range<usize>,
    ) {
        assert_eq!(
            dst_range.end - dst_range.start,
            src_range.end - src_range.start
        );

        // This is a no-op.
        if src_range.start == dst_range.start {
            return;
        }

        let ty = self.element_type();
        match ty {
            TableElementType::Func => {
                // `funcref` are `Copy`, so just do a memmove
                self.funcrefs_mut().copy_within(src_range, dst_range.start);
            }
            TableElementType::GcRef => {
                // We need to clone each `externref` while handling overlapping
                // ranges
                let elements = self.gc_refs_mut();
                if dst_range.start < src_range.start {
                    for (d, s) in dst_range.zip(src_range) {
                        let (ds, ss) = elements.split_at_mut(s);
                        let dst = &mut ds[d];
                        let src = ss[0].as_ref();
                        gc_store.write_gc_ref(dst, src);
                    }
                } else {
                    for (s, d) in src_range.rev().zip(dst_range.rev()) {
                        let (ss, ds) = elements.split_at_mut(d);
                        let dst = &mut ds[0];
                        let src = ss[s].as_ref();
                        gc_store.write_gc_ref(dst, src);
                    }
                }
            }
        }
    }
}

// The default table representation is an empty funcref table that cannot grow.
impl Default for Table {
    fn default() -> Self {
        Self::from(StaticFuncTable {
            data: SendSyncPtr::new(NonNull::from(&mut [])),
            size: 0,
        })
    }
}<|MERGE_RESOLUTION|>--- conflicted
+++ resolved
@@ -247,23 +247,10 @@
 }
 
 fn wasm_to_table_type(ty: WasmRefType) -> TableElementType {
-<<<<<<< HEAD
-    match ty.heap_type {
-        WasmHeapType::Func | WasmHeapType::Concrete(_) | WasmHeapType::NoFunc => {
-            TableElementType::Func
-        }
-        WasmHeapType::Cont | WasmHeapType::NoCont => {
-            TableElementType::Func // TODO(dhil): Maybe we should have
-                                   // a designated table element type for continuations.
-        }
-        WasmHeapType::Extern | WasmHeapType::Any | WasmHeapType::I31 | WasmHeapType::None => {
-            TableElementType::GcRef
-        }
-=======
     match ty.heap_type.top() {
         WasmHeapTopType::Func => TableElementType::Func,
         WasmHeapTopType::Any | WasmHeapTopType::Extern => TableElementType::GcRef,
->>>>>>> 1cf3a9da
+        WasmHeapTopType::Cont => TableElementType::Func, // TODO(dhil): Temporary hack until we have a bespoke cont element type.
     }
 }
 

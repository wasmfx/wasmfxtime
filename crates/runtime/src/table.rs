//! Memory management for tables.
//!
//! `Table` is to WebAssembly tables what `LinearMemory` is to WebAssembly linear memories.

use crate::vmcontext::{VMFuncRef, VMTableDefinition};
use crate::{SendSyncPtr, Store, VMExternRef};
use anyhow::{bail, format_err, Error, Result};
use sptr::Strict;
use std::convert::{TryFrom, TryInto};
use std::ops::Range;
use std::ptr::{self, NonNull};
use wasmtime_environ::{
    TablePlan, Trap, WasmHeapType, WasmRefType, FUNCREF_INIT_BIT, FUNCREF_MASK,
};

/// An element going into or coming out of a table.
///
/// Table elements are stored as pointers and are default-initialized with `ptr::null_mut`.
#[derive(Clone)]
pub enum TableElement {
    /// A `funcref`.
    FuncRef(*mut VMFuncRef),
    /// An `exrernref`.
    ExternRef(Option<VMExternRef>),
    /// An uninitialized funcref value. This should never be exposed
    /// beyond the `wasmtime` crate boundary; the upper-level code
    /// (which has access to the info needed for lazy initialization)
    /// will replace it when fetched.
    UninitFunc,
}

#[derive(Copy, Clone, PartialEq, Eq, Debug)]
pub enum TableElementType {
    Func,
    Extern,
}

// The usage of `*mut VMFuncRef` is safe w.r.t. thread safety, this
// just relies on thread-safety of `VMExternRef` itself.
unsafe impl Send for TableElement where VMExternRef: Send {}
unsafe impl Sync for TableElement where VMExternRef: Sync {}

impl TableElement {
    /// Consumes the given raw table element value into a table element.
    ///
    /// # Safety
    ///
    /// This is unsafe as it will *not* clone any externref, leaving the reference count unchanged.
    ///
    /// This should only be used if the raw pointer is no longer in use.
    unsafe fn from_table_value(ty: TableElementType, ptr: TableValue) -> Self {
        match (ty, ptr) {
            (TableElementType::Func, None) => Self::UninitFunc,
            (TableElementType::Func, Some(ptr)) => {
                let ptr = ptr.as_ptr();
                let masked = Strict::map_addr(ptr, |a| a & FUNCREF_MASK);
                Self::FuncRef(masked.cast())
            }
            (TableElementType::Extern, None) => Self::ExternRef(None),
            (TableElementType::Extern, Some(ptr)) => {
                Self::ExternRef(Some(VMExternRef::from_raw(ptr.as_ptr())))
            }
        }
    }

    /// Clones a table element from the underlying table element.
    ///
    /// # Safety
    ///
    /// This is unsafe as it will clone any externref, incrementing the reference count.
    unsafe fn clone_from_table_value(ty: TableElementType, ptr: TableValue) -> Self {
        match ty {
            // Functions have no ownership, so defer to the prior method.
            TableElementType::Func => TableElement::from_table_value(ty, ptr),

            TableElementType::Extern => {
                Self::ExternRef(ptr.map(|p| VMExternRef::clone_from_raw(p.as_ptr())))
            }
        }
    }

    /// Consumes a table element into a raw table element value. This
    /// includes any tag bits or other storage details that we
    /// maintain in the table slot.
    ///
    /// # Safety
    ///
    /// This is unsafe as it will consume any underlying externref into a raw pointer without modifying
    /// the reference count.
    ///
    unsafe fn into_table_value(self) -> TableValue {
        match self {
            Self::UninitFunc => None,
            Self::FuncRef(e) => {
                let tagged = Strict::map_addr(e, |e| e | FUNCREF_INIT_BIT);
                Some(NonNull::new(tagged.cast()).unwrap().into())
            }
            Self::ExternRef(e) => e.map(|e| NonNull::new(e.into_raw()).unwrap().into()),
        }
    }

    /// Consumes a table element into a pointer/reference, as it
    /// exists outside the table itself. This strips off any tag bits
    /// or other information that only lives inside the table.
    ///
    /// Can only be done to an initialized table element; lazy init
    /// must occur first. (In other words, lazy values do not survive
    /// beyond the table, as every table read path initializes them.)
    ///
    /// # Safety
    ///
    /// The same warnings as for `into_table_values()` apply.
    pub(crate) unsafe fn into_ref_asserting_initialized(self) -> *mut u8 {
        match self {
            Self::FuncRef(e) => e.cast(),
            Self::ExternRef(e) => e.map_or(ptr::null_mut(), |e| e.into_raw()),
            Self::UninitFunc => panic!("Uninitialized table element value outside of table slot"),
        }
    }

    /// Indicates whether this value is the "uninitialized element"
    /// value.
    pub(crate) fn is_uninit(&self) -> bool {
        match self {
            Self::UninitFunc => true,
            _ => false,
        }
    }
}

impl From<*mut VMFuncRef> for TableElement {
    fn from(f: *mut VMFuncRef) -> TableElement {
        TableElement::FuncRef(f)
    }
}

impl From<Option<VMExternRef>> for TableElement {
    fn from(x: Option<VMExternRef>) -> TableElement {
        TableElement::ExternRef(x)
    }
}

impl From<VMExternRef> for TableElement {
    fn from(x: VMExternRef) -> TableElement {
        TableElement::ExternRef(Some(x))
    }
}

/// Represents an instance's table.
pub enum Table {
    /// A "static" table where storage space is managed externally, currently
    /// used with the pooling allocator.
    Static {
        /// Where data for this table is stored. The length of this list is the
        /// maximum size of the table.
        data: SendSyncPtr<[TableValue]>,
        /// The current size of the table.
        size: u32,
        /// The type of this table.
        ty: TableElementType,
    },
    /// A "dynamic" table where table storage space is dynamically allocated via
    /// `malloc` (aka Rust's `Vec`).
    Dynamic {
        /// Dynamically managed storage space for this table. The length of this
        /// vector is the current size of the table.
        elements: Vec<TableValue>,
        /// The type of this table.
        ty: TableElementType,
        /// Maximum size that `elements` can grow to.
        maximum: Option<u32>,
    },
}

pub type TableValue = Option<SendSyncPtr<u8>>;

fn wasm_to_table_type(ty: WasmRefType) -> TableElementType {
    match ty.heap_type {
<<<<<<< HEAD
        WasmHeapType::Func => Ok(TableElementType::Func),
        WasmHeapType::Extern => Ok(TableElementType::Extern),
        WasmHeapType::Concrete(_) => Ok(TableElementType::Func),
        WasmHeapType::Cont => todo!(), // TODO(dhil): revisit this later.
        WasmHeapType::NoCont => todo!(), // TODO(dhil): revisit this later.
=======
        WasmHeapType::Func | WasmHeapType::Concrete(_) | WasmHeapType::NoFunc => {
            TableElementType::Func
        }
        WasmHeapType::Extern => TableElementType::Extern,
>>>>>>> a56bd5e4
    }
}

impl Table {
    /// Create a new dynamic (movable) table instance for the specified table plan.
    pub fn new_dynamic(plan: &TablePlan, store: &mut dyn Store) -> Result<Self> {
        Self::limit_new(plan, store)?;
        let elements = vec![None; plan.table.minimum as usize];
        let ty = wasm_to_table_type(plan.table.wasm_ty);
        let maximum = plan.table.maximum;

        Ok(Table::Dynamic {
            elements,
            ty,
            maximum,
        })
    }

    /// Create a new static (immovable) table instance for the specified table plan.
    pub fn new_static(
        plan: &TablePlan,
        data: SendSyncPtr<[TableValue]>,
        store: &mut dyn Store,
    ) -> Result<Self> {
        Self::limit_new(plan, store)?;
        let size = plan.table.minimum;
        let ty = wasm_to_table_type(plan.table.wasm_ty);
        if data.len() < (plan.table.minimum as usize) {
            bail!(
                "initial table size of {} exceeds the pooling allocator's \
                 configured maximum table size of {} elements",
                plan.table.minimum,
                data.len(),
            );
        }
        let data = match plan.table.maximum {
            Some(max) if (max as usize) < data.len() => {
                let ptr = data.as_non_null();
                SendSyncPtr::new(NonNull::slice_from_raw_parts(ptr.cast(), max as usize))
            }
            _ => data,
        };

        Ok(Table::Static { data, size, ty })
    }

    fn limit_new(plan: &TablePlan, store: &mut dyn Store) -> Result<()> {
        if !store.table_growing(0, plan.table.minimum, plan.table.maximum)? {
            bail!(
                "table minimum size of {} elements exceeds table limits",
                plan.table.minimum
            );
        }
        Ok(())
    }

    /// Returns the type of the elements in this table.
    pub fn element_type(&self) -> TableElementType {
        match self {
            Table::Static { ty, .. } => *ty,
            Table::Dynamic { ty, .. } => *ty,
        }
    }

    /// Returns whether or not the underlying storage of the table is "static".
    #[cfg(feature = "pooling-allocator")]
    pub(crate) fn is_static(&self) -> bool {
        if let Table::Static { .. } = self {
            true
        } else {
            false
        }
    }

    /// Returns the number of allocated elements.
    pub fn size(&self) -> u32 {
        match self {
            Table::Static { size, .. } => *size,
            Table::Dynamic { elements, .. } => elements.len().try_into().unwrap(),
        }
    }

    /// Returns the maximum number of elements at runtime.
    ///
    /// Returns `None` if the table is unbounded.
    ///
    /// The runtime maximum may not be equal to the maximum from the table's Wasm type
    /// when it is being constrained by an instance allocator.
    pub fn maximum(&self) -> Option<u32> {
        match self {
            Table::Static { data, .. } => Some(data.len() as u32),
            Table::Dynamic { maximum, .. } => maximum.clone(),
        }
    }

    /// Initializes the contents of this table to the specified function
    pub fn init_func(&mut self, init: *mut VMFuncRef) -> Result<(), Trap> {
        assert!(self.element_type() == TableElementType::Func);
        for slot in self.elements_mut().iter_mut() {
            unsafe {
                *slot = TableElement::FuncRef(init).into_table_value();
            }
        }
        Ok(())
    }

    /// Fill `table[dst..]` with values from `items`
    ///
    /// Returns a trap error on out-of-bounds accesses.
    pub fn init_funcs(
        &mut self,
        dst: u32,
        items: impl ExactSizeIterator<Item = *mut VMFuncRef>,
    ) -> Result<(), Trap> {
        assert!(self.element_type() == TableElementType::Func);

        let elements = match self
            .elements_mut()
            .get_mut(usize::try_from(dst).unwrap()..)
            .and_then(|s| s.get_mut(..items.len()))
        {
            Some(elements) => elements,
            None => return Err(Trap::TableOutOfBounds),
        };

        for (item, slot) in items.zip(elements) {
            unsafe {
                *slot = TableElement::FuncRef(item).into_table_value();
            }
        }
        Ok(())
    }

    /// Fill `table[dst..dst + len]` with `val`.
    ///
    /// Returns a trap error on out-of-bounds accesses.
    pub fn fill(&mut self, dst: u32, val: TableElement, len: u32) -> Result<(), Trap> {
        let start = dst as usize;
        let end = start
            .checked_add(len as usize)
            .ok_or_else(|| Trap::TableOutOfBounds)?;

        if end > self.size() as usize {
            return Err(Trap::TableOutOfBounds);
        }

        debug_assert!(self.type_matches(&val));

        let ty = self.element_type();
        if let Some((last, elements)) = self.elements_mut()[start..end].split_last_mut() {
            for e in elements {
                Self::set_raw(ty, e, val.clone());
            }

            Self::set_raw(ty, last, val);
        }

        Ok(())
    }

    /// Grow table by the specified amount of elements.
    ///
    /// Returns the previous size of the table if growth is successful.
    ///
    /// Returns `None` if table can't be grown by the specified amount of
    /// elements, or if the `init_value` is the wrong kind of table element.
    ///
    /// # Unsafety
    ///
    /// Resizing the table can reallocate its internal elements buffer. This
    /// table's instance's `VMContext` has raw pointers to the elements buffer
    /// that are used by Wasm, and they need to be fixed up before we call into
    /// Wasm again. Failure to do so will result in use-after-free inside Wasm.
    ///
    /// Generally, prefer using `InstanceHandle::table_grow`, which encapsulates
    /// this unsafety.
    pub unsafe fn grow(
        &mut self,
        delta: u32,
        init_value: TableElement,
        store: &mut dyn Store,
    ) -> Result<Option<u32>, Error> {
        let old_size = self.size();
        let new_size = match old_size.checked_add(delta) {
            Some(s) => s,
            None => {
                store.table_grow_failed(format_err!("overflow calculating new table size"))?;
                return Ok(None);
            }
        };

        if !store.table_growing(old_size, new_size, self.maximum())? {
            return Ok(None);
        }

        if let Some(max) = self.maximum() {
            if new_size > max {
                store.table_grow_failed(format_err!("Table maximum size exceeded"))?;
                return Ok(None);
            }
        }

        debug_assert!(self.type_matches(&init_value));

        // First resize the storage and then fill with the init value
        match self {
            Table::Static { size, data, .. } => {
                unsafe {
                    debug_assert!(data.as_ref()[*size as usize..new_size as usize]
                        .iter()
                        .all(|x| x.is_none()));
                }
                *size = new_size;
            }
            Table::Dynamic { elements, .. } => {
                elements.resize(new_size as usize, None);
            }
        }

        self.fill(old_size, init_value, delta)
            .expect("table should not be out of bounds");

        Ok(Some(old_size))
    }

    /// Get reference to the specified element.
    ///
    /// Returns `None` if the index is out of bounds.
    pub fn get(&self, index: u32) -> Option<TableElement> {
        self.elements()
            .get(index as usize)
            .map(|p| unsafe { TableElement::clone_from_table_value(self.element_type(), *p) })
    }

    /// Set reference to the specified element.
    ///
    /// # Errors
    ///
    /// Returns an error if `index` is out of bounds or if this table type does
    /// not match the element type.
    pub fn set(&mut self, index: u32, elem: TableElement) -> Result<(), ()> {
        if !self.type_matches(&elem) {
            return Err(());
        }

        let ty = self.element_type();
        let e = self.elements_mut().get_mut(index as usize).ok_or(())?;
        Self::set_raw(ty, e, elem);
        Ok(())
    }

    /// Copy `len` elements from `src_table[src_index..]` into `dst_table[dst_index..]`.
    ///
    /// # Errors
    ///
    /// Returns an error if the range is out of bounds of either the source or
    /// destination tables.
    pub unsafe fn copy(
        dst_table: *mut Self,
        src_table: *mut Self,
        dst_index: u32,
        src_index: u32,
        len: u32,
    ) -> Result<(), Trap> {
        // https://webassembly.github.io/bulk-memory-operations/core/exec/instructions.html#exec-table-copy

        if src_index
            .checked_add(len)
            .map_or(true, |n| n > (*src_table).size())
            || dst_index
                .checked_add(len)
                .map_or(true, |m| m > (*dst_table).size())
        {
            return Err(Trap::TableOutOfBounds);
        }

        debug_assert!(
            (*dst_table).element_type() == (*src_table).element_type(),
            "table element type mismatch"
        );

        let src_range = src_index as usize..src_index as usize + len as usize;
        let dst_range = dst_index as usize..dst_index as usize + len as usize;

        // Check if the tables are the same as we cannot mutably borrow and also borrow the same `RefCell`
        if ptr::eq(dst_table, src_table) {
            (*dst_table).copy_elements_within(dst_range, src_range);
        } else {
            Self::copy_elements(&mut *dst_table, &*src_table, dst_range, src_range);
        }

        Ok(())
    }

    /// Return a `VMTableDefinition` for exposing the table to compiled wasm code.
    pub fn vmtable(&mut self) -> VMTableDefinition {
        match self {
            Table::Static { data, size, .. } => VMTableDefinition {
                base: data.as_ptr().cast(),
                current_elements: *size,
            },
            Table::Dynamic { elements, .. } => VMTableDefinition {
                base: elements.as_mut_ptr().cast(),
                current_elements: elements.len().try_into().unwrap(),
            },
        }
    }

    fn type_matches(&self, val: &TableElement) -> bool {
        match (&val, self.element_type()) {
            (TableElement::FuncRef(_), TableElementType::Func) => true,
            (TableElement::ExternRef(_), TableElementType::Extern) => true,
            _ => false,
        }
    }

    fn elements(&self) -> &[TableValue] {
        match self {
            Table::Static { data, size, .. } => unsafe { &data.as_ref()[..*size as usize] },
            Table::Dynamic { elements, .. } => &elements[..],
        }
    }

    fn elements_mut(&mut self) -> &mut [TableValue] {
        match self {
            Table::Static { data, size, .. } => unsafe { &mut data.as_mut()[..*size as usize] },
            Table::Dynamic { elements, .. } => &mut elements[..],
        }
    }

    fn set_raw(ty: TableElementType, elem: &mut TableValue, val: TableElement) {
        unsafe {
            let old = *elem;
            *elem = val.into_table_value();

            // Drop the old element
            let _ = TableElement::from_table_value(ty, old);
        }
    }

    fn copy_elements(
        dst_table: &mut Self,
        src_table: &Self,
        dst_range: Range<usize>,
        src_range: Range<usize>,
    ) {
        // This can only be used when copying between different tables
        debug_assert!(!ptr::eq(dst_table, src_table));

        let ty = dst_table.element_type();

        match ty {
            TableElementType::Func => {
                // `funcref` are `Copy`, so just do a mempcy
                dst_table.elements_mut()[dst_range]
                    .copy_from_slice(&src_table.elements()[src_range]);
            }
            TableElementType::Extern => {
                // We need to clone each `externref`
                let dst = dst_table.elements_mut();
                let src = src_table.elements();
                for (s, d) in src_range.zip(dst_range) {
                    let elem = unsafe { TableElement::clone_from_table_value(ty, src[s]) };
                    Self::set_raw(ty, &mut dst[d], elem);
                }
            }
        }
    }

    fn copy_elements_within(&mut self, dst_range: Range<usize>, src_range: Range<usize>) {
        let ty = self.element_type();
        let dst = self.elements_mut();
        match ty {
            TableElementType::Func => {
                // `funcref` are `Copy`, so just do a memmove
                dst.copy_within(src_range, dst_range.start);
            }
            TableElementType::Extern => {
                // We need to clone each `externref` while handling overlapping
                // ranges
                if dst_range.start <= src_range.start {
                    for (s, d) in src_range.zip(dst_range) {
                        let elem = unsafe { TableElement::clone_from_table_value(ty, dst[s]) };
                        Self::set_raw(ty, &mut dst[d], elem);
                    }
                } else {
                    for (s, d) in src_range.rev().zip(dst_range.rev()) {
                        let elem = unsafe { TableElement::clone_from_table_value(ty, dst[s]) };
                        Self::set_raw(ty, &mut dst[d], elem);
                    }
                }
            }
        }
    }
}

impl Drop for Table {
    fn drop(&mut self) {
        let ty = self.element_type();

        // funcref tables can skip this
        if let TableElementType::Func = ty {
            return;
        }

        // Properly drop any table elements stored in the table
        for element in self.elements() {
            drop(unsafe { TableElement::from_table_value(ty, *element) });
        }
    }
}

// The default table representation is an empty funcref table that cannot grow.
impl Default for Table {
    fn default() -> Self {
        Table::Static {
            data: SendSyncPtr::new(NonNull::from(&mut [])),
            size: 0,
            ty: TableElementType::Func,
        }
    }
}<|MERGE_RESOLUTION|>--- conflicted
+++ resolved
@@ -176,18 +176,14 @@
 
 fn wasm_to_table_type(ty: WasmRefType) -> TableElementType {
     match ty.heap_type {
-<<<<<<< HEAD
-        WasmHeapType::Func => Ok(TableElementType::Func),
-        WasmHeapType::Extern => Ok(TableElementType::Extern),
-        WasmHeapType::Concrete(_) => Ok(TableElementType::Func),
-        WasmHeapType::Cont => todo!(), // TODO(dhil): revisit this later.
-        WasmHeapType::NoCont => todo!(), // TODO(dhil): revisit this later.
-=======
         WasmHeapType::Func | WasmHeapType::Concrete(_) | WasmHeapType::NoFunc => {
             TableElementType::Func
         }
+        WasmHeapType::Cont | WasmHeapType::NoCont => {
+            TableElementType::Func // TODO(dhil): Maybe we should have
+                                   // a designated table element type for continuations.
+        }
         WasmHeapType::Extern => TableElementType::Extern,
->>>>>>> a56bd5e4
     }
 }
 

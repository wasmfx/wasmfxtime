--- conflicted
+++ resolved
@@ -178,13 +178,9 @@
     match ty.heap_type {
         WasmHeapType::Func => Ok(TableElementType::Func),
         WasmHeapType::Extern => Ok(TableElementType::Extern),
-<<<<<<< HEAD
-        WasmHeapType::TypedFunc(_) => Ok(TableElementType::Func),
+        WasmHeapType::Concrete(_) => Ok(TableElementType::Func),
         WasmHeapType::Cont => todo!(), // TODO(dhil): revisit this later.
         WasmHeapType::NoCont => todo!(), // TODO(dhil): revisit this later.
-=======
-        WasmHeapType::Concrete(_) => Ok(TableElementType::Func),
->>>>>>> cee0eeb2
     }
 }
 

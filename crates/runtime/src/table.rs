//! Memory management for tables.
//!
//! `Table` is to WebAssembly tables what `LinearMemory` is to WebAssembly linear memories.

#![cfg_attr(feature = "gc", allow(irrefutable_let_patterns))]

use crate::vmcontext::{VMFuncRef, VMTableDefinition};
use crate::{GcStore, SendSyncPtr, Store, VMGcRef};
use anyhow::{bail, ensure, format_err, Error, Result};
use sptr::Strict;
use std::ops::Range;
use std::ptr::{self, NonNull};
use wasmtime_environ::{
    TablePlan, Trap, WasmHeapType, WasmRefType, FUNCREF_INIT_BIT, FUNCREF_MASK,
};

/// An element going into or coming out of a table.
///
/// Table elements are stored as pointers and are default-initialized with
/// `ptr::null_mut`.
pub enum TableElement {
    /// A `funcref`.
    FuncRef(*mut VMFuncRef),

    /// A GC reference.
    GcRef(Option<VMGcRef>),

    /// An uninitialized funcref value. This should never be exposed
    /// beyond the `wasmtime` crate boundary; the upper-level code
    /// (which has access to the info needed for lazy initialization)
    /// will replace it when fetched.
    UninitFunc,
}

#[derive(Copy, Clone, PartialEq, Eq, Debug)]
pub enum TableElementType {
    Func,
    GcRef,
}

impl TableElementType {
    fn matches(&self, val: &TableElement) -> bool {
        match (val, self) {
            (TableElement::FuncRef(_), TableElementType::Func) => true,
            (TableElement::GcRef(_), TableElementType::GcRef) => true,
            _ => false,
        }
    }
}

// The usage of `*mut VMFuncRef` is safe w.r.t. thread safety, this just relies
// on thread-safety of `VMGcRef` itself.
unsafe impl Send for TableElement where VMGcRef: Send {}
unsafe impl Sync for TableElement where VMGcRef: Sync {}

impl TableElement {
    /// Consumes a table element into a pointer/reference, as it
    /// exists outside the table itself. This strips off any tag bits
    /// or other information that only lives inside the table.
    ///
    /// Can only be done to an initialized table element; lazy init
    /// must occur first. (In other words, lazy values do not survive
    /// beyond the table, as every table read path initializes them.)
    ///
    /// # Safety
    ///
    /// The same warnings as for `into_table_values()` apply.
    pub(crate) unsafe fn into_func_ref_asserting_initialized(self) -> *mut VMFuncRef {
        match self {
            Self::FuncRef(e) => e,
            Self::UninitFunc => panic!("Uninitialized table element value outside of table slot"),
            Self::GcRef(_) => panic!("GC reference is not a function reference"),
        }
    }

    /// Indicates whether this value is the "uninitialized element"
    /// value.
    pub(crate) fn is_uninit(&self) -> bool {
        match self {
            Self::UninitFunc => true,
            _ => false,
        }
    }
}

impl From<*mut VMFuncRef> for TableElement {
    fn from(f: *mut VMFuncRef) -> TableElement {
        TableElement::FuncRef(f)
    }
}

impl From<Option<VMGcRef>> for TableElement {
    fn from(x: Option<VMGcRef>) -> TableElement {
        TableElement::GcRef(x)
    }
}

impl From<VMGcRef> for TableElement {
    fn from(x: VMGcRef) -> TableElement {
        TableElement::GcRef(Some(x))
    }
}

#[derive(Copy, Clone)]
#[repr(transparent)]
struct TaggedFuncRef(*mut VMFuncRef);

impl TaggedFuncRef {
    const UNINIT: TaggedFuncRef = TaggedFuncRef(ptr::null_mut());

    /// Converts the given `ptr`, a valid funcref pointer, into a tagged pointer
    /// by adding in the `FUNCREF_INIT_BIT`.
    fn from(ptr: *mut VMFuncRef) -> Self {
        let masked = Strict::map_addr(ptr, |a| a | FUNCREF_INIT_BIT);
        TaggedFuncRef(masked)
    }

    /// Converts a tagged pointer into a `TableElement`, returning `UninitFunc`
    /// for null (not a tagged value) or `FuncRef` for otherwise tagged values.
    fn into_table_element(self) -> TableElement {
        let ptr = self.0;
        if ptr.is_null() {
            TableElement::UninitFunc
        } else {
            let unmasked = Strict::map_addr(ptr, |a| a & FUNCREF_MASK);
            TableElement::FuncRef(unmasked)
        }
    }
}

pub type FuncTableElem = Option<SendSyncPtr<VMFuncRef>>;

pub enum StaticTable {
    Func(StaticFuncTable),
    GcRef(StaticGcRefTable),
}

impl From<StaticFuncTable> for StaticTable {
    fn from(value: StaticFuncTable) -> Self {
        Self::Func(value)
    }
}

impl From<StaticGcRefTable> for StaticTable {
    fn from(value: StaticGcRefTable) -> Self {
        Self::GcRef(value)
    }
}

pub struct StaticFuncTable {
    /// Where data for this table is stored. The length of this list is the
    /// maximum size of the table.
    data: SendSyncPtr<[FuncTableElem]>,
    /// The current size of the table.
    size: u32,
}

pub struct StaticGcRefTable {
    /// Where data for this table is stored. The length of this list is the
    /// maximum size of the table.
    data: SendSyncPtr<[Option<VMGcRef>]>,
    /// The current size of the table.
    size: u32,
}

pub enum DynamicTable {
    Func(DynamicFuncTable),
    GcRef(DynamicGcRefTable),
}

impl From<DynamicFuncTable> for DynamicTable {
    fn from(value: DynamicFuncTable) -> Self {
        Self::Func(value)
    }
}

impl From<DynamicGcRefTable> for DynamicTable {
    fn from(value: DynamicGcRefTable) -> Self {
        Self::GcRef(value)
    }
}

pub struct DynamicFuncTable {
    /// Dynamically managed storage space for this table. The length of this
    /// vector is the current size of the table.
    elements: Vec<FuncTableElem>,
    /// Maximum size that `elements` can grow to.
    maximum: Option<u32>,
}

pub struct DynamicGcRefTable {
    /// Dynamically managed storage space for this table. The length of this
    /// vector is the current size of the table.
    elements: Vec<Option<VMGcRef>>,
    /// Maximum size that `elements` can grow to.
    maximum: Option<u32>,
}

/// Represents an instance's table.
pub enum Table {
    /// A "static" table where storage space is managed externally, currently
    /// used with the pooling allocator.
    Static(StaticTable),
    /// A "dynamic" table where table storage space is dynamically allocated via
    /// `malloc` (aka Rust's `Vec`).
    Dynamic(DynamicTable),
}

impl From<StaticTable> for Table {
    fn from(value: StaticTable) -> Self {
        Self::Static(value)
    }
}

impl From<StaticFuncTable> for Table {
    fn from(value: StaticFuncTable) -> Self {
        let t: StaticTable = value.into();
        t.into()
    }
}

impl From<StaticGcRefTable> for Table {
    fn from(value: StaticGcRefTable) -> Self {
        let t: StaticTable = value.into();
        t.into()
    }
}

impl From<DynamicTable> for Table {
    fn from(value: DynamicTable) -> Self {
        Self::Dynamic(value)
    }
}

impl From<DynamicFuncTable> for Table {
    fn from(value: DynamicFuncTable) -> Self {
        let t: DynamicTable = value.into();
        t.into()
    }
}

impl From<DynamicGcRefTable> for Table {
    fn from(value: DynamicGcRefTable) -> Self {
        let t: DynamicTable = value.into();
        t.into()
    }
}

fn wasm_to_table_type(ty: WasmRefType) -> TableElementType {
    match ty.heap_type {
        WasmHeapType::Func | WasmHeapType::Concrete(_) | WasmHeapType::NoFunc => {
            TableElementType::Func
        }
<<<<<<< HEAD
        WasmHeapType::Cont | WasmHeapType::NoCont => {
            TableElementType::Func // TODO(dhil): Maybe we should have
                                   // a designated table element type for continuations.
        }
        WasmHeapType::Extern => TableElementType::Extern,
=======
        WasmHeapType::Extern | WasmHeapType::Any | WasmHeapType::I31 | WasmHeapType::None => {
            TableElementType::GcRef
        }
>>>>>>> 1e14871e
    }
}

impl Table {
    /// Create a new dynamic (movable) table instance for the specified table plan.
    pub fn new_dynamic(plan: &TablePlan, store: &mut dyn Store) -> Result<Self> {
        Self::limit_new(plan, store)?;
        match wasm_to_table_type(plan.table.wasm_ty) {
            TableElementType::Func => Ok(Self::from(DynamicFuncTable {
                elements: vec![None; usize::try_from(plan.table.minimum).unwrap()],
                maximum: plan.table.maximum,
            })),
            TableElementType::GcRef => Ok(Self::from(DynamicGcRefTable {
                elements: (0..usize::try_from(plan.table.minimum).unwrap())
                    .map(|_| None)
                    .collect(),
                maximum: plan.table.maximum,
            })),
        }
    }

    /// Create a new static (immovable) table instance for the specified table plan.
    pub unsafe fn new_static(
        plan: &TablePlan,
        data: SendSyncPtr<[u8]>,
        store: &mut dyn Store,
    ) -> Result<Self> {
        Self::limit_new(plan, store)?;

        let size = plan.table.minimum;
        let max = plan
            .table
            .maximum
            .map_or(usize::MAX, |x| usize::try_from(x).unwrap());

        match wasm_to_table_type(plan.table.wasm_ty) {
            TableElementType::Func => {
                let len = {
                    let data = data.as_non_null().as_ref();
                    let (before, data, after) = data.align_to::<FuncTableElem>();
                    assert!(before.is_empty());
                    assert!(after.is_empty());
                    data.len()
                };
                ensure!(
                    usize::try_from(plan.table.minimum).unwrap() <= len,
                    "initial table size of {} exceeds the pooling allocator's \
                     configured maximum table size of {len} elements",
                    plan.table.minimum,
                );
                let data = SendSyncPtr::new(NonNull::slice_from_raw_parts(
                    data.as_non_null().cast::<FuncTableElem>(),
                    std::cmp::min(len, max),
                ));
                Ok(Self::from(StaticFuncTable { data, size }))
            }
            TableElementType::GcRef => {
                let len = {
                    let data = data.as_non_null().as_ref();
                    let (before, data, after) = data.align_to::<Option<VMGcRef>>();
                    assert!(before.is_empty());
                    assert!(after.is_empty());
                    data.len()
                };
                ensure!(
                    usize::try_from(plan.table.minimum).unwrap() <= len,
                    "initial table size of {} exceeds the pooling allocator's \
                     configured maximum table size of {len} elements",
                    plan.table.minimum,
                );
                let data = SendSyncPtr::new(NonNull::slice_from_raw_parts(
                    data.as_non_null().cast::<Option<VMGcRef>>(),
                    std::cmp::min(len, max),
                ));
                Ok(Self::from(StaticGcRefTable { data, size }))
            }
        }
    }

    fn limit_new(plan: &TablePlan, store: &mut dyn Store) -> Result<()> {
        if !store.table_growing(0, plan.table.minimum, plan.table.maximum)? {
            bail!(
                "table minimum size of {} elements exceeds table limits",
                plan.table.minimum
            );
        }
        Ok(())
    }

    /// Returns the type of the elements in this table.
    pub fn element_type(&self) -> TableElementType {
        match self {
            Table::Static(StaticTable::Func(_)) | Table::Dynamic(DynamicTable::Func(_)) => {
                TableElementType::Func
            }
            Table::Static(StaticTable::GcRef(_)) | Table::Dynamic(DynamicTable::GcRef(_)) => {
                TableElementType::GcRef
            }
        }
    }

    /// Returns whether or not the underlying storage of the table is "static".
    #[cfg(feature = "pooling-allocator")]
    pub(crate) fn is_static(&self) -> bool {
        matches!(self, Table::Static(_))
    }

    /// Returns the number of allocated elements.
    pub fn size(&self) -> u32 {
        match self {
            Table::Static(StaticTable::Func(StaticFuncTable { size, .. })) => *size,
            Table::Static(StaticTable::GcRef(StaticGcRefTable { size, .. })) => *size,
            Table::Dynamic(DynamicTable::Func(DynamicFuncTable { elements, .. })) => {
                elements.len().try_into().unwrap()
            }
            Table::Dynamic(DynamicTable::GcRef(DynamicGcRefTable { elements, .. })) => {
                elements.len().try_into().unwrap()
            }
        }
    }

    /// Returns the maximum number of elements at runtime.
    ///
    /// Returns `None` if the table is unbounded.
    ///
    /// The runtime maximum may not be equal to the maximum from the table's Wasm type
    /// when it is being constrained by an instance allocator.
    pub fn maximum(&self) -> Option<u32> {
        match self {
            Table::Static(StaticTable::Func(StaticFuncTable { data, .. })) => {
                Some(u32::try_from(data.len()).unwrap())
            }
            Table::Static(StaticTable::GcRef(StaticGcRefTable { data, .. })) => {
                Some(u32::try_from(data.len()).unwrap())
            }
            Table::Dynamic(DynamicTable::Func(DynamicFuncTable { maximum, .. })) => *maximum,
            Table::Dynamic(DynamicTable::GcRef(DynamicGcRefTable { maximum, .. })) => *maximum,
        }
    }

    /// Initializes the contents of this table to the specified function
    ///
    /// # Panics
    ///
    /// Panics if the table is not a function table.
    pub fn init_func(
        &mut self,
        dst: u32,
        items: impl ExactSizeIterator<Item = *mut VMFuncRef>,
    ) -> Result<(), Trap> {
        let dst = usize::try_from(dst).map_err(|_| Trap::TableOutOfBounds)?;

        let elements = self
            .funcrefs_mut()
            .get_mut(dst..)
            .and_then(|s| s.get_mut(..items.len()))
            .ok_or(Trap::TableOutOfBounds)?;

        for (item, slot) in items.zip(elements) {
            *slot = TaggedFuncRef::from(item);
        }
        Ok(())
    }

    /// Fill `table[dst..]` with values from `items`
    ///
    /// Returns a trap error on out-of-bounds accesses.
    pub fn init_gc_refs(
        &mut self,
        dst: u32,
        items: impl ExactSizeIterator<Item = Option<VMGcRef>>,
    ) -> Result<(), Trap> {
        let dst = usize::try_from(dst).map_err(|_| Trap::TableOutOfBounds)?;

        let elements = self
            .gc_refs_mut()
            .get_mut(dst..)
            .and_then(|s| s.get_mut(..items.len()))
            .ok_or(Trap::TableOutOfBounds)?;

        for (item, slot) in items.zip(elements) {
            *slot = item;
        }
        Ok(())
    }

    /// Fill `table[dst..dst + len]` with `val`.
    ///
    /// Returns a trap error on out-of-bounds accesses.
    ///
    /// # Panics
    ///
    /// Panics if `val` does not have a type that matches this table.
    pub fn fill(
        &mut self,
        gc_store: &mut GcStore,
        dst: u32,
        val: TableElement,
        len: u32,
    ) -> Result<(), Trap> {
        let start = dst as usize;
        let end = start
            .checked_add(len as usize)
            .ok_or_else(|| Trap::TableOutOfBounds)?;

        if end > self.size() as usize {
            return Err(Trap::TableOutOfBounds);
        }

        match val {
            TableElement::FuncRef(f) => {
                self.funcrefs_mut()[start..end].fill(TaggedFuncRef::from(f));
            }
            TableElement::GcRef(e) => {
                // Clone the init GC reference into each table slot.
                for slot in &mut self.gc_refs_mut()[start..end] {
                    gc_store.write_gc_ref(slot, e.as_ref());
                }

                // Drop the init GC reference, since we aren't holding onto this
                // reference anymore, only the clones in the table.
                if let Some(e) = e {
                    gc_store.drop_gc_ref(e);
                }
            }
            TableElement::UninitFunc => {
                self.funcrefs_mut()[start..end].fill(TaggedFuncRef::UNINIT);
            }
        }

        Ok(())
    }

    /// Grow table by the specified amount of elements.
    ///
    /// Returns the previous size of the table if growth is successful.
    ///
    /// Returns `None` if table can't be grown by the specified amount of
    /// elements, or if the `init_value` is the wrong kind of table element.
    ///
    /// # Panics
    ///
    /// Panics if `init_value` does not have a type that matches this table.
    ///
    /// # Unsafety
    ///
    /// Resizing the table can reallocate its internal elements buffer. This
    /// table's instance's `VMContext` has raw pointers to the elements buffer
    /// that are used by Wasm, and they need to be fixed up before we call into
    /// Wasm again. Failure to do so will result in use-after-free inside Wasm.
    ///
    /// Generally, prefer using `InstanceHandle::table_grow`, which encapsulates
    /// this unsafety.
    pub unsafe fn grow(
        &mut self,
        delta: u32,
        init_value: TableElement,
        store: &mut dyn Store,
    ) -> Result<Option<u32>, Error> {
        let old_size = self.size();

        // Don't try to resize the table if its size isn't changing, just return
        // success.
        if delta == 0 {
            return Ok(Some(old_size));
        }

        let new_size = match old_size.checked_add(delta) {
            Some(s) => s,
            None => {
                store.table_grow_failed(format_err!("overflow calculating new table size"))?;
                return Ok(None);
            }
        };

        if !store.table_growing(old_size, new_size, self.maximum())? {
            return Ok(None);
        }

        // The WebAssembly spec requires failing a `table.grow` request if
        // it exceeds the declared limits of the table. We may have set lower
        // limits in the instance allocator as well.
        if let Some(max) = self.maximum() {
            if new_size > max {
                store.table_grow_failed(format_err!("Table maximum size exceeded"))?;
                return Ok(None);
            }
        }

        debug_assert!(self.type_matches(&init_value));

        // First resize the storage and then fill with the init value
        match self {
            Table::Static(StaticTable::Func(StaticFuncTable { data, size })) => {
                unsafe {
                    debug_assert!(data.as_ref()[*size as usize..new_size as usize]
                        .iter()
                        .all(|x| x.is_none()));
                }
                *size = new_size;
            }
            Table::Static(StaticTable::GcRef(StaticGcRefTable { data, size })) => {
                unsafe {
                    debug_assert!(data.as_ref()[*size as usize..new_size as usize]
                        .iter()
                        .all(|x| x.is_none()));
                }
                *size = new_size;
            }

            // These calls to `resize` could move the base address of
            // `elements`. If this table's limits declare it to be fixed-size,
            // then during AOT compilation we may have promised Cranelift that
            // the table base address won't change, so it is allowed to optimize
            // loading the base address. However, in that case the above checks
            // that delta is non-zero and the new size doesn't exceed the
            // maximum mean we can't get here.
            Table::Dynamic(DynamicTable::Func(DynamicFuncTable { elements, .. })) => {
                elements.resize(usize::try_from(new_size).unwrap(), None);
            }
            Table::Dynamic(DynamicTable::GcRef(DynamicGcRefTable { elements, .. })) => {
                elements.resize_with(usize::try_from(new_size).unwrap(), || None);
            }
        }

        self.fill(store.gc_store(), old_size, init_value, delta)
            .expect("table should not be out of bounds");

        Ok(Some(old_size))
    }

    /// Get reference to the specified element.
    ///
    /// Returns `None` if the index is out of bounds.
    pub fn get(&self, gc_store: &mut GcStore, index: u32) -> Option<TableElement> {
        let index = usize::try_from(index).ok()?;
        match self.element_type() {
            TableElementType::Func => self
                .funcrefs()
                .get(index)
                .copied()
                .map(|e| e.into_table_element()),
            TableElementType::GcRef => self.gc_refs().get(index).map(|r| {
                let r = r.as_ref().map(|r| gc_store.clone_gc_ref(r));
                TableElement::GcRef(r)
            }),
        }
    }

    /// Set reference to the specified element.
    ///
    /// # Errors
    ///
    /// Returns an error if `index` is out of bounds or if this table type does
    /// not match the element type.
    ///
    /// # Panics
    ///
    /// Panics if `elem` is not of the right type for this table.
    pub fn set(&mut self, index: u32, elem: TableElement) -> Result<(), ()> {
        let index = usize::try_from(index).map_err(|_| ())?;
        match elem {
            TableElement::FuncRef(f) => {
                *self.funcrefs_mut().get_mut(index).ok_or(())? = TaggedFuncRef::from(f);
            }
            TableElement::UninitFunc => {
                *self.funcrefs_mut().get_mut(index).ok_or(())? = TaggedFuncRef::UNINIT;
            }
            TableElement::GcRef(e) => {
                *self.gc_refs_mut().get_mut(index).ok_or(())? = e;
            }
        }
        Ok(())
    }

    /// Copy `len` elements from `src_table[src_index..]` into `dst_table[dst_index..]`.
    ///
    /// # Errors
    ///
    /// Returns an error if the range is out of bounds of either the source or
    /// destination tables.
    pub unsafe fn copy(
        gc_store: &mut GcStore,
        dst_table: *mut Self,
        src_table: *mut Self,
        dst_index: u32,
        src_index: u32,
        len: u32,
    ) -> Result<(), Trap> {
        // https://webassembly.github.io/bulk-memory-operations/core/exec/instructions.html#exec-table-copy

        if src_index
            .checked_add(len)
            .map_or(true, |n| n > (*src_table).size())
            || dst_index
                .checked_add(len)
                .map_or(true, |m| m > (*dst_table).size())
        {
            return Err(Trap::TableOutOfBounds);
        }

        debug_assert!(
            (*dst_table).element_type() == (*src_table).element_type(),
            "table element type mismatch"
        );

        let src_range = src_index as usize..src_index as usize + len as usize;
        let dst_range = dst_index as usize..dst_index as usize + len as usize;

        // Check if the tables are the same as we cannot mutably borrow and also borrow the same `RefCell`
        if ptr::eq(dst_table, src_table) {
            (*dst_table).copy_elements_within(gc_store, dst_range, src_range);
        } else {
            Self::copy_elements(gc_store, &mut *dst_table, &*src_table, dst_range, src_range);
        }

        Ok(())
    }

    /// Return a `VMTableDefinition` for exposing the table to compiled wasm code.
    pub fn vmtable(&mut self) -> VMTableDefinition {
        match self {
            Table::Static(StaticTable::Func(StaticFuncTable { data, size })) => VMTableDefinition {
                base: data.as_ptr().cast(),
                current_elements: *size,
            },
            Table::Static(StaticTable::GcRef(StaticGcRefTable { data, size })) => {
                VMTableDefinition {
                    base: data.as_ptr().cast(),
                    current_elements: *size,
                }
            }
            Table::Dynamic(DynamicTable::Func(DynamicFuncTable { elements, .. })) => {
                VMTableDefinition {
                    base: elements.as_mut_ptr().cast(),
                    current_elements: elements.len().try_into().unwrap(),
                }
            }
            Table::Dynamic(DynamicTable::GcRef(DynamicGcRefTable { elements, .. })) => {
                VMTableDefinition {
                    base: elements.as_mut_ptr().cast(),
                    current_elements: elements.len().try_into().unwrap(),
                }
            }
        }
    }

    fn type_matches(&self, val: &TableElement) -> bool {
        self.element_type().matches(val)
    }

    fn funcrefs(&self) -> &[TaggedFuncRef] {
        assert_eq!(self.element_type(), TableElementType::Func);
        match self {
            Self::Dynamic(DynamicTable::Func(DynamicFuncTable { elements, .. })) => unsafe {
                std::slice::from_raw_parts(elements.as_ptr().cast(), elements.len())
            },
            Self::Static(StaticTable::Func(StaticFuncTable { data, size })) => unsafe {
                std::slice::from_raw_parts(data.as_ptr().cast(), usize::try_from(*size).unwrap())
            },
            _ => unreachable!(),
        }
    }

    fn funcrefs_mut(&mut self) -> &mut [TaggedFuncRef] {
        assert_eq!(self.element_type(), TableElementType::Func);
        match self {
            Self::Dynamic(DynamicTable::Func(DynamicFuncTable { elements, .. })) => unsafe {
                std::slice::from_raw_parts_mut(elements.as_mut_ptr().cast(), elements.len())
            },
            Self::Static(StaticTable::Func(StaticFuncTable { data, size })) => unsafe {
                std::slice::from_raw_parts_mut(
                    data.as_ptr().cast(),
                    usize::try_from(*size).unwrap(),
                )
            },
            _ => unreachable!(),
        }
    }

    fn gc_refs(&self) -> &[Option<VMGcRef>] {
        assert_eq!(self.element_type(), TableElementType::GcRef);
        match self {
            Self::Dynamic(DynamicTable::GcRef(DynamicGcRefTable { elements, .. })) => elements,
            Self::Static(StaticTable::GcRef(StaticGcRefTable { data, size })) => unsafe {
                &data.as_non_null().as_ref()[..usize::try_from(*size).unwrap()]
            },
            _ => unreachable!(),
        }
    }

    /// Get this table's GC references as a slice.
    ///
    /// Panics if this is not a table of GC references.
    pub fn gc_refs_mut(&mut self) -> &mut [Option<VMGcRef>] {
        assert_eq!(self.element_type(), TableElementType::GcRef);
        match self {
            Self::Dynamic(DynamicTable::GcRef(DynamicGcRefTable { elements, .. })) => elements,
            Self::Static(StaticTable::GcRef(StaticGcRefTable { data, size })) => unsafe {
                &mut data.as_non_null().as_mut()[..usize::try_from(*size).unwrap()]
            },
            _ => unreachable!(),
        }
    }

    fn copy_elements(
        gc_store: &mut GcStore,
        dst_table: &mut Self,
        src_table: &Self,
        dst_range: Range<usize>,
        src_range: Range<usize>,
    ) {
        // This can only be used when copying between different tables
        debug_assert!(!ptr::eq(dst_table, src_table));

        let ty = dst_table.element_type();

        match ty {
            TableElementType::Func => {
                // `funcref` are `Copy`, so just do a mempcy
                dst_table.funcrefs_mut()[dst_range]
                    .copy_from_slice(&src_table.funcrefs()[src_range]);
            }
            TableElementType::GcRef => {
                assert_eq!(
                    dst_range.end - dst_range.start,
                    src_range.end - src_range.start
                );
                assert!(dst_range.end <= dst_table.gc_refs().len());
                assert!(src_range.end <= src_table.gc_refs().len());
                for (dst, src) in dst_range.zip(src_range) {
                    gc_store.write_gc_ref(
                        &mut dst_table.gc_refs_mut()[dst],
                        src_table.gc_refs()[src].as_ref(),
                    );
                }
            }
        }
    }

    fn copy_elements_within(
        &mut self,
        gc_store: &mut GcStore,
        dst_range: Range<usize>,
        src_range: Range<usize>,
    ) {
        assert_eq!(
            dst_range.end - dst_range.start,
            src_range.end - src_range.start
        );

        // This is a no-op.
        if src_range.start == dst_range.start {
            return;
        }

        let ty = self.element_type();
        match ty {
            TableElementType::Func => {
                // `funcref` are `Copy`, so just do a memmove
                self.funcrefs_mut().copy_within(src_range, dst_range.start);
            }
            TableElementType::GcRef => {
                // We need to clone each `externref` while handling overlapping
                // ranges
                let elements = self.gc_refs_mut();
                if dst_range.start < src_range.start {
                    for (d, s) in dst_range.zip(src_range) {
                        let (ds, ss) = elements.split_at_mut(s);
                        let dst = &mut ds[d];
                        let src = ss[0].as_ref();
                        gc_store.write_gc_ref(dst, src);
                    }
                } else {
                    for (s, d) in src_range.rev().zip(dst_range.rev()) {
                        let (ss, ds) = elements.split_at_mut(d);
                        let dst = &mut ds[0];
                        let src = ss[s].as_ref();
                        gc_store.write_gc_ref(dst, src);
                    }
                }
            }
        }
    }
}

// The default table representation is an empty funcref table that cannot grow.
impl Default for Table {
    fn default() -> Self {
        Self::from(StaticFuncTable {
            data: SendSyncPtr::new(NonNull::from(&mut [])),
            size: 0,
        })
    }
}<|MERGE_RESOLUTION|>--- conflicted
+++ resolved
@@ -251,17 +251,13 @@
         WasmHeapType::Func | WasmHeapType::Concrete(_) | WasmHeapType::NoFunc => {
             TableElementType::Func
         }
-<<<<<<< HEAD
         WasmHeapType::Cont | WasmHeapType::NoCont => {
             TableElementType::Func // TODO(dhil): Maybe we should have
                                    // a designated table element type for continuations.
         }
-        WasmHeapType::Extern => TableElementType::Extern,
-=======
         WasmHeapType::Extern | WasmHeapType::Any | WasmHeapType::I31 | WasmHeapType::None => {
             TableElementType::GcRef
         }
->>>>>>> 1e14871e
     }
 }
 

//! Memory management for tables.
//!
//! `Table` is to WebAssembly tables what `LinearMemory` is to WebAssembly linear memories.

use crate::vmcontext::{VMFuncRef, VMTableDefinition};
use crate::{SendSyncPtr, Store, VMExternRef};
use anyhow::{bail, format_err, Error, Result};
use sptr::Strict;
use std::convert::{TryFrom, TryInto};
use std::ops::Range;
<<<<<<< HEAD
use std::ptr;
use wasmtime_environ::{
    TablePlan, Trap, WasmHeapType, WasmRefType, FUNCREF_INIT_BIT, FUNCREF_MASK,
};
=======
use std::ptr::{self, NonNull};
use wasmtime_environ::{TablePlan, Trap, WasmType, FUNCREF_INIT_BIT, FUNCREF_MASK};
>>>>>>> f928bf72

/// An element going into or coming out of a table.
///
/// Table elements are stored as pointers and are default-initialized with `ptr::null_mut`.
#[derive(Clone)]
pub enum TableElement {
    /// A `funcref`.
    FuncRef(*mut VMFuncRef),
    /// An `exrernref`.
    ExternRef(Option<VMExternRef>),
    /// An uninitialized funcref value. This should never be exposed
    /// beyond the `wasmtime` crate boundary; the upper-level code
    /// (which has access to the info needed for lazy initialization)
    /// will replace it when fetched.
    UninitFunc,
}

#[derive(Copy, Clone, PartialEq, Eq, Debug)]
pub enum TableElementType {
    Func,
    Extern,
}

// The usage of `*mut VMFuncRef` is safe w.r.t. thread safety, this
// just relies on thread-safety of `VMExternRef` itself.
unsafe impl Send for TableElement where VMExternRef: Send {}
unsafe impl Sync for TableElement where VMExternRef: Sync {}

impl TableElement {
    /// Consumes the given raw table element value into a table element.
    ///
    /// # Safety
    ///
    /// This is unsafe as it will *not* clone any externref, leaving the reference count unchanged.
    ///
    /// This should only be used if the raw pointer is no longer in use.
    unsafe fn from_table_value(ty: TableElementType, ptr: TableValue) -> Self {
        match (ty, ptr) {
            (TableElementType::Func, None) => Self::UninitFunc,
            (TableElementType::Func, Some(ptr)) => {
                let ptr = ptr.as_ptr();
                let masked = Strict::map_addr(ptr, |a| a & FUNCREF_MASK);
                Self::FuncRef(masked.cast())
            }
            (TableElementType::Extern, None) => Self::ExternRef(None),
            (TableElementType::Extern, Some(ptr)) => {
                Self::ExternRef(Some(VMExternRef::from_raw(ptr.as_ptr())))
            }
        }
    }

    /// Clones a table element from the underlying table element.
    ///
    /// # Safety
    ///
    /// This is unsafe as it will clone any externref, incrementing the reference count.
    unsafe fn clone_from_table_value(ty: TableElementType, ptr: TableValue) -> Self {
        match ty {
            // Functions have no ownership, so defer to the prior method.
            TableElementType::Func => TableElement::from_table_value(ty, ptr),

            TableElementType::Extern => {
                Self::ExternRef(ptr.map(|p| VMExternRef::clone_from_raw(p.as_ptr())))
            }
        }
    }

    /// Consumes a table element into a raw table element value. This
    /// includes any tag bits or other storage details that we
    /// maintain in the table slot.
    ///
    /// # Safety
    ///
    /// This is unsafe as it will consume any underlying externref into a raw pointer without modifying
    /// the reference count.
    ///
    unsafe fn into_table_value(self) -> TableValue {
        match self {
            Self::UninitFunc => None,
            Self::FuncRef(e) => {
                let tagged = Strict::map_addr(e, |e| e | FUNCREF_INIT_BIT);
                Some(NonNull::new(tagged.cast()).unwrap().into())
            }
            Self::ExternRef(e) => e.map(|e| NonNull::new(e.into_raw()).unwrap().into()),
        }
    }

    /// Consumes a table element into a pointer/reference, as it
    /// exists outside the table itself. This strips off any tag bits
    /// or other information that only lives inside the table.
    ///
    /// Can only be done to an initialized table element; lazy init
    /// must occur first. (In other words, lazy values do not survive
    /// beyond the table, as every table read path initializes them.)
    ///
    /// # Safety
    ///
    /// The same warnings as for `into_table_values()` apply.
    pub(crate) unsafe fn into_ref_asserting_initialized(self) -> *mut u8 {
        match self {
            Self::FuncRef(e) => e.cast(),
            Self::ExternRef(e) => e.map_or(ptr::null_mut(), |e| e.into_raw()),
            Self::UninitFunc => panic!("Uninitialized table element value outside of table slot"),
        }
    }

    /// Indicates whether this value is the "uninitialized element"
    /// value.
    pub(crate) fn is_uninit(&self) -> bool {
        match self {
            Self::UninitFunc => true,
            _ => false,
        }
    }
}

impl From<*mut VMFuncRef> for TableElement {
    fn from(f: *mut VMFuncRef) -> TableElement {
        TableElement::FuncRef(f)
    }
}

impl From<Option<VMExternRef>> for TableElement {
    fn from(x: Option<VMExternRef>) -> TableElement {
        TableElement::ExternRef(x)
    }
}

impl From<VMExternRef> for TableElement {
    fn from(x: VMExternRef) -> TableElement {
        TableElement::ExternRef(Some(x))
    }
}

/// Represents an instance's table.
pub enum Table {
    /// A "static" table where storage space is managed externally, currently
    /// used with the pooling allocator.
    Static {
        /// Where data for this table is stored. The length of this list is the
        /// maximum size of the table.
        data: &'static mut [TableValue],
        /// The current size of the table.
        size: u32,
        /// The type of this table.
        ty: TableElementType,
    },
    /// A "dynamic" table where table storage space is dynamically allocated via
    /// `malloc` (aka Rust's `Vec`).
    Dynamic {
        /// Dynamically managed storage space for this table. The length of this
        /// vector is the current size of the table.
        elements: Vec<TableValue>,
        /// The type of this table.
        ty: TableElementType,
        /// Maximum size that `elements` can grow to.
        maximum: Option<u32>,
    },
}

<<<<<<< HEAD
fn wasm_to_table_type(rt: WasmRefType) -> Result<TableElementType> {
    match rt.heap_type {
        WasmHeapType::Func => Ok(TableElementType::Func),
        WasmHeapType::Extern => Ok(TableElementType::Extern),
        WasmHeapType::Index(_) => Ok(TableElementType::Func),
=======
pub type TableValue = Option<SendSyncPtr<u8>>;

fn wasm_to_table_type(ty: WasmType) -> Result<TableElementType> {
    match ty {
        WasmType::FuncRef => Ok(TableElementType::Func),
        WasmType::ExternRef => Ok(TableElementType::Extern),
        ty => bail!("invalid table element type {:?}", ty),
>>>>>>> f928bf72
    }
}

impl Table {
    /// Create a new dynamic (movable) table instance for the specified table plan.
    pub fn new_dynamic(plan: &TablePlan, store: &mut dyn Store) -> Result<Self> {
        Self::limit_new(plan, store)?;
        let elements = vec![None; plan.table.minimum as usize];
        let ty = wasm_to_table_type(plan.table.wasm_ty)?;
        let maximum = plan.table.maximum;

        Ok(Table::Dynamic {
            elements,
            ty,
            maximum,
        })
    }

    /// Create a new static (immovable) table instance for the specified table plan.
    pub fn new_static(
        plan: &TablePlan,
        data: &'static mut [TableValue],
        store: &mut dyn Store,
    ) -> Result<Self> {
        Self::limit_new(plan, store)?;
        let size = plan.table.minimum;
        let ty = wasm_to_table_type(plan.table.wasm_ty)?;
        if data.len() < (plan.table.minimum as usize) {
            bail!(
                "initial table size of {} exceeds the pooling allocator's \
                 configured maximum table size of {} elements",
                plan.table.minimum,
                data.len(),
            );
        }
        let data = match plan.table.maximum {
            Some(max) if (max as usize) < data.len() => &mut data[..max as usize],
            _ => data,
        };

        Ok(Table::Static { data, size, ty })
    }

    fn limit_new(plan: &TablePlan, store: &mut dyn Store) -> Result<()> {
        if !store.table_growing(0, plan.table.minimum, plan.table.maximum)? {
            bail!(
                "table minimum size of {} elements exceeds table limits",
                plan.table.minimum
            );
        }
        Ok(())
    }

    /// Returns the type of the elements in this table.
    pub fn element_type(&self) -> TableElementType {
        match self {
            Table::Static { ty, .. } => *ty,
            Table::Dynamic { ty, .. } => *ty,
        }
    }

    /// Returns whether or not the underlying storage of the table is "static".
    #[cfg(feature = "pooling-allocator")]
    pub(crate) fn is_static(&self) -> bool {
        if let Table::Static { .. } = self {
            true
        } else {
            false
        }
    }

    /// Returns the number of allocated elements.
    pub fn size(&self) -> u32 {
        match self {
            Table::Static { size, .. } => *size,
            Table::Dynamic { elements, .. } => elements.len().try_into().unwrap(),
        }
    }

    /// Returns the maximum number of elements at runtime.
    ///
    /// Returns `None` if the table is unbounded.
    ///
    /// The runtime maximum may not be equal to the maximum from the table's Wasm type
    /// when it is being constrained by an instance allocator.
    pub fn maximum(&self) -> Option<u32> {
        match self {
            Table::Static { data, .. } => Some(data.len() as u32),
            Table::Dynamic { maximum, .. } => maximum.clone(),
        }
    }

    /// TODO
    pub fn init_null(&mut self) -> Result<(), Trap> {
        assert!(self.element_type() == TableElementType::Func);
        for slot in self.elements_mut().iter_mut() {
            unsafe {
                *slot = TableElement::FuncRef(std::ptr::null_mut()).into_table_value();
            }
        }
        Ok(())
    }

    /// TODO
    pub fn init_func(&mut self, init: &mut VMFuncRef) -> Result<(), Trap> {
        assert!(self.element_type() == TableElementType::Func);
        for slot in self.elements_mut().iter_mut() {
            unsafe {
                *slot = TableElement::FuncRef(init).into_table_value();
            }
        }
        Ok(())
    }

    /// Fill `table[dst..]` with values from `items`
    ///
    /// Returns a trap error on out-of-bounds accesses.
    pub fn init_funcs(
        &mut self,
        dst: u32,
        items: impl ExactSizeIterator<Item = *mut VMFuncRef>,
    ) -> Result<(), Trap> {
        assert!(self.element_type() == TableElementType::Func);

        let elements = match self
            .elements_mut()
            .get_mut(usize::try_from(dst).unwrap()..)
            .and_then(|s| s.get_mut(..items.len()))
        {
            Some(elements) => elements,
            None => return Err(Trap::TableOutOfBounds),
        };

        for (item, slot) in items.zip(elements) {
            unsafe {
                *slot = TableElement::FuncRef(item).into_table_value();
            }
        }
        Ok(())
    }

    /// Fill `table[dst..dst + len]` with `val`.
    ///
    /// Returns a trap error on out-of-bounds accesses.
    pub fn fill(&mut self, dst: u32, val: TableElement, len: u32) -> Result<(), Trap> {
        let start = dst as usize;
        let end = start
            .checked_add(len as usize)
            .ok_or_else(|| Trap::TableOutOfBounds)?;

        if end > self.size() as usize {
            return Err(Trap::TableOutOfBounds);
        }

        debug_assert!(self.type_matches(&val));

        let ty = self.element_type();
        if let Some((last, elements)) = self.elements_mut()[start..end].split_last_mut() {
            for e in elements {
                Self::set_raw(ty, e, val.clone());
            }

            Self::set_raw(ty, last, val);
        }

        Ok(())
    }

    /// Grow table by the specified amount of elements.
    ///
    /// Returns the previous size of the table if growth is successful.
    ///
    /// Returns `None` if table can't be grown by the specified amount of
    /// elements, or if the `init_value` is the wrong kind of table element.
    ///
    /// # Unsafety
    ///
    /// Resizing the table can reallocate its internal elements buffer. This
    /// table's instance's `VMContext` has raw pointers to the elements buffer
    /// that are used by Wasm, and they need to be fixed up before we call into
    /// Wasm again. Failure to do so will result in use-after-free inside Wasm.
    ///
    /// Generally, prefer using `InstanceHandle::table_grow`, which encapsulates
    /// this unsafety.
    pub unsafe fn grow(
        &mut self,
        delta: u32,
        init_value: TableElement,
        store: &mut dyn Store,
    ) -> Result<Option<u32>, Error> {
        let old_size = self.size();
        let new_size = match old_size.checked_add(delta) {
            Some(s) => s,
            None => return Ok(None),
        };

        if !store.table_growing(old_size, new_size, self.maximum())? {
            return Ok(None);
        }

        if let Some(max) = self.maximum() {
            if new_size > max {
                store.table_grow_failed(&format_err!("Table maximum size exceeded"));
                return Ok(None);
            }
        }

        debug_assert!(self.type_matches(&init_value));

        // First resize the storage and then fill with the init value
        match self {
            Table::Static { size, data, .. } => {
                debug_assert!(data[*size as usize..new_size as usize]
                    .iter()
                    .all(|x| x.is_none()));
                *size = new_size;
            }
            Table::Dynamic { elements, .. } => {
                elements.resize(new_size as usize, None);
            }
        }

        self.fill(old_size, init_value, delta)
            .expect("table should not be out of bounds");

        Ok(Some(old_size))
    }

    /// Get reference to the specified element.
    ///
    /// Returns `None` if the index is out of bounds.
    pub fn get(&self, index: u32) -> Option<TableElement> {
        self.elements()
            .get(index as usize)
            .map(|p| unsafe { TableElement::clone_from_table_value(self.element_type(), *p) })
    }

    /// Set reference to the specified element.
    ///
    /// # Errors
    ///
    /// Returns an error if `index` is out of bounds or if this table type does
    /// not match the element type.
    pub fn set(&mut self, index: u32, elem: TableElement) -> Result<(), ()> {
        if !self.type_matches(&elem) {
            return Err(());
        }

        let ty = self.element_type();
        let e = self.elements_mut().get_mut(index as usize).ok_or(())?;
        Self::set_raw(ty, e, elem);
        Ok(())
    }

    /// Copy `len` elements from `src_table[src_index..]` into `dst_table[dst_index..]`.
    ///
    /// # Errors
    ///
    /// Returns an error if the range is out of bounds of either the source or
    /// destination tables.
    pub unsafe fn copy(
        dst_table: *mut Self,
        src_table: *mut Self,
        dst_index: u32,
        src_index: u32,
        len: u32,
    ) -> Result<(), Trap> {
        // https://webassembly.github.io/bulk-memory-operations/core/exec/instructions.html#exec-table-copy

        if src_index
            .checked_add(len)
            .map_or(true, |n| n > (*src_table).size())
            || dst_index
                .checked_add(len)
                .map_or(true, |m| m > (*dst_table).size())
        {
            return Err(Trap::TableOutOfBounds);
        }

        debug_assert!(
            (*dst_table).element_type() == (*src_table).element_type(),
            "table element type mismatch"
        );

        let src_range = src_index as usize..src_index as usize + len as usize;
        let dst_range = dst_index as usize..dst_index as usize + len as usize;

        // Check if the tables are the same as we cannot mutably borrow and also borrow the same `RefCell`
        if ptr::eq(dst_table, src_table) {
            (*dst_table).copy_elements_within(dst_range, src_range);
        } else {
            Self::copy_elements(&mut *dst_table, &*src_table, dst_range, src_range);
        }

        Ok(())
    }

    /// Return a `VMTableDefinition` for exposing the table to compiled wasm code.
    pub fn vmtable(&mut self) -> VMTableDefinition {
        match self {
            Table::Static { data, size, .. } => VMTableDefinition {
                base: data.as_mut_ptr().cast(),
                current_elements: *size,
            },
            Table::Dynamic { elements, .. } => VMTableDefinition {
                base: elements.as_mut_ptr().cast(),
                current_elements: elements.len().try_into().unwrap(),
            },
        }
    }

    fn type_matches(&self, val: &TableElement) -> bool {
        match (&val, self.element_type()) {
            (TableElement::FuncRef(_), TableElementType::Func) => true,
            (TableElement::ExternRef(_), TableElementType::Extern) => true,
            _ => false,
        }
    }

    fn elements(&self) -> &[TableValue] {
        match self {
            Table::Static { data, size, .. } => &data[..*size as usize],
            Table::Dynamic { elements, .. } => &elements[..],
        }
    }

    fn elements_mut(&mut self) -> &mut [TableValue] {
        match self {
            Table::Static { data, size, .. } => &mut data[..*size as usize],
            Table::Dynamic { elements, .. } => &mut elements[..],
        }
    }

    fn set_raw(ty: TableElementType, elem: &mut TableValue, val: TableElement) {
        unsafe {
            let old = *elem;
            *elem = val.into_table_value();

            // Drop the old element
            let _ = TableElement::from_table_value(ty, old);
        }
    }

    fn copy_elements(
        dst_table: &mut Self,
        src_table: &Self,
        dst_range: Range<usize>,
        src_range: Range<usize>,
    ) {
        // This can only be used when copying between different tables
        debug_assert!(!ptr::eq(dst_table, src_table));

        let ty = dst_table.element_type();

        match ty {
            TableElementType::Func => {
                // `funcref` are `Copy`, so just do a mempcy
                dst_table.elements_mut()[dst_range]
                    .copy_from_slice(&src_table.elements()[src_range]);
            }
            TableElementType::Extern => {
                // We need to clone each `externref`
                let dst = dst_table.elements_mut();
                let src = src_table.elements();
                for (s, d) in src_range.zip(dst_range) {
                    let elem = unsafe { TableElement::clone_from_table_value(ty, src[s]) };
                    Self::set_raw(ty, &mut dst[d], elem);
                }
            }
        }
    }

    fn copy_elements_within(&mut self, dst_range: Range<usize>, src_range: Range<usize>) {
        let ty = self.element_type();
        let dst = self.elements_mut();
        match ty {
            TableElementType::Func => {
                // `funcref` are `Copy`, so just do a memmove
                dst.copy_within(src_range, dst_range.start);
            }
            TableElementType::Extern => {
                // We need to clone each `externref` while handling overlapping
                // ranges
                if dst_range.start <= src_range.start {
                    for (s, d) in src_range.zip(dst_range) {
                        let elem = unsafe { TableElement::clone_from_table_value(ty, dst[s]) };
                        Self::set_raw(ty, &mut dst[d], elem);
                    }
                } else {
                    for (s, d) in src_range.rev().zip(dst_range.rev()) {
                        let elem = unsafe { TableElement::clone_from_table_value(ty, dst[s]) };
                        Self::set_raw(ty, &mut dst[d], elem);
                    }
                }
            }
        }
    }
}

impl Drop for Table {
    fn drop(&mut self) {
        let ty = self.element_type();

        // funcref tables can skip this
        if let TableElementType::Func = ty {
            return;
        }

        // Properly drop any table elements stored in the table
        for element in self.elements() {
            drop(unsafe { TableElement::from_table_value(ty, *element) });
        }
    }
}

// The default table representation is an empty funcref table that cannot grow.
impl Default for Table {
    fn default() -> Self {
        Table::Static {
            data: &mut [],
            size: 0,
            ty: TableElementType::Func,
        }
    }
}<|MERGE_RESOLUTION|>--- conflicted
+++ resolved
@@ -8,15 +8,10 @@
 use sptr::Strict;
 use std::convert::{TryFrom, TryInto};
 use std::ops::Range;
-<<<<<<< HEAD
-use std::ptr;
+use std::ptr::{self, NonNull};
 use wasmtime_environ::{
     TablePlan, Trap, WasmHeapType, WasmRefType, FUNCREF_INIT_BIT, FUNCREF_MASK,
 };
-=======
-use std::ptr::{self, NonNull};
-use wasmtime_environ::{TablePlan, Trap, WasmType, FUNCREF_INIT_BIT, FUNCREF_MASK};
->>>>>>> f928bf72
 
 /// An element going into or coming out of a table.
 ///
@@ -177,21 +172,13 @@
     },
 }
 
-<<<<<<< HEAD
-fn wasm_to_table_type(rt: WasmRefType) -> Result<TableElementType> {
-    match rt.heap_type {
+pub type TableValue = Option<SendSyncPtr<u8>>;
+
+fn wasm_to_table_type(ty: WasmRefType) -> Result<TableElementType> {
+    match ty.heap_type {
         WasmHeapType::Func => Ok(TableElementType::Func),
         WasmHeapType::Extern => Ok(TableElementType::Extern),
         WasmHeapType::Index(_) => Ok(TableElementType::Func),
-=======
-pub type TableValue = Option<SendSyncPtr<u8>>;
-
-fn wasm_to_table_type(ty: WasmType) -> Result<TableElementType> {
-    match ty {
-        WasmType::FuncRef => Ok(TableElementType::Func),
-        WasmType::ExternRef => Ok(TableElementType::Extern),
-        ty => bail!("invalid table element type {:?}", ty),
->>>>>>> f928bf72
     }
 }
 

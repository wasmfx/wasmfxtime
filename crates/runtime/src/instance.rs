--- conflicted
+++ resolved
@@ -2,11 +2,8 @@
 //! wasm module (except its callstack and register state). An
 //! `InstanceHandle` is a reference-counting handle for an `Instance`.
 
-<<<<<<< HEAD
+use crate::const_expr::{ConstEvalContext, ConstExprEvaluator};
 use crate::continuation::StackChainCell;
-=======
-use crate::const_expr::{ConstEvalContext, ConstExprEvaluator};
->>>>>>> 1cf3a9da
 use crate::export::Export;
 use crate::memory::{Memory, RuntimeMemoryCreator};
 use crate::table::{Table, TableElement, TableElementType};
@@ -924,6 +921,7 @@
                                 .cast()
                         }),
                     )?,
+                    WasmHeapTopType::Cont => todo!(), // TODO(dhil): We should have a bespoke cont table type first.
                 }
             }
         }

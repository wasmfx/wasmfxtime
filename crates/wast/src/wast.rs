#[cfg(feature = "component-model")]
use crate::component;
use crate::core;
use crate::spectest::*;
use anyhow::{anyhow, bail, Context as _, Error, Result};
use std::collections::HashMap;
use std::path::Path;
use std::str;
use std::thread;
use wasmtime::*;
use wast::lexer::Lexer;
use wast::parser::{self, ParseBuffer};
use wast::{QuoteWat, Wast, WastArg, WastDirective, WastExecute, WastInvoke, WastRet, Wat};

/// The wast test script language allows modules to be defined and actions
/// to be performed on them.
pub struct WastContext<T> {
    /// Wast files have a concept of a "current" module, which is the most
    /// recently defined.
    current: Option<InstanceKind>,
    core_linker: Linker<T>,
    #[cfg(feature = "component-model")]
    component_linker: component::Linker<T>,
    store: Store<T>,
}

enum Outcome<T = Results> {
    Ok(T),
    Trap(Error),
}

impl<T> Outcome<T> {
    fn map<U>(self, map: impl FnOnce(T) -> U) -> Outcome<U> {
        match self {
            Outcome::Ok(t) => Outcome::Ok(map(t)),
            Outcome::Trap(t) => Outcome::Trap(t),
        }
    }

    fn into_result(self) -> Result<T> {
        match self {
            Outcome::Ok(t) => Ok(t),
            Outcome::Trap(t) => Err(t),
        }
    }
}

#[derive(Debug)]
enum Results {
    Core(Vec<Val>),
    #[cfg(feature = "component-model")]
    Component(Vec<component::Val>),
}

enum InstanceKind {
    Core(Instance),
    #[cfg(feature = "component-model")]
    Component(component::Instance),
}

enum Export {
    Core(Extern),
    #[cfg(feature = "component-model")]
    Component(component::Func),
}

impl<T> WastContext<T>
where
    T: Clone + Send + 'static,
{
    /// Construct a new instance of `WastContext`.
    pub fn new(store: Store<T>) -> Self {
        // Spec tests will redefine the same module/name sometimes, so we need
        // to allow shadowing in the linker which picks the most recent
        // definition as what to link when linking.
        let mut core_linker = Linker::new(store.engine());
        core_linker.allow_shadowing(true);
        Self {
            current: None,
            core_linker,
            #[cfg(feature = "component-model")]
            component_linker: {
                let mut linker = component::Linker::new(store.engine());
                linker.allow_shadowing(true);
                linker
            },
            store,
        }
    }

    fn get_export(&mut self, module: Option<&str>, name: &str) -> Result<Export> {
        if let Some(module) = module {
            return Ok(Export::Core(
                self.core_linker
                    .get(&mut self.store, module, name)
                    .ok_or_else(|| anyhow!("no item named `{}::{}` found", module, name))?,
            ));
        }

        let cur = self
            .current
            .as_ref()
            .ok_or_else(|| anyhow!("no previous instance found"))?;
        Ok(match cur {
            InstanceKind::Core(i) => Export::Core(
                i.get_export(&mut self.store, name)
                    .ok_or_else(|| anyhow!("no item named `{}` found", name))?,
            ),
            #[cfg(feature = "component-model")]
            InstanceKind::Component(i) => Export::Component(
                i.get_func(&mut self.store, name)
                    .ok_or_else(|| anyhow!("no func named `{}` found", name))?,
            ),
        })
    }

    fn instantiate_module(&mut self, module: &[u8]) -> Result<Outcome<Instance>> {
        let module = Module::new(self.store.engine(), module)?;
        Ok(
            match self.core_linker.instantiate(&mut self.store, &module) {
                Ok(i) => Outcome::Ok(i),
                Err(e) => Outcome::Trap(e),
            },
        )
    }

    #[cfg(feature = "component-model")]
    fn instantiate_component(&mut self, module: &[u8]) -> Result<Outcome<component::Instance>> {
        let engine = self.store.engine();
        let module = component::Component::new(engine, module)?;
        Ok(
            match self.component_linker.instantiate(&mut self.store, &module) {
                Ok(i) => Outcome::Ok(i),
                Err(e) => Outcome::Trap(e),
            },
        )
    }

    /// Register "spectest" which is used by the spec testsuite.
    pub fn register_spectest(&mut self, use_shared_memory: bool) -> Result<()> {
        link_spectest(&mut self.core_linker, &mut self.store, use_shared_memory)?;
        #[cfg(feature = "component-model")]
        link_component_spectest(&mut self.component_linker)?;
        Ok(())
    }

    /// Perform the action portion of a command.
    fn perform_execute(&mut self, exec: WastExecute<'_>) -> Result<Outcome> {
        match exec {
            WastExecute::Invoke(invoke) => self.perform_invoke(invoke),
            WastExecute::Wat(mut module) => Ok(match &mut module {
                Wat::Module(m) => self
                    .instantiate_module(&m.encode()?)?
                    .map(|_| Results::Core(Vec::new())),
                #[cfg(feature = "component-model")]
                Wat::Component(m) => self
                    .instantiate_component(&m.encode()?)?
                    .map(|_| Results::Component(Vec::new())),
                #[cfg(not(feature = "component-model"))]
                Wat::Component(_) => bail!("component-model support not enabled"),
            }),
            WastExecute::Get { module, global } => self.get(module.map(|s| s.name()), global),
        }
    }

    fn perform_invoke(&mut self, exec: WastInvoke<'_>) -> Result<Outcome> {
        match self.get_export(exec.module.map(|i| i.name()), exec.name)? {
            Export::Core(export) => {
                let func = export
                    .into_func()
                    .ok_or_else(|| anyhow!("no function named `{}`", exec.name))?;
                let values = exec
                    .args
                    .iter()
                    .map(|v| match v {
                        WastArg::Core(v) => core::val(v),
                        WastArg::Component(_) => bail!("expected component function, found core"),
                    })
                    .collect::<Result<Vec<_>>>()?;

                let mut results = vec![Val::null(); func.ty(&self.store).results().len()];
                Ok(match func.call(&mut self.store, &values, &mut results) {
                    Ok(()) => Outcome::Ok(Results::Core(results.into())),
                    Err(e) => Outcome::Trap(e),
                })
            }
            #[cfg(feature = "component-model")]
            Export::Component(func) => {
                let params = func.params(&self.store);
                if exec.args.len() != params.len() {
                    bail!("mismatched number of parameters")
                }
                let values = exec
                    .args
                    .iter()
                    .zip(params.iter())
                    .map(|(v, t)| match v {
                        WastArg::Component(v) => component::val(v, t),
                        WastArg::Core(_) => bail!("expected core function, found component"),
                    })
                    .collect::<Result<Vec<_>>>()?;

                let mut results =
                    vec![component::Val::Bool(false); func.results(&self.store).len()];
                Ok(match func.call(&mut self.store, &values, &mut results) {
                    Ok(()) => {
                        func.post_return(&mut self.store)?;
                        Outcome::Ok(Results::Component(results.into()))
                    }
                    Err(e) => Outcome::Trap(e),
                })
            }
        }
    }

    /// Define a module and register it.
    fn wat(&mut self, mut wat: QuoteWat<'_>) -> Result<()> {
        let (is_module, name) = match &wat {
            QuoteWat::Wat(Wat::Module(m)) => (true, m.id),
            QuoteWat::QuoteModule(..) => (true, None),
            QuoteWat::Wat(Wat::Component(m)) => (false, m.id),
            QuoteWat::QuoteComponent(..) => (false, None),
        };
        let bytes = wat.encode()?;
        if is_module {
            let instance = match self.instantiate_module(&bytes)? {
                Outcome::Ok(i) => i,
                Outcome::Trap(e) => return Err(e).context("instantiation failed"),
            };
            if let Some(name) = name {
                self.core_linker
                    .instance(&mut self.store, name.name(), instance)?;
            }
            self.current = Some(InstanceKind::Core(instance));
        } else {
            #[cfg(feature = "component-model")]
            {
                let instance = match self.instantiate_component(&bytes)? {
                    Outcome::Ok(i) => i,
                    Outcome::Trap(e) => return Err(e).context("instantiation failed"),
                };
                if let Some(name) = name {
                    // TODO: should ideally reflect more than just modules into
                    // the linker's namespace but that's not easily supported
                    // today for host functions due to the inability to take a
                    // function from one instance and put it into the linker
                    // (must go through the host right now).
                    let mut linker = self.component_linker.instance(name.name())?;
                    for (name, module) in instance.exports(&mut self.store).root().modules() {
                        linker.module(name, module)?;
                    }
                }
                self.current = Some(InstanceKind::Component(instance));
            }
            #[cfg(not(feature = "component-model"))]
            bail!("component-model support not enabled");
        }
        Ok(())
    }

    /// Register an instance to make it available for performing actions.
    fn register(&mut self, name: Option<&str>, as_name: &str) -> Result<()> {
        match name {
            Some(name) => self.core_linker.alias_module(name, as_name),
            None => {
                let current = self
                    .current
                    .as_ref()
                    .ok_or(anyhow!("no previous instance"))?;
                match current {
                    InstanceKind::Core(current) => {
                        self.core_linker
                            .instance(&mut self.store, as_name, *current)?;
                    }
                    #[cfg(feature = "component-model")]
                    InstanceKind::Component(_) => {
                        bail!("register not implemented for components");
                    }
                }
                Ok(())
            }
        }
    }

    /// Get the value of an exported global from an instance.
    fn get(&mut self, instance_name: Option<&str>, field: &str) -> Result<Outcome> {
        let global = match self.get_export(instance_name, field)? {
            Export::Core(e) => e
                .into_global()
                .ok_or_else(|| anyhow!("no global named `{field}`"))?,
            #[cfg(feature = "component-model")]
            Export::Component(_) => bail!("no global named `{field}`"),
        };
        Ok(Outcome::Ok(Results::Core(
            vec![global.get(&mut self.store)],
        )))
    }

    fn assert_return(&self, result: Outcome, results: &[WastRet<'_>]) -> Result<()> {
        match result.into_result()? {
            Results::Core(values) => {
                if values.len() != results.len() {
                    bail!("expected {} results found {}", results.len(), values.len());
                }
                for (i, (v, e)) in values.iter().zip(results).enumerate() {
                    let e = match e {
                        WastRet::Core(core) => core,
                        WastRet::Component(_) => {
                            bail!("expected component value found core value")
                        }
                    };
                    core::match_val(v, e).with_context(|| format!("result {} didn't match", i))?;
                }
            }
            #[cfg(feature = "component-model")]
            Results::Component(values) => {
                if values.len() != results.len() {
                    bail!("expected {} results found {}", results.len(), values.len());
                }
                for (i, (v, e)) in values.iter().zip(results).enumerate() {
                    let e = match e {
                        WastRet::Core(_) => {
                            bail!("expected component value found core value")
                        }
                        WastRet::Component(val) => val,
                    };
                    component::match_val(e, v)
                        .with_context(|| format!("result {} didn't match", i))?;
                }
            }
        }
        Ok(())
    }

    fn assert_trap(&self, result: Outcome, expected: &str) -> Result<()> {
        let trap = match result {
            Outcome::Ok(values) => bail!("expected trap, got {:?}", values),
            Outcome::Trap(t) => t,
        };
        let actual = format!("{trap:?}");
        if actual.contains(expected)
            // `bulk-memory-operations/bulk.wast` checks for a message that
            // specifies which element is uninitialized, but our traps don't
            // shepherd that information out.
            || (expected.contains("uninitialized element 2") && actual.contains("uninitialized element"))
            // function references call_ref
            || (expected.contains("null function") && (actual.contains("uninitialized element") || actual.contains("null reference")))
        {
            return Ok(());
        }
        bail!("expected '{}', got '{}'", expected, actual)
    }

    /// Run a wast script from a byte buffer.
    pub fn run_buffer(&mut self, filename: &str, wast: &[u8]) -> Result<()> {
        let wast = str::from_utf8(wast)?;

        let adjust_wast = |mut err: wast::Error| {
            err.set_path(filename.as_ref());
            err.set_text(wast);
            err
        };

        let mut lexer = Lexer::new(wast);
        lexer.allow_confusing_unicode(filename.ends_with("names.wast"));
        let buf = ParseBuffer::new_with_lexer(lexer).map_err(adjust_wast)?;
        let ast = parser::parse::<Wast>(&buf).map_err(adjust_wast)?;

        self.run_directives(ast.directives, filename, wast)
    }

    fn run_directives(
        &mut self,
        directives: Vec<WastDirective<'_>>,
        filename: &str,
        wast: &str,
    ) -> Result<()> {
        let adjust_wast = |mut err: wast::Error| {
            err.set_path(filename.as_ref());
            err.set_text(wast);
            err
        };

        thread::scope(|scope| {
            let mut threads = HashMap::new();
            for directive in directives {
                let sp = directive.span();
                if log::log_enabled!(log::Level::Debug) {
                    let (line, col) = sp.linecol_in(wast);
                    log::debug!("running directive on {}:{}:{}", filename, line + 1, col);
                }
                self.run_directive(directive, filename, wast, &scope, &mut threads)
                    .map_err(|e| match e.downcast() {
                        Ok(err) => adjust_wast(err).into(),
                        Err(e) => e,
                    })
                    .with_context(|| {
                        let (line, col) = sp.linecol_in(wast);
                        format!("failed directive on {}:{}:{}", filename, line + 1, col)
                    })?;
            }
            Ok(())
        })
    }

    fn run_directive<'a>(
        &mut self,
        directive: WastDirective<'a>,
        filename: &'a str,
        wast: &'a str,
        scope: &'a thread::Scope<'a, '_>,
        threads: &mut HashMap<&'a str, thread::ScopedJoinHandle<'a, Result<()>>>,
    ) -> Result<()>
    where
        T: 'a,
    {
        use wast::WastDirective::*;

        match directive {
            Wat(module) => self.wat(module)?,
            Register {
                span: _,
                name,
                module,
            } => {
                self.register(module.map(|s| s.name()), name)?;
            }
            Invoke(i) => {
                self.perform_invoke(i)?;
            }
            AssertReturn {
                span: _,
                exec,
                results,
            } => {
                let result = self.perform_execute(exec)?;
                self.assert_return(result, &results)?;
            }
            AssertTrap {
                span: _,
                exec,
                message,
            } => {
                let result = self.perform_execute(exec)?;
                self.assert_trap(result, message)?;
            }
            AssertExhaustion {
                span: _,
                call,
                message,
            } => {
                let result = self.perform_invoke(call)?;
                self.assert_trap(result, message)?;
            }
            AssertInvalid {
                span: _,
                module,
                message,
            } => {
                let err = match self.wat(module) {
                    Ok(()) => bail!("expected module to fail to build"),
                    Err(e) => e,
                };
                let error_message = format!("{:?}", err);
                if !is_matching_assert_invalid_error_message(&message, &error_message) {
                    bail!(
                        "assert_invalid: expected \"{}\", got \"{}\"",
                        message,
                        error_message
                    )
                }
            }
            AssertMalformed {
                module,
                span: _,
                message: _,
            } => {
                if let Ok(_) = self.wat(module) {
                    bail!("expected malformed module to fail to instantiate");
                }
            }
            AssertUnlinkable {
                span: _,
                module,
                message,
            } => {
                let err = match self.wat(QuoteWat::Wat(module)) {
                    Ok(()) => bail!("expected module to fail to link"),
                    Err(e) => e,
                };
                let error_message = format!("{:?}", err);
                if !error_message.contains(&message) {
                    bail!(
                        "assert_unlinkable: expected {}, got {}",
                        message,
                        error_message
                    )
                }
            }
            AssertException { .. } => bail!("unimplemented assert_exception"),
<<<<<<< HEAD
            AssertSuspension { .. } => bail!("unimplemented assert_suspension"),
=======

            Thread(thread) => {
                let mut core_linker = Linker::new(self.store.engine());
                if let Some(id) = thread.shared_module {
                    let items = self
                        .core_linker
                        .iter(&mut self.store)
                        .filter(|(module, _, _)| *module == id.name())
                        .collect::<Vec<_>>();
                    for (module, name, item) in items {
                        core_linker.define(&mut self.store, module, name, item)?;
                    }
                }
                let mut child_cx = WastContext {
                    current: None,
                    core_linker,
                    #[cfg(feature = "component-model")]
                    component_linker: component::Linker::new(self.store.engine()),
                    store: Store::new(self.store.engine(), self.store.data().clone()),
                };
                let name = thread.name.name();
                let child =
                    scope.spawn(move || child_cx.run_directives(thread.directives, filename, wast));
                threads.insert(name, child);
            }

            Wait { thread, .. } => {
                let name = thread.name();
                threads
                    .remove(name)
                    .ok_or_else(|| anyhow!("no thread named `{name}`"))?
                    .join()
                    .unwrap()?;
            }
>>>>>>> 04fcb6a1
        }

        Ok(())
    }

    /// Run a wast script from a file.
    pub fn run_file(&mut self, path: &Path) -> Result<()> {
        let bytes =
            std::fs::read(path).with_context(|| format!("failed to read `{}`", path.display()))?;
        self.run_buffer(path.to_str().unwrap(), &bytes)
    }
}

fn is_matching_assert_invalid_error_message(expected: &str, actual: &str) -> bool {
    actual.contains(expected)
        // slight difference in error messages
        || (expected.contains("unknown elem segment") && actual.contains("unknown element segment"))
        // The same test here is asserted to have one error message in
        // `memory.wast` and a different error message in
        // `memory64/memory.wast`, so we equate these two error messages to get
        // the memory64 tests to pass.
        || (expected.contains("memory size must be at most 65536 pages") && actual.contains("invalid u32 number"))
        // the spec test suite asserts a different error message than we print
        // for this scenario
        || (expected == "unknown global" && actual.contains("global.get of locally defined global"))
        || (expected == "immutable global" && actual.contains("global is immutable: cannot modify it with `global.set`"))
}<|MERGE_RESOLUTION|>--- conflicted
+++ resolved
@@ -498,9 +498,7 @@
                 }
             }
             AssertException { .. } => bail!("unimplemented assert_exception"),
-<<<<<<< HEAD
             AssertSuspension { .. } => bail!("unimplemented assert_suspension"),
-=======
 
             Thread(thread) => {
                 let mut core_linker = Linker::new(self.store.engine());
@@ -535,7 +533,6 @@
                     .join()
                     .unwrap()?;
             }
->>>>>>> 04fcb6a1
         }
 
         Ok(())

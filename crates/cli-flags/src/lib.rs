//! Contains the common Wasmtime command line interface (CLI) flags.

#![deny(trivial_numeric_casts, unused_extern_crates, unstable_features)]
#![warn(unused_import_braces)]
#![cfg_attr(feature = "clippy", plugin(clippy(conf_file = "../../clippy.toml")))]
#![cfg_attr(feature = "cargo-clippy", allow(clippy::new_without_default))]
#![cfg_attr(
    feature = "cargo-clippy",
    warn(
        clippy::float_arithmetic,
        clippy::mut_mut,
        clippy::nonminimal_bool,
        clippy::map_unwrap_or,
        clippy::unicode_not_nfc,
        clippy::use_self
    )
)]

use anyhow::{bail, Result};
use clap::Parser;
use std::collections::HashMap;
use std::path::PathBuf;
use wasmtime::{Config, ProfilingStrategy};

pub const SUPPORTED_WASM_FEATURES: &[(&str, &str)] = &[
    ("all", "enables all supported WebAssembly features"),
    (
        "bulk-memory",
        "enables support for bulk memory instructions",
    ),
    (
        "multi-memory",
        "enables support for the multi-memory proposal",
    ),
    ("multi-value", "enables support for multi-value functions"),
    ("reference-types", "enables support for reference types"),
    ("simd", "enables support for proposed SIMD instructions"),
    (
        "relaxed-simd",
        "enables support for the relaxed simd proposal",
    ),
    ("threads", "enables support for WebAssembly threads"),
    ("memory64", "enables support for 64-bit memories"),
    #[cfg(feature = "component-model")]
    ("component-model", "enables support for the component model"),
    (
        "function-references",
        "enables support for typed function references",
    ),
];

pub const SUPPORTED_WASI_MODULES: &[(&str, &str)] = &[
    (
        "default",
        "enables all stable WASI modules (no experimental modules)",
    ),
    (
        "wasi-common",
        "enables support for the WASI common APIs, see https://github.com/WebAssembly/WASI",
    ),
    (
        "experimental-wasi-crypto",
        "enables support for the WASI cryptography APIs (experimental), see https://github.com/WebAssembly/wasi-crypto",
    ),
    (
        "experimental-wasi-nn",
        "enables support for the WASI neural network API (experimental), see https://github.com/WebAssembly/wasi-nn",
    ),
    (
        "experimental-wasi-threads",
        "enables support for the WASI threading API (experimental), see https://github.com/WebAssembly/wasi-threads",
    ),
];

fn init_file_per_thread_logger(prefix: &'static str) {
    file_per_thread_logger::initialize(prefix);

    // Extending behavior of default spawner:
    // https://docs.rs/rayon/1.1.0/rayon/struct.ThreadPoolBuilder.html#method.spawn_handler
    // Source code says DefaultSpawner is implementation detail and
    // shouldn't be used directly.
    rayon::ThreadPoolBuilder::new()
        .spawn_handler(move |thread| {
            let mut b = std::thread::Builder::new();
            if let Some(name) = thread.name() {
                b = b.name(name.to_owned());
            }
            if let Some(stack_size) = thread.stack_size() {
                b = b.stack_size(stack_size);
            }
            b.spawn(move || {
                file_per_thread_logger::initialize(prefix);
                thread.run()
            })?;
            Ok(())
        })
        .build_global()
        .unwrap();
}

/// Common options for commands that translate WebAssembly modules
#[derive(Parser)]
#[cfg_attr(test, derive(Debug, PartialEq))]
pub struct CommonOptions {
    /// Use specified configuration file
    #[clap(long, parse(from_os_str), value_name = "CONFIG_PATH")]
    pub config: Option<PathBuf>,

    /// Disable logging
    #[clap(long, conflicts_with = "log-to-files")]
    pub disable_logging: bool,

    /// Log to per-thread log files instead of stderr
    #[clap(long)]
    pub log_to_files: bool,

    /// Generate debug information
    #[clap(short = 'g')]
    pub debug_info: bool,

    /// Disable cache system
    #[clap(long)]
    pub disable_cache: bool,

    /// Disable parallel compilation
    #[clap(long)]
    pub disable_parallel_compilation: bool,

    /// Enable or disable WebAssembly features
    #[clap(long, value_name = "FEATURE,FEATURE,...", parse(try_from_str = parse_wasm_features))]
    pub wasm_features: Option<WasmFeatures>,

    /// Enable or disable WASI modules
    #[clap(long, value_name = "MODULE,MODULE,...", parse(try_from_str = parse_wasi_modules))]
    pub wasi_modules: Option<WasiModules>,

    /// Profiling strategy (valid options are: perfmap, jitdump, vtune)
    #[clap(long)]
    pub profile: Option<ProfilingStrategy>,

    /// Generate jitdump file (supported on --features=profiling build)
    /// Run optimization passes on translated functions, on by default
    #[clap(short = 'O', long)]
    pub optimize: bool,

    /// Optimization level for generated functions
    /// Supported levels: 0 (none), 1, 2 (most), or s (size); default is "most"
    #[clap(
        long,
        value_name = "LEVEL",
        parse(try_from_str = parse_opt_level),
        verbatim_doc_comment,
    )]
    pub opt_level: Option<wasmtime::OptLevel>,

    /// Set a Cranelift setting to a given value.
    /// Use `wasmtime settings` to list Cranelift settings for a target.
    #[clap(long = "cranelift-set", value_name = "NAME=VALUE", number_of_values = 1, verbatim_doc_comment, parse(try_from_str = parse_cranelift_flag))]
    pub cranelift_set: Vec<(String, String)>,

    /// Enable a Cranelift boolean setting or preset.
    /// Use `wasmtime settings` to list Cranelift settings for a target.
    #[clap(
        long,
        value_name = "SETTING",
        number_of_values = 1,
        verbatim_doc_comment
    )]
    pub cranelift_enable: Vec<String>,

    /// Maximum size in bytes of wasm memory before it becomes dynamically
    /// relocatable instead of up-front-reserved.
    #[clap(long, value_name = "MAXIMUM")]
    pub static_memory_maximum_size: Option<u64>,

    /// Force using a "static" style for all wasm memories
    #[clap(long)]
    pub static_memory_forced: bool,

    /// Byte size of the guard region after static memories are allocated
    #[clap(long, value_name = "SIZE")]
    pub static_memory_guard_size: Option<u64>,

    /// Byte size of the guard region after dynamic memories are allocated
    #[clap(long, value_name = "SIZE")]
    pub dynamic_memory_guard_size: Option<u64>,

    /// Bytes to reserve at the end of linear memory for growth for dynamic
    /// memories.
    #[clap(long, value_name = "SIZE")]
    pub dynamic_memory_reserved_for_growth: Option<u64>,

    /// Enable Cranelift's internal debug verifier (expensive)
    #[clap(long)]
    pub enable_cranelift_debug_verifier: bool,

    /// Enable Cranelift's internal NaN canonicalization
    #[clap(long)]
    pub enable_cranelift_nan_canonicalization: bool,

    /// Enable execution fuel with N units fuel, where execution will trap after
    /// running out of fuel.
    ///
    /// Most WebAssembly instructions consume 1 unit of fuel. Some instructions,
    /// such as `nop`, `drop`, `block`, and `loop`, consume 0 units, as any
    /// execution cost associated with them involves other instructions which do
    /// consume fuel.
    #[clap(long, value_name = "N")]
    pub fuel: Option<u64>,

    /// Executing wasm code will yield when a global epoch counter
    /// changes, allowing for async operation without blocking the
    /// executor.
    #[clap(long)]
    pub epoch_interruption: bool,

    /// Disable the on-by-default address map from native code to wasm code
    #[clap(long)]
    pub disable_address_map: bool,

    /// Disable the default of attempting to initialize linear memory via a
    /// copy-on-write mapping
    #[clap(long)]
    pub disable_memory_init_cow: bool,

    /// Enable the pooling allocator, in place of the on-demand
    /// allocator.
    #[cfg(feature = "pooling-allocator")]
    #[clap(long)]
    pub pooling_allocator: bool,

    /// Maximum stack size, in bytes, that wasm is allowed to consume before a
    /// stack overflow is reported.
    #[clap(long)]
    pub max_wasm_stack: Option<usize>,

    /// Whether or not to force deterministic and host-independent behavior of
    /// the relaxed-simd instructions.
    ///
    /// By default these instructions may have architecture-specific behavior as
    /// allowed by the specification, but this can be used to force the behavior
    /// of these instructions to match the deterministic behavior classified in
    /// the specification. Note that enabling this option may come at a
    /// performance cost.
    #[clap(long)]
    pub relaxed_simd_deterministic: bool,
}

impl CommonOptions {
    pub fn init_logging(&self) {
        if self.disable_logging {
            return;
        }
        if self.log_to_files {
            let prefix = "wasmtime.dbg.";
            init_file_per_thread_logger(prefix);
        } else {
            pretty_env_logger::init();
        }
    }

    pub fn config(&self, target: Option<&str>) -> Result<Config> {
        let mut config = Config::new();

        // Set the target before setting any cranelift options, since the
        // target will reset any target-specific options.
        if let Some(target) = target {
            config.target(target)?;
        }

        config
            .cranelift_debug_verifier(self.enable_cranelift_debug_verifier)
            .debug_info(self.debug_info)
            .cranelift_opt_level(self.opt_level())
            .profiler(self.profile.unwrap_or(ProfilingStrategy::None))
            .cranelift_nan_canonicalization(self.enable_cranelift_nan_canonicalization);

        self.enable_wasm_features(&mut config);

        for name in &self.cranelift_enable {
            unsafe {
                config.cranelift_flag_enable(name);
            }
        }

        for (name, value) in &self.cranelift_set {
            unsafe {
                config.cranelift_flag_set(name, value);
            }
        }

        if !self.disable_cache {
            match &self.config {
                Some(path) => {
                    config.cache_config_load(path)?;
                }
                None => {
                    config.cache_config_load_default()?;
                }
            }
        }

        if self.disable_parallel_compilation {
            config.parallel_compilation(false);
        }

        if let Some(max) = self.static_memory_maximum_size {
            config.static_memory_maximum_size(max);
        }

        config.static_memory_forced(self.static_memory_forced);

        if let Some(size) = self.static_memory_guard_size {
            config.static_memory_guard_size(size);
        }

        if let Some(size) = self.dynamic_memory_guard_size {
            config.dynamic_memory_guard_size(size);
        }
        if let Some(size) = self.dynamic_memory_reserved_for_growth {
            config.dynamic_memory_reserved_for_growth(size);
        }

        // If fuel has been configured, set the `consume fuel` flag on the config.
        if self.fuel.is_some() {
            config.consume_fuel(true);
        }

        config.epoch_interruption(self.epoch_interruption);
        config.generate_address_map(!self.disable_address_map);
        config.memory_init_cow(!self.disable_memory_init_cow);

        #[cfg(feature = "pooling-allocator")]
        {
            if self.pooling_allocator {
                config.allocation_strategy(wasmtime::InstanceAllocationStrategy::pooling());
            }
        }

        if let Some(max) = self.max_wasm_stack {
            config.max_wasm_stack(max);
        }

        config.relaxed_simd_deterministic(self.relaxed_simd_deterministic);

        Ok(config)
    }

    pub fn enable_wasm_features(&self, config: &mut Config) {
        let WasmFeatures {
            simd,
            relaxed_simd,
            bulk_memory,
            reference_types,
            multi_value,
            threads,
            multi_memory,
            memory64,
            #[cfg(feature = "component-model")]
            component_model,
            function_references,
        } = self.wasm_features.unwrap_or_default();

        if let Some(enable) = simd {
            config.wasm_simd(enable);
        }
        if let Some(enable) = relaxed_simd {
            config.wasm_relaxed_simd(enable);
        }
        if let Some(enable) = bulk_memory {
            config.wasm_bulk_memory(enable);
        }
        if let Some(enable) = reference_types {
            config.wasm_reference_types(enable);
        }
        if let Some(enable) = function_references {
            config.wasm_function_references(enable);
        }
        if let Some(enable) = multi_value {
            config.wasm_multi_value(enable);
        }
        if let Some(enable) = threads {
            config.wasm_threads(enable);
        }
        if let Some(enable) = multi_memory {
            config.wasm_multi_memory(enable);
        }
        if let Some(enable) = memory64 {
            config.wasm_memory64(enable);
        }
        #[cfg(feature = "component-model")]
        if let Some(enable) = component_model {
            config.wasm_component_model(enable);
        }
    }

    pub fn opt_level(&self) -> wasmtime::OptLevel {
        match (self.optimize, self.opt_level.clone()) {
            (true, _) => wasmtime::OptLevel::Speed,
            (false, other) => other.unwrap_or(wasmtime::OptLevel::Speed),
        }
    }
}

fn parse_opt_level(opt_level: &str) -> Result<wasmtime::OptLevel> {
    match opt_level {
        "s" => Ok(wasmtime::OptLevel::SpeedAndSize),
        "0" => Ok(wasmtime::OptLevel::None),
        "1" => Ok(wasmtime::OptLevel::Speed),
        "2" => Ok(wasmtime::OptLevel::Speed),
        other => bail!(
            "unknown optimization level `{}`, only 0,1,2,s accepted",
            other
        ),
    }
}

#[derive(Default, Clone, Copy)]
#[cfg_attr(test, derive(Debug, PartialEq))]
pub struct WasmFeatures {
    pub reference_types: Option<bool>,
    pub multi_value: Option<bool>,
    pub bulk_memory: Option<bool>,
    pub simd: Option<bool>,
    pub relaxed_simd: Option<bool>,
    pub threads: Option<bool>,
    pub multi_memory: Option<bool>,
    pub memory64: Option<bool>,
    #[cfg(feature = "component-model")]
    pub component_model: Option<bool>,
    pub function_references: Option<bool>,
}

fn parse_wasm_features(features: &str) -> Result<WasmFeatures> {
    let features = features.trim();

    let mut all = None;
    let mut values: HashMap<_, _> = SUPPORTED_WASM_FEATURES
        .iter()
        .map(|(name, _)| (name.to_string(), None))
        .collect();

    if features == "all" {
        all = Some(true);
    } else if features == "-all" {
        all = Some(false);
    } else {
        for feature in features.split(',') {
            let feature = feature.trim();

            if feature.is_empty() {
                continue;
            }

            let (feature, value) = if feature.starts_with('-') {
                (&feature[1..], false)
            } else {
                (feature, true)
            };

            if feature == "all" {
                bail!("'all' cannot be specified with other WebAssembly features");
            }

            match values.get_mut(feature) {
                Some(v) => *v = Some(value),
                None => bail!("unsupported WebAssembly feature '{}'", feature),
            }
        }
    }

    Ok(WasmFeatures {
        reference_types: all.or(values["reference-types"]),
        multi_value: all.or(values["multi-value"]),
        bulk_memory: all.or(values["bulk-memory"]),
        simd: all.or(values["simd"]),
        relaxed_simd: all.or(values["relaxed-simd"]),
        threads: all.or(values["threads"]),
        multi_memory: all.or(values["multi-memory"]),
        memory64: all.or(values["memory64"]),
        #[cfg(feature = "component-model")]
        component_model: all.or(values["component-model"]),
        function_references: all.or(values["function-references"]),
    })
}

fn parse_wasi_modules(modules: &str) -> Result<WasiModules> {
    let modules = modules.trim();
    match modules {
        "default" => Ok(WasiModules::default()),
        "-default" => Ok(WasiModules::none()),
        _ => {
            // Starting from the default set of WASI modules, enable or disable a list of
            // comma-separated modules.
            let mut wasi_modules = WasiModules::default();
            let mut set = |module: &str, enable: bool| match module {
                "" => Ok(()),
                "wasi-common" => Ok(wasi_modules.wasi_common = enable),
                "experimental-wasi-crypto" => Ok(wasi_modules.wasi_crypto = enable),
                "experimental-wasi-nn" => Ok(wasi_modules.wasi_nn = enable),
                "experimental-wasi-threads" => Ok(wasi_modules.wasi_threads = enable),
                "default" => bail!("'default' cannot be specified with other WASI modules"),
                _ => bail!("unsupported WASI module '{}'", module),
            };

            for module in modules.split(',') {
                let module = module.trim();
                let (module, value) = if module.starts_with('-') {
                    (&module[1..], false)
                } else {
                    (module, true)
                };
                set(module, value)?;
            }

            Ok(wasi_modules)
        }
    }
}

/// Select which WASI modules are available at runtime for use by Wasm programs.
#[derive(Debug, Clone, Copy, PartialEq)]
pub struct WasiModules {
    /// Enable the wasi-common implementation; eventually this should be split into its separate
    /// parts once the implementation allows for it (e.g. wasi-fs, wasi-clocks, etc.).
    pub wasi_common: bool,

    /// Enable the experimental wasi-crypto implementation.
    pub wasi_crypto: bool,

    /// Enable the experimental wasi-nn implementation.
    pub wasi_nn: bool,

    /// Enable the experimental wasi-threads implementation.
    pub wasi_threads: bool,
}

impl Default for WasiModules {
    fn default() -> Self {
        Self {
            wasi_common: true,
            wasi_crypto: false,
            wasi_nn: false,
            wasi_threads: false,
        }
    }
}

impl WasiModules {
    /// Enable no modules.
    pub fn none() -> Self {
        Self {
            wasi_common: false,
            wasi_nn: false,
            wasi_crypto: false,
            wasi_threads: false,
        }
    }
}

fn parse_cranelift_flag(name_and_value: &str) -> Result<(String, String)> {
    let mut split = name_and_value.splitn(2, '=');
    let name = if let Some(name) = split.next() {
        name.to_string()
    } else {
        bail!("missing name in cranelift flag");
    };
    let value = if let Some(value) = split.next() {
        value.to_string()
    } else {
        bail!("missing value in cranelift flag");
    };
    Ok((name, value))
}

#[cfg(test)]
mod test {
    use super::*;

    #[test]
    fn test_all_features() -> Result<()> {
        let options = CommonOptions::try_parse_from(vec!["foo", "--wasm-features=all"])?;

        let WasmFeatures {
            reference_types,
            multi_value,
            bulk_memory,
            simd,
            relaxed_simd,
            threads,
            multi_memory,
            memory64,
            function_references,
        } = options.wasm_features.unwrap();

        assert_eq!(reference_types, Some(true));
        assert_eq!(multi_value, Some(true));
        assert_eq!(bulk_memory, Some(true));
        assert_eq!(simd, Some(true));
        assert_eq!(threads, Some(true));
        assert_eq!(multi_memory, Some(true));
        assert_eq!(memory64, Some(true));
<<<<<<< HEAD
        assert_eq!(function_references, Some(true));
=======
        assert_eq!(relaxed_simd, Some(true));
>>>>>>> c8c224ea

        Ok(())
    }

    #[test]
    fn test_no_features() -> Result<()> {
        let options = CommonOptions::try_parse_from(vec!["foo", "--wasm-features=-all"])?;

        let WasmFeatures {
            reference_types,
            multi_value,
            bulk_memory,
            simd,
            relaxed_simd,
            threads,
            multi_memory,
            memory64,
            function_references,
        } = options.wasm_features.unwrap();

        assert_eq!(reference_types, Some(false));
        assert_eq!(multi_value, Some(false));
        assert_eq!(bulk_memory, Some(false));
        assert_eq!(simd, Some(false));
        assert_eq!(threads, Some(false));
        assert_eq!(multi_memory, Some(false));
        assert_eq!(memory64, Some(false));
<<<<<<< HEAD
        assert_eq!(function_references, Some(false));
=======
        assert_eq!(relaxed_simd, Some(false));
>>>>>>> c8c224ea

        Ok(())
    }

    #[test]
    fn test_multiple_features() -> Result<()> {
        let options = CommonOptions::try_parse_from(vec![
            "foo",
            "--wasm-features=-reference-types,simd,multi-memory,memory64",
        ])?;

        let WasmFeatures {
            reference_types,
            multi_value,
            bulk_memory,
            simd,
            relaxed_simd,
            threads,
            multi_memory,
            memory64,
            function_references,
        } = options.wasm_features.unwrap();

        assert_eq!(reference_types, Some(false));
        assert_eq!(multi_value, None);
        assert_eq!(bulk_memory, None);
        assert_eq!(simd, Some(true));
        assert_eq!(threads, None);
        assert_eq!(multi_memory, Some(true));
        assert_eq!(memory64, Some(true));
<<<<<<< HEAD
        assert_eq!(function_references, None);
=======
        assert_eq!(relaxed_simd, None);
>>>>>>> c8c224ea

        Ok(())
    }

    macro_rules! feature_test {
        ($test_name:ident, $name:ident, $flag:literal) => {
            #[test]
            fn $test_name() -> Result<()> {
                let options =
                    CommonOptions::try_parse_from(vec!["foo", concat!("--wasm-features=", $flag)])?;

                let WasmFeatures { $name, .. } = options.wasm_features.unwrap();

                assert_eq!($name, Some(true));

                let options = CommonOptions::try_parse_from(vec![
                    "foo",
                    concat!("--wasm-features=-", $flag),
                ])?;

                let WasmFeatures { $name, .. } = options.wasm_features.unwrap();

                assert_eq!($name, Some(false));

                Ok(())
            }
        };
    }

    feature_test!(
        test_reference_types_feature,
        reference_types,
        "reference-types"
    );
    feature_test!(test_multi_value_feature, multi_value, "multi-value");
    feature_test!(test_bulk_memory_feature, bulk_memory, "bulk-memory");
    feature_test!(test_simd_feature, simd, "simd");
    feature_test!(test_relaxed_simd_feature, relaxed_simd, "relaxed-simd");
    feature_test!(test_threads_feature, threads, "threads");
    feature_test!(test_multi_memory_feature, multi_memory, "multi-memory");
    feature_test!(test_memory64_feature, memory64, "memory64");

    #[test]
    fn test_default_modules() {
        let options = CommonOptions::try_parse_from(vec!["foo", "--wasi-modules=default"]).unwrap();
        assert_eq!(
            options.wasi_modules.unwrap(),
            WasiModules {
                wasi_common: true,
                wasi_crypto: false,
                wasi_nn: false,
                wasi_threads: false
            }
        );
    }

    #[test]
    fn test_empty_modules() {
        let options = CommonOptions::try_parse_from(vec!["foo", "--wasi-modules="]).unwrap();
        assert_eq!(
            options.wasi_modules.unwrap(),
            WasiModules {
                wasi_common: true,
                wasi_crypto: false,
                wasi_nn: false,
                wasi_threads: false
            }
        );
    }

    #[test]
    fn test_some_modules() {
        let options = CommonOptions::try_parse_from(vec![
            "foo",
            "--wasi-modules=experimental-wasi-nn,-wasi-common",
        ])
        .unwrap();
        assert_eq!(
            options.wasi_modules.unwrap(),
            WasiModules {
                wasi_common: false,
                wasi_crypto: false,
                wasi_nn: true,
                wasi_threads: false
            }
        );
    }

    #[test]
    fn test_no_modules() {
        let options =
            CommonOptions::try_parse_from(vec!["foo", "--wasi-modules=-default"]).unwrap();
        assert_eq!(
            options.wasi_modules.unwrap(),
            WasiModules {
                wasi_common: false,
                wasi_crypto: false,
                wasi_nn: false,
                wasi_threads: false
            }
        );
    }
}<|MERGE_RESOLUTION|>--- conflicted
+++ resolved
@@ -600,11 +600,8 @@
         assert_eq!(threads, Some(true));
         assert_eq!(multi_memory, Some(true));
         assert_eq!(memory64, Some(true));
-<<<<<<< HEAD
         assert_eq!(function_references, Some(true));
-=======
         assert_eq!(relaxed_simd, Some(true));
->>>>>>> c8c224ea
 
         Ok(())
     }
@@ -632,11 +629,8 @@
         assert_eq!(threads, Some(false));
         assert_eq!(multi_memory, Some(false));
         assert_eq!(memory64, Some(false));
-<<<<<<< HEAD
         assert_eq!(function_references, Some(false));
-=======
         assert_eq!(relaxed_simd, Some(false));
->>>>>>> c8c224ea
 
         Ok(())
     }
@@ -667,11 +661,8 @@
         assert_eq!(threads, None);
         assert_eq!(multi_memory, Some(true));
         assert_eq!(memory64, Some(true));
-<<<<<<< HEAD
         assert_eq!(function_references, None);
-=======
         assert_eq!(relaxed_simd, None);
->>>>>>> c8c224ea
 
         Ok(())
     }

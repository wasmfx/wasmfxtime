--- conflicted
+++ resolved
@@ -19,13 +19,10 @@
     "GC_NULL",
     "CRANELIFT",
     "WINCH",
-<<<<<<< HEAD
     "WASMFX_BASELINE",
     "WASMFX_POOLING_ALLOCATOR",
     "UNSAFE_WASMFX_STACKS",
-=======
     "DEBUG_BUILTINS",
->>>>>>> 6a95189c
 ];
 // ... if you add a line above this be sure to change the other locations
 // marked WASMTIME_FEATURE_LIST

set(WASMTIME_FEATURES "--no-default-features")

option(WASMTIME_DISABLE_ALL_FEATURES
       "disable all features by default instead of enabling them"
       OFF)

macro(feature rust_name default)
  string(TOUPPER "wasmtime_feature_${rust_name}" cmake_name)
  string(REPLACE "-" "_" cmake_name ${cmake_name})
  if(${default})
    if(${WASMTIME_DISABLE_ALL_FEATURES})
      set(feature_default OFF)
    else()
      set(feature_default ON)
    endif()
  else()
    set(feature_default OFF)
  endif()

  option(${cmake_name} "enable the Cargo feature ${rust_name}" ${feature_default})

  if(${cmake_name})
    list(APPEND WASMTIME_FEATURES "--features=${rust_name}")
    message(STATUS "Enabling feature ${rust_name}")
  endif()
endmacro()

# WASMTIME_FEATURE_LIST
feature(profiling ON)
feature(wat ON)
feature(cache ON)
feature(parallel-compilation ON)
feature(wasi ON)
feature(logging ON)
feature(disable-logging OFF)
feature(coredump ON)
feature(addr2line ON)
feature(demangle ON)
feature(threads ON)
feature(gc ON)
feature(gc-drc ON)
feature(gc-null ON)
feature(async ON)
feature(cranelift ON)
feature(winch ON)
<<<<<<< HEAD
feature(wasmfx_baseline OFF)
feature(wasmfx_pooling_allocator OFF)
feature(unsafe_wasmfx_stacks OFF)
=======
feature(debug-builtins ON)
>>>>>>> 6a95189c
# ... if you add a line above this be sure to change the other locations
# marked WASMTIME_FEATURE_LIST<|MERGE_RESOLUTION|>--- conflicted
+++ resolved
@@ -43,12 +43,9 @@
 feature(async ON)
 feature(cranelift ON)
 feature(winch ON)
-<<<<<<< HEAD
 feature(wasmfx_baseline OFF)
 feature(wasmfx_pooling_allocator OFF)
 feature(unsafe_wasmfx_stacks OFF)
-=======
 feature(debug-builtins ON)
->>>>>>> 6a95189c
 # ... if you add a line above this be sure to change the other locations
 # marked WASMTIME_FEATURE_LIST
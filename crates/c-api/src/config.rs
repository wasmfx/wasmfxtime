// Don't worry about unused imports if we're frobbing features, only worry about
// them with the default set of features enabled.
#![cfg_attr(not(feature = "cache"), allow(unused_imports))]

use crate::{handle_result, wasm_memorytype_t, wasmtime_error_t};
use std::ops::Range;
use std::os::raw::c_char;
use std::ptr;
use std::{ffi::CStr, sync::Arc};
use wasmtime::{
    Config, LinearMemory, MemoryCreator, OptLevel, ProfilingStrategy, Result, Strategy,
};

#[repr(C)]
#[derive(Clone)]
pub struct wasm_config_t {
    pub(crate) config: Config,
}

wasmtime_c_api_macros::declare_own!(wasm_config_t);

#[repr(u8)]
#[derive(Clone)]
pub enum wasmtime_strategy_t {
    WASMTIME_STRATEGY_AUTO,
    WASMTIME_STRATEGY_CRANELIFT,
}

#[repr(u8)]
#[derive(Clone)]
pub enum wasmtime_opt_level_t {
    WASMTIME_OPT_LEVEL_NONE,
    WASMTIME_OPT_LEVEL_SPEED,
    WASMTIME_OPT_LEVEL_SPEED_AND_SIZE,
}

#[repr(u8)]
#[derive(Clone)]
pub enum wasmtime_profiling_strategy_t {
    WASMTIME_PROFILING_STRATEGY_NONE,
    WASMTIME_PROFILING_STRATEGY_JITDUMP,
    WASMTIME_PROFILING_STRATEGY_VTUNE,
    WASMTIME_PROFILING_STRATEGY_PERFMAP,
}

#[no_mangle]
pub extern "C" fn wasm_config_new() -> Box<wasm_config_t> {
    Box::new(wasm_config_t {
        config: Config::default(),
    })
}

#[no_mangle]
pub extern "C" fn wasmtime_config_debug_info_set(c: &mut wasm_config_t, enable: bool) {
    c.config.debug_info(enable);
}

#[no_mangle]
pub extern "C" fn wasmtime_config_consume_fuel_set(c: &mut wasm_config_t, enable: bool) {
    c.config.consume_fuel(enable);
}

#[no_mangle]
pub extern "C" fn wasmtime_config_epoch_interruption_set(c: &mut wasm_config_t, enable: bool) {
    c.config.epoch_interruption(enable);
}

#[no_mangle]
pub extern "C" fn wasmtime_config_max_wasm_stack_set(c: &mut wasm_config_t, size: usize) {
    c.config.max_wasm_stack(size);
}

#[no_mangle]
#[cfg(feature = "threads")]
pub extern "C" fn wasmtime_config_wasm_threads_set(c: &mut wasm_config_t, enable: bool) {
    c.config.wasm_threads(enable);
}

#[no_mangle]
pub extern "C" fn wasmtime_config_wasm_tail_call_set(c: &mut wasm_config_t, enable: bool) {
    c.config.wasm_tail_call(enable);
}

#[no_mangle]
pub extern "C" fn wasmtime_config_wasm_reference_types_set(c: &mut wasm_config_t, enable: bool) {
    c.config.wasm_reference_types(enable);
}

#[no_mangle]
pub extern "C" fn wasmtime_config_wasm_function_references_set(
    c: &mut wasm_config_t,
    enable: bool,
) {
    c.config.wasm_function_references(enable);
}

#[no_mangle]
pub extern "C" fn wasmtime_config_wasm_gc_set(c: &mut wasm_config_t, enable: bool) {
    c.config.wasm_gc(enable);
}

#[no_mangle]
pub extern "C" fn wasmtime_config_wasm_simd_set(c: &mut wasm_config_t, enable: bool) {
    c.config.wasm_simd(enable);
}

#[no_mangle]
pub extern "C" fn wasmtime_config_wasm_relaxed_simd_set(c: &mut wasm_config_t, enable: bool) {
    c.config.wasm_relaxed_simd(enable);
}

#[no_mangle]
pub extern "C" fn wasmtime_config_wasm_relaxed_simd_deterministic_set(
    c: &mut wasm_config_t,
    enable: bool,
) {
    c.config.relaxed_simd_deterministic(enable);
}

#[no_mangle]
pub extern "C" fn wasmtime_config_wasm_bulk_memory_set(c: &mut wasm_config_t, enable: bool) {
    c.config.wasm_bulk_memory(enable);
}

#[no_mangle]
pub extern "C" fn wasmtime_config_wasm_multi_value_set(c: &mut wasm_config_t, enable: bool) {
    c.config.wasm_multi_value(enable);
}

#[no_mangle]
pub extern "C" fn wasmtime_config_wasm_multi_memory_set(c: &mut wasm_config_t, enable: bool) {
    c.config.wasm_multi_memory(enable);
}

#[no_mangle]
pub extern "C" fn wasmtime_config_wasm_memory64_set(c: &mut wasm_config_t, enable: bool) {
    c.config.wasm_memory64(enable);
}

#[no_mangle]
<<<<<<< HEAD
pub extern "C" fn wasmtime_config_wasm_exceptions_set(c: &mut wasm_config_t, enable: bool) {
    c.config.wasm_exceptions(enable);
}

#[no_mangle]
pub extern "C" fn wasmtime_config_wasm_typed_continuations_set(
    c: &mut wasm_config_t,
    enable: bool,
) {
    c.config.wasm_typed_continuations(enable);
}

#[no_mangle]
=======
#[cfg(any(feature = "cranelift", feature = "winch"))]
>>>>>>> cc93e8f7
pub extern "C" fn wasmtime_config_strategy_set(
    c: &mut wasm_config_t,
    strategy: wasmtime_strategy_t,
) {
    use wasmtime_strategy_t::*;
    c.config.strategy(match strategy {
        WASMTIME_STRATEGY_AUTO => Strategy::Auto,
        WASMTIME_STRATEGY_CRANELIFT => Strategy::Cranelift,
    });
}

#[no_mangle]
#[cfg(feature = "parallel-compilation")]
pub extern "C" fn wasmtime_config_parallel_compilation_set(c: &mut wasm_config_t, enable: bool) {
    c.config.parallel_compilation(enable);
}

#[no_mangle]
#[cfg(any(feature = "cranelift", feature = "winch"))]
pub extern "C" fn wasmtime_config_cranelift_debug_verifier_set(
    c: &mut wasm_config_t,
    enable: bool,
) {
    c.config.cranelift_debug_verifier(enable);
}

#[no_mangle]
#[cfg(any(feature = "cranelift", feature = "winch"))]
pub extern "C" fn wasmtime_config_cranelift_nan_canonicalization_set(
    c: &mut wasm_config_t,
    enable: bool,
) {
    c.config.cranelift_nan_canonicalization(enable);
}

#[no_mangle]
#[cfg(any(feature = "cranelift", feature = "winch"))]
pub extern "C" fn wasmtime_config_cranelift_opt_level_set(
    c: &mut wasm_config_t,
    opt_level: wasmtime_opt_level_t,
) {
    use wasmtime_opt_level_t::*;
    c.config.cranelift_opt_level(match opt_level {
        WASMTIME_OPT_LEVEL_NONE => OptLevel::None,
        WASMTIME_OPT_LEVEL_SPEED => OptLevel::Speed,
        WASMTIME_OPT_LEVEL_SPEED_AND_SIZE => OptLevel::SpeedAndSize,
    });
}

#[no_mangle]
pub extern "C" fn wasmtime_config_profiler_set(
    c: &mut wasm_config_t,
    strategy: wasmtime_profiling_strategy_t,
) {
    use wasmtime_profiling_strategy_t::*;
    c.config.profiler(match strategy {
        WASMTIME_PROFILING_STRATEGY_NONE => ProfilingStrategy::None,
        WASMTIME_PROFILING_STRATEGY_JITDUMP => ProfilingStrategy::JitDump,
        WASMTIME_PROFILING_STRATEGY_VTUNE => ProfilingStrategy::VTune,
        WASMTIME_PROFILING_STRATEGY_PERFMAP => ProfilingStrategy::PerfMap,
    });
}

#[no_mangle]
#[cfg(feature = "cache")]
pub unsafe extern "C" fn wasmtime_config_cache_config_load(
    c: &mut wasm_config_t,
    filename: *const c_char,
) -> Option<Box<wasmtime_error_t>> {
    handle_result(
        if filename.is_null() {
            c.config.cache_config_load_default()
        } else {
            match CStr::from_ptr(filename).to_str() {
                Ok(s) => c.config.cache_config_load(s),
                Err(e) => Err(e.into()),
            }
        },
        |_cfg| {},
    )
}

#[no_mangle]
pub extern "C" fn wasmtime_config_static_memory_forced_set(c: &mut wasm_config_t, enable: bool) {
    c.config.static_memory_forced(enable);
}

#[no_mangle]
pub extern "C" fn wasmtime_config_static_memory_maximum_size_set(c: &mut wasm_config_t, size: u64) {
    c.config.static_memory_maximum_size(size);
}

#[no_mangle]
pub extern "C" fn wasmtime_config_static_memory_guard_size_set(c: &mut wasm_config_t, size: u64) {
    c.config.static_memory_guard_size(size);
}

#[no_mangle]
pub extern "C" fn wasmtime_config_dynamic_memory_guard_size_set(c: &mut wasm_config_t, size: u64) {
    c.config.dynamic_memory_guard_size(size);
}

#[no_mangle]
pub extern "C" fn wasmtime_config_dynamic_memory_reserved_for_growth_set(
    c: &mut wasm_config_t,
    size: u64,
) {
    c.config.dynamic_memory_reserved_for_growth(size);
}

#[no_mangle]
pub extern "C" fn wasmtime_config_native_unwind_info_set(c: &mut wasm_config_t, enabled: bool) {
    c.config.native_unwind_info(enabled);
}

#[no_mangle]
#[cfg(any(feature = "cranelift", feature = "winch"))]
pub unsafe extern "C" fn wasmtime_config_target_set(
    c: &mut wasm_config_t,
    target: *const c_char,
) -> Option<Box<wasmtime_error_t>> {
    let target = CStr::from_ptr(target).to_str().expect("not valid utf-8");
    handle_result(c.config.target(target), |_cfg| {})
}

#[no_mangle]
pub extern "C" fn wasmtime_config_macos_use_mach_ports_set(c: &mut wasm_config_t, enabled: bool) {
    c.config.macos_use_mach_ports(enabled);
}

#[no_mangle]
#[cfg(any(feature = "cranelift", feature = "winch"))]
pub unsafe extern "C" fn wasmtime_config_cranelift_flag_enable(
    c: &mut wasm_config_t,
    flag: *const c_char,
) {
    let flag = CStr::from_ptr(flag).to_str().expect("not valid utf-8");
    c.config.cranelift_flag_enable(flag);
}

#[no_mangle]
#[cfg(any(feature = "cranelift", feature = "winch"))]
pub unsafe extern "C" fn wasmtime_config_cranelift_flag_set(
    c: &mut wasm_config_t,
    flag: *const c_char,
    value: *const c_char,
) {
    let flag = CStr::from_ptr(flag).to_str().expect("not valid utf-8");
    let value = CStr::from_ptr(value).to_str().expect("not valid utf-8");
    c.config.cranelift_flag_set(flag, value);
}

pub type wasmtime_memory_get_callback_t = extern "C" fn(
    env: *mut std::ffi::c_void,
    byte_size: &mut usize,
    maximum_byte_size: &mut usize,
) -> *mut u8;

pub type wasmtime_memory_grow_callback_t =
    extern "C" fn(env: *mut std::ffi::c_void, new_size: usize) -> Option<Box<wasmtime_error_t>>;

#[repr(C)]
pub struct wasmtime_linear_memory_t {
    env: *mut std::ffi::c_void,
    get_memory: wasmtime_memory_get_callback_t,
    grow_memory: wasmtime_memory_grow_callback_t,
    finalizer: Option<extern "C" fn(arg1: *mut std::ffi::c_void)>,
}

pub type wasmtime_new_memory_callback_t = extern "C" fn(
    env: *mut std::ffi::c_void,
    ty: &wasm_memorytype_t,
    minimum: usize,
    maximum: usize,
    reserved_size_in_bytes: usize,
    guard_size_in_bytes: usize,
    memory_ret: *mut wasmtime_linear_memory_t,
) -> Option<Box<wasmtime_error_t>>;

struct CHostLinearMemory {
    foreign: crate::ForeignData,
    get_memory: wasmtime_memory_get_callback_t,
    grow_memory: wasmtime_memory_grow_callback_t,
}

unsafe impl LinearMemory for CHostLinearMemory {
    fn byte_size(&self) -> usize {
        let mut byte_size = 0;
        let mut maximum_byte_size = 0;
        let cb = self.get_memory;
        cb(self.foreign.data, &mut byte_size, &mut maximum_byte_size);
        return byte_size;
    }
    fn maximum_byte_size(&self) -> Option<usize> {
        let mut byte_size = 0;
        let mut maximum_byte_size = 0;
        let cb = self.get_memory;
        cb(self.foreign.data, &mut byte_size, &mut maximum_byte_size);
        if maximum_byte_size == 0 {
            None
        } else {
            Some(maximum_byte_size)
        }
    }
    fn as_ptr(&self) -> *mut u8 {
        let mut byte_size = 0;
        let mut maximum_byte_size = 0;
        let cb = self.get_memory;
        cb(self.foreign.data, &mut byte_size, &mut maximum_byte_size)
    }
    fn wasm_accessible(&self) -> Range<usize> {
        let mut byte_size = 0;
        let mut maximum_byte_size = 0;
        let cb = self.get_memory;
        let ptr = cb(self.foreign.data, &mut byte_size, &mut maximum_byte_size);
        Range {
            start: ptr as usize,
            end: ptr as usize + byte_size,
        }
    }
    fn grow_to(&mut self, new_size: usize) -> Result<()> {
        let cb = self.grow_memory;
        let error = cb(self.foreign.data, new_size);
        if let Some(err) = error {
            Err((*err).into())
        } else {
            Ok(())
        }
    }
}

#[repr(C)]
pub struct wasmtime_memory_creator_t {
    env: *mut std::ffi::c_void,
    new_memory: wasmtime_new_memory_callback_t,
    finalizer: Option<extern "C" fn(arg1: *mut std::ffi::c_void)>,
}

struct CHostMemoryCreator {
    foreign: crate::ForeignData,
    new_memory: wasmtime_new_memory_callback_t,
}
unsafe impl Send for CHostMemoryCreator {}
unsafe impl Sync for CHostMemoryCreator {}

unsafe impl MemoryCreator for CHostMemoryCreator {
    fn new_memory(
        &self,
        ty: wasmtime::MemoryType,
        minimum: usize,
        maximum: Option<usize>,
        reserved_size_in_bytes: Option<usize>,
        guard_size_in_bytes: usize,
    ) -> Result<Box<dyn wasmtime::LinearMemory>, String> {
        extern "C" fn panic_get_callback(
            _env: *mut std::ffi::c_void,
            _byte_size: &mut usize,
            _maximum_byte_size: &mut usize,
        ) -> *mut u8 {
            panic!("a callback must be set");
        }
        extern "C" fn panic_grow_callback(
            _env: *mut std::ffi::c_void,
            _size: usize,
        ) -> Option<Box<wasmtime_error_t>> {
            panic!("a callback must be set");
        }
        let mut memory = wasmtime_linear_memory_t {
            env: ptr::null_mut(),
            get_memory: panic_get_callback,
            grow_memory: panic_grow_callback,
            finalizer: None,
        };
        let cb = self.new_memory;
        let error = cb(
            self.foreign.data,
            &wasm_memorytype_t::new(ty),
            minimum,
            maximum.unwrap_or(usize::MAX),
            reserved_size_in_bytes.unwrap_or(0),
            guard_size_in_bytes,
            &mut memory,
        );
        match error {
            None => {
                let foreign = crate::ForeignData {
                    data: memory.env,
                    finalizer: memory.finalizer,
                };
                Ok(Box::new(CHostLinearMemory {
                    foreign,
                    get_memory: memory.get_memory,
                    grow_memory: memory.grow_memory,
                }))
            }
            Some(err) => {
                let err: anyhow::Error = (*err).into();
                Err(format!("{}", err))
            }
        }
    }
}

#[no_mangle]
pub unsafe extern "C" fn wasmtime_config_host_memory_creator_set(
    c: &mut wasm_config_t,
    creator: &wasmtime_memory_creator_t,
) {
    c.config.with_host_memory(Arc::new(CHostMemoryCreator {
        foreign: crate::ForeignData {
            data: creator.env,
            finalizer: creator.finalizer,
        },
        new_memory: creator.new_memory,
    }));
}

#[no_mangle]
pub extern "C" fn wasmtime_config_memory_init_cow_set(c: &mut wasm_config_t, enable: bool) {
    c.config.memory_init_cow(enable);
}<|MERGE_RESOLUTION|>--- conflicted
+++ resolved
@@ -138,7 +138,6 @@
 }
 
 #[no_mangle]
-<<<<<<< HEAD
 pub extern "C" fn wasmtime_config_wasm_exceptions_set(c: &mut wasm_config_t, enable: bool) {
     c.config.wasm_exceptions(enable);
 }
@@ -152,9 +151,7 @@
 }
 
 #[no_mangle]
-=======
-#[cfg(any(feature = "cranelift", feature = "winch"))]
->>>>>>> cc93e8f7
+#[cfg(any(feature = "cranelift", feature = "winch"))]
 pub extern "C" fn wasmtime_config_strategy_set(
     c: &mut wasm_config_t,
     strategy: wasmtime_strategy_t,

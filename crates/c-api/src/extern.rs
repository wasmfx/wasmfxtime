use crate::{
    wasm_externkind_t, wasm_externtype_t, wasm_func_t, wasm_global_t, wasm_memory_t, wasm_table_t,
    WasmStoreRef, WasmtimeStoreContext,
};
use std::mem::ManuallyDrop;
use wasmtime::{Extern, Func, Global, Memory, SharedMemory, Table};

#[derive(Clone)]
pub struct wasm_extern_t {
    pub(crate) store: WasmStoreRef,
    pub(crate) which: Extern,
}

wasmtime_c_api_macros::declare_ref!(wasm_extern_t);

#[no_mangle]
pub extern "C" fn wasm_extern_kind(e: &wasm_extern_t) -> wasm_externkind_t {
    match e.which {
        Extern::Func(_) => crate::WASM_EXTERN_FUNC,
        Extern::Global(_) => crate::WASM_EXTERN_GLOBAL,
        Extern::Table(_) => crate::WASM_EXTERN_TABLE,
        Extern::Memory(_) => crate::WASM_EXTERN_MEMORY,
<<<<<<< HEAD
        Extern::SharedMemory(_) => todo!(),
        Extern::Tag(_) => todo!(),
=======
        Extern::SharedMemory(_) => panic!(
            "Shared Memory no implemented for wasm_* types. Please use wasmtime_* types instead"
        ),
>>>>>>> 288c1513
    }
}

#[no_mangle]
pub unsafe extern "C" fn wasm_extern_type(e: &wasm_extern_t) -> Box<wasm_externtype_t> {
    Box::new(wasm_externtype_t::from_extern_type(
        e.which.ty(&e.store.context()),
    ))
}

#[no_mangle]
pub extern "C" fn wasm_extern_as_func(e: &wasm_extern_t) -> Option<&wasm_func_t> {
    wasm_func_t::try_from(e)
}

#[no_mangle]
pub extern "C" fn wasm_extern_as_func_const(e: &wasm_extern_t) -> Option<&wasm_func_t> {
    wasm_extern_as_func(e)
}

#[no_mangle]
pub extern "C" fn wasm_extern_as_global(e: &wasm_extern_t) -> Option<&wasm_global_t> {
    wasm_global_t::try_from(e)
}

#[no_mangle]
pub extern "C" fn wasm_extern_as_global_const(e: &wasm_extern_t) -> Option<&wasm_global_t> {
    wasm_extern_as_global(e)
}

#[no_mangle]
pub extern "C" fn wasm_extern_as_table(e: &wasm_extern_t) -> Option<&wasm_table_t> {
    wasm_table_t::try_from(e)
}

#[no_mangle]
pub extern "C" fn wasm_extern_as_table_const(e: &wasm_extern_t) -> Option<&wasm_table_t> {
    wasm_extern_as_table(e)
}

#[no_mangle]
pub extern "C" fn wasm_extern_as_memory(e: &wasm_extern_t) -> Option<&wasm_memory_t> {
    wasm_memory_t::try_from(e)
}

#[no_mangle]
pub extern "C" fn wasm_extern_as_memory_const(e: &wasm_extern_t) -> Option<&wasm_memory_t> {
    wasm_extern_as_memory(e)
}

#[repr(C)]
pub struct wasmtime_extern_t {
    pub kind: wasmtime_extern_kind_t,
    pub of: wasmtime_extern_union,
}

pub type wasmtime_extern_kind_t = u8;
pub const WASMTIME_EXTERN_FUNC: wasmtime_extern_kind_t = 0;
pub const WASMTIME_EXTERN_GLOBAL: wasmtime_extern_kind_t = 1;
pub const WASMTIME_EXTERN_TABLE: wasmtime_extern_kind_t = 2;
pub const WASMTIME_EXTERN_MEMORY: wasmtime_extern_kind_t = 3;
pub const WASMTIME_EXTERN_SHAREDMEMORY: wasmtime_extern_kind_t = 4;

#[repr(C)]
pub union wasmtime_extern_union {
    pub func: Func,
    pub table: Table,
    pub global: Global,
    pub memory: Memory,
    pub sharedmemory: ManuallyDrop<Box<SharedMemory>>,
}

impl Drop for wasmtime_extern_t {
    fn drop(&mut self) {
        if self.kind == WASMTIME_EXTERN_SHAREDMEMORY {
            unsafe {
                ManuallyDrop::drop(&mut self.of.sharedmemory);
            }
        }
    }
}

impl wasmtime_extern_t {
    pub unsafe fn to_extern(&self) -> Extern {
        match self.kind {
            WASMTIME_EXTERN_FUNC => Extern::Func(self.of.func),
            WASMTIME_EXTERN_GLOBAL => Extern::Global(self.of.global),
            WASMTIME_EXTERN_TABLE => Extern::Table(self.of.table),
            WASMTIME_EXTERN_MEMORY => Extern::Memory(self.of.memory),
            WASMTIME_EXTERN_SHAREDMEMORY => Extern::SharedMemory((**self.of.sharedmemory).clone()),
            other => panic!("unknown wasmtime_extern_kind_t: {other}"),
        }
    }
}

impl From<Extern> for wasmtime_extern_t {
    fn from(item: Extern) -> wasmtime_extern_t {
        match item {
            Extern::Func(func) => wasmtime_extern_t {
                kind: WASMTIME_EXTERN_FUNC,
                of: wasmtime_extern_union { func },
            },
            Extern::Global(global) => wasmtime_extern_t {
                kind: WASMTIME_EXTERN_GLOBAL,
                of: wasmtime_extern_union { global },
            },
            Extern::Table(table) => wasmtime_extern_t {
                kind: WASMTIME_EXTERN_TABLE,
                of: wasmtime_extern_union { table },
            },
            Extern::Memory(memory) => wasmtime_extern_t {
                kind: WASMTIME_EXTERN_MEMORY,
                of: wasmtime_extern_union { memory },
            },
            Extern::SharedMemory(sharedmemory) => wasmtime_extern_t {
                kind: WASMTIME_EXTERN_SHAREDMEMORY,
                of: wasmtime_extern_union {
                    sharedmemory: ManuallyDrop::new(Box::new(sharedmemory)),
                },
            },
            Extern::Tag(_) => todo!(),
        }
    }
}

#[no_mangle]
pub unsafe extern "C" fn wasmtime_extern_delete(e: &mut ManuallyDrop<wasmtime_extern_t>) {
    ManuallyDrop::drop(e);
}

#[no_mangle]
pub unsafe extern "C" fn wasmtime_extern_type(
    store: WasmtimeStoreContext<'_>,
    e: &wasmtime_extern_t,
) -> Box<wasm_externtype_t> {
    Box::new(wasm_externtype_t::from_extern_type(e.to_extern().ty(store)))
}<|MERGE_RESOLUTION|>--- conflicted
+++ resolved
@@ -20,14 +20,10 @@
         Extern::Global(_) => crate::WASM_EXTERN_GLOBAL,
         Extern::Table(_) => crate::WASM_EXTERN_TABLE,
         Extern::Memory(_) => crate::WASM_EXTERN_MEMORY,
-<<<<<<< HEAD
-        Extern::SharedMemory(_) => todo!(),
         Extern::Tag(_) => todo!(),
-=======
         Extern::SharedMemory(_) => panic!(
             "Shared Memory no implemented for wasm_* types. Please use wasmtime_* types instead"
         ),
->>>>>>> 288c1513
     }
 }
 

--- conflicted
+++ resolved
@@ -56,7 +56,6 @@
 gc-null = ["wasmtime/gc-null"]
 cranelift = ['wasmtime/cranelift']
 winch = ['wasmtime/winch']
-<<<<<<< HEAD
 
 # Toggle the baseline implementation of WasmFX
 wasmfx_baseline = [
@@ -72,8 +71,6 @@
 # Enable the old-style unsafe malloc'd stacks
 unsafe_wasmfx_stacks = ["wasmtime/unsafe_wasmfx_stacks"]
 
-=======
 debug-builtins = ['wasmtime/debug-builtins']
->>>>>>> 6a95189c
 # ... if you add a line above this be sure to change the other locations
 # marked WASMTIME_FEATURE_LIST
--- conflicted
+++ resolved
@@ -31,13 +31,8 @@
 mod debug;
 mod func_environ;
 mod gc;
-<<<<<<< HEAD
+mod translate;
 mod wasmfx;
-
-/// Trap code used for debug assertions we emit in our JIT code.
-const DEBUG_ASSERT_TRAP_CODE: u16 = u16::MAX;
-=======
-mod translate;
 
 const TRAP_INTERNAL_ASSERT: TrapCode = TrapCode::unwrap_user(1);
 const TRAP_OFFSET: u8 = 2;
@@ -61,7 +56,12 @@
     TrapCode::unwrap_user(Trap::HeapMisaligned as u8 + TRAP_OFFSET);
 pub const TRAP_TABLE_OUT_OF_BOUNDS: TrapCode =
     TrapCode::unwrap_user(Trap::TableOutOfBounds as u8 + TRAP_OFFSET);
->>>>>>> 1b4ea3a6
+pub const TRAP_UNHANDLED_TAG: TrapCode =
+    TrapCode::unwrap_user(Trap::UnhandledTag as u8 + TRAP_OFFSET);
+pub const TRAP_CONTINUATION_ALREADY_CONSUMED: TrapCode =
+    TrapCode::unwrap_user(Trap::ContinuationAlreadyConsumed as u8 + TRAP_OFFSET);
+pub const TRAP_DEBUG_ASSERTION: TrapCode =
+    TrapCode::unwrap_user(Trap::DebugAssertion as u8 + TRAP_OFFSET);
 
 /// Creates a new cranelift `Signature` with no wasm params/results for the
 /// given calling convention.
@@ -252,31 +252,11 @@
 
 fn clif_trap_to_env_trap(trap: ir::TrapCode) -> Option<Trap> {
     Some(match trap {
-<<<<<<< HEAD
-        ir::TrapCode::StackOverflow => Trap::StackOverflow,
-        ir::TrapCode::HeapOutOfBounds => Trap::MemoryOutOfBounds,
-        ir::TrapCode::HeapMisaligned => Trap::HeapMisaligned,
-        ir::TrapCode::TableOutOfBounds => Trap::TableOutOfBounds,
-        ir::TrapCode::IndirectCallToNull => Trap::IndirectCallToNull,
-        ir::TrapCode::BadSignature => Trap::BadSignature,
-        ir::TrapCode::IntegerOverflow => Trap::IntegerOverflow,
-        ir::TrapCode::IntegerDivisionByZero => Trap::IntegerDivisionByZero,
-        ir::TrapCode::BadConversionToInteger => Trap::BadConversionToInteger,
-        ir::TrapCode::UnreachableCodeReached => Trap::UnreachableCodeReached,
-        ir::TrapCode::Interrupt => Trap::Interrupt,
-        ir::TrapCode::User(ALWAYS_TRAP_CODE) => Trap::AlwaysTrapAdapter,
-        ir::TrapCode::User(CANNOT_ENTER_CODE) => Trap::CannotEnterComponent,
-        ir::TrapCode::NullReference => Trap::NullReference,
-        ir::TrapCode::UnhandledTag => Trap::UnhandledTag,
-        ir::TrapCode::ContinuationAlreadyConsumed => Trap::ContinuationAlreadyConsumed,
-        ir::TrapCode::ArrayOutOfBounds => Trap::ArrayOutOfBounds,
-=======
         ir::TrapCode::STACK_OVERFLOW => Trap::StackOverflow,
         ir::TrapCode::HEAP_OUT_OF_BOUNDS => Trap::MemoryOutOfBounds,
         ir::TrapCode::INTEGER_OVERFLOW => Trap::IntegerOverflow,
         ir::TrapCode::INTEGER_DIVISION_BY_ZERO => Trap::IntegerDivisionByZero,
         ir::TrapCode::BAD_CONVERSION_TO_INTEGER => Trap::BadConversionToInteger,
->>>>>>> 1b4ea3a6
 
         // These do not get converted to wasmtime traps, since they
         // shouldn't ever be hit in theory. Instead of catching and handling

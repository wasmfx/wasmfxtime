--- conflicted
+++ resolved
@@ -191,16 +191,8 @@
 fn reference_type(wasm_ht: WasmHeapType, pointer_type: ir::Type) -> ir::Type {
     match wasm_ht.top() {
         WasmHeapTopType::Func => pointer_type,
-<<<<<<< HEAD
         WasmHeapTopType::Cont => func_environ::wasmfx_impl::vm_contobj_type(pointer_type),
-        WasmHeapTopType::Any | WasmHeapTopType::Extern => match pointer_type {
-            ir::types::I32 => ir::types::R32,
-            ir::types::I64 => ir::types::R64,
-            _ => panic!("unsupported pointer type"),
-        },
-=======
         WasmHeapTopType::Any | WasmHeapTopType::Extern => ir::types::I32,
->>>>>>> 2389dcce
     }
 }
 

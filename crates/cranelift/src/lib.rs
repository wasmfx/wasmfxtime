--- conflicted
+++ resolved
@@ -175,18 +175,11 @@
 /// Returns the reference type to use for the provided wasm type.
 fn reference_type(wasm_ht: cranelift_wasm::WasmHeapType, pointer_type: ir::Type) -> ir::Type {
     match wasm_ht {
-<<<<<<< HEAD
-        cranelift_wasm::WasmHeapType::Func | cranelift_wasm::WasmHeapType::Concrete(_) => {
-            pointer_type
-        }
-        cranelift_wasm::WasmHeapType::Cont | cranelift_wasm::WasmHeapType::NoCont => {
-            todo!() // TODO(dhil): revisit this later.
-        }
-=======
         cranelift_wasm::WasmHeapType::Func
         | cranelift_wasm::WasmHeapType::Concrete(_)
-        | cranelift_wasm::WasmHeapType::NoFunc => pointer_type,
->>>>>>> a56bd5e4
+        | cranelift_wasm::WasmHeapType::NoFunc
+        | cranelift_wasm::WasmHeapType::Cont
+        | cranelift_wasm::WasmHeapType::NoCont => pointer_type,
         cranelift_wasm::WasmHeapType::Extern => match pointer_type {
             ir::types::I32 => ir::types::R32,
             ir::types::I64 => ir::types::R64,

--- conflicted
+++ resolved
@@ -269,29 +269,13 @@
 
 /// Returns the reference type to use for the provided wasm type.
 fn reference_type(wasm_ht: WasmHeapType, pointer_type: ir::Type) -> ir::Type {
-<<<<<<< HEAD
-    match wasm_ht {
-        cranelift_wasm::WasmHeapType::Func
-        | cranelift_wasm::WasmHeapType::Concrete(_)
-        | cranelift_wasm::WasmHeapType::NoFunc
-        | cranelift_wasm::WasmHeapType::Cont
-        | cranelift_wasm::WasmHeapType::NoCont => pointer_type,
-        WasmHeapType::Extern | WasmHeapType::Any | WasmHeapType::I31 | WasmHeapType::None => {
-            match pointer_type {
-                ir::types::I32 => ir::types::R32,
-                ir::types::I64 => ir::types::R64,
-                _ => panic!("unsupported pointer type"),
-            }
-        }
-=======
     match wasm_ht.top() {
-        WasmHeapTopType::Func => pointer_type,
+        WasmHeapTopType::Func | WasmHeapTopType::Cont => pointer_type,
         WasmHeapTopType::Any | WasmHeapTopType::Extern => match pointer_type {
             ir::types::I32 => ir::types::R32,
             ir::types::I64 => ir::types::R64,
             _ => panic!("unsupported pointer type"),
         },
->>>>>>> 1cf3a9da
     }
 }
 

//! Support for compiling with Cranelift.
//!
//! This crate provides an implementation of the `wasmtime_environ::Compiler`
//! and `wasmtime_environ::CompilerBuilder` traits.

use cranelift_codegen::{
    binemit,
    cursor::FuncCursor,
    ir::{self, AbiParam, ArgumentPurpose, ExternalName, InstBuilder, Signature, TrapCode},
    isa::{CallConv, TargetIsa},
    settings, FinalizedMachReloc, FinalizedRelocTarget, MachTrap,
};
use cranelift_entity::PrimaryMap;

use target_lexicon::Architecture;
use wasmtime_environ::{
    BuiltinFunctionIndex, FlagValue, FuncIndex, RelocationTarget, Trap, TrapInformation, Tunables,
    WasmFuncType, WasmHeapTopType, WasmHeapType, WasmValType,
};

pub use builder::builder;

pub mod isa_builder;
mod obj;
pub use obj::*;
mod compiled_function;
pub use compiled_function::*;

mod builder;
mod compiler;
mod debug;
mod func_environ;
mod gc;
mod translate;
mod wasmfx;

const TRAP_INTERNAL_ASSERT: TrapCode = TrapCode::unwrap_user(1);
const TRAP_OFFSET: u8 = 2;
pub const TRAP_ALWAYS: TrapCode =
    TrapCode::unwrap_user(Trap::AlwaysTrapAdapter as u8 + TRAP_OFFSET);
pub const TRAP_CANNOT_ENTER: TrapCode =
    TrapCode::unwrap_user(Trap::CannotEnterComponent as u8 + TRAP_OFFSET);
pub const TRAP_INDIRECT_CALL_TO_NULL: TrapCode =
    TrapCode::unwrap_user(Trap::IndirectCallToNull as u8 + TRAP_OFFSET);
pub const TRAP_BAD_SIGNATURE: TrapCode =
    TrapCode::unwrap_user(Trap::BadSignature as u8 + TRAP_OFFSET);
pub const TRAP_NULL_REFERENCE: TrapCode =
    TrapCode::unwrap_user(Trap::NullReference as u8 + TRAP_OFFSET);
pub const TRAP_ALLOCATION_TOO_LARGE: TrapCode =
    TrapCode::unwrap_user(Trap::AllocationTooLarge as u8 + TRAP_OFFSET);
pub const TRAP_ARRAY_OUT_OF_BOUNDS: TrapCode =
    TrapCode::unwrap_user(Trap::ArrayOutOfBounds as u8 + TRAP_OFFSET);
pub const TRAP_UNREACHABLE: TrapCode =
    TrapCode::unwrap_user(Trap::UnreachableCodeReached as u8 + TRAP_OFFSET);
pub const TRAP_HEAP_MISALIGNED: TrapCode =
    TrapCode::unwrap_user(Trap::HeapMisaligned as u8 + TRAP_OFFSET);
pub const TRAP_TABLE_OUT_OF_BOUNDS: TrapCode =
    TrapCode::unwrap_user(Trap::TableOutOfBounds as u8 + TRAP_OFFSET);
<<<<<<< HEAD
pub const TRAP_UNHANDLED_TAG: TrapCode =
    TrapCode::unwrap_user(Trap::UnhandledTag as u8 + TRAP_OFFSET);
pub const TRAP_CONTINUATION_ALREADY_CONSUMED: TrapCode =
    TrapCode::unwrap_user(Trap::ContinuationAlreadyConsumed as u8 + TRAP_OFFSET);
pub const TRAP_DEBUG_ASSERTION: TrapCode =
    TrapCode::unwrap_user(Trap::DebugAssertion as u8 + TRAP_OFFSET);
=======
pub const TRAP_CAST_FAILURE: TrapCode =
    TrapCode::unwrap_user(Trap::CastFailure as u8 + TRAP_OFFSET);
>>>>>>> 292f136c

/// Creates a new cranelift `Signature` with no wasm params/results for the
/// given calling convention.
///
/// This will add the default vmctx/etc parameters to the signature returned.
fn blank_sig(isa: &dyn TargetIsa, call_conv: CallConv) -> ir::Signature {
    let pointer_type = isa.pointer_type();
    let mut sig = ir::Signature::new(call_conv);
    // Add the caller/callee `vmctx` parameters.
    sig.params.push(ir::AbiParam::special(
        pointer_type,
        ir::ArgumentPurpose::VMContext,
    ));
    sig.params.push(ir::AbiParam::new(pointer_type));
    return sig;
}

/// Emit code for the following unbarriered memory write of the given type:
///
/// ```ignore
/// *(base + offset) = value
/// ```
///
/// This is intended to be used with things like `ValRaw` and the array calling
/// convention.
fn unbarriered_store_type_at_offset(
    pos: &mut FuncCursor,
    flags: ir::MemFlags,
    base: ir::Value,
    offset: i32,
    value: ir::Value,
) {
    pos.ins().store(flags, value, base, offset);
}

/// Emit code to do the following unbarriered memory read of the given type and
/// with the given flags:
///
/// ```ignore
/// result = *(base + offset)
/// ```
///
/// This is intended to be used with things like `ValRaw` and the array calling
/// convention.
fn unbarriered_load_type_at_offset(
    isa: &dyn TargetIsa,
    pos: &mut FuncCursor,
    ty: WasmValType,
    flags: ir::MemFlags,
    base: ir::Value,
    offset: i32,
) -> ir::Value {
    let ir_ty = value_type(isa, ty);
    pos.ins().load(ir_ty, flags, base, offset)
}

/// Returns the corresponding cranelift type for the provided wasm type.
fn value_type(isa: &dyn TargetIsa, ty: WasmValType) -> ir::types::Type {
    match ty {
        WasmValType::I32 => ir::types::I32,
        WasmValType::I64 => ir::types::I64,
        WasmValType::F32 => ir::types::F32,
        WasmValType::F64 => ir::types::F64,
        WasmValType::V128 => ir::types::I8X16,
        WasmValType::Ref(rt) => reference_type(rt.heap_type, isa.pointer_type()),
    }
}

/// Get the Cranelift signature for all array-call functions, that is:
///
/// ```ignore
/// unsafe extern "C" fn(
///     callee_vmctx: *mut VMOpaqueContext,
///     caller_vmctx: *mut VMOpaqueContext,
///     values_ptr: *mut ValRaw,
///     values_len: usize,
/// )
/// ```
///
/// This signature uses the target's default calling convention.
///
/// Note that regardless of the Wasm function type, the array-call calling
/// convention always uses that same signature.
fn array_call_signature(isa: &dyn TargetIsa) -> ir::Signature {
    let mut sig = blank_sig(isa, CallConv::triple_default(isa.triple()));
    // The array-call signature has an added parameter for the `values_vec`
    // input/output buffer in addition to the size of the buffer, in units
    // of `ValRaw`.
    sig.params.push(ir::AbiParam::new(isa.pointer_type()));
    sig.params.push(ir::AbiParam::new(isa.pointer_type()));
    sig
}

/// Get the internal Wasm calling convention signature for the given type.
fn wasm_call_signature(
    isa: &dyn TargetIsa,
    wasm_func_ty: &WasmFuncType,
    tunables: &Tunables,
) -> ir::Signature {
    // The default calling convention is `CallConv::Tail` to enable the use of
    // tail calls in modules when needed. Note that this is used even if the
    // tail call proposal is disabled in wasm. This is not interacted with on
    // the host so it's purely an internal detail of wasm itself.
    //
    // The Winch calling convention is used instead when generating trampolines
    // which call Winch-generated functions. The winch calling convention is
    // only implemented for x64 and aarch64, so assert that here and panic on
    // other architectures.
    let call_conv = if tunables.winch_callable {
        assert!(
            matches!(
                isa.triple().architecture,
                Architecture::X86_64 | Architecture::Aarch64(_)
            ),
            "The Winch calling convention is only implemented for x86_64 and aarch64"
        );
        CallConv::Winch
    } else {
        CallConv::Tail
    };
    let mut sig = blank_sig(isa, call_conv);
    let cvt = |ty: &WasmValType| ir::AbiParam::new(value_type(isa, *ty));
    sig.params.extend(wasm_func_ty.params().iter().map(&cvt));
    sig.returns.extend(wasm_func_ty.returns().iter().map(&cvt));
    sig
}

/// Returns the reference type to use for the provided wasm type.
fn reference_type(wasm_ht: WasmHeapType, pointer_type: ir::Type) -> ir::Type {
    match wasm_ht.top() {
        WasmHeapTopType::Func => pointer_type,
        WasmHeapTopType::Cont => func_environ::wasmfx_impl::vm_contobj_type(pointer_type),
        WasmHeapTopType::Any | WasmHeapTopType::Extern => ir::types::I32,
    }
}

// List of namespaces which are processed in `mach_reloc_to_reloc` below.

/// Namespace corresponding to wasm functions, the index is the index of the
/// defined function that's being referenced.
pub const NS_WASM_FUNC: u32 = 0;

/// Namespace for builtin function trampolines. The index is the index of the
/// builtin that's being referenced. These trampolines invoke the real host
/// function through an indirect function call loaded by the `VMContext`.
pub const NS_WASMTIME_BUILTIN: u32 = 1;

/// A record of a relocation to perform.
#[derive(Debug, Clone, PartialEq, Eq)]
pub struct Relocation {
    /// The relocation code.
    pub reloc: binemit::Reloc,
    /// Relocation target.
    pub reloc_target: RelocationTarget,
    /// The offset where to apply the relocation.
    pub offset: binemit::CodeOffset,
    /// The addend to add to the relocation value.
    pub addend: binemit::Addend,
}

/// Converts cranelift_codegen settings to the wasmtime_environ equivalent.
pub fn clif_flags_to_wasmtime(
    flags: impl IntoIterator<Item = settings::Value>,
) -> Vec<(&'static str, FlagValue<'static>)> {
    flags
        .into_iter()
        .map(|val| (val.name, to_flag_value(&val)))
        .collect()
}

fn to_flag_value(v: &settings::Value) -> FlagValue<'static> {
    match v.kind() {
        settings::SettingKind::Enum => FlagValue::Enum(v.as_enum().unwrap()),
        settings::SettingKind::Num => FlagValue::Num(v.as_num().unwrap()),
        settings::SettingKind::Bool => FlagValue::Bool(v.as_bool().unwrap()),
        settings::SettingKind::Preset => unreachable!(),
    }
}

/// Converts machine traps to trap information.
pub fn mach_trap_to_trap(trap: &MachTrap) -> Option<TrapInformation> {
    let &MachTrap { offset, code } = trap;
    Some(TrapInformation {
        code_offset: offset,
        trap_code: clif_trap_to_env_trap(code)?,
    })
}

fn clif_trap_to_env_trap(trap: ir::TrapCode) -> Option<Trap> {
    Some(match trap {
        ir::TrapCode::STACK_OVERFLOW => Trap::StackOverflow,
        ir::TrapCode::HEAP_OUT_OF_BOUNDS => Trap::MemoryOutOfBounds,
        ir::TrapCode::INTEGER_OVERFLOW => Trap::IntegerOverflow,
        ir::TrapCode::INTEGER_DIVISION_BY_ZERO => Trap::IntegerDivisionByZero,
        ir::TrapCode::BAD_CONVERSION_TO_INTEGER => Trap::BadConversionToInteger,

        // These do not get converted to wasmtime traps, since they
        // shouldn't ever be hit in theory. Instead of catching and handling
        // these, we let the signal crash the process.
        TRAP_INTERNAL_ASSERT => return None,

        other => Trap::from_u8(other.as_raw().get() - TRAP_OFFSET).unwrap(),
    })
}

/// Converts machine relocations to relocation information
/// to perform.
fn mach_reloc_to_reloc(
    reloc: &FinalizedMachReloc,
    name_map: &PrimaryMap<ir::UserExternalNameRef, ir::UserExternalName>,
) -> Relocation {
    let &FinalizedMachReloc {
        offset,
        kind,
        ref target,
        addend,
    } = reloc;
    let reloc_target = match *target {
        FinalizedRelocTarget::ExternalName(ExternalName::User(user_func_ref)) => {
            let name = &name_map[user_func_ref];
            match name.namespace {
                NS_WASM_FUNC => RelocationTarget::Wasm(FuncIndex::from_u32(name.index)),
                NS_WASMTIME_BUILTIN => {
                    RelocationTarget::Builtin(BuiltinFunctionIndex::from_u32(name.index))
                }
                _ => panic!("unknown namespace {}", name.namespace),
            }
        }
        FinalizedRelocTarget::ExternalName(ExternalName::LibCall(libcall)) => {
            let libcall = libcall_cranelift_to_wasmtime(libcall);
            RelocationTarget::HostLibcall(libcall)
        }
        _ => panic!("unrecognized external name"),
    };
    Relocation {
        reloc: kind,
        reloc_target,
        offset,
        addend,
    }
}

fn libcall_cranelift_to_wasmtime(call: ir::LibCall) -> wasmtime_environ::obj::LibCall {
    use wasmtime_environ::obj::LibCall as LC;
    match call {
        ir::LibCall::FloorF32 => LC::FloorF32,
        ir::LibCall::FloorF64 => LC::FloorF64,
        ir::LibCall::NearestF32 => LC::NearestF32,
        ir::LibCall::NearestF64 => LC::NearestF64,
        ir::LibCall::CeilF32 => LC::CeilF32,
        ir::LibCall::CeilF64 => LC::CeilF64,
        ir::LibCall::TruncF32 => LC::TruncF32,
        ir::LibCall::TruncF64 => LC::TruncF64,
        ir::LibCall::FmaF32 => LC::FmaF32,
        ir::LibCall::FmaF64 => LC::FmaF64,
        ir::LibCall::X86Pshufb => LC::X86Pshufb,
        _ => panic!("cranelift emitted a libcall wasmtime does not support: {call:?}"),
    }
}

/// Helper structure for creating a `Signature` for all builtins.
struct BuiltinFunctionSignatures {
    pointer_type: ir::Type,

    #[cfg(feature = "gc")]
    reference_type: ir::Type,

    call_conv: CallConv,
}

impl BuiltinFunctionSignatures {
    fn new(isa: &dyn TargetIsa) -> Self {
        Self {
            pointer_type: isa.pointer_type(),
            call_conv: CallConv::triple_default(isa.triple()),

            #[cfg(feature = "gc")]
            reference_type: ir::types::I32,
        }
    }

    fn vmctx(&self) -> AbiParam {
        AbiParam::special(self.pointer_type, ArgumentPurpose::VMContext)
    }

    #[cfg(feature = "gc")]
    fn reference(&self) -> AbiParam {
        AbiParam::new(self.reference_type)
    }

    fn pointer(&self) -> AbiParam {
        AbiParam::new(self.pointer_type)
    }

    fn i32(&self) -> AbiParam {
        // Some platform ABIs require i32 values to be zero- or sign-
        // extended to the full register width.  We need to indicate
        // this here by using the appropriate .uext or .sext attribute.
        // The attribute can be added unconditionally; platforms whose
        // ABI does not require such extensions will simply ignore it.
        // Note that currently all i32 arguments or return values used
        // by builtin functions are unsigned, so we always use .uext.
        // If that ever changes, we will have to add a second type
        // marker here.
        AbiParam::new(ir::types::I32).uext()
    }

    fn i64(&self) -> AbiParam {
        AbiParam::new(ir::types::I64)
    }

    fn f64(&self) -> AbiParam {
        AbiParam::new(ir::types::F64)
    }

    fn u8(&self) -> AbiParam {
        AbiParam::new(ir::types::I8)
    }

    fn signature(&self, builtin: BuiltinFunctionIndex) -> Signature {
        let mut _cur = 0;
        macro_rules! iter {
            (
                $(
                    $( #[$attr:meta] )*
                    $name:ident( $( $pname:ident: $param:ident ),* ) $( -> $result:ident )?;
                )*
            ) => {
                $(
                    $( #[$attr] )*
                    if _cur == builtin.index() {
                        return Signature {
                            params: vec![ $( self.$param() ),* ],
                            returns: vec![ $( self.$result() )? ],
                            call_conv: self.call_conv,
                        };
                    }
                    _cur += 1;
                )*
            };
        }

        wasmtime_environ::foreach_builtin_function!(iter);

        unreachable!();
    }
}

/// If this bit is set on a GC reference, then the GC reference is actually an
/// unboxed `i31`.
///
/// Must be kept in sync with
/// `crate::runtime::vm::gc::VMGcRef::I31_REF_DISCRIMINANT`.
const I31_REF_DISCRIMINANT: u32 = 1;<|MERGE_RESOLUTION|>--- conflicted
+++ resolved
@@ -56,17 +56,14 @@
     TrapCode::unwrap_user(Trap::HeapMisaligned as u8 + TRAP_OFFSET);
 pub const TRAP_TABLE_OUT_OF_BOUNDS: TrapCode =
     TrapCode::unwrap_user(Trap::TableOutOfBounds as u8 + TRAP_OFFSET);
-<<<<<<< HEAD
 pub const TRAP_UNHANDLED_TAG: TrapCode =
     TrapCode::unwrap_user(Trap::UnhandledTag as u8 + TRAP_OFFSET);
 pub const TRAP_CONTINUATION_ALREADY_CONSUMED: TrapCode =
     TrapCode::unwrap_user(Trap::ContinuationAlreadyConsumed as u8 + TRAP_OFFSET);
 pub const TRAP_DEBUG_ASSERTION: TrapCode =
     TrapCode::unwrap_user(Trap::DebugAssertion as u8 + TRAP_OFFSET);
-=======
 pub const TRAP_CAST_FAILURE: TrapCode =
     TrapCode::unwrap_user(Trap::CastFailure as u8 + TRAP_OFFSET);
->>>>>>> 292f136c
 
 /// Creates a new cranelift `Signature` with no wasm params/results for the
 /// given calling convention.

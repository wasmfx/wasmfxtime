//! All the runtime support necessary for the wasm to cranelift translation is formalized by the
//! traits `FunctionEnvironment` and `ModuleEnvironment`.
//!
//! There are skeleton implementations of these traits in the `dummy` module, and complete
//! implementations in [Wasmtime].
//!
//! [Wasmtime]: https://github.com/bytecodealliance/wasmtime

use cranelift_codegen::ir;
use cranelift_codegen::ir::immediates::Offset32;
use cranelift_codegen::isa::TargetFrontendConfig;
use smallvec::SmallVec;
<<<<<<< HEAD
use wasmparser::{Operator, WasmFeatures};
use wasmtime_environ::{
    DataIndex, ElemIndex, FuncIndex, GlobalIndex, MemoryIndex, TableIndex, Tunables, TypeConvert,
    TypeIndex, WasmHeapType, WasmRefType, WasmResult, WasmValType,
};
=======
use wasmtime_environ::{Tunables, TypeConvert, WasmHeapType};
>>>>>>> d5ee2a04

/// The value of a WebAssembly global variable.
#[derive(Clone, Copy)]
pub enum GlobalVariable {
    /// This is a variable in memory that should be referenced through a `GlobalValue`.
    Memory {
        /// The address of the global variable storage.
        gv: ir::GlobalValue,
        /// An offset to add to the address.
        offset: Offset32,
        /// The global variable's type.
        ty: ir::Type,
    },

    /// This is a global variable that needs to be handled by the environment.
    Custom,
}

/// Environment affecting the translation of a WebAssembly.
pub trait TargetEnvironment: TypeConvert {
    /// Get the information needed to produce Cranelift IR for the given target.
    fn target_config(&self) -> TargetFrontendConfig;

    /// Whether to enable Spectre mitigations for heap accesses.
    fn heap_access_spectre_mitigation(&self) -> bool;

    /// Whether to add proof-carrying-code facts to verify memory accesses.
    fn proof_carrying_code(&self) -> bool;

    /// Get the Cranelift reference type to use for the given Wasm reference
    /// type.
    ///
    /// Returns a pair of the CLIF reference type to use and a boolean that
    /// describes whether the value should be included in GC stack maps or not.
    fn reference_type(&self, ty: WasmHeapType) -> (ir::Type, bool);

    /// Returns the compilation knobs that are in effect.
    fn tunables(&self) -> &Tunables;
}

/// A smallvec that holds the IR values for a struct's fields.
<<<<<<< HEAD
pub type StructFieldsVec = SmallVec<[ir::Value; 4]>;

/// Environment affecting the translation of a single WebAssembly function.
///
/// A `FuncEnvironment` trait object is required to translate a WebAssembly function to Cranelift
/// IR. The function environment provides information about the WebAssembly module as well as the
/// runtime environment.
pub trait FuncEnvironment: TargetEnvironment {
    /// Is the given parameter of the given function a wasm-level parameter, as opposed to a hidden
    /// parameter added for use by the implementation?
    fn is_wasm_parameter(&self, signature: &ir::Signature, index: usize) -> bool {
        signature.params[index].purpose == ir::ArgumentPurpose::Normal
    }

    /// Does the given parameter require inclusion in stack maps?
    fn param_needs_stack_map(&self, signature: &ir::Signature, index: usize) -> bool;

    /// Does the given result require inclusion in stack maps?
    fn sig_ref_result_needs_stack_map(&self, sig_ref: ir::SigRef, index: usize) -> bool;

    /// Does the given result require inclusion in stack maps?
    fn func_ref_result_needs_stack_map(
        &self,
        func: &ir::Function,
        func_ref: ir::FuncRef,
        index: usize,
    ) -> bool;

    /// Is the given return of the given function a wasm-level parameter, as
    /// opposed to a hidden parameter added for use by the implementation?
    fn is_wasm_return(&self, signature: &ir::Signature, index: usize) -> bool {
        signature.returns[index].purpose == ir::ArgumentPurpose::Normal
    }

    /// Called after the locals for a function have been parsed, and the number
    /// of variables defined by this function is provided.
    fn after_locals(&mut self, num_locals_defined: usize) {
        let _ = num_locals_defined;
    }

    /// Set up the necessary preamble definitions in `func` to access the global variable
    /// identified by `index`.
    ///
    /// The index space covers both imported globals and globals defined by the module.
    ///
    /// Return the global variable reference that should be used to access the global and the
    /// WebAssembly type of the global.
    fn make_global(
        &mut self,
        func: &mut ir::Function,
        index: GlobalIndex,
    ) -> WasmResult<GlobalVariable>;

    /// Get the heaps for this function environment.
    ///
    /// The returned map should provide heap format details (encoded in
    /// `HeapData`) for each `Heap` that was previously returned by
    /// `make_heap()`. The translator will first call make_heap for each Wasm
    /// memory, and then later when translating code, will invoke `heaps()` to
    /// learn how to access the environment's implementation of each memory.
    fn heaps(&self) -> &PrimaryMap<Heap, HeapData>;

    /// Set up the necessary preamble definitions in `func` to access the linear memory identified
    /// by `index`.
    ///
    /// The index space covers both imported and locally declared memories.
    fn make_heap(&mut self, func: &mut ir::Function, index: MemoryIndex) -> WasmResult<Heap>;

    /// Set up a signature definition in the preamble of `func` that can be used for an indirect
    /// call with signature `index`.
    ///
    /// The signature may contain additional arguments needed for an indirect call, but the
    /// arguments marked as `ArgumentPurpose::Normal` must correspond to the WebAssembly signature
    /// arguments.
    ///
    /// The signature will only be used for indirect calls, even if the module has direct function
    /// calls with the same WebAssembly type.
    fn make_indirect_sig(
        &mut self,
        func: &mut ir::Function,
        index: TypeIndex,
    ) -> WasmResult<ir::SigRef>;

    /// Set up an external function definition in the preamble of `func` that can be used to
    /// directly call the function `index`.
    ///
    /// The index space covers both imported functions and functions defined in the current module.
    ///
    /// The function's signature may contain additional arguments needed for a direct call, but the
    /// arguments marked as `ArgumentPurpose::Normal` must correspond to the WebAssembly signature
    /// arguments.
    ///
    /// The function's signature will only be used for direct calls, even if the module has
    /// indirect calls with the same WebAssembly type.
    fn make_direct_func(
        &mut self,
        func: &mut ir::Function,
        index: FuncIndex,
    ) -> WasmResult<ir::FuncRef>;

    /// Translate a `call` WebAssembly instruction at `pos`.
    ///
    /// Insert instructions at `pos` for a direct call to the function `callee_index`.
    ///
    /// The function reference `callee` was previously created by `make_direct_func()`.
    ///
    /// Return the call instruction whose results are the WebAssembly return values.
    fn translate_call(
        &mut self,
        builder: &mut FunctionBuilder,
        _callee_index: FuncIndex,
        callee: ir::FuncRef,
        call_args: &[ir::Value],
    ) -> WasmResult<ir::Inst> {
        Ok(builder.ins().call(callee, call_args))
    }

    /// Translate a `call_indirect` WebAssembly instruction at `pos`.
    ///
    /// Insert instructions at `pos` for an indirect call to the function `callee` in the table
    /// `table_index` with WebAssembly signature `sig_index`. The `callee` value will have type
    /// `i32`.
    ///
    /// The signature `sig_ref` was previously created by `make_indirect_sig()`.
    ///
    /// Return the call instruction whose results are the WebAssembly return values.
    /// Returns `None` if this statically traps instead of creating a call
    /// instruction.
    fn translate_call_indirect(
        &mut self,
        builder: &mut FunctionBuilder,
        features: &WasmFeatures,
        table_index: TableIndex,
        sig_index: TypeIndex,
        sig_ref: ir::SigRef,
        callee: ir::Value,
        call_args: &[ir::Value],
    ) -> WasmResult<Option<ir::Inst>>;

    /// Translate a `return_call` WebAssembly instruction at the builder's
    /// current position.
    ///
    /// Insert instructions at the builder's current position for a direct tail
    /// call to the function `callee_index`.
    ///
    /// The function reference `callee` was previously created by `make_direct_func()`.
    ///
    /// Return the call instruction whose results are the WebAssembly return values.
    fn translate_return_call(
        &mut self,
        builder: &mut FunctionBuilder,
        _callee_index: FuncIndex,
        callee: ir::FuncRef,
        call_args: &[ir::Value],
    ) -> WasmResult<()> {
        builder.ins().return_call(callee, call_args);
        Ok(())
    }

    /// Translate a `return_call_indirect` WebAssembly instruction at the
    /// builder's current position.
    ///
    /// Insert instructions at the builder's current position for an indirect
    /// tail call to the function `callee` in the table `table_index` with
    /// WebAssembly signature `sig_index`. The `callee` value will have type
    /// `i32`.
    ///
    /// The signature `sig_ref` was previously created by `make_indirect_sig()`.
    fn translate_return_call_indirect(
        &mut self,
        builder: &mut FunctionBuilder,
        features: &WasmFeatures,
        table_index: TableIndex,
        sig_index: TypeIndex,
        sig_ref: ir::SigRef,
        callee: ir::Value,
        call_args: &[ir::Value],
    ) -> WasmResult<()>;

    /// Translate a `return_call_ref` WebAssembly instruction at the builder's
    /// given position.
    ///
    /// Insert instructions at the builder's current position for an indirect
    /// tail call to the function `callee`. The `callee` value will be a Wasm
    /// funcref that may need to be translated to a native function address
    /// depending on your implementation of this trait.
    ///
    /// The signature `sig_ref` was previously created by `make_indirect_sig()`.
    fn translate_return_call_ref(
        &mut self,
        builder: &mut FunctionBuilder,
        sig_ref: ir::SigRef,
        callee: ir::Value,
        call_args: &[ir::Value],
    ) -> WasmResult<()>;

    /// Translate a `call_ref` WebAssembly instruction at the builder's current
    /// position.
    ///
    /// Insert instructions at the builder's current position for an indirect
    /// call to the function `callee`. The `callee` value will be a Wasm funcref
    /// that may need to be translated to a native function address depending on
    /// your implementation of this trait.
    ///
    /// The signature `sig_ref` was previously created by `make_indirect_sig()`.
    ///
    /// Return the call instruction whose results are the WebAssembly return values.
    fn translate_call_ref(
        &mut self,
        builder: &mut FunctionBuilder,
        sig_ref: ir::SigRef,
        callee: ir::Value,
        call_args: &[ir::Value],
    ) -> WasmResult<ir::Inst>;

    /// Translate a `memory.grow` WebAssembly instruction.
    ///
    /// The `index` provided identifies the linear memory to grow, and `heap` is the heap reference
    /// returned by `make_heap` for the same index.
    ///
    /// The `val` value is the requested memory size in pages.
    ///
    /// Returns the old size (in pages) of the memory.
    fn translate_memory_grow(
        &mut self,
        pos: FuncCursor,
        index: MemoryIndex,
        heap: Heap,
        val: ir::Value,
    ) -> WasmResult<ir::Value>;

    /// Translates a `memory.size` WebAssembly instruction.
    ///
    /// The `index` provided identifies the linear memory to query, and `heap` is the heap reference
    /// returned by `make_heap` for the same index.
    ///
    /// Returns the size in pages of the memory.
    fn translate_memory_size(
        &mut self,
        pos: FuncCursor,
        index: MemoryIndex,
        heap: Heap,
    ) -> WasmResult<ir::Value>;

    /// Translate a `memory.copy` WebAssembly instruction.
    ///
    /// The `index` provided identifies the linear memory to query, and `heap` is the heap reference
    /// returned by `make_heap` for the same index.
    fn translate_memory_copy(
        &mut self,
        pos: FuncCursor,
        src_index: MemoryIndex,
        src_heap: Heap,
        dst_index: MemoryIndex,
        dst_heap: Heap,
        dst: ir::Value,
        src: ir::Value,
        len: ir::Value,
    ) -> WasmResult<()>;

    /// Translate a `memory.fill` WebAssembly instruction.
    ///
    /// The `index` provided identifies the linear memory to query, and `heap` is the heap reference
    /// returned by `make_heap` for the same index.
    fn translate_memory_fill(
        &mut self,
        pos: FuncCursor,
        index: MemoryIndex,
        heap: Heap,
        dst: ir::Value,
        val: ir::Value,
        len: ir::Value,
    ) -> WasmResult<()>;

    /// Translate a `memory.init` WebAssembly instruction.
    ///
    /// The `index` provided identifies the linear memory to query, and `heap` is the heap reference
    /// returned by `make_heap` for the same index. `seg_index` is the index of the segment to copy
    /// from.
    fn translate_memory_init(
        &mut self,
        pos: FuncCursor,
        index: MemoryIndex,
        heap: Heap,
        seg_index: u32,
        dst: ir::Value,
        src: ir::Value,
        len: ir::Value,
    ) -> WasmResult<()>;

    /// Translate a `data.drop` WebAssembly instruction.
    fn translate_data_drop(&mut self, pos: FuncCursor, seg_index: u32) -> WasmResult<()>;

    /// Translate a `table.size` WebAssembly instruction.
    fn translate_table_size(&mut self, pos: FuncCursor, index: TableIndex)
        -> WasmResult<ir::Value>;

    /// Translate a `table.grow` WebAssembly instruction.
    fn translate_table_grow(
        &mut self,
        builder: &mut FunctionBuilder,
        table_index: TableIndex,
        delta: ir::Value,
        init_value: ir::Value,
    ) -> WasmResult<ir::Value>;

    /// Translate a `table.get` WebAssembly instruction.
    fn translate_table_get(
        &mut self,
        builder: &mut FunctionBuilder,
        table_index: TableIndex,
        index: ir::Value,
    ) -> WasmResult<ir::Value>;

    /// Translate a `table.set` WebAssembly instruction.
    fn translate_table_set(
        &mut self,
        builder: &mut FunctionBuilder,
        table_index: TableIndex,
        value: ir::Value,
        index: ir::Value,
    ) -> WasmResult<()>;

    /// Translate a `table.copy` WebAssembly instruction.
    fn translate_table_copy(
        &mut self,
        pos: FuncCursor,
        dst_table_index: TableIndex,
        src_table_index: TableIndex,
        dst: ir::Value,
        src: ir::Value,
        len: ir::Value,
    ) -> WasmResult<()>;

    /// Translate a `table.fill` WebAssembly instruction.
    fn translate_table_fill(
        &mut self,
        builder: &mut FunctionBuilder,
        table_index: TableIndex,
        dst: ir::Value,
        val: ir::Value,
        len: ir::Value,
    ) -> WasmResult<()>;

    /// Translate a `table.init` WebAssembly instruction.
    fn translate_table_init(
        &mut self,
        pos: FuncCursor,
        seg_index: u32,
        table_index: TableIndex,
        dst: ir::Value,
        src: ir::Value,
        len: ir::Value,
    ) -> WasmResult<()>;

    /// Translate a `elem.drop` WebAssembly instruction.
    fn translate_elem_drop(&mut self, pos: FuncCursor, seg_index: u32) -> WasmResult<()>;

    /// Translate a `ref.null T` WebAssembly instruction.
    fn translate_ref_null(
        &mut self,
        builder: &mut FunctionBuilder,
        ty: WasmHeapType,
    ) -> WasmResult<ir::Value>;

    /// Translate a `ref.is_null` WebAssembly instruction.
    fn translate_ref_is_null(
        &mut self,
        builder: &mut FunctionBuilder,
        value: ir::Value,
    ) -> WasmResult<ir::Value>;

    /// Translate a `ref.func` WebAssembly instruction.
    fn translate_ref_func(
        &mut self,
        pos: FuncCursor,
        func_index: FuncIndex,
    ) -> WasmResult<ir::Value>;

    /// Translate a `global.get` WebAssembly instruction at `pos` for a global
    /// that is custom.
    fn translate_custom_global_get(
        &mut self,
        builder: &mut FunctionBuilder,
        global_index: GlobalIndex,
    ) -> WasmResult<ir::Value>;

    /// Translate a `global.set` WebAssembly instruction at `pos` for a global
    /// that is custom.
    fn translate_custom_global_set(
        &mut self,
        builder: &mut FunctionBuilder,
        global_index: GlobalIndex,
        val: ir::Value,
    ) -> WasmResult<()>;

    /// Translate an `i32.atomic.wait` or `i64.atomic.wait` WebAssembly instruction.
    /// The `index` provided identifies the linear memory containing the value
    /// to wait on, and `heap` is the heap reference returned by `make_heap`
    /// for the same index.  Whether the waited-on value is 32- or 64-bit can be
    /// determined by examining the type of `expected`, which must be only I32 or I64.
    ///
    /// Note that the `addr` here is the host linear memory address rather
    /// than a relative wasm linear memory address. The type of this value is
    /// the same as the host's pointer.
    ///
    /// Returns an i32, which is negative if the helper call failed.
    fn translate_atomic_wait(
        &mut self,
        pos: FuncCursor,
        index: MemoryIndex,
        heap: Heap,
        addr: ir::Value,
        expected: ir::Value,
        timeout: ir::Value,
    ) -> WasmResult<ir::Value>;

    /// Translate an `atomic.notify` WebAssembly instruction.
    /// The `index` provided identifies the linear memory containing the value
    /// to wait on, and `heap` is the heap reference returned by `make_heap`
    /// for the same index.
    ///
    /// Note that the `addr` here is the host linear memory address rather
    /// than a relative wasm linear memory address. The type of this value is
    /// the same as the host's pointer.
    ///
    /// Returns an i64, which is negative if the helper call failed.
    fn translate_atomic_notify(
        &mut self,
        pos: FuncCursor,
        index: MemoryIndex,
        heap: Heap,
        addr: ir::Value,
        count: ir::Value,
    ) -> WasmResult<ir::Value>;

    /// Translate an `i32` value into an `i31ref`.
    fn translate_ref_i31(&mut self, pos: FuncCursor, val: ir::Value) -> WasmResult<ir::Value>;

    /// Sign-extend an `i31ref` into an `i32`.
    fn translate_i31_get_s(
        &mut self,
        pos: &mut FunctionBuilder,
        i31ref: ir::Value,
    ) -> WasmResult<ir::Value>;

    /// Zero-extend an `i31ref` into an `i32`.
    fn translate_i31_get_u(
        &mut self,
        pos: &mut FunctionBuilder,
        i31ref: ir::Value,
    ) -> WasmResult<ir::Value>;

    /// Get the number of fields in a struct type.
    fn struct_fields_len(&mut self, struct_type_index: TypeIndex) -> WasmResult<usize>;

    /// Translate a `struct.new` instruction.
    fn translate_struct_new(
        &mut self,
        builder: &mut FunctionBuilder,
        struct_type_index: TypeIndex,
        fields: StructFieldsVec,
    ) -> WasmResult<ir::Value>;

    /// Translate a `struct.new_default` instruction.
    fn translate_struct_new_default(
        &mut self,
        builder: &mut FunctionBuilder,
        struct_type_index: TypeIndex,
    ) -> WasmResult<ir::Value>;

    /// Translate a `struct.set` instruction.
    fn translate_struct_set(
        &mut self,
        builder: &mut FunctionBuilder,
        struct_type_index: TypeIndex,
        field_index: u32,
        struct_ref: ir::Value,
        value: ir::Value,
    ) -> WasmResult<()>;

    /// Translate a `struct.get` instruction.
    fn translate_struct_get(
        &mut self,
        builder: &mut FunctionBuilder,
        struct_type_index: TypeIndex,
        field_index: u32,
        struct_ref: ir::Value,
    ) -> WasmResult<ir::Value>;

    /// Translate a `struct.get_s` instruction.
    fn translate_struct_get_s(
        &mut self,
        builder: &mut FunctionBuilder,
        struct_type_index: TypeIndex,
        field_index: u32,
        struct_ref: ir::Value,
    ) -> WasmResult<ir::Value>;

    /// Translate a `struct.get_u` instruction.
    fn translate_struct_get_u(
        &mut self,
        builder: &mut FunctionBuilder,
        struct_type_index: TypeIndex,
        field_index: u32,
        struct_ref: ir::Value,
    ) -> WasmResult<ir::Value>;

    /// Translate an `array.new` instruction.
    fn translate_array_new(
        &mut self,
        builder: &mut FunctionBuilder,
        array_type_index: TypeIndex,
        elem: ir::Value,
        len: ir::Value,
    ) -> WasmResult<ir::Value>;

    /// Translate an `array.new_default` instruction.
    fn translate_array_new_default(
        &mut self,
        builder: &mut FunctionBuilder,
        array_type_index: TypeIndex,
        len: ir::Value,
    ) -> WasmResult<ir::Value>;

    /// Translate an `array.new_fixed` instruction.
    fn translate_array_new_fixed(
        &mut self,
        builder: &mut FunctionBuilder,
        array_type_index: TypeIndex,
        elems: &[ir::Value],
    ) -> WasmResult<ir::Value>;

    /// Translate an `array.new_data` instruction.
    fn translate_array_new_data(
        &mut self,
        builder: &mut FunctionBuilder,
        array_type_index: TypeIndex,
        data_index: DataIndex,
        data_offset: ir::Value,
        len: ir::Value,
    ) -> WasmResult<ir::Value>;

    /// Translate an `array.new_elem` instruction.
    fn translate_array_new_elem(
        &mut self,
        builder: &mut FunctionBuilder,
        array_type_index: TypeIndex,
        elem_index: ElemIndex,
        elem_offset: ir::Value,
        len: ir::Value,
    ) -> WasmResult<ir::Value>;

    /// Translate an `array.copy` instruction.
    fn translate_array_copy(
        &mut self,
        builder: &mut FunctionBuilder,
        dst_array_type_index: TypeIndex,
        dst_array: ir::Value,
        dst_index: ir::Value,
        src_array_type_index: TypeIndex,
        src_array: ir::Value,
        src_index: ir::Value,
        len: ir::Value,
    ) -> WasmResult<()>;

    /// Translate an `array.fill` instruction.
    fn translate_array_fill(
        &mut self,
        builder: &mut FunctionBuilder,
        array_type_index: TypeIndex,
        array: ir::Value,
        index: ir::Value,
        value: ir::Value,
        len: ir::Value,
    ) -> WasmResult<()>;

    /// Translate an `array.init_data` instruction.
    fn translate_array_init_data(
        &mut self,
        builder: &mut FunctionBuilder,
        array_type_index: TypeIndex,
        array: ir::Value,
        dst_index: ir::Value,
        data_index: DataIndex,
        data_offset: ir::Value,
        len: ir::Value,
    ) -> WasmResult<()>;

    /// Translate an `array.init_elem` instruction.
    fn translate_array_init_elem(
        &mut self,
        builder: &mut FunctionBuilder,
        array_type_index: TypeIndex,
        array: ir::Value,
        dst_index: ir::Value,
        elem_index: ElemIndex,
        elem_offset: ir::Value,
        len: ir::Value,
    ) -> WasmResult<()>;

    /// Translate an `array.len` instruction.
    fn translate_array_len(
        &mut self,
        builder: &mut FunctionBuilder,
        array: ir::Value,
    ) -> WasmResult<ir::Value>;

    /// Translate an `array.get` instruction.
    fn translate_array_get(
        &mut self,
        builder: &mut FunctionBuilder,
        array_type_index: TypeIndex,
        array: ir::Value,
        index: ir::Value,
    ) -> WasmResult<ir::Value>;

    /// Translate an `array.get_s` instruction.
    fn translate_array_get_s(
        &mut self,
        builder: &mut FunctionBuilder,
        array_type_index: TypeIndex,
        array: ir::Value,
        index: ir::Value,
    ) -> WasmResult<ir::Value>;

    /// Translate an `array.get_u` instruction.
    fn translate_array_get_u(
        &mut self,
        builder: &mut FunctionBuilder,
        array_type_index: TypeIndex,
        array: ir::Value,
        index: ir::Value,
    ) -> WasmResult<ir::Value>;

    /// Translate an `array.set` instruction.
    fn translate_array_set(
        &mut self,
        builder: &mut FunctionBuilder,
        array_type_index: TypeIndex,
        array: ir::Value,
        index: ir::Value,
        value: ir::Value,
    ) -> WasmResult<()>;

    /// Translate a `ref.test` instruction.
    fn translate_ref_test(
        &mut self,
        builder: &mut FunctionBuilder<'_>,
        ref_ty: WasmRefType,
        gc_ref: ir::Value,
    ) -> WasmResult<ir::Value>;

    /// Emit code at the beginning of every wasm loop.
    ///
    /// This can be used to insert explicit interrupt or safepoint checking at
    /// the beginnings of loops.
    fn translate_loop_header(&mut self, _builder: &mut FunctionBuilder) -> WasmResult<()> {
        // By default, don't emit anything.
        Ok(())
    }

    /// Optional callback for the `FunctionEnvironment` performing this translation to maintain
    /// internal state or prepare custom state for the operator to translate
    fn before_translate_operator(
        &mut self,
        _op: &Operator,
        _builder: &mut FunctionBuilder,
        _state: &FuncTranslationState,
    ) -> WasmResult<()> {
        Ok(())
    }

    /// Optional callback for the `FunctionEnvironment` performing this translation to maintain
    /// internal state or finalize custom state for the operator that was translated
    fn after_translate_operator(
        &mut self,
        _op: &Operator,
        _builder: &mut FunctionBuilder,
        _state: &FuncTranslationState,
    ) -> WasmResult<()> {
        Ok(())
    }

    /// Optional callback for the `FuncEnvironment` performing this translation
    /// to maintain, prepare, or finalize custom, internal state when we
    /// statically determine that a Wasm memory access will unconditionally
    /// trap, rendering the rest of the block unreachable. Called just before
    /// the unconditional trap is emitted.
    fn before_unconditionally_trapping_memory_access(
        &mut self,
        _builder: &mut FunctionBuilder,
    ) -> WasmResult<()> {
        Ok(())
    }

    /// Optional callback for the `FunctionEnvironment` performing this translation to perform work
    /// before the function body is translated.
    fn before_translate_function(
        &mut self,
        _builder: &mut FunctionBuilder,
        _state: &FuncTranslationState,
    ) -> WasmResult<()> {
        Ok(())
    }

    /// Optional callback for the `FunctionEnvironment` performing this translation to perform work
    /// after the function body is translated.
    fn after_translate_function(
        &mut self,
        _builder: &mut FunctionBuilder,
        _state: &FuncTranslationState,
    ) -> WasmResult<()> {
        Ok(())
    }

    /// Whether or not to force relaxed simd instructions to have deterministic
    /// lowerings meaning they will produce the same results across all hosts,
    /// regardless of the cost to performance.
    fn relaxed_simd_deterministic(&self) -> bool {
        true
    }

    /// Whether or not the target being translated for has a native fma
    /// instruction. If it does not then when relaxed simd isn't deterministic
    /// the translation of the `f32x4.relaxed_fma` instruction, for example,
    /// will do a multiplication and then an add instead of the fused version.
    fn has_native_fma(&self) -> bool {
        false
    }

    /// Returns whether this is an x86 target, which may alter lowerings of
    /// relaxed simd instructions.
    fn is_x86(&self) -> bool {
        false
    }

    /// TODO(dhil): write documentation.
    fn translate_cont_new(
        &mut self,
        builder: &mut FunctionBuilder,
        state: &FuncTranslationState,
        func: ir::Value,
        arg_types: &[WasmValType],
        return_types: &[WasmValType],
    ) -> WasmResult<ir::Value>;

    /// Translates cont.bind instructions.
    /// `remaining_arg_count` is the *overall* number of remaining arguments of
    /// the continuation before supplying `args` (i.e., it is the number of
    /// parameters of the continuation's type before cont.bind was executed).
    fn translate_cont_bind(
        &mut self,
        builder: &mut FunctionBuilder,
        contobj: ir::Value,
        args: &[ir::Value],
        remaining_arg_count: usize,
    ) -> ir::Value;

    /// TODO(dhil): write documentation.
    fn translate_suspend(
        &mut self,
        builder: &mut FunctionBuilder,
        tag_index: u32,
        suspend_args: &[ir::Value],
        tag_return_types: &[WasmValType],
    ) -> Vec<ir::Value>;

    /// Translates resume instructions.
    /// Returns the values returned by the instruction (i.e., the values
    /// returned by the resumed continuation once it returns normally)
    fn translate_resume(
        &mut self,
        builder: &mut FunctionBuilder,
        type_index: u32,
        contobj: ir::Value,
        resume_args: &[ir::Value],
        resumetable: &[(u32, ir::Block)],
    ) -> Vec<ir::Value>;

    /// TODO(dhil): write documentation.
    #[allow(unused, reason = "TODO")]
    fn translate_resume_throw(
        &mut self,
        pos: FuncCursor,
        state: &FuncTranslationState,
        tag_index: u32,
        cont: ir::Value,
    ) -> WasmResult<ir::Value>;

    /// TODO
    fn continuation_arguments(&self, type_index: u32) -> &[WasmValType];

    /// TODO
    fn continuation_returns(&self, type_index: u32) -> &[WasmValType];

    /// TODO
    fn tag_params(&self, tag_index: u32) -> &[WasmValType];

    /// TODO
    fn tag_returns(&self, tag_index: u32) -> &[WasmValType];

    /// Returns whether the CLIF `x86_blendv` instruction should be used for the
    /// relaxed simd `*.relaxed_laneselect` instruction for the specified type.
    fn use_x86_blendv_for_relaxed_laneselect(&self, ty: Type) -> bool {
        let _ = ty;
        false
    }

    /// Returns whether the CLIF `x86_pshufb` instruction should be used for the
    /// `i8x16.relaxed_swizzle` instruction.
    fn use_x86_pshufb_for_relaxed_swizzle(&self) -> bool {
        false
    }

    /// Returns whether the CLIF `x86_pmulhrsw` instruction should be used for
    /// the `i8x16.relaxed_q15mulr_s` instruction.
    fn use_x86_pmulhrsw_for_relaxed_q15mul(&self) -> bool {
        false
    }

    /// Returns whether the CLIF `x86_pmaddubsw` instruction should be used for
    /// the relaxed-simd dot-product instructions instruction.
    fn use_x86_pmaddubsw_for_dot(&self) -> bool {
        false
    }

    /// Inserts code before a function return.
    fn handle_before_return(&mut self, _retvals: &[ir::Value], _builder: &mut FunctionBuilder) {}

    /// Inserts code before a load.
    fn before_load(
        &mut self,
        _builder: &mut FunctionBuilder,
        _val_size: u8,
        _addr: ir::Value,
        _offset: u64,
    ) {
    }

    /// Inserts code before a store.
    fn before_store(
        &mut self,
        _builder: &mut FunctionBuilder,
        _val_size: u8,
        _addr: ir::Value,
        _offset: u64,
    ) {
    }

    /// Inserts code before updating a global.
    fn update_global(
        &mut self,
        _builder: &mut FunctionBuilder,
        _global_index: u32,
        _value: ir::Value,
    ) {
    }

    /// Inserts code before memory.grow.
    fn before_memory_grow(
        &mut self,
        _builder: &mut FunctionBuilder,
        _num_bytes: ir::Value,
        _mem_index: MemoryIndex,
    ) {
    }

    /// Optional hook for customizing how `trap` is lowered.
    fn trap(&mut self, builder: &mut FunctionBuilder, code: ir::TrapCode) {
        builder.ins().trap(code);
    }

    /// Optional hook for customizing how `trapz` is lowered.
    fn trapz(&mut self, builder: &mut FunctionBuilder, value: ir::Value, code: ir::TrapCode) {
        builder.ins().trapz(value, code);
    }

    /// Optional hook for customizing how `trapnz` is lowered.
    fn trapnz(&mut self, builder: &mut FunctionBuilder, value: ir::Value, code: ir::TrapCode) {
        builder.ins().trapnz(value, code);
    }

    /// Optional hook for customizing how `uadd_overflow_trap` is lowered.
    fn uadd_overflow_trap(
        &mut self,
        builder: &mut FunctionBuilder,
        lhs: ir::Value,
        rhs: ir::Value,
        code: ir::TrapCode,
    ) -> ir::Value {
        builder.ins().uadd_overflow_trap(lhs, rhs, code)
    }

    /// Accesses the ISA that is being compiled for.
    fn isa(&self) -> &dyn TargetIsa;

    /// Embedder-defined hook for indicating whether signals can be used to
    /// indicate traps.
    fn signals_based_traps(&self) -> bool {
        true
    }

    /// Optional hook for customizing `sdiv` instruction lowering.
    fn translate_sdiv(
        &mut self,
        builder: &mut FunctionBuilder,
        lhs: ir::Value,
        rhs: ir::Value,
    ) -> ir::Value {
        builder.ins().sdiv(lhs, rhs)
    }

    /// Optional hook for customizing `udiv` instruction lowering.
    fn translate_udiv(
        &mut self,
        builder: &mut FunctionBuilder,
        lhs: ir::Value,
        rhs: ir::Value,
    ) -> ir::Value {
        builder.ins().udiv(lhs, rhs)
    }

    /// Optional hook for customizing `srem` instruction lowering.
    fn translate_srem(
        &mut self,
        builder: &mut FunctionBuilder,
        lhs: ir::Value,
        rhs: ir::Value,
    ) -> ir::Value {
        builder.ins().srem(lhs, rhs)
    }

    /// Optional hook for customizing `urem` instruction lowering.
    fn translate_urem(
        &mut self,
        builder: &mut FunctionBuilder,
        lhs: ir::Value,
        rhs: ir::Value,
    ) -> ir::Value {
        builder.ins().urem(lhs, rhs)
    }

    /// Optional hook for customizing `fcvt_to_sint` instruction lowering.
    fn translate_fcvt_to_sint(
        &mut self,
        builder: &mut FunctionBuilder,
        ty: ir::Type,
        val: ir::Value,
    ) -> ir::Value {
        builder.ins().fcvt_to_sint(ty, val)
    }

    /// Optional hook for customizing `fcvt_to_uint` instruction lowering.
    fn translate_fcvt_to_uint(
        &mut self,
        builder: &mut FunctionBuilder,
        ty: ir::Type,
        val: ir::Value,
    ) -> ir::Value {
        builder.ins().fcvt_to_uint(ty, val)
    }
}
=======
pub type StructFieldsVec = SmallVec<[ir::Value; 4]>;
>>>>>>> d5ee2a04
<|MERGE_RESOLUTION|>--- conflicted
+++ resolved
@@ -10,15 +10,7 @@
 use cranelift_codegen::ir::immediates::Offset32;
 use cranelift_codegen::isa::TargetFrontendConfig;
 use smallvec::SmallVec;
-<<<<<<< HEAD
-use wasmparser::{Operator, WasmFeatures};
-use wasmtime_environ::{
-    DataIndex, ElemIndex, FuncIndex, GlobalIndex, MemoryIndex, TableIndex, Tunables, TypeConvert,
-    TypeIndex, WasmHeapType, WasmRefType, WasmResult, WasmValType,
-};
-=======
 use wasmtime_environ::{Tunables, TypeConvert, WasmHeapType};
->>>>>>> d5ee2a04
 
 /// The value of a WebAssembly global variable.
 #[derive(Clone, Copy)]
@@ -60,970 +52,4 @@
 }
 
 /// A smallvec that holds the IR values for a struct's fields.
-<<<<<<< HEAD
-pub type StructFieldsVec = SmallVec<[ir::Value; 4]>;
-
-/// Environment affecting the translation of a single WebAssembly function.
-///
-/// A `FuncEnvironment` trait object is required to translate a WebAssembly function to Cranelift
-/// IR. The function environment provides information about the WebAssembly module as well as the
-/// runtime environment.
-pub trait FuncEnvironment: TargetEnvironment {
-    /// Is the given parameter of the given function a wasm-level parameter, as opposed to a hidden
-    /// parameter added for use by the implementation?
-    fn is_wasm_parameter(&self, signature: &ir::Signature, index: usize) -> bool {
-        signature.params[index].purpose == ir::ArgumentPurpose::Normal
-    }
-
-    /// Does the given parameter require inclusion in stack maps?
-    fn param_needs_stack_map(&self, signature: &ir::Signature, index: usize) -> bool;
-
-    /// Does the given result require inclusion in stack maps?
-    fn sig_ref_result_needs_stack_map(&self, sig_ref: ir::SigRef, index: usize) -> bool;
-
-    /// Does the given result require inclusion in stack maps?
-    fn func_ref_result_needs_stack_map(
-        &self,
-        func: &ir::Function,
-        func_ref: ir::FuncRef,
-        index: usize,
-    ) -> bool;
-
-    /// Is the given return of the given function a wasm-level parameter, as
-    /// opposed to a hidden parameter added for use by the implementation?
-    fn is_wasm_return(&self, signature: &ir::Signature, index: usize) -> bool {
-        signature.returns[index].purpose == ir::ArgumentPurpose::Normal
-    }
-
-    /// Called after the locals for a function have been parsed, and the number
-    /// of variables defined by this function is provided.
-    fn after_locals(&mut self, num_locals_defined: usize) {
-        let _ = num_locals_defined;
-    }
-
-    /// Set up the necessary preamble definitions in `func` to access the global variable
-    /// identified by `index`.
-    ///
-    /// The index space covers both imported globals and globals defined by the module.
-    ///
-    /// Return the global variable reference that should be used to access the global and the
-    /// WebAssembly type of the global.
-    fn make_global(
-        &mut self,
-        func: &mut ir::Function,
-        index: GlobalIndex,
-    ) -> WasmResult<GlobalVariable>;
-
-    /// Get the heaps for this function environment.
-    ///
-    /// The returned map should provide heap format details (encoded in
-    /// `HeapData`) for each `Heap` that was previously returned by
-    /// `make_heap()`. The translator will first call make_heap for each Wasm
-    /// memory, and then later when translating code, will invoke `heaps()` to
-    /// learn how to access the environment's implementation of each memory.
-    fn heaps(&self) -> &PrimaryMap<Heap, HeapData>;
-
-    /// Set up the necessary preamble definitions in `func` to access the linear memory identified
-    /// by `index`.
-    ///
-    /// The index space covers both imported and locally declared memories.
-    fn make_heap(&mut self, func: &mut ir::Function, index: MemoryIndex) -> WasmResult<Heap>;
-
-    /// Set up a signature definition in the preamble of `func` that can be used for an indirect
-    /// call with signature `index`.
-    ///
-    /// The signature may contain additional arguments needed for an indirect call, but the
-    /// arguments marked as `ArgumentPurpose::Normal` must correspond to the WebAssembly signature
-    /// arguments.
-    ///
-    /// The signature will only be used for indirect calls, even if the module has direct function
-    /// calls with the same WebAssembly type.
-    fn make_indirect_sig(
-        &mut self,
-        func: &mut ir::Function,
-        index: TypeIndex,
-    ) -> WasmResult<ir::SigRef>;
-
-    /// Set up an external function definition in the preamble of `func` that can be used to
-    /// directly call the function `index`.
-    ///
-    /// The index space covers both imported functions and functions defined in the current module.
-    ///
-    /// The function's signature may contain additional arguments needed for a direct call, but the
-    /// arguments marked as `ArgumentPurpose::Normal` must correspond to the WebAssembly signature
-    /// arguments.
-    ///
-    /// The function's signature will only be used for direct calls, even if the module has
-    /// indirect calls with the same WebAssembly type.
-    fn make_direct_func(
-        &mut self,
-        func: &mut ir::Function,
-        index: FuncIndex,
-    ) -> WasmResult<ir::FuncRef>;
-
-    /// Translate a `call` WebAssembly instruction at `pos`.
-    ///
-    /// Insert instructions at `pos` for a direct call to the function `callee_index`.
-    ///
-    /// The function reference `callee` was previously created by `make_direct_func()`.
-    ///
-    /// Return the call instruction whose results are the WebAssembly return values.
-    fn translate_call(
-        &mut self,
-        builder: &mut FunctionBuilder,
-        _callee_index: FuncIndex,
-        callee: ir::FuncRef,
-        call_args: &[ir::Value],
-    ) -> WasmResult<ir::Inst> {
-        Ok(builder.ins().call(callee, call_args))
-    }
-
-    /// Translate a `call_indirect` WebAssembly instruction at `pos`.
-    ///
-    /// Insert instructions at `pos` for an indirect call to the function `callee` in the table
-    /// `table_index` with WebAssembly signature `sig_index`. The `callee` value will have type
-    /// `i32`.
-    ///
-    /// The signature `sig_ref` was previously created by `make_indirect_sig()`.
-    ///
-    /// Return the call instruction whose results are the WebAssembly return values.
-    /// Returns `None` if this statically traps instead of creating a call
-    /// instruction.
-    fn translate_call_indirect(
-        &mut self,
-        builder: &mut FunctionBuilder,
-        features: &WasmFeatures,
-        table_index: TableIndex,
-        sig_index: TypeIndex,
-        sig_ref: ir::SigRef,
-        callee: ir::Value,
-        call_args: &[ir::Value],
-    ) -> WasmResult<Option<ir::Inst>>;
-
-    /// Translate a `return_call` WebAssembly instruction at the builder's
-    /// current position.
-    ///
-    /// Insert instructions at the builder's current position for a direct tail
-    /// call to the function `callee_index`.
-    ///
-    /// The function reference `callee` was previously created by `make_direct_func()`.
-    ///
-    /// Return the call instruction whose results are the WebAssembly return values.
-    fn translate_return_call(
-        &mut self,
-        builder: &mut FunctionBuilder,
-        _callee_index: FuncIndex,
-        callee: ir::FuncRef,
-        call_args: &[ir::Value],
-    ) -> WasmResult<()> {
-        builder.ins().return_call(callee, call_args);
-        Ok(())
-    }
-
-    /// Translate a `return_call_indirect` WebAssembly instruction at the
-    /// builder's current position.
-    ///
-    /// Insert instructions at the builder's current position for an indirect
-    /// tail call to the function `callee` in the table `table_index` with
-    /// WebAssembly signature `sig_index`. The `callee` value will have type
-    /// `i32`.
-    ///
-    /// The signature `sig_ref` was previously created by `make_indirect_sig()`.
-    fn translate_return_call_indirect(
-        &mut self,
-        builder: &mut FunctionBuilder,
-        features: &WasmFeatures,
-        table_index: TableIndex,
-        sig_index: TypeIndex,
-        sig_ref: ir::SigRef,
-        callee: ir::Value,
-        call_args: &[ir::Value],
-    ) -> WasmResult<()>;
-
-    /// Translate a `return_call_ref` WebAssembly instruction at the builder's
-    /// given position.
-    ///
-    /// Insert instructions at the builder's current position for an indirect
-    /// tail call to the function `callee`. The `callee` value will be a Wasm
-    /// funcref that may need to be translated to a native function address
-    /// depending on your implementation of this trait.
-    ///
-    /// The signature `sig_ref` was previously created by `make_indirect_sig()`.
-    fn translate_return_call_ref(
-        &mut self,
-        builder: &mut FunctionBuilder,
-        sig_ref: ir::SigRef,
-        callee: ir::Value,
-        call_args: &[ir::Value],
-    ) -> WasmResult<()>;
-
-    /// Translate a `call_ref` WebAssembly instruction at the builder's current
-    /// position.
-    ///
-    /// Insert instructions at the builder's current position for an indirect
-    /// call to the function `callee`. The `callee` value will be a Wasm funcref
-    /// that may need to be translated to a native function address depending on
-    /// your implementation of this trait.
-    ///
-    /// The signature `sig_ref` was previously created by `make_indirect_sig()`.
-    ///
-    /// Return the call instruction whose results are the WebAssembly return values.
-    fn translate_call_ref(
-        &mut self,
-        builder: &mut FunctionBuilder,
-        sig_ref: ir::SigRef,
-        callee: ir::Value,
-        call_args: &[ir::Value],
-    ) -> WasmResult<ir::Inst>;
-
-    /// Translate a `memory.grow` WebAssembly instruction.
-    ///
-    /// The `index` provided identifies the linear memory to grow, and `heap` is the heap reference
-    /// returned by `make_heap` for the same index.
-    ///
-    /// The `val` value is the requested memory size in pages.
-    ///
-    /// Returns the old size (in pages) of the memory.
-    fn translate_memory_grow(
-        &mut self,
-        pos: FuncCursor,
-        index: MemoryIndex,
-        heap: Heap,
-        val: ir::Value,
-    ) -> WasmResult<ir::Value>;
-
-    /// Translates a `memory.size` WebAssembly instruction.
-    ///
-    /// The `index` provided identifies the linear memory to query, and `heap` is the heap reference
-    /// returned by `make_heap` for the same index.
-    ///
-    /// Returns the size in pages of the memory.
-    fn translate_memory_size(
-        &mut self,
-        pos: FuncCursor,
-        index: MemoryIndex,
-        heap: Heap,
-    ) -> WasmResult<ir::Value>;
-
-    /// Translate a `memory.copy` WebAssembly instruction.
-    ///
-    /// The `index` provided identifies the linear memory to query, and `heap` is the heap reference
-    /// returned by `make_heap` for the same index.
-    fn translate_memory_copy(
-        &mut self,
-        pos: FuncCursor,
-        src_index: MemoryIndex,
-        src_heap: Heap,
-        dst_index: MemoryIndex,
-        dst_heap: Heap,
-        dst: ir::Value,
-        src: ir::Value,
-        len: ir::Value,
-    ) -> WasmResult<()>;
-
-    /// Translate a `memory.fill` WebAssembly instruction.
-    ///
-    /// The `index` provided identifies the linear memory to query, and `heap` is the heap reference
-    /// returned by `make_heap` for the same index.
-    fn translate_memory_fill(
-        &mut self,
-        pos: FuncCursor,
-        index: MemoryIndex,
-        heap: Heap,
-        dst: ir::Value,
-        val: ir::Value,
-        len: ir::Value,
-    ) -> WasmResult<()>;
-
-    /// Translate a `memory.init` WebAssembly instruction.
-    ///
-    /// The `index` provided identifies the linear memory to query, and `heap` is the heap reference
-    /// returned by `make_heap` for the same index. `seg_index` is the index of the segment to copy
-    /// from.
-    fn translate_memory_init(
-        &mut self,
-        pos: FuncCursor,
-        index: MemoryIndex,
-        heap: Heap,
-        seg_index: u32,
-        dst: ir::Value,
-        src: ir::Value,
-        len: ir::Value,
-    ) -> WasmResult<()>;
-
-    /// Translate a `data.drop` WebAssembly instruction.
-    fn translate_data_drop(&mut self, pos: FuncCursor, seg_index: u32) -> WasmResult<()>;
-
-    /// Translate a `table.size` WebAssembly instruction.
-    fn translate_table_size(&mut self, pos: FuncCursor, index: TableIndex)
-        -> WasmResult<ir::Value>;
-
-    /// Translate a `table.grow` WebAssembly instruction.
-    fn translate_table_grow(
-        &mut self,
-        builder: &mut FunctionBuilder,
-        table_index: TableIndex,
-        delta: ir::Value,
-        init_value: ir::Value,
-    ) -> WasmResult<ir::Value>;
-
-    /// Translate a `table.get` WebAssembly instruction.
-    fn translate_table_get(
-        &mut self,
-        builder: &mut FunctionBuilder,
-        table_index: TableIndex,
-        index: ir::Value,
-    ) -> WasmResult<ir::Value>;
-
-    /// Translate a `table.set` WebAssembly instruction.
-    fn translate_table_set(
-        &mut self,
-        builder: &mut FunctionBuilder,
-        table_index: TableIndex,
-        value: ir::Value,
-        index: ir::Value,
-    ) -> WasmResult<()>;
-
-    /// Translate a `table.copy` WebAssembly instruction.
-    fn translate_table_copy(
-        &mut self,
-        pos: FuncCursor,
-        dst_table_index: TableIndex,
-        src_table_index: TableIndex,
-        dst: ir::Value,
-        src: ir::Value,
-        len: ir::Value,
-    ) -> WasmResult<()>;
-
-    /// Translate a `table.fill` WebAssembly instruction.
-    fn translate_table_fill(
-        &mut self,
-        builder: &mut FunctionBuilder,
-        table_index: TableIndex,
-        dst: ir::Value,
-        val: ir::Value,
-        len: ir::Value,
-    ) -> WasmResult<()>;
-
-    /// Translate a `table.init` WebAssembly instruction.
-    fn translate_table_init(
-        &mut self,
-        pos: FuncCursor,
-        seg_index: u32,
-        table_index: TableIndex,
-        dst: ir::Value,
-        src: ir::Value,
-        len: ir::Value,
-    ) -> WasmResult<()>;
-
-    /// Translate a `elem.drop` WebAssembly instruction.
-    fn translate_elem_drop(&mut self, pos: FuncCursor, seg_index: u32) -> WasmResult<()>;
-
-    /// Translate a `ref.null T` WebAssembly instruction.
-    fn translate_ref_null(
-        &mut self,
-        builder: &mut FunctionBuilder,
-        ty: WasmHeapType,
-    ) -> WasmResult<ir::Value>;
-
-    /// Translate a `ref.is_null` WebAssembly instruction.
-    fn translate_ref_is_null(
-        &mut self,
-        builder: &mut FunctionBuilder,
-        value: ir::Value,
-    ) -> WasmResult<ir::Value>;
-
-    /// Translate a `ref.func` WebAssembly instruction.
-    fn translate_ref_func(
-        &mut self,
-        pos: FuncCursor,
-        func_index: FuncIndex,
-    ) -> WasmResult<ir::Value>;
-
-    /// Translate a `global.get` WebAssembly instruction at `pos` for a global
-    /// that is custom.
-    fn translate_custom_global_get(
-        &mut self,
-        builder: &mut FunctionBuilder,
-        global_index: GlobalIndex,
-    ) -> WasmResult<ir::Value>;
-
-    /// Translate a `global.set` WebAssembly instruction at `pos` for a global
-    /// that is custom.
-    fn translate_custom_global_set(
-        &mut self,
-        builder: &mut FunctionBuilder,
-        global_index: GlobalIndex,
-        val: ir::Value,
-    ) -> WasmResult<()>;
-
-    /// Translate an `i32.atomic.wait` or `i64.atomic.wait` WebAssembly instruction.
-    /// The `index` provided identifies the linear memory containing the value
-    /// to wait on, and `heap` is the heap reference returned by `make_heap`
-    /// for the same index.  Whether the waited-on value is 32- or 64-bit can be
-    /// determined by examining the type of `expected`, which must be only I32 or I64.
-    ///
-    /// Note that the `addr` here is the host linear memory address rather
-    /// than a relative wasm linear memory address. The type of this value is
-    /// the same as the host's pointer.
-    ///
-    /// Returns an i32, which is negative if the helper call failed.
-    fn translate_atomic_wait(
-        &mut self,
-        pos: FuncCursor,
-        index: MemoryIndex,
-        heap: Heap,
-        addr: ir::Value,
-        expected: ir::Value,
-        timeout: ir::Value,
-    ) -> WasmResult<ir::Value>;
-
-    /// Translate an `atomic.notify` WebAssembly instruction.
-    /// The `index` provided identifies the linear memory containing the value
-    /// to wait on, and `heap` is the heap reference returned by `make_heap`
-    /// for the same index.
-    ///
-    /// Note that the `addr` here is the host linear memory address rather
-    /// than a relative wasm linear memory address. The type of this value is
-    /// the same as the host's pointer.
-    ///
-    /// Returns an i64, which is negative if the helper call failed.
-    fn translate_atomic_notify(
-        &mut self,
-        pos: FuncCursor,
-        index: MemoryIndex,
-        heap: Heap,
-        addr: ir::Value,
-        count: ir::Value,
-    ) -> WasmResult<ir::Value>;
-
-    /// Translate an `i32` value into an `i31ref`.
-    fn translate_ref_i31(&mut self, pos: FuncCursor, val: ir::Value) -> WasmResult<ir::Value>;
-
-    /// Sign-extend an `i31ref` into an `i32`.
-    fn translate_i31_get_s(
-        &mut self,
-        pos: &mut FunctionBuilder,
-        i31ref: ir::Value,
-    ) -> WasmResult<ir::Value>;
-
-    /// Zero-extend an `i31ref` into an `i32`.
-    fn translate_i31_get_u(
-        &mut self,
-        pos: &mut FunctionBuilder,
-        i31ref: ir::Value,
-    ) -> WasmResult<ir::Value>;
-
-    /// Get the number of fields in a struct type.
-    fn struct_fields_len(&mut self, struct_type_index: TypeIndex) -> WasmResult<usize>;
-
-    /// Translate a `struct.new` instruction.
-    fn translate_struct_new(
-        &mut self,
-        builder: &mut FunctionBuilder,
-        struct_type_index: TypeIndex,
-        fields: StructFieldsVec,
-    ) -> WasmResult<ir::Value>;
-
-    /// Translate a `struct.new_default` instruction.
-    fn translate_struct_new_default(
-        &mut self,
-        builder: &mut FunctionBuilder,
-        struct_type_index: TypeIndex,
-    ) -> WasmResult<ir::Value>;
-
-    /// Translate a `struct.set` instruction.
-    fn translate_struct_set(
-        &mut self,
-        builder: &mut FunctionBuilder,
-        struct_type_index: TypeIndex,
-        field_index: u32,
-        struct_ref: ir::Value,
-        value: ir::Value,
-    ) -> WasmResult<()>;
-
-    /// Translate a `struct.get` instruction.
-    fn translate_struct_get(
-        &mut self,
-        builder: &mut FunctionBuilder,
-        struct_type_index: TypeIndex,
-        field_index: u32,
-        struct_ref: ir::Value,
-    ) -> WasmResult<ir::Value>;
-
-    /// Translate a `struct.get_s` instruction.
-    fn translate_struct_get_s(
-        &mut self,
-        builder: &mut FunctionBuilder,
-        struct_type_index: TypeIndex,
-        field_index: u32,
-        struct_ref: ir::Value,
-    ) -> WasmResult<ir::Value>;
-
-    /// Translate a `struct.get_u` instruction.
-    fn translate_struct_get_u(
-        &mut self,
-        builder: &mut FunctionBuilder,
-        struct_type_index: TypeIndex,
-        field_index: u32,
-        struct_ref: ir::Value,
-    ) -> WasmResult<ir::Value>;
-
-    /// Translate an `array.new` instruction.
-    fn translate_array_new(
-        &mut self,
-        builder: &mut FunctionBuilder,
-        array_type_index: TypeIndex,
-        elem: ir::Value,
-        len: ir::Value,
-    ) -> WasmResult<ir::Value>;
-
-    /// Translate an `array.new_default` instruction.
-    fn translate_array_new_default(
-        &mut self,
-        builder: &mut FunctionBuilder,
-        array_type_index: TypeIndex,
-        len: ir::Value,
-    ) -> WasmResult<ir::Value>;
-
-    /// Translate an `array.new_fixed` instruction.
-    fn translate_array_new_fixed(
-        &mut self,
-        builder: &mut FunctionBuilder,
-        array_type_index: TypeIndex,
-        elems: &[ir::Value],
-    ) -> WasmResult<ir::Value>;
-
-    /// Translate an `array.new_data` instruction.
-    fn translate_array_new_data(
-        &mut self,
-        builder: &mut FunctionBuilder,
-        array_type_index: TypeIndex,
-        data_index: DataIndex,
-        data_offset: ir::Value,
-        len: ir::Value,
-    ) -> WasmResult<ir::Value>;
-
-    /// Translate an `array.new_elem` instruction.
-    fn translate_array_new_elem(
-        &mut self,
-        builder: &mut FunctionBuilder,
-        array_type_index: TypeIndex,
-        elem_index: ElemIndex,
-        elem_offset: ir::Value,
-        len: ir::Value,
-    ) -> WasmResult<ir::Value>;
-
-    /// Translate an `array.copy` instruction.
-    fn translate_array_copy(
-        &mut self,
-        builder: &mut FunctionBuilder,
-        dst_array_type_index: TypeIndex,
-        dst_array: ir::Value,
-        dst_index: ir::Value,
-        src_array_type_index: TypeIndex,
-        src_array: ir::Value,
-        src_index: ir::Value,
-        len: ir::Value,
-    ) -> WasmResult<()>;
-
-    /// Translate an `array.fill` instruction.
-    fn translate_array_fill(
-        &mut self,
-        builder: &mut FunctionBuilder,
-        array_type_index: TypeIndex,
-        array: ir::Value,
-        index: ir::Value,
-        value: ir::Value,
-        len: ir::Value,
-    ) -> WasmResult<()>;
-
-    /// Translate an `array.init_data` instruction.
-    fn translate_array_init_data(
-        &mut self,
-        builder: &mut FunctionBuilder,
-        array_type_index: TypeIndex,
-        array: ir::Value,
-        dst_index: ir::Value,
-        data_index: DataIndex,
-        data_offset: ir::Value,
-        len: ir::Value,
-    ) -> WasmResult<()>;
-
-    /// Translate an `array.init_elem` instruction.
-    fn translate_array_init_elem(
-        &mut self,
-        builder: &mut FunctionBuilder,
-        array_type_index: TypeIndex,
-        array: ir::Value,
-        dst_index: ir::Value,
-        elem_index: ElemIndex,
-        elem_offset: ir::Value,
-        len: ir::Value,
-    ) -> WasmResult<()>;
-
-    /// Translate an `array.len` instruction.
-    fn translate_array_len(
-        &mut self,
-        builder: &mut FunctionBuilder,
-        array: ir::Value,
-    ) -> WasmResult<ir::Value>;
-
-    /// Translate an `array.get` instruction.
-    fn translate_array_get(
-        &mut self,
-        builder: &mut FunctionBuilder,
-        array_type_index: TypeIndex,
-        array: ir::Value,
-        index: ir::Value,
-    ) -> WasmResult<ir::Value>;
-
-    /// Translate an `array.get_s` instruction.
-    fn translate_array_get_s(
-        &mut self,
-        builder: &mut FunctionBuilder,
-        array_type_index: TypeIndex,
-        array: ir::Value,
-        index: ir::Value,
-    ) -> WasmResult<ir::Value>;
-
-    /// Translate an `array.get_u` instruction.
-    fn translate_array_get_u(
-        &mut self,
-        builder: &mut FunctionBuilder,
-        array_type_index: TypeIndex,
-        array: ir::Value,
-        index: ir::Value,
-    ) -> WasmResult<ir::Value>;
-
-    /// Translate an `array.set` instruction.
-    fn translate_array_set(
-        &mut self,
-        builder: &mut FunctionBuilder,
-        array_type_index: TypeIndex,
-        array: ir::Value,
-        index: ir::Value,
-        value: ir::Value,
-    ) -> WasmResult<()>;
-
-    /// Translate a `ref.test` instruction.
-    fn translate_ref_test(
-        &mut self,
-        builder: &mut FunctionBuilder<'_>,
-        ref_ty: WasmRefType,
-        gc_ref: ir::Value,
-    ) -> WasmResult<ir::Value>;
-
-    /// Emit code at the beginning of every wasm loop.
-    ///
-    /// This can be used to insert explicit interrupt or safepoint checking at
-    /// the beginnings of loops.
-    fn translate_loop_header(&mut self, _builder: &mut FunctionBuilder) -> WasmResult<()> {
-        // By default, don't emit anything.
-        Ok(())
-    }
-
-    /// Optional callback for the `FunctionEnvironment` performing this translation to maintain
-    /// internal state or prepare custom state for the operator to translate
-    fn before_translate_operator(
-        &mut self,
-        _op: &Operator,
-        _builder: &mut FunctionBuilder,
-        _state: &FuncTranslationState,
-    ) -> WasmResult<()> {
-        Ok(())
-    }
-
-    /// Optional callback for the `FunctionEnvironment` performing this translation to maintain
-    /// internal state or finalize custom state for the operator that was translated
-    fn after_translate_operator(
-        &mut self,
-        _op: &Operator,
-        _builder: &mut FunctionBuilder,
-        _state: &FuncTranslationState,
-    ) -> WasmResult<()> {
-        Ok(())
-    }
-
-    /// Optional callback for the `FuncEnvironment` performing this translation
-    /// to maintain, prepare, or finalize custom, internal state when we
-    /// statically determine that a Wasm memory access will unconditionally
-    /// trap, rendering the rest of the block unreachable. Called just before
-    /// the unconditional trap is emitted.
-    fn before_unconditionally_trapping_memory_access(
-        &mut self,
-        _builder: &mut FunctionBuilder,
-    ) -> WasmResult<()> {
-        Ok(())
-    }
-
-    /// Optional callback for the `FunctionEnvironment` performing this translation to perform work
-    /// before the function body is translated.
-    fn before_translate_function(
-        &mut self,
-        _builder: &mut FunctionBuilder,
-        _state: &FuncTranslationState,
-    ) -> WasmResult<()> {
-        Ok(())
-    }
-
-    /// Optional callback for the `FunctionEnvironment` performing this translation to perform work
-    /// after the function body is translated.
-    fn after_translate_function(
-        &mut self,
-        _builder: &mut FunctionBuilder,
-        _state: &FuncTranslationState,
-    ) -> WasmResult<()> {
-        Ok(())
-    }
-
-    /// Whether or not to force relaxed simd instructions to have deterministic
-    /// lowerings meaning they will produce the same results across all hosts,
-    /// regardless of the cost to performance.
-    fn relaxed_simd_deterministic(&self) -> bool {
-        true
-    }
-
-    /// Whether or not the target being translated for has a native fma
-    /// instruction. If it does not then when relaxed simd isn't deterministic
-    /// the translation of the `f32x4.relaxed_fma` instruction, for example,
-    /// will do a multiplication and then an add instead of the fused version.
-    fn has_native_fma(&self) -> bool {
-        false
-    }
-
-    /// Returns whether this is an x86 target, which may alter lowerings of
-    /// relaxed simd instructions.
-    fn is_x86(&self) -> bool {
-        false
-    }
-
-    /// TODO(dhil): write documentation.
-    fn translate_cont_new(
-        &mut self,
-        builder: &mut FunctionBuilder,
-        state: &FuncTranslationState,
-        func: ir::Value,
-        arg_types: &[WasmValType],
-        return_types: &[WasmValType],
-    ) -> WasmResult<ir::Value>;
-
-    /// Translates cont.bind instructions.
-    /// `remaining_arg_count` is the *overall* number of remaining arguments of
-    /// the continuation before supplying `args` (i.e., it is the number of
-    /// parameters of the continuation's type before cont.bind was executed).
-    fn translate_cont_bind(
-        &mut self,
-        builder: &mut FunctionBuilder,
-        contobj: ir::Value,
-        args: &[ir::Value],
-        remaining_arg_count: usize,
-    ) -> ir::Value;
-
-    /// TODO(dhil): write documentation.
-    fn translate_suspend(
-        &mut self,
-        builder: &mut FunctionBuilder,
-        tag_index: u32,
-        suspend_args: &[ir::Value],
-        tag_return_types: &[WasmValType],
-    ) -> Vec<ir::Value>;
-
-    /// Translates resume instructions.
-    /// Returns the values returned by the instruction (i.e., the values
-    /// returned by the resumed continuation once it returns normally)
-    fn translate_resume(
-        &mut self,
-        builder: &mut FunctionBuilder,
-        type_index: u32,
-        contobj: ir::Value,
-        resume_args: &[ir::Value],
-        resumetable: &[(u32, ir::Block)],
-    ) -> Vec<ir::Value>;
-
-    /// TODO(dhil): write documentation.
-    #[allow(unused, reason = "TODO")]
-    fn translate_resume_throw(
-        &mut self,
-        pos: FuncCursor,
-        state: &FuncTranslationState,
-        tag_index: u32,
-        cont: ir::Value,
-    ) -> WasmResult<ir::Value>;
-
-    /// TODO
-    fn continuation_arguments(&self, type_index: u32) -> &[WasmValType];
-
-    /// TODO
-    fn continuation_returns(&self, type_index: u32) -> &[WasmValType];
-
-    /// TODO
-    fn tag_params(&self, tag_index: u32) -> &[WasmValType];
-
-    /// TODO
-    fn tag_returns(&self, tag_index: u32) -> &[WasmValType];
-
-    /// Returns whether the CLIF `x86_blendv` instruction should be used for the
-    /// relaxed simd `*.relaxed_laneselect` instruction for the specified type.
-    fn use_x86_blendv_for_relaxed_laneselect(&self, ty: Type) -> bool {
-        let _ = ty;
-        false
-    }
-
-    /// Returns whether the CLIF `x86_pshufb` instruction should be used for the
-    /// `i8x16.relaxed_swizzle` instruction.
-    fn use_x86_pshufb_for_relaxed_swizzle(&self) -> bool {
-        false
-    }
-
-    /// Returns whether the CLIF `x86_pmulhrsw` instruction should be used for
-    /// the `i8x16.relaxed_q15mulr_s` instruction.
-    fn use_x86_pmulhrsw_for_relaxed_q15mul(&self) -> bool {
-        false
-    }
-
-    /// Returns whether the CLIF `x86_pmaddubsw` instruction should be used for
-    /// the relaxed-simd dot-product instructions instruction.
-    fn use_x86_pmaddubsw_for_dot(&self) -> bool {
-        false
-    }
-
-    /// Inserts code before a function return.
-    fn handle_before_return(&mut self, _retvals: &[ir::Value], _builder: &mut FunctionBuilder) {}
-
-    /// Inserts code before a load.
-    fn before_load(
-        &mut self,
-        _builder: &mut FunctionBuilder,
-        _val_size: u8,
-        _addr: ir::Value,
-        _offset: u64,
-    ) {
-    }
-
-    /// Inserts code before a store.
-    fn before_store(
-        &mut self,
-        _builder: &mut FunctionBuilder,
-        _val_size: u8,
-        _addr: ir::Value,
-        _offset: u64,
-    ) {
-    }
-
-    /// Inserts code before updating a global.
-    fn update_global(
-        &mut self,
-        _builder: &mut FunctionBuilder,
-        _global_index: u32,
-        _value: ir::Value,
-    ) {
-    }
-
-    /// Inserts code before memory.grow.
-    fn before_memory_grow(
-        &mut self,
-        _builder: &mut FunctionBuilder,
-        _num_bytes: ir::Value,
-        _mem_index: MemoryIndex,
-    ) {
-    }
-
-    /// Optional hook for customizing how `trap` is lowered.
-    fn trap(&mut self, builder: &mut FunctionBuilder, code: ir::TrapCode) {
-        builder.ins().trap(code);
-    }
-
-    /// Optional hook for customizing how `trapz` is lowered.
-    fn trapz(&mut self, builder: &mut FunctionBuilder, value: ir::Value, code: ir::TrapCode) {
-        builder.ins().trapz(value, code);
-    }
-
-    /// Optional hook for customizing how `trapnz` is lowered.
-    fn trapnz(&mut self, builder: &mut FunctionBuilder, value: ir::Value, code: ir::TrapCode) {
-        builder.ins().trapnz(value, code);
-    }
-
-    /// Optional hook for customizing how `uadd_overflow_trap` is lowered.
-    fn uadd_overflow_trap(
-        &mut self,
-        builder: &mut FunctionBuilder,
-        lhs: ir::Value,
-        rhs: ir::Value,
-        code: ir::TrapCode,
-    ) -> ir::Value {
-        builder.ins().uadd_overflow_trap(lhs, rhs, code)
-    }
-
-    /// Accesses the ISA that is being compiled for.
-    fn isa(&self) -> &dyn TargetIsa;
-
-    /// Embedder-defined hook for indicating whether signals can be used to
-    /// indicate traps.
-    fn signals_based_traps(&self) -> bool {
-        true
-    }
-
-    /// Optional hook for customizing `sdiv` instruction lowering.
-    fn translate_sdiv(
-        &mut self,
-        builder: &mut FunctionBuilder,
-        lhs: ir::Value,
-        rhs: ir::Value,
-    ) -> ir::Value {
-        builder.ins().sdiv(lhs, rhs)
-    }
-
-    /// Optional hook for customizing `udiv` instruction lowering.
-    fn translate_udiv(
-        &mut self,
-        builder: &mut FunctionBuilder,
-        lhs: ir::Value,
-        rhs: ir::Value,
-    ) -> ir::Value {
-        builder.ins().udiv(lhs, rhs)
-    }
-
-    /// Optional hook for customizing `srem` instruction lowering.
-    fn translate_srem(
-        &mut self,
-        builder: &mut FunctionBuilder,
-        lhs: ir::Value,
-        rhs: ir::Value,
-    ) -> ir::Value {
-        builder.ins().srem(lhs, rhs)
-    }
-
-    /// Optional hook for customizing `urem` instruction lowering.
-    fn translate_urem(
-        &mut self,
-        builder: &mut FunctionBuilder,
-        lhs: ir::Value,
-        rhs: ir::Value,
-    ) -> ir::Value {
-        builder.ins().urem(lhs, rhs)
-    }
-
-    /// Optional hook for customizing `fcvt_to_sint` instruction lowering.
-    fn translate_fcvt_to_sint(
-        &mut self,
-        builder: &mut FunctionBuilder,
-        ty: ir::Type,
-        val: ir::Value,
-    ) -> ir::Value {
-        builder.ins().fcvt_to_sint(ty, val)
-    }
-
-    /// Optional hook for customizing `fcvt_to_uint` instruction lowering.
-    fn translate_fcvt_to_uint(
-        &mut self,
-        builder: &mut FunctionBuilder,
-        ty: ir::Type,
-        val: ir::Value,
-    ) -> ir::Value {
-        builder.ins().fcvt_to_uint(ty, val)
-    }
-}
-=======
-pub type StructFieldsVec = SmallVec<[ir::Value; 4]>;
->>>>>>> d5ee2a04
+pub type StructFieldsVec = SmallVec<[ir::Value; 4]>;
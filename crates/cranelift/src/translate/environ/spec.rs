//! All the runtime support necessary for the wasm to cranelift translation is formalized by the
//! traits `FunctionEnvironment` and `ModuleEnvironment`.
//!
//! There are skeleton implementations of these traits in the `dummy` module, and complete
//! implementations in [Wasmtime].
//!
//! [Wasmtime]: https://github.com/bytecodealliance/wasmtime

use crate::translate::state::FuncTranslationState;
use crate::translate::{Heap, HeapData};
use cranelift_codegen::cursor::FuncCursor;
use cranelift_codegen::ir::immediates::Offset32;
use cranelift_codegen::ir::{self, InstBuilder, Type};
use cranelift_codegen::isa::{TargetFrontendConfig, TargetIsa};
use cranelift_entity::PrimaryMap;
use cranelift_frontend::FunctionBuilder;
use smallvec::SmallVec;
use wasmparser::Operator;
use wasmtime_environ::{
    DataIndex, ElemIndex, FuncIndex, GlobalIndex, MemoryIndex, TableIndex, TypeConvert, TypeIndex,
<<<<<<< HEAD
    WasmHeapType, WasmResult, WasmValType,
=======
    WasmHeapType, WasmRefType, WasmResult,
>>>>>>> bc6b0fe4
};

/// The value of a WebAssembly global variable.
#[derive(Clone, Copy)]
pub enum GlobalVariable {
    /// This is a variable in memory that should be referenced through a `GlobalValue`.
    Memory {
        /// The address of the global variable storage.
        gv: ir::GlobalValue,
        /// An offset to add to the address.
        offset: Offset32,
        /// The global variable's type.
        ty: ir::Type,
    },

    /// This is a global variable that needs to be handled by the environment.
    Custom,
}

/// Environment affecting the translation of a WebAssembly.
pub trait TargetEnvironment: TypeConvert {
    /// Get the information needed to produce Cranelift IR for the given target.
    fn target_config(&self) -> TargetFrontendConfig;

    /// Whether to enable Spectre mitigations for heap accesses.
    fn heap_access_spectre_mitigation(&self) -> bool;

    /// Whether to add proof-carrying-code facts to verify memory accesses.
    fn proof_carrying_code(&self) -> bool;

    /// Get the Cranelift integer type to use for native pointers.
    ///
    /// This returns `I64` for 64-bit architectures and `I32` for 32-bit architectures.
    fn pointer_type(&self) -> ir::Type {
        ir::Type::int(u16::from(self.target_config().pointer_bits())).unwrap()
    }

    /// Get the Cranelift reference type to use for the given Wasm reference
    /// type.
    ///
    /// Returns a pair of the CLIF reference type to use and a boolean that
    /// describes whether the value should be included in GC stack maps or not.
    fn reference_type(&self, ty: WasmHeapType) -> (ir::Type, bool);
}

/// A smallvec that holds the IR values for a struct's fields.
pub type StructFieldsVec = SmallVec<[ir::Value; 4]>;

/// Environment affecting the translation of a single WebAssembly function.
///
/// A `FuncEnvironment` trait object is required to translate a WebAssembly function to Cranelift
/// IR. The function environment provides information about the WebAssembly module as well as the
/// runtime environment.
pub trait FuncEnvironment: TargetEnvironment {
    /// Is the given parameter of the given function a wasm-level parameter, as opposed to a hidden
    /// parameter added for use by the implementation?
    fn is_wasm_parameter(&self, signature: &ir::Signature, index: usize) -> bool {
        signature.params[index].purpose == ir::ArgumentPurpose::Normal
    }

    /// Does the given parameter require inclusion in stack maps?
    fn param_needs_stack_map(&self, signature: &ir::Signature, index: usize) -> bool;

    /// Does the given result require inclusion in stack maps?
    fn sig_ref_result_needs_stack_map(&self, sig_ref: ir::SigRef, index: usize) -> bool;

    /// Does the given result require inclusion in stack maps?
    fn func_ref_result_needs_stack_map(
        &self,
        func: &ir::Function,
        func_ref: ir::FuncRef,
        index: usize,
    ) -> bool;

    /// Is the given return of the given function a wasm-level parameter, as
    /// opposed to a hidden parameter added for use by the implementation?
    fn is_wasm_return(&self, signature: &ir::Signature, index: usize) -> bool {
        signature.returns[index].purpose == ir::ArgumentPurpose::Normal
    }

    /// Called after the locals for a function have been parsed, and the number
    /// of variables defined by this function is provided.
    fn after_locals(&mut self, num_locals_defined: usize) {
        let _ = num_locals_defined;
    }

    /// Set up the necessary preamble definitions in `func` to access the global variable
    /// identified by `index`.
    ///
    /// The index space covers both imported globals and globals defined by the module.
    ///
    /// Return the global variable reference that should be used to access the global and the
    /// WebAssembly type of the global.
    fn make_global(
        &mut self,
        func: &mut ir::Function,
        index: GlobalIndex,
    ) -> WasmResult<GlobalVariable>;

    /// Get the heaps for this function environment.
    ///
    /// The returned map should provide heap format details (encoded in
    /// `HeapData`) for each `Heap` that was previously returned by
    /// `make_heap()`. The translator will first call make_heap for each Wasm
    /// memory, and then later when translating code, will invoke `heaps()` to
    /// learn how to access the environment's implementation of each memory.
    fn heaps(&self) -> &PrimaryMap<Heap, HeapData>;

    /// Set up the necessary preamble definitions in `func` to access the linear memory identified
    /// by `index`.
    ///
    /// The index space covers both imported and locally declared memories.
    fn make_heap(&mut self, func: &mut ir::Function, index: MemoryIndex) -> WasmResult<Heap>;

    /// Set up a signature definition in the preamble of `func` that can be used for an indirect
    /// call with signature `index`.
    ///
    /// The signature may contain additional arguments needed for an indirect call, but the
    /// arguments marked as `ArgumentPurpose::Normal` must correspond to the WebAssembly signature
    /// arguments.
    ///
    /// The signature will only be used for indirect calls, even if the module has direct function
    /// calls with the same WebAssembly type.
    fn make_indirect_sig(
        &mut self,
        func: &mut ir::Function,
        index: TypeIndex,
    ) -> WasmResult<ir::SigRef>;

    /// Set up an external function definition in the preamble of `func` that can be used to
    /// directly call the function `index`.
    ///
    /// The index space covers both imported functions and functions defined in the current module.
    ///
    /// The function's signature may contain additional arguments needed for a direct call, but the
    /// arguments marked as `ArgumentPurpose::Normal` must correspond to the WebAssembly signature
    /// arguments.
    ///
    /// The function's signature will only be used for direct calls, even if the module has
    /// indirect calls with the same WebAssembly type.
    fn make_direct_func(
        &mut self,
        func: &mut ir::Function,
        index: FuncIndex,
    ) -> WasmResult<ir::FuncRef>;

    /// Translate a `call` WebAssembly instruction at `pos`.
    ///
    /// Insert instructions at `pos` for a direct call to the function `callee_index`.
    ///
    /// The function reference `callee` was previously created by `make_direct_func()`.
    ///
    /// Return the call instruction whose results are the WebAssembly return values.
    fn translate_call(
        &mut self,
        builder: &mut FunctionBuilder,
        _callee_index: FuncIndex,
        callee: ir::FuncRef,
        call_args: &[ir::Value],
    ) -> WasmResult<ir::Inst> {
        Ok(builder.ins().call(callee, call_args))
    }

    /// Translate a `call_indirect` WebAssembly instruction at `pos`.
    ///
    /// Insert instructions at `pos` for an indirect call to the function `callee` in the table
    /// `table_index` with WebAssembly signature `sig_index`. The `callee` value will have type
    /// `i32`.
    ///
    /// The signature `sig_ref` was previously created by `make_indirect_sig()`.
    ///
    /// Return the call instruction whose results are the WebAssembly return values.
    /// Returns `None` if this statically traps instead of creating a call
    /// instruction.
    fn translate_call_indirect(
        &mut self,
        builder: &mut FunctionBuilder,
        table_index: TableIndex,
        sig_index: TypeIndex,
        sig_ref: ir::SigRef,
        callee: ir::Value,
        call_args: &[ir::Value],
    ) -> WasmResult<Option<ir::Inst>>;

    /// Translate a `return_call` WebAssembly instruction at the builder's
    /// current position.
    ///
    /// Insert instructions at the builder's current position for a direct tail
    /// call to the function `callee_index`.
    ///
    /// The function reference `callee` was previously created by `make_direct_func()`.
    ///
    /// Return the call instruction whose results are the WebAssembly return values.
    fn translate_return_call(
        &mut self,
        builder: &mut FunctionBuilder,
        _callee_index: FuncIndex,
        callee: ir::FuncRef,
        call_args: &[ir::Value],
    ) -> WasmResult<()> {
        builder.ins().return_call(callee, call_args);
        Ok(())
    }

    /// Translate a `return_call_indirect` WebAssembly instruction at the
    /// builder's current position.
    ///
    /// Insert instructions at the builder's current position for an indirect
    /// tail call to the function `callee` in the table `table_index` with
    /// WebAssembly signature `sig_index`. The `callee` value will have type
    /// `i32`.
    ///
    /// The signature `sig_ref` was previously created by `make_indirect_sig()`.
    fn translate_return_call_indirect(
        &mut self,
        builder: &mut FunctionBuilder,
        table_index: TableIndex,
        sig_index: TypeIndex,
        sig_ref: ir::SigRef,
        callee: ir::Value,
        call_args: &[ir::Value],
    ) -> WasmResult<()>;

    /// Translate a `return_call_ref` WebAssembly instruction at the builder's
    /// given position.
    ///
    /// Insert instructions at the builder's current position for an indirect
    /// tail call to the function `callee`. The `callee` value will be a Wasm
    /// funcref that may need to be translated to a native function address
    /// depending on your implementation of this trait.
    ///
    /// The signature `sig_ref` was previously created by `make_indirect_sig()`.
    fn translate_return_call_ref(
        &mut self,
        builder: &mut FunctionBuilder,
        sig_ref: ir::SigRef,
        callee: ir::Value,
        call_args: &[ir::Value],
    ) -> WasmResult<()>;

    /// Translate a `call_ref` WebAssembly instruction at the builder's current
    /// position.
    ///
    /// Insert instructions at the builder's current position for an indirect
    /// call to the function `callee`. The `callee` value will be a Wasm funcref
    /// that may need to be translated to a native function address depending on
    /// your implementation of this trait.
    ///
    /// The signature `sig_ref` was previously created by `make_indirect_sig()`.
    ///
    /// Return the call instruction whose results are the WebAssembly return values.
    fn translate_call_ref(
        &mut self,
        builder: &mut FunctionBuilder,
        sig_ref: ir::SigRef,
        callee: ir::Value,
        call_args: &[ir::Value],
    ) -> WasmResult<ir::Inst>;

    /// Translate a `memory.grow` WebAssembly instruction.
    ///
    /// The `index` provided identifies the linear memory to grow, and `heap` is the heap reference
    /// returned by `make_heap` for the same index.
    ///
    /// The `val` value is the requested memory size in pages.
    ///
    /// Returns the old size (in pages) of the memory.
    fn translate_memory_grow(
        &mut self,
        pos: FuncCursor,
        index: MemoryIndex,
        heap: Heap,
        val: ir::Value,
    ) -> WasmResult<ir::Value>;

    /// Translates a `memory.size` WebAssembly instruction.
    ///
    /// The `index` provided identifies the linear memory to query, and `heap` is the heap reference
    /// returned by `make_heap` for the same index.
    ///
    /// Returns the size in pages of the memory.
    fn translate_memory_size(
        &mut self,
        pos: FuncCursor,
        index: MemoryIndex,
        heap: Heap,
    ) -> WasmResult<ir::Value>;

    /// Translate a `memory.copy` WebAssembly instruction.
    ///
    /// The `index` provided identifies the linear memory to query, and `heap` is the heap reference
    /// returned by `make_heap` for the same index.
    fn translate_memory_copy(
        &mut self,
        pos: FuncCursor,
        src_index: MemoryIndex,
        src_heap: Heap,
        dst_index: MemoryIndex,
        dst_heap: Heap,
        dst: ir::Value,
        src: ir::Value,
        len: ir::Value,
    ) -> WasmResult<()>;

    /// Translate a `memory.fill` WebAssembly instruction.
    ///
    /// The `index` provided identifies the linear memory to query, and `heap` is the heap reference
    /// returned by `make_heap` for the same index.
    fn translate_memory_fill(
        &mut self,
        pos: FuncCursor,
        index: MemoryIndex,
        heap: Heap,
        dst: ir::Value,
        val: ir::Value,
        len: ir::Value,
    ) -> WasmResult<()>;

    /// Translate a `memory.init` WebAssembly instruction.
    ///
    /// The `index` provided identifies the linear memory to query, and `heap` is the heap reference
    /// returned by `make_heap` for the same index. `seg_index` is the index of the segment to copy
    /// from.
    fn translate_memory_init(
        &mut self,
        pos: FuncCursor,
        index: MemoryIndex,
        heap: Heap,
        seg_index: u32,
        dst: ir::Value,
        src: ir::Value,
        len: ir::Value,
    ) -> WasmResult<()>;

    /// Translate a `data.drop` WebAssembly instruction.
    fn translate_data_drop(&mut self, pos: FuncCursor, seg_index: u32) -> WasmResult<()>;

    /// Translate a `table.size` WebAssembly instruction.
    fn translate_table_size(&mut self, pos: FuncCursor, index: TableIndex)
        -> WasmResult<ir::Value>;

    /// Translate a `table.grow` WebAssembly instruction.
    fn translate_table_grow(
        &mut self,
        builder: &mut FunctionBuilder,
        table_index: TableIndex,
        delta: ir::Value,
        init_value: ir::Value,
    ) -> WasmResult<ir::Value>;

    /// Translate a `table.get` WebAssembly instruction.
    fn translate_table_get(
        &mut self,
        builder: &mut FunctionBuilder,
        table_index: TableIndex,
        index: ir::Value,
    ) -> WasmResult<ir::Value>;

    /// Translate a `table.set` WebAssembly instruction.
    fn translate_table_set(
        &mut self,
        builder: &mut FunctionBuilder,
        table_index: TableIndex,
        value: ir::Value,
        index: ir::Value,
    ) -> WasmResult<()>;

    /// Translate a `table.copy` WebAssembly instruction.
    fn translate_table_copy(
        &mut self,
        pos: FuncCursor,
        dst_table_index: TableIndex,
        src_table_index: TableIndex,
        dst: ir::Value,
        src: ir::Value,
        len: ir::Value,
    ) -> WasmResult<()>;

    /// Translate a `table.fill` WebAssembly instruction.
    fn translate_table_fill(
        &mut self,
        builder: &mut FunctionBuilder,
        table_index: TableIndex,
        dst: ir::Value,
        val: ir::Value,
        len: ir::Value,
    ) -> WasmResult<()>;

    /// Translate a `table.init` WebAssembly instruction.
    fn translate_table_init(
        &mut self,
        pos: FuncCursor,
        seg_index: u32,
        table_index: TableIndex,
        dst: ir::Value,
        src: ir::Value,
        len: ir::Value,
    ) -> WasmResult<()>;

    /// Translate a `elem.drop` WebAssembly instruction.
    fn translate_elem_drop(&mut self, pos: FuncCursor, seg_index: u32) -> WasmResult<()>;

    /// Translate a `ref.null T` WebAssembly instruction.
    fn translate_ref_null(
        &mut self,
        builder: &mut FunctionBuilder,
        ty: WasmHeapType,
    ) -> WasmResult<ir::Value>;

    /// Translate a `ref.is_null` WebAssembly instruction.
    fn translate_ref_is_null(
        &mut self,
        builder: &mut FunctionBuilder,
        value: ir::Value,
    ) -> WasmResult<ir::Value>;

    /// Translate a `ref.func` WebAssembly instruction.
    fn translate_ref_func(
        &mut self,
        pos: FuncCursor,
        func_index: FuncIndex,
    ) -> WasmResult<ir::Value>;

    /// Translate a `global.get` WebAssembly instruction at `pos` for a global
    /// that is custom.
    fn translate_custom_global_get(
        &mut self,
        builder: &mut FunctionBuilder,
        global_index: GlobalIndex,
    ) -> WasmResult<ir::Value>;

    /// Translate a `global.set` WebAssembly instruction at `pos` for a global
    /// that is custom.
    fn translate_custom_global_set(
        &mut self,
        builder: &mut FunctionBuilder,
        global_index: GlobalIndex,
        val: ir::Value,
    ) -> WasmResult<()>;

    /// Translate an `i32.atomic.wait` or `i64.atomic.wait` WebAssembly instruction.
    /// The `index` provided identifies the linear memory containing the value
    /// to wait on, and `heap` is the heap reference returned by `make_heap`
    /// for the same index.  Whether the waited-on value is 32- or 64-bit can be
    /// determined by examining the type of `expected`, which must be only I32 or I64.
    ///
    /// Note that the `addr` here is the host linear memory address rather
    /// than a relative wasm linear memory address. The type of this value is
    /// the same as the host's pointer.
    ///
    /// Returns an i32, which is negative if the helper call failed.
    fn translate_atomic_wait(
        &mut self,
        pos: FuncCursor,
        index: MemoryIndex,
        heap: Heap,
        addr: ir::Value,
        expected: ir::Value,
        timeout: ir::Value,
    ) -> WasmResult<ir::Value>;

    /// Translate an `atomic.notify` WebAssembly instruction.
    /// The `index` provided identifies the linear memory containing the value
    /// to wait on, and `heap` is the heap reference returned by `make_heap`
    /// for the same index.
    ///
    /// Note that the `addr` here is the host linear memory address rather
    /// than a relative wasm linear memory address. The type of this value is
    /// the same as the host's pointer.
    ///
    /// Returns an i64, which is negative if the helper call failed.
    fn translate_atomic_notify(
        &mut self,
        pos: FuncCursor,
        index: MemoryIndex,
        heap: Heap,
        addr: ir::Value,
        count: ir::Value,
    ) -> WasmResult<ir::Value>;

    /// Translate an `i32` value into an `i31ref`.
    fn translate_ref_i31(&mut self, pos: FuncCursor, val: ir::Value) -> WasmResult<ir::Value>;

    /// Sign-extend an `i31ref` into an `i32`.
    fn translate_i31_get_s(
        &mut self,
        pos: &mut FunctionBuilder,
        i31ref: ir::Value,
    ) -> WasmResult<ir::Value>;

    /// Zero-extend an `i31ref` into an `i32`.
    fn translate_i31_get_u(
        &mut self,
        pos: &mut FunctionBuilder,
        i31ref: ir::Value,
    ) -> WasmResult<ir::Value>;

    /// Get the number of fields in a struct type.
    fn struct_fields_len(&mut self, struct_type_index: TypeIndex) -> WasmResult<usize>;

    /// Translate a `struct.new` instruction.
    fn translate_struct_new(
        &mut self,
        builder: &mut FunctionBuilder,
        struct_type_index: TypeIndex,
        fields: StructFieldsVec,
    ) -> WasmResult<ir::Value>;

    /// Translate a `struct.new_default` instruction.
    fn translate_struct_new_default(
        &mut self,
        builder: &mut FunctionBuilder,
        struct_type_index: TypeIndex,
    ) -> WasmResult<ir::Value>;

    /// Translate a `struct.set` instruction.
    fn translate_struct_set(
        &mut self,
        builder: &mut FunctionBuilder,
        struct_type_index: TypeIndex,
        field_index: u32,
        struct_ref: ir::Value,
        value: ir::Value,
    ) -> WasmResult<()>;

    /// Translate a `struct.get` instruction.
    fn translate_struct_get(
        &mut self,
        builder: &mut FunctionBuilder,
        struct_type_index: TypeIndex,
        field_index: u32,
        struct_ref: ir::Value,
    ) -> WasmResult<ir::Value>;

    /// Translate a `struct.get_s` instruction.
    fn translate_struct_get_s(
        &mut self,
        builder: &mut FunctionBuilder,
        struct_type_index: TypeIndex,
        field_index: u32,
        struct_ref: ir::Value,
    ) -> WasmResult<ir::Value>;

    /// Translate a `struct.get_u` instruction.
    fn translate_struct_get_u(
        &mut self,
        builder: &mut FunctionBuilder,
        struct_type_index: TypeIndex,
        field_index: u32,
        struct_ref: ir::Value,
    ) -> WasmResult<ir::Value>;

    /// Translate an `array.new` instruction.
    fn translate_array_new(
        &mut self,
        builder: &mut FunctionBuilder,
        array_type_index: TypeIndex,
        elem: ir::Value,
        len: ir::Value,
    ) -> WasmResult<ir::Value>;

    /// Translate an `array.new_default` instruction.
    fn translate_array_new_default(
        &mut self,
        builder: &mut FunctionBuilder,
        array_type_index: TypeIndex,
        len: ir::Value,
    ) -> WasmResult<ir::Value>;

    /// Translate an `array.new_fixed` instruction.
    fn translate_array_new_fixed(
        &mut self,
        builder: &mut FunctionBuilder,
        array_type_index: TypeIndex,
        elems: &[ir::Value],
    ) -> WasmResult<ir::Value>;

    /// Translate an `array.new_data` instruction.
    fn translate_array_new_data(
        &mut self,
        builder: &mut FunctionBuilder,
        array_type_index: TypeIndex,
        data_index: DataIndex,
        data_offset: ir::Value,
        len: ir::Value,
    ) -> WasmResult<ir::Value>;

    /// Translate an `array.new_elem` instruction.
    fn translate_array_new_elem(
        &mut self,
        builder: &mut FunctionBuilder,
        array_type_index: TypeIndex,
        elem_index: ElemIndex,
        elem_offset: ir::Value,
        len: ir::Value,
    ) -> WasmResult<ir::Value>;

    /// Translate an `array.copy` instruction.
    fn translate_array_copy(
        &mut self,
        builder: &mut FunctionBuilder,
        dst_array_type_index: TypeIndex,
        dst_array: ir::Value,
        dst_index: ir::Value,
        src_array_type_index: TypeIndex,
        src_array: ir::Value,
        src_index: ir::Value,
        len: ir::Value,
    ) -> WasmResult<()>;

    /// Translate an `array.fill` instruction.
    fn translate_array_fill(
        &mut self,
        builder: &mut FunctionBuilder,
        array_type_index: TypeIndex,
        array: ir::Value,
        index: ir::Value,
        value: ir::Value,
        len: ir::Value,
    ) -> WasmResult<()>;

    /// Translate an `array.init_data` instruction.
    fn translate_array_init_data(
        &mut self,
        builder: &mut FunctionBuilder,
        array_type_index: TypeIndex,
        array: ir::Value,
        dst_index: ir::Value,
        data_index: DataIndex,
        data_offset: ir::Value,
        len: ir::Value,
    ) -> WasmResult<()>;

    /// Translate an `array.init_elem` instruction.
    fn translate_array_init_elem(
        &mut self,
        builder: &mut FunctionBuilder,
        array_type_index: TypeIndex,
        array: ir::Value,
        dst_index: ir::Value,
        elem_index: ElemIndex,
        elem_offset: ir::Value,
        len: ir::Value,
    ) -> WasmResult<()>;

    /// Translate an `array.len` instruction.
    fn translate_array_len(
        &mut self,
        builder: &mut FunctionBuilder,
        array: ir::Value,
    ) -> WasmResult<ir::Value>;

    /// Translate an `array.get` instruction.
    fn translate_array_get(
        &mut self,
        builder: &mut FunctionBuilder,
        array_type_index: TypeIndex,
        array: ir::Value,
        index: ir::Value,
    ) -> WasmResult<ir::Value>;

    /// Translate an `array.get_s` instruction.
    fn translate_array_get_s(
        &mut self,
        builder: &mut FunctionBuilder,
        array_type_index: TypeIndex,
        array: ir::Value,
        index: ir::Value,
    ) -> WasmResult<ir::Value>;

    /// Translate an `array.get_u` instruction.
    fn translate_array_get_u(
        &mut self,
        builder: &mut FunctionBuilder,
        array_type_index: TypeIndex,
        array: ir::Value,
        index: ir::Value,
    ) -> WasmResult<ir::Value>;

    /// Translate an `array.set` instruction.
    fn translate_array_set(
        &mut self,
        builder: &mut FunctionBuilder,
        array_type_index: TypeIndex,
        array: ir::Value,
        index: ir::Value,
        value: ir::Value,
    ) -> WasmResult<()>;

    /// Translate a `ref.test` instruction.
    fn translate_ref_test(
        &mut self,
        builder: &mut FunctionBuilder<'_>,
        ref_ty: WasmRefType,
        gc_ref: ir::Value,
    ) -> WasmResult<ir::Value>;

    /// Emit code at the beginning of every wasm loop.
    ///
    /// This can be used to insert explicit interrupt or safepoint checking at
    /// the beginnings of loops.
    fn translate_loop_header(&mut self, _builder: &mut FunctionBuilder) -> WasmResult<()> {
        // By default, don't emit anything.
        Ok(())
    }

    /// Optional callback for the `FunctionEnvironment` performing this translation to maintain
    /// internal state or prepare custom state for the operator to translate
    fn before_translate_operator(
        &mut self,
        _op: &Operator,
        _builder: &mut FunctionBuilder,
        _state: &FuncTranslationState,
    ) -> WasmResult<()> {
        Ok(())
    }

    /// Optional callback for the `FunctionEnvironment` performing this translation to maintain
    /// internal state or finalize custom state for the operator that was translated
    fn after_translate_operator(
        &mut self,
        _op: &Operator,
        _builder: &mut FunctionBuilder,
        _state: &FuncTranslationState,
    ) -> WasmResult<()> {
        Ok(())
    }

    /// Optional callback for the `FuncEnvironment` performing this translation
    /// to maintain, prepare, or finalize custom, internal state when we
    /// statically determine that a Wasm memory access will unconditionally
    /// trap, rendering the rest of the block unreachable. Called just before
    /// the unconditional trap is emitted.
    fn before_unconditionally_trapping_memory_access(
        &mut self,
        _builder: &mut FunctionBuilder,
    ) -> WasmResult<()> {
        Ok(())
    }

    /// Optional callback for the `FunctionEnvironment` performing this translation to perform work
    /// before the function body is translated.
    fn before_translate_function(
        &mut self,
        _builder: &mut FunctionBuilder,
        _state: &FuncTranslationState,
    ) -> WasmResult<()> {
        Ok(())
    }

    /// Optional callback for the `FunctionEnvironment` performing this translation to perform work
    /// after the function body is translated.
    fn after_translate_function(
        &mut self,
        _builder: &mut FunctionBuilder,
        _state: &FuncTranslationState,
    ) -> WasmResult<()> {
        Ok(())
    }

    /// Whether or not to force relaxed simd instructions to have deterministic
    /// lowerings meaning they will produce the same results across all hosts,
    /// regardless of the cost to performance.
    fn relaxed_simd_deterministic(&self) -> bool {
        true
    }

    /// Whether or not the target being translated for has a native fma
    /// instruction. If it does not then when relaxed simd isn't deterministic
    /// the translation of the `f32x4.relaxed_fma` instruction, for example,
    /// will do a multiplication and then an add instead of the fused version.
    fn has_native_fma(&self) -> bool {
        false
    }

    /// Returns whether this is an x86 target, which may alter lowerings of
    /// relaxed simd instructions.
    fn is_x86(&self) -> bool {
        false
    }

    /// TODO(dhil): write documentation.
    fn translate_cont_new(
        &mut self,
        builder: &mut FunctionBuilder,
        state: &FuncTranslationState,
        func: ir::Value,
        arg_types: &[WasmValType],
        return_types: &[WasmValType],
    ) -> WasmResult<ir::Value>;

    /// Translates cont.bind instructions.
    /// `remaining_arg_count` is the *overall* number of remaining arguments of
    /// the continuation before supplying `args` (i.e., it is the number of
    /// parameters of the continuation's type before cont.bind was executed).
    fn translate_cont_bind(
        &mut self,
        builder: &mut FunctionBuilder,
        contobj: ir::Value,
        args: &[ir::Value],
        remaining_arg_count: usize,
    ) -> ir::Value;

    /// TODO(dhil): write documentation.
    fn translate_suspend(
        &mut self,
        builder: &mut FunctionBuilder,
        tag_index: u32,
        suspend_args: &[ir::Value],
        tag_return_types: &[WasmValType],
    ) -> Vec<ir::Value>;

    /// Translates resume instructions.
    /// Returns the values returned by the instruction (i.e., the values
    /// returned by the resumed continuation once it returns normally)
    fn translate_resume(
        &mut self,
        builder: &mut FunctionBuilder,
        type_index: u32,
        contobj: ir::Value,
        resume_args: &[ir::Value],
        resumetable: &[(u32, ir::Block)],
    ) -> Vec<ir::Value>;

    /// TODO(dhil): write documentation.
    #[allow(unused)]
    fn translate_resume_throw(
        &mut self,
        pos: FuncCursor,
        state: &FuncTranslationState,
        tag_index: u32,
        cont: ir::Value,
    ) -> WasmResult<ir::Value>;

    /// TODO
    fn continuation_arguments(&self, type_index: u32) -> &[WasmValType];

    /// TODO
    fn continuation_returns(&self, type_index: u32) -> &[WasmValType];

    /// TODO
    fn tag_params(&self, tag_index: u32) -> &[WasmValType];

    /// TODO
    fn tag_returns(&self, tag_index: u32) -> &[WasmValType];

    /// Returns whether the CLIF `x86_blendv` instruction should be used for the
    /// relaxed simd `*.relaxed_laneselect` instruction for the specified type.
    fn use_x86_blendv_for_relaxed_laneselect(&self, ty: Type) -> bool {
        let _ = ty;
        false
    }

    /// Returns whether the CLIF `x86_pshufb` instruction should be used for the
    /// `i8x16.relaxed_swizzle` instruction.
    fn use_x86_pshufb_for_relaxed_swizzle(&self) -> bool {
        false
    }

    /// Returns whether the CLIF `x86_pmulhrsw` instruction should be used for
    /// the `i8x16.relaxed_q15mulr_s` instruction.
    fn use_x86_pmulhrsw_for_relaxed_q15mul(&self) -> bool {
        false
    }

    /// Returns whether the CLIF `x86_pmaddubsw` instruction should be used for
    /// the relaxed-simd dot-product instructions instruction.
    fn use_x86_pmaddubsw_for_dot(&self) -> bool {
        false
    }

    /// Inserts code before a function return.
    fn handle_before_return(&mut self, _retvals: &[ir::Value], _builder: &mut FunctionBuilder) {}

    /// Inserts code before a load.
    fn before_load(
        &mut self,
        _builder: &mut FunctionBuilder,
        _val_size: u8,
        _addr: ir::Value,
        _offset: u64,
    ) {
    }

    /// Inserts code before a store.
    fn before_store(
        &mut self,
        _builder: &mut FunctionBuilder,
        _val_size: u8,
        _addr: ir::Value,
        _offset: u64,
    ) {
    }

    /// Inserts code before updating a global.
    fn update_global(
        &mut self,
        _builder: &mut FunctionBuilder,
        _global_index: u32,
        _value: ir::Value,
    ) {
    }

    /// Inserts code before memory.grow.
    fn before_memory_grow(
        &mut self,
        _builder: &mut FunctionBuilder,
        _num_bytes: ir::Value,
        _mem_index: MemoryIndex,
    ) {
    }

    /// Optional hook for customizing how `trap` is lowered.
    fn trap(&mut self, builder: &mut FunctionBuilder, code: ir::TrapCode) {
        builder.ins().trap(code);
    }

    /// Optional hook for customizing how `trapz` is lowered.
    fn trapz(&mut self, builder: &mut FunctionBuilder, value: ir::Value, code: ir::TrapCode) {
        builder.ins().trapz(value, code);
    }

    /// Optional hook for customizing how `trapnz` is lowered.
    fn trapnz(&mut self, builder: &mut FunctionBuilder, value: ir::Value, code: ir::TrapCode) {
        builder.ins().trapnz(value, code);
    }

    /// Optional hook for customizing how `uadd_overflow_trap` is lowered.
    fn uadd_overflow_trap(
        &mut self,
        builder: &mut FunctionBuilder,
        lhs: ir::Value,
        rhs: ir::Value,
        code: ir::TrapCode,
    ) -> ir::Value {
        builder.ins().uadd_overflow_trap(lhs, rhs, code)
    }

    /// Accesses the ISA that is being compiled for.
    fn isa(&self) -> &dyn TargetIsa;

    /// Embedder-defined hook for indicating whether signals can be used to
    /// indicate traps.
    fn signals_based_traps(&self) -> bool {
        true
    }

    /// Optional hook for customizing `sdiv` instruction lowering.
    fn translate_sdiv(
        &mut self,
        builder: &mut FunctionBuilder,
        lhs: ir::Value,
        rhs: ir::Value,
    ) -> ir::Value {
        builder.ins().sdiv(lhs, rhs)
    }

    /// Optional hook for customizing `udiv` instruction lowering.
    fn translate_udiv(
        &mut self,
        builder: &mut FunctionBuilder,
        lhs: ir::Value,
        rhs: ir::Value,
    ) -> ir::Value {
        builder.ins().udiv(lhs, rhs)
    }

    /// Optional hook for customizing `srem` instruction lowering.
    fn translate_srem(
        &mut self,
        builder: &mut FunctionBuilder,
        lhs: ir::Value,
        rhs: ir::Value,
    ) -> ir::Value {
        builder.ins().srem(lhs, rhs)
    }

    /// Optional hook for customizing `urem` instruction lowering.
    fn translate_urem(
        &mut self,
        builder: &mut FunctionBuilder,
        lhs: ir::Value,
        rhs: ir::Value,
    ) -> ir::Value {
        builder.ins().urem(lhs, rhs)
    }

    /// Optional hook for customizing `fcvt_to_sint` instruction lowering.
    fn translate_fcvt_to_sint(
        &mut self,
        builder: &mut FunctionBuilder,
        ty: ir::Type,
        val: ir::Value,
    ) -> ir::Value {
        builder.ins().fcvt_to_sint(ty, val)
    }

    /// Optional hook for customizing `fcvt_to_uint` instruction lowering.
    fn translate_fcvt_to_uint(
        &mut self,
        builder: &mut FunctionBuilder,
        ty: ir::Type,
        val: ir::Value,
    ) -> ir::Value {
        builder.ins().fcvt_to_uint(ty, val)
    }
}<|MERGE_RESOLUTION|>--- conflicted
+++ resolved
@@ -18,11 +18,7 @@
 use wasmparser::Operator;
 use wasmtime_environ::{
     DataIndex, ElemIndex, FuncIndex, GlobalIndex, MemoryIndex, TableIndex, TypeConvert, TypeIndex,
-<<<<<<< HEAD
-    WasmHeapType, WasmResult, WasmValType,
-=======
-    WasmHeapType, WasmRefType, WasmResult,
->>>>>>> bc6b0fe4
+    WasmHeapType, WasmRefType, WasmResult, WasmValType,
 };
 
 /// The value of a WebAssembly global variable.

//! All the runtime support necessary for the wasm to cranelift translation is formalized by the
//! traits `FunctionEnvironment` and `ModuleEnvironment`.
//!
//! There are skeleton implementations of these traits in the `dummy` module, and complete
//! implementations in [Wasmtime].
//!
//! [Wasmtime]: https://github.com/bytecodealliance/wasmtime

use crate::translate::state::FuncTranslationState;
use crate::translate::{Heap, HeapData};
use cranelift_codegen::cursor::FuncCursor;
use cranelift_codegen::ir::immediates::Offset32;
use cranelift_codegen::ir::{self, InstBuilder, Type};
use cranelift_codegen::isa::{TargetFrontendConfig, TargetIsa};
use cranelift_entity::PrimaryMap;
use cranelift_frontend::FunctionBuilder;
use smallvec::SmallVec;
use wasmparser::{Operator, WasmFeatures};
use wasmtime_environ::{
<<<<<<< HEAD
    DataIndex, ElemIndex, FuncIndex, GlobalIndex, MemoryIndex, TableIndex, TypeConvert, TypeIndex,
    WasmHeapType, WasmRefType, WasmResult, WasmValType,
=======
    DataIndex, ElemIndex, FuncIndex, GlobalIndex, MemoryIndex, TableIndex, Tunables, TypeConvert,
    TypeIndex, WasmHeapType, WasmRefType, WasmResult,
>>>>>>> 60fc557c
};

/// The value of a WebAssembly global variable.
#[derive(Clone, Copy)]
pub enum GlobalVariable {
    /// This is a variable in memory that should be referenced through a `GlobalValue`.
    Memory {
        /// The address of the global variable storage.
        gv: ir::GlobalValue,
        /// An offset to add to the address.
        offset: Offset32,
        /// The global variable's type.
        ty: ir::Type,
    },

    /// This is a global variable that needs to be handled by the environment.
    Custom,
}

/// Environment affecting the translation of a WebAssembly.
pub trait TargetEnvironment: TypeConvert {
    /// Get the information needed to produce Cranelift IR for the given target.
    fn target_config(&self) -> TargetFrontendConfig;

    /// Whether to enable Spectre mitigations for heap accesses.
    fn heap_access_spectre_mitigation(&self) -> bool;

    /// Whether to add proof-carrying-code facts to verify memory accesses.
    fn proof_carrying_code(&self) -> bool;

    /// Get the Cranelift integer type to use for native pointers.
    ///
    /// This returns `I64` for 64-bit architectures and `I32` for 32-bit architectures.
    fn pointer_type(&self) -> ir::Type {
        ir::Type::int(u16::from(self.target_config().pointer_bits())).unwrap()
    }

    /// Get the Cranelift reference type to use for the given Wasm reference
    /// type.
    ///
    /// Returns a pair of the CLIF reference type to use and a boolean that
    /// describes whether the value should be included in GC stack maps or not.
    fn reference_type(&self, ty: WasmHeapType) -> (ir::Type, bool);

    /// Returns the compilation knobs that are in effect.
    fn tunables(&self) -> &Tunables;
}

/// A smallvec that holds the IR values for a struct's fields.
pub type StructFieldsVec = SmallVec<[ir::Value; 4]>;

/// Environment affecting the translation of a single WebAssembly function.
///
/// A `FuncEnvironment` trait object is required to translate a WebAssembly function to Cranelift
/// IR. The function environment provides information about the WebAssembly module as well as the
/// runtime environment.
pub trait FuncEnvironment: TargetEnvironment {
    /// Is the given parameter of the given function a wasm-level parameter, as opposed to a hidden
    /// parameter added for use by the implementation?
    fn is_wasm_parameter(&self, signature: &ir::Signature, index: usize) -> bool {
        signature.params[index].purpose == ir::ArgumentPurpose::Normal
    }

    /// Does the given parameter require inclusion in stack maps?
    fn param_needs_stack_map(&self, signature: &ir::Signature, index: usize) -> bool;

    /// Does the given result require inclusion in stack maps?
    fn sig_ref_result_needs_stack_map(&self, sig_ref: ir::SigRef, index: usize) -> bool;

    /// Does the given result require inclusion in stack maps?
    fn func_ref_result_needs_stack_map(
        &self,
        func: &ir::Function,
        func_ref: ir::FuncRef,
        index: usize,
    ) -> bool;

    /// Is the given return of the given function a wasm-level parameter, as
    /// opposed to a hidden parameter added for use by the implementation?
    fn is_wasm_return(&self, signature: &ir::Signature, index: usize) -> bool {
        signature.returns[index].purpose == ir::ArgumentPurpose::Normal
    }

    /// Called after the locals for a function have been parsed, and the number
    /// of variables defined by this function is provided.
    fn after_locals(&mut self, num_locals_defined: usize) {
        let _ = num_locals_defined;
    }

    /// Set up the necessary preamble definitions in `func` to access the global variable
    /// identified by `index`.
    ///
    /// The index space covers both imported globals and globals defined by the module.
    ///
    /// Return the global variable reference that should be used to access the global and the
    /// WebAssembly type of the global.
    fn make_global(
        &mut self,
        func: &mut ir::Function,
        index: GlobalIndex,
    ) -> WasmResult<GlobalVariable>;

    /// Get the heaps for this function environment.
    ///
    /// The returned map should provide heap format details (encoded in
    /// `HeapData`) for each `Heap` that was previously returned by
    /// `make_heap()`. The translator will first call make_heap for each Wasm
    /// memory, and then later when translating code, will invoke `heaps()` to
    /// learn how to access the environment's implementation of each memory.
    fn heaps(&self) -> &PrimaryMap<Heap, HeapData>;

    /// Set up the necessary preamble definitions in `func` to access the linear memory identified
    /// by `index`.
    ///
    /// The index space covers both imported and locally declared memories.
    fn make_heap(&mut self, func: &mut ir::Function, index: MemoryIndex) -> WasmResult<Heap>;

    /// Set up a signature definition in the preamble of `func` that can be used for an indirect
    /// call with signature `index`.
    ///
    /// The signature may contain additional arguments needed for an indirect call, but the
    /// arguments marked as `ArgumentPurpose::Normal` must correspond to the WebAssembly signature
    /// arguments.
    ///
    /// The signature will only be used for indirect calls, even if the module has direct function
    /// calls with the same WebAssembly type.
    fn make_indirect_sig(
        &mut self,
        func: &mut ir::Function,
        index: TypeIndex,
    ) -> WasmResult<ir::SigRef>;

    /// Set up an external function definition in the preamble of `func` that can be used to
    /// directly call the function `index`.
    ///
    /// The index space covers both imported functions and functions defined in the current module.
    ///
    /// The function's signature may contain additional arguments needed for a direct call, but the
    /// arguments marked as `ArgumentPurpose::Normal` must correspond to the WebAssembly signature
    /// arguments.
    ///
    /// The function's signature will only be used for direct calls, even if the module has
    /// indirect calls with the same WebAssembly type.
    fn make_direct_func(
        &mut self,
        func: &mut ir::Function,
        index: FuncIndex,
    ) -> WasmResult<ir::FuncRef>;

    /// Translate a `call` WebAssembly instruction at `pos`.
    ///
    /// Insert instructions at `pos` for a direct call to the function `callee_index`.
    ///
    /// The function reference `callee` was previously created by `make_direct_func()`.
    ///
    /// Return the call instruction whose results are the WebAssembly return values.
    fn translate_call(
        &mut self,
        builder: &mut FunctionBuilder,
        _callee_index: FuncIndex,
        callee: ir::FuncRef,
        call_args: &[ir::Value],
    ) -> WasmResult<ir::Inst> {
        Ok(builder.ins().call(callee, call_args))
    }

    /// Translate a `call_indirect` WebAssembly instruction at `pos`.
    ///
    /// Insert instructions at `pos` for an indirect call to the function `callee` in the table
    /// `table_index` with WebAssembly signature `sig_index`. The `callee` value will have type
    /// `i32`.
    ///
    /// The signature `sig_ref` was previously created by `make_indirect_sig()`.
    ///
    /// Return the call instruction whose results are the WebAssembly return values.
    /// Returns `None` if this statically traps instead of creating a call
    /// instruction.
    fn translate_call_indirect(
        &mut self,
        builder: &mut FunctionBuilder,
        features: &WasmFeatures,
        table_index: TableIndex,
        sig_index: TypeIndex,
        sig_ref: ir::SigRef,
        callee: ir::Value,
        call_args: &[ir::Value],
    ) -> WasmResult<Option<ir::Inst>>;

    /// Translate a `return_call` WebAssembly instruction at the builder's
    /// current position.
    ///
    /// Insert instructions at the builder's current position for a direct tail
    /// call to the function `callee_index`.
    ///
    /// The function reference `callee` was previously created by `make_direct_func()`.
    ///
    /// Return the call instruction whose results are the WebAssembly return values.
    fn translate_return_call(
        &mut self,
        builder: &mut FunctionBuilder,
        _callee_index: FuncIndex,
        callee: ir::FuncRef,
        call_args: &[ir::Value],
    ) -> WasmResult<()> {
        builder.ins().return_call(callee, call_args);
        Ok(())
    }

    /// Translate a `return_call_indirect` WebAssembly instruction at the
    /// builder's current position.
    ///
    /// Insert instructions at the builder's current position for an indirect
    /// tail call to the function `callee` in the table `table_index` with
    /// WebAssembly signature `sig_index`. The `callee` value will have type
    /// `i32`.
    ///
    /// The signature `sig_ref` was previously created by `make_indirect_sig()`.
    fn translate_return_call_indirect(
        &mut self,
        builder: &mut FunctionBuilder,
        features: &WasmFeatures,
        table_index: TableIndex,
        sig_index: TypeIndex,
        sig_ref: ir::SigRef,
        callee: ir::Value,
        call_args: &[ir::Value],
    ) -> WasmResult<()>;

    /// Translate a `return_call_ref` WebAssembly instruction at the builder's
    /// given position.
    ///
    /// Insert instructions at the builder's current position for an indirect
    /// tail call to the function `callee`. The `callee` value will be a Wasm
    /// funcref that may need to be translated to a native function address
    /// depending on your implementation of this trait.
    ///
    /// The signature `sig_ref` was previously created by `make_indirect_sig()`.
    fn translate_return_call_ref(
        &mut self,
        builder: &mut FunctionBuilder,
        sig_ref: ir::SigRef,
        callee: ir::Value,
        call_args: &[ir::Value],
    ) -> WasmResult<()>;

    /// Translate a `call_ref` WebAssembly instruction at the builder's current
    /// position.
    ///
    /// Insert instructions at the builder's current position for an indirect
    /// call to the function `callee`. The `callee` value will be a Wasm funcref
    /// that may need to be translated to a native function address depending on
    /// your implementation of this trait.
    ///
    /// The signature `sig_ref` was previously created by `make_indirect_sig()`.
    ///
    /// Return the call instruction whose results are the WebAssembly return values.
    fn translate_call_ref(
        &mut self,
        builder: &mut FunctionBuilder,
        sig_ref: ir::SigRef,
        callee: ir::Value,
        call_args: &[ir::Value],
    ) -> WasmResult<ir::Inst>;

    /// Translate a `memory.grow` WebAssembly instruction.
    ///
    /// The `index` provided identifies the linear memory to grow, and `heap` is the heap reference
    /// returned by `make_heap` for the same index.
    ///
    /// The `val` value is the requested memory size in pages.
    ///
    /// Returns the old size (in pages) of the memory.
    fn translate_memory_grow(
        &mut self,
        pos: FuncCursor,
        index: MemoryIndex,
        heap: Heap,
        val: ir::Value,
    ) -> WasmResult<ir::Value>;

    /// Translates a `memory.size` WebAssembly instruction.
    ///
    /// The `index` provided identifies the linear memory to query, and `heap` is the heap reference
    /// returned by `make_heap` for the same index.
    ///
    /// Returns the size in pages of the memory.
    fn translate_memory_size(
        &mut self,
        pos: FuncCursor,
        index: MemoryIndex,
        heap: Heap,
    ) -> WasmResult<ir::Value>;

    /// Translate a `memory.copy` WebAssembly instruction.
    ///
    /// The `index` provided identifies the linear memory to query, and `heap` is the heap reference
    /// returned by `make_heap` for the same index.
    fn translate_memory_copy(
        &mut self,
        pos: FuncCursor,
        src_index: MemoryIndex,
        src_heap: Heap,
        dst_index: MemoryIndex,
        dst_heap: Heap,
        dst: ir::Value,
        src: ir::Value,
        len: ir::Value,
    ) -> WasmResult<()>;

    /// Translate a `memory.fill` WebAssembly instruction.
    ///
    /// The `index` provided identifies the linear memory to query, and `heap` is the heap reference
    /// returned by `make_heap` for the same index.
    fn translate_memory_fill(
        &mut self,
        pos: FuncCursor,
        index: MemoryIndex,
        heap: Heap,
        dst: ir::Value,
        val: ir::Value,
        len: ir::Value,
    ) -> WasmResult<()>;

    /// Translate a `memory.init` WebAssembly instruction.
    ///
    /// The `index` provided identifies the linear memory to query, and `heap` is the heap reference
    /// returned by `make_heap` for the same index. `seg_index` is the index of the segment to copy
    /// from.
    fn translate_memory_init(
        &mut self,
        pos: FuncCursor,
        index: MemoryIndex,
        heap: Heap,
        seg_index: u32,
        dst: ir::Value,
        src: ir::Value,
        len: ir::Value,
    ) -> WasmResult<()>;

    /// Translate a `data.drop` WebAssembly instruction.
    fn translate_data_drop(&mut self, pos: FuncCursor, seg_index: u32) -> WasmResult<()>;

    /// Translate a `table.size` WebAssembly instruction.
    fn translate_table_size(&mut self, pos: FuncCursor, index: TableIndex)
        -> WasmResult<ir::Value>;

    /// Translate a `table.grow` WebAssembly instruction.
    fn translate_table_grow(
        &mut self,
        builder: &mut FunctionBuilder,
        table_index: TableIndex,
        delta: ir::Value,
        init_value: ir::Value,
    ) -> WasmResult<ir::Value>;

    /// Translate a `table.get` WebAssembly instruction.
    fn translate_table_get(
        &mut self,
        builder: &mut FunctionBuilder,
        table_index: TableIndex,
        index: ir::Value,
    ) -> WasmResult<ir::Value>;

    /// Translate a `table.set` WebAssembly instruction.
    fn translate_table_set(
        &mut self,
        builder: &mut FunctionBuilder,
        table_index: TableIndex,
        value: ir::Value,
        index: ir::Value,
    ) -> WasmResult<()>;

    /// Translate a `table.copy` WebAssembly instruction.
    fn translate_table_copy(
        &mut self,
        pos: FuncCursor,
        dst_table_index: TableIndex,
        src_table_index: TableIndex,
        dst: ir::Value,
        src: ir::Value,
        len: ir::Value,
    ) -> WasmResult<()>;

    /// Translate a `table.fill` WebAssembly instruction.
    fn translate_table_fill(
        &mut self,
        builder: &mut FunctionBuilder,
        table_index: TableIndex,
        dst: ir::Value,
        val: ir::Value,
        len: ir::Value,
    ) -> WasmResult<()>;

    /// Translate a `table.init` WebAssembly instruction.
    fn translate_table_init(
        &mut self,
        pos: FuncCursor,
        seg_index: u32,
        table_index: TableIndex,
        dst: ir::Value,
        src: ir::Value,
        len: ir::Value,
    ) -> WasmResult<()>;

    /// Translate a `elem.drop` WebAssembly instruction.
    fn translate_elem_drop(&mut self, pos: FuncCursor, seg_index: u32) -> WasmResult<()>;

    /// Translate a `ref.null T` WebAssembly instruction.
    fn translate_ref_null(
        &mut self,
        builder: &mut FunctionBuilder,
        ty: WasmHeapType,
    ) -> WasmResult<ir::Value>;

    /// Translate a `ref.is_null` WebAssembly instruction.
    fn translate_ref_is_null(
        &mut self,
        builder: &mut FunctionBuilder,
        value: ir::Value,
    ) -> WasmResult<ir::Value>;

    /// Translate a `ref.func` WebAssembly instruction.
    fn translate_ref_func(
        &mut self,
        pos: FuncCursor,
        func_index: FuncIndex,
    ) -> WasmResult<ir::Value>;

    /// Translate a `global.get` WebAssembly instruction at `pos` for a global
    /// that is custom.
    fn translate_custom_global_get(
        &mut self,
        builder: &mut FunctionBuilder,
        global_index: GlobalIndex,
    ) -> WasmResult<ir::Value>;

    /// Translate a `global.set` WebAssembly instruction at `pos` for a global
    /// that is custom.
    fn translate_custom_global_set(
        &mut self,
        builder: &mut FunctionBuilder,
        global_index: GlobalIndex,
        val: ir::Value,
    ) -> WasmResult<()>;

    /// Translate an `i32.atomic.wait` or `i64.atomic.wait` WebAssembly instruction.
    /// The `index` provided identifies the linear memory containing the value
    /// to wait on, and `heap` is the heap reference returned by `make_heap`
    /// for the same index.  Whether the waited-on value is 32- or 64-bit can be
    /// determined by examining the type of `expected`, which must be only I32 or I64.
    ///
    /// Note that the `addr` here is the host linear memory address rather
    /// than a relative wasm linear memory address. The type of this value is
    /// the same as the host's pointer.
    ///
    /// Returns an i32, which is negative if the helper call failed.
    fn translate_atomic_wait(
        &mut self,
        pos: FuncCursor,
        index: MemoryIndex,
        heap: Heap,
        addr: ir::Value,
        expected: ir::Value,
        timeout: ir::Value,
    ) -> WasmResult<ir::Value>;

    /// Translate an `atomic.notify` WebAssembly instruction.
    /// The `index` provided identifies the linear memory containing the value
    /// to wait on, and `heap` is the heap reference returned by `make_heap`
    /// for the same index.
    ///
    /// Note that the `addr` here is the host linear memory address rather
    /// than a relative wasm linear memory address. The type of this value is
    /// the same as the host's pointer.
    ///
    /// Returns an i64, which is negative if the helper call failed.
    fn translate_atomic_notify(
        &mut self,
        pos: FuncCursor,
        index: MemoryIndex,
        heap: Heap,
        addr: ir::Value,
        count: ir::Value,
    ) -> WasmResult<ir::Value>;

    /// Translate an `i32` value into an `i31ref`.
    fn translate_ref_i31(&mut self, pos: FuncCursor, val: ir::Value) -> WasmResult<ir::Value>;

    /// Sign-extend an `i31ref` into an `i32`.
    fn translate_i31_get_s(
        &mut self,
        pos: &mut FunctionBuilder,
        i31ref: ir::Value,
    ) -> WasmResult<ir::Value>;

    /// Zero-extend an `i31ref` into an `i32`.
    fn translate_i31_get_u(
        &mut self,
        pos: &mut FunctionBuilder,
        i31ref: ir::Value,
    ) -> WasmResult<ir::Value>;

    /// Get the number of fields in a struct type.
    fn struct_fields_len(&mut self, struct_type_index: TypeIndex) -> WasmResult<usize>;

    /// Translate a `struct.new` instruction.
    fn translate_struct_new(
        &mut self,
        builder: &mut FunctionBuilder,
        struct_type_index: TypeIndex,
        fields: StructFieldsVec,
    ) -> WasmResult<ir::Value>;

    /// Translate a `struct.new_default` instruction.
    fn translate_struct_new_default(
        &mut self,
        builder: &mut FunctionBuilder,
        struct_type_index: TypeIndex,
    ) -> WasmResult<ir::Value>;

    /// Translate a `struct.set` instruction.
    fn translate_struct_set(
        &mut self,
        builder: &mut FunctionBuilder,
        struct_type_index: TypeIndex,
        field_index: u32,
        struct_ref: ir::Value,
        value: ir::Value,
    ) -> WasmResult<()>;

    /// Translate a `struct.get` instruction.
    fn translate_struct_get(
        &mut self,
        builder: &mut FunctionBuilder,
        struct_type_index: TypeIndex,
        field_index: u32,
        struct_ref: ir::Value,
    ) -> WasmResult<ir::Value>;

    /// Translate a `struct.get_s` instruction.
    fn translate_struct_get_s(
        &mut self,
        builder: &mut FunctionBuilder,
        struct_type_index: TypeIndex,
        field_index: u32,
        struct_ref: ir::Value,
    ) -> WasmResult<ir::Value>;

    /// Translate a `struct.get_u` instruction.
    fn translate_struct_get_u(
        &mut self,
        builder: &mut FunctionBuilder,
        struct_type_index: TypeIndex,
        field_index: u32,
        struct_ref: ir::Value,
    ) -> WasmResult<ir::Value>;

    /// Translate an `array.new` instruction.
    fn translate_array_new(
        &mut self,
        builder: &mut FunctionBuilder,
        array_type_index: TypeIndex,
        elem: ir::Value,
        len: ir::Value,
    ) -> WasmResult<ir::Value>;

    /// Translate an `array.new_default` instruction.
    fn translate_array_new_default(
        &mut self,
        builder: &mut FunctionBuilder,
        array_type_index: TypeIndex,
        len: ir::Value,
    ) -> WasmResult<ir::Value>;

    /// Translate an `array.new_fixed` instruction.
    fn translate_array_new_fixed(
        &mut self,
        builder: &mut FunctionBuilder,
        array_type_index: TypeIndex,
        elems: &[ir::Value],
    ) -> WasmResult<ir::Value>;

    /// Translate an `array.new_data` instruction.
    fn translate_array_new_data(
        &mut self,
        builder: &mut FunctionBuilder,
        array_type_index: TypeIndex,
        data_index: DataIndex,
        data_offset: ir::Value,
        len: ir::Value,
    ) -> WasmResult<ir::Value>;

    /// Translate an `array.new_elem` instruction.
    fn translate_array_new_elem(
        &mut self,
        builder: &mut FunctionBuilder,
        array_type_index: TypeIndex,
        elem_index: ElemIndex,
        elem_offset: ir::Value,
        len: ir::Value,
    ) -> WasmResult<ir::Value>;

    /// Translate an `array.copy` instruction.
    fn translate_array_copy(
        &mut self,
        builder: &mut FunctionBuilder,
        dst_array_type_index: TypeIndex,
        dst_array: ir::Value,
        dst_index: ir::Value,
        src_array_type_index: TypeIndex,
        src_array: ir::Value,
        src_index: ir::Value,
        len: ir::Value,
    ) -> WasmResult<()>;

    /// Translate an `array.fill` instruction.
    fn translate_array_fill(
        &mut self,
        builder: &mut FunctionBuilder,
        array_type_index: TypeIndex,
        array: ir::Value,
        index: ir::Value,
        value: ir::Value,
        len: ir::Value,
    ) -> WasmResult<()>;

    /// Translate an `array.init_data` instruction.
    fn translate_array_init_data(
        &mut self,
        builder: &mut FunctionBuilder,
        array_type_index: TypeIndex,
        array: ir::Value,
        dst_index: ir::Value,
        data_index: DataIndex,
        data_offset: ir::Value,
        len: ir::Value,
    ) -> WasmResult<()>;

    /// Translate an `array.init_elem` instruction.
    fn translate_array_init_elem(
        &mut self,
        builder: &mut FunctionBuilder,
        array_type_index: TypeIndex,
        array: ir::Value,
        dst_index: ir::Value,
        elem_index: ElemIndex,
        elem_offset: ir::Value,
        len: ir::Value,
    ) -> WasmResult<()>;

    /// Translate an `array.len` instruction.
    fn translate_array_len(
        &mut self,
        builder: &mut FunctionBuilder,
        array: ir::Value,
    ) -> WasmResult<ir::Value>;

    /// Translate an `array.get` instruction.
    fn translate_array_get(
        &mut self,
        builder: &mut FunctionBuilder,
        array_type_index: TypeIndex,
        array: ir::Value,
        index: ir::Value,
    ) -> WasmResult<ir::Value>;

    /// Translate an `array.get_s` instruction.
    fn translate_array_get_s(
        &mut self,
        builder: &mut FunctionBuilder,
        array_type_index: TypeIndex,
        array: ir::Value,
        index: ir::Value,
    ) -> WasmResult<ir::Value>;

    /// Translate an `array.get_u` instruction.
    fn translate_array_get_u(
        &mut self,
        builder: &mut FunctionBuilder,
        array_type_index: TypeIndex,
        array: ir::Value,
        index: ir::Value,
    ) -> WasmResult<ir::Value>;

    /// Translate an `array.set` instruction.
    fn translate_array_set(
        &mut self,
        builder: &mut FunctionBuilder,
        array_type_index: TypeIndex,
        array: ir::Value,
        index: ir::Value,
        value: ir::Value,
    ) -> WasmResult<()>;

    /// Translate a `ref.test` instruction.
    fn translate_ref_test(
        &mut self,
        builder: &mut FunctionBuilder<'_>,
        ref_ty: WasmRefType,
        gc_ref: ir::Value,
    ) -> WasmResult<ir::Value>;

    /// Emit code at the beginning of every wasm loop.
    ///
    /// This can be used to insert explicit interrupt or safepoint checking at
    /// the beginnings of loops.
    fn translate_loop_header(&mut self, _builder: &mut FunctionBuilder) -> WasmResult<()> {
        // By default, don't emit anything.
        Ok(())
    }

    /// Optional callback for the `FunctionEnvironment` performing this translation to maintain
    /// internal state or prepare custom state for the operator to translate
    fn before_translate_operator(
        &mut self,
        _op: &Operator,
        _builder: &mut FunctionBuilder,
        _state: &FuncTranslationState,
    ) -> WasmResult<()> {
        Ok(())
    }

    /// Optional callback for the `FunctionEnvironment` performing this translation to maintain
    /// internal state or finalize custom state for the operator that was translated
    fn after_translate_operator(
        &mut self,
        _op: &Operator,
        _builder: &mut FunctionBuilder,
        _state: &FuncTranslationState,
    ) -> WasmResult<()> {
        Ok(())
    }

    /// Optional callback for the `FuncEnvironment` performing this translation
    /// to maintain, prepare, or finalize custom, internal state when we
    /// statically determine that a Wasm memory access will unconditionally
    /// trap, rendering the rest of the block unreachable. Called just before
    /// the unconditional trap is emitted.
    fn before_unconditionally_trapping_memory_access(
        &mut self,
        _builder: &mut FunctionBuilder,
    ) -> WasmResult<()> {
        Ok(())
    }

    /// Optional callback for the `FunctionEnvironment` performing this translation to perform work
    /// before the function body is translated.
    fn before_translate_function(
        &mut self,
        _builder: &mut FunctionBuilder,
        _state: &FuncTranslationState,
    ) -> WasmResult<()> {
        Ok(())
    }

    /// Optional callback for the `FunctionEnvironment` performing this translation to perform work
    /// after the function body is translated.
    fn after_translate_function(
        &mut self,
        _builder: &mut FunctionBuilder,
        _state: &FuncTranslationState,
    ) -> WasmResult<()> {
        Ok(())
    }

    /// Whether or not to force relaxed simd instructions to have deterministic
    /// lowerings meaning they will produce the same results across all hosts,
    /// regardless of the cost to performance.
    fn relaxed_simd_deterministic(&self) -> bool {
        true
    }

    /// Whether or not the target being translated for has a native fma
    /// instruction. If it does not then when relaxed simd isn't deterministic
    /// the translation of the `f32x4.relaxed_fma` instruction, for example,
    /// will do a multiplication and then an add instead of the fused version.
    fn has_native_fma(&self) -> bool {
        false
    }

    /// Returns whether this is an x86 target, which may alter lowerings of
    /// relaxed simd instructions.
    fn is_x86(&self) -> bool {
        false
    }

    /// TODO(dhil): write documentation.
    fn translate_cont_new(
        &mut self,
        builder: &mut FunctionBuilder,
        state: &FuncTranslationState,
        func: ir::Value,
        arg_types: &[WasmValType],
        return_types: &[WasmValType],
    ) -> WasmResult<ir::Value>;

    /// Translates cont.bind instructions.
    /// `remaining_arg_count` is the *overall* number of remaining arguments of
    /// the continuation before supplying `args` (i.e., it is the number of
    /// parameters of the continuation's type before cont.bind was executed).
    fn translate_cont_bind(
        &mut self,
        builder: &mut FunctionBuilder,
        contobj: ir::Value,
        args: &[ir::Value],
        remaining_arg_count: usize,
    ) -> ir::Value;

    /// TODO(dhil): write documentation.
    fn translate_suspend(
        &mut self,
        builder: &mut FunctionBuilder,
        tag_index: u32,
        suspend_args: &[ir::Value],
        tag_return_types: &[WasmValType],
    ) -> Vec<ir::Value>;

    /// Translates resume instructions.
    /// Returns the values returned by the instruction (i.e., the values
    /// returned by the resumed continuation once it returns normally)
    fn translate_resume(
        &mut self,
        builder: &mut FunctionBuilder,
        type_index: u32,
        contobj: ir::Value,
        resume_args: &[ir::Value],
        resumetable: &[(u32, ir::Block)],
    ) -> Vec<ir::Value>;

    /// TODO(dhil): write documentation.
    #[allow(unused)]
    fn translate_resume_throw(
        &mut self,
        pos: FuncCursor,
        state: &FuncTranslationState,
        tag_index: u32,
        cont: ir::Value,
    ) -> WasmResult<ir::Value>;

    /// TODO
    fn continuation_arguments(&self, type_index: u32) -> &[WasmValType];

    /// TODO
    fn continuation_returns(&self, type_index: u32) -> &[WasmValType];

    /// TODO
    fn tag_params(&self, tag_index: u32) -> &[WasmValType];

    /// TODO
    fn tag_returns(&self, tag_index: u32) -> &[WasmValType];

    /// Returns whether the CLIF `x86_blendv` instruction should be used for the
    /// relaxed simd `*.relaxed_laneselect` instruction for the specified type.
    fn use_x86_blendv_for_relaxed_laneselect(&self, ty: Type) -> bool {
        let _ = ty;
        false
    }

    /// Returns whether the CLIF `x86_pshufb` instruction should be used for the
    /// `i8x16.relaxed_swizzle` instruction.
    fn use_x86_pshufb_for_relaxed_swizzle(&self) -> bool {
        false
    }

    /// Returns whether the CLIF `x86_pmulhrsw` instruction should be used for
    /// the `i8x16.relaxed_q15mulr_s` instruction.
    fn use_x86_pmulhrsw_for_relaxed_q15mul(&self) -> bool {
        false
    }

    /// Returns whether the CLIF `x86_pmaddubsw` instruction should be used for
    /// the relaxed-simd dot-product instructions instruction.
    fn use_x86_pmaddubsw_for_dot(&self) -> bool {
        false
    }

    /// Inserts code before a function return.
    fn handle_before_return(&mut self, _retvals: &[ir::Value], _builder: &mut FunctionBuilder) {}

    /// Inserts code before a load.
    fn before_load(
        &mut self,
        _builder: &mut FunctionBuilder,
        _val_size: u8,
        _addr: ir::Value,
        _offset: u64,
    ) {
    }

    /// Inserts code before a store.
    fn before_store(
        &mut self,
        _builder: &mut FunctionBuilder,
        _val_size: u8,
        _addr: ir::Value,
        _offset: u64,
    ) {
    }

    /// Inserts code before updating a global.
    fn update_global(
        &mut self,
        _builder: &mut FunctionBuilder,
        _global_index: u32,
        _value: ir::Value,
    ) {
    }

    /// Inserts code before memory.grow.
    fn before_memory_grow(
        &mut self,
        _builder: &mut FunctionBuilder,
        _num_bytes: ir::Value,
        _mem_index: MemoryIndex,
    ) {
    }

    /// Optional hook for customizing how `trap` is lowered.
    fn trap(&mut self, builder: &mut FunctionBuilder, code: ir::TrapCode) {
        builder.ins().trap(code);
    }

    /// Optional hook for customizing how `trapz` is lowered.
    fn trapz(&mut self, builder: &mut FunctionBuilder, value: ir::Value, code: ir::TrapCode) {
        builder.ins().trapz(value, code);
    }

    /// Optional hook for customizing how `trapnz` is lowered.
    fn trapnz(&mut self, builder: &mut FunctionBuilder, value: ir::Value, code: ir::TrapCode) {
        builder.ins().trapnz(value, code);
    }

    /// Optional hook for customizing how `uadd_overflow_trap` is lowered.
    fn uadd_overflow_trap(
        &mut self,
        builder: &mut FunctionBuilder,
        lhs: ir::Value,
        rhs: ir::Value,
        code: ir::TrapCode,
    ) -> ir::Value {
        builder.ins().uadd_overflow_trap(lhs, rhs, code)
    }

    /// Accesses the ISA that is being compiled for.
    fn isa(&self) -> &dyn TargetIsa;

    /// Embedder-defined hook for indicating whether signals can be used to
    /// indicate traps.
    fn signals_based_traps(&self) -> bool {
        true
    }

    /// Optional hook for customizing `sdiv` instruction lowering.
    fn translate_sdiv(
        &mut self,
        builder: &mut FunctionBuilder,
        lhs: ir::Value,
        rhs: ir::Value,
    ) -> ir::Value {
        builder.ins().sdiv(lhs, rhs)
    }

    /// Optional hook for customizing `udiv` instruction lowering.
    fn translate_udiv(
        &mut self,
        builder: &mut FunctionBuilder,
        lhs: ir::Value,
        rhs: ir::Value,
    ) -> ir::Value {
        builder.ins().udiv(lhs, rhs)
    }

    /// Optional hook for customizing `srem` instruction lowering.
    fn translate_srem(
        &mut self,
        builder: &mut FunctionBuilder,
        lhs: ir::Value,
        rhs: ir::Value,
    ) -> ir::Value {
        builder.ins().srem(lhs, rhs)
    }

    /// Optional hook for customizing `urem` instruction lowering.
    fn translate_urem(
        &mut self,
        builder: &mut FunctionBuilder,
        lhs: ir::Value,
        rhs: ir::Value,
    ) -> ir::Value {
        builder.ins().urem(lhs, rhs)
    }

    /// Optional hook for customizing `fcvt_to_sint` instruction lowering.
    fn translate_fcvt_to_sint(
        &mut self,
        builder: &mut FunctionBuilder,
        ty: ir::Type,
        val: ir::Value,
    ) -> ir::Value {
        builder.ins().fcvt_to_sint(ty, val)
    }

    /// Optional hook for customizing `fcvt_to_uint` instruction lowering.
    fn translate_fcvt_to_uint(
        &mut self,
        builder: &mut FunctionBuilder,
        ty: ir::Type,
        val: ir::Value,
    ) -> ir::Value {
        builder.ins().fcvt_to_uint(ty, val)
    }
}<|MERGE_RESOLUTION|>--- conflicted
+++ resolved
@@ -17,13 +17,8 @@
 use smallvec::SmallVec;
 use wasmparser::{Operator, WasmFeatures};
 use wasmtime_environ::{
-<<<<<<< HEAD
-    DataIndex, ElemIndex, FuncIndex, GlobalIndex, MemoryIndex, TableIndex, TypeConvert, TypeIndex,
-    WasmHeapType, WasmRefType, WasmResult, WasmValType,
-=======
     DataIndex, ElemIndex, FuncIndex, GlobalIndex, MemoryIndex, TableIndex, Tunables, TypeConvert,
-    TypeIndex, WasmHeapType, WasmRefType, WasmResult,
->>>>>>> 60fc557c
+    TypeIndex, WasmHeapType, WasmRefType, WasmResult, WasmValType,
 };
 
 /// The value of a WebAssembly global variable.

--- conflicted
+++ resolved
@@ -94,11 +94,7 @@
 use wasmparser::{FuncValidator, MemArg, Operator, WasmModuleResources};
 use wasmtime_environ::{
     wasm_unsupported, DataIndex, ElemIndex, FuncIndex, GlobalIndex, MemoryIndex, Signed,
-<<<<<<< HEAD
-    TableIndex, TypeConvert, TypeIndex, Unsigned, WasmRefType, WasmResult,
-=======
-    TableIndex, TypeIndex, Unsigned, WasmHeapType, WasmRefType, WasmResult,
->>>>>>> 8b79a23d
+    TableIndex, TypeConvert, TypeIndex, Unsigned, WasmHeapType, WasmRefType, WasmResult,
 };
 
 /// Given a `Reachability<T>`, unwrap the inner `T` or, when unreachable, set

--- conflicted
+++ resolved
@@ -2880,19 +2880,6 @@
                 "shared-everything-threads operators are not yet implemented"
             ));
         }
-<<<<<<< HEAD
-=======
-
-        Operator::ContNew { .. }
-        | Operator::ContBind { .. }
-        | Operator::Suspend { .. }
-        | Operator::Resume { .. }
-        | Operator::ResumeThrow { .. }
-        | Operator::Switch { .. } => {
-            return Err(wasm_unsupported!(
-                "stack-switching operators are not yet implemented"
-            ));
-        }
 
         Operator::I64MulWideS => {
             let (arg1, arg2) = state.pop2();
@@ -2926,7 +2913,6 @@
             let (res1, res2) = builder.ins().isplit(result);
             state.push2(res1, res2);
         }
->>>>>>> bc6b0fe4
     };
     Ok(())
 }

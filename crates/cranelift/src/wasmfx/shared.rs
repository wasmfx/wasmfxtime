--- conflicted
+++ resolved
@@ -31,16 +31,7 @@
         // The "contref" is a contXref already
         return contref;
     } else {
-<<<<<<< HEAD
-        let cont_ref_get_cont_obj = env
-            .builtin_functions
-            .tc_cont_ref_get_cont_Xref(&mut builder.func);
-        let vmctx = env.vmctx_val(&mut builder.cursor());
-        let call_inst = builder.ins().call(cont_ref_get_cont_obj, &[vmctx, contref]);
-        let result = *builder.func.dfg.inst_results(call_inst).first().unwrap();
-=======
-        call_builtin!(builder, env, let result = tc_cont_ref_get_cont_obj(contref));
->>>>>>> aa1fc95a
+        call_builtin!(builder, env, let result = tc_cont_ref_get_cont_Xref(contref));
         return result;
     }
 }
@@ -53,14 +44,7 @@
     if cfg!(feature = "unsafe_disable_continuation_linearity_check") {
         return contXref_addr;
     } else {
-<<<<<<< HEAD
-        let new_cont_ref = env.builtin_functions.tc_new_cont_ref(&mut builder.func);
-        let vmctx = env.vmctx_val(&mut builder.cursor());
-        let call_inst = builder.ins().call(new_cont_ref, &[vmctx, contXref_addr]);
-        let result = *builder.func.dfg.inst_results(call_inst).first().unwrap();
-=======
-        call_builtin!(builder, env, let result = tc_new_cont_ref(contobj_addr));
->>>>>>> aa1fc95a
+        call_builtin!(builder, env, let result = tc_new_cont_ref(contXref_addr));
         return result;
     }
 }
@@ -71,11 +55,5 @@
     builder: &mut FunctionBuilder,
     contXref: ir::Value,
 ) {
-<<<<<<< HEAD
-    let cont_drop_obj = env.builtin_functions.tc_drop_cont_obj(&mut builder.func);
-    let vmctx = env.vmctx_val(&mut builder.cursor());
-    builder.ins().call(cont_drop_obj, &[vmctx, contXref]);
-=======
-    call_builtin!(builder, env, tc_drop_cont_obj(contobj));
->>>>>>> aa1fc95a
+    call_builtin!(builder, env, tc_drop_cont_obj(contXref));
 }
use super::shared;

use crate::translate::{FuncEnvironment, FuncTranslationState};
use crate::wasmfx::shared::call_builtin;
use cranelift_codegen::ir;
use cranelift_codegen::ir::condcodes::*;
use cranelift_codegen::ir::types::*;
use cranelift_codegen::ir::InstBuilder;
use cranelift_frontend::FunctionBuilder;
use wasmtime_environ::PtrSize;
use wasmtime_environ::{WasmResult, WasmValType};

pub const DEBUG_ASSERT_TRAP_CODE: crate::TrapCode = crate::TRAP_DEBUG_ASSERTION;

#[cfg_attr(feature = "wasmfx_baseline", allow(unused_imports))]
pub(crate) use shared::{assemble_contobj, disassemble_contobj, vm_contobj_type, ControlEffect};

#[macro_use]
pub(crate) mod typed_continuation_helpers {
    use crate::wasmfx::shared::call_builtin;
    use cranelift_codegen::ir;
    use cranelift_codegen::ir::condcodes::IntCC;
    use cranelift_codegen::ir::types::*;
    use cranelift_codegen::ir::InstBuilder;
    use cranelift_frontend::FunctionBuilder;
    use std::mem;
    use wasmtime_environ::PtrSize;

    // This is a reference to this very module.
    // We need it so that we can refer to the functions inside this module from
    // macros, such that the same path works when the macro is expanded inside
    // or outside of this module.
    use crate::wasmfx::optimized::typed_continuation_helpers as tc;

    /// Low-level implementation of debug printing. Do not use directly; see
    /// `emit_debug_println!` macro for doing actual printing.
    ///
    /// Takes a string literal which may contain placeholders similarly to those
    /// supported by `std::fmt`.
    ///
    /// Currently supported placeholders:
    /// {}       for unsigned integers
    /// {:p}     for printing pointers (in hex form)
    ///
    /// When printing, we replace them with the corresponding values in `vals`.
    /// Thus, the number of placeholders in `s` must match the number of entries
    /// in `vals`.
    pub fn emit_debug_print<'a>(
        env: &mut crate::func_environ::FuncEnvironment<'a>,
        builder: &mut FunctionBuilder,
        s: &'static str,
        vals: &[ir::Value],
    ) {
        let print_s_infix = |env: &mut crate::func_environ::FuncEnvironment<'a>,
                             builder: &mut FunctionBuilder,
                             start: usize,
                             end: usize| {
            if start < end {
                let s: &'static str = &s[start..end];
                // This is quite dodgy, which is why we can only do this for
                // debugging purposes:
                // At jit time, we take a pointer to the slice of the (static)
                // string, thus yielding an address within wasmtime's DATA
                // section. This pointer is hard-code into generated code. We do
                // not emit any kind of relocation information, which means that
                // this breaks if we were to store the generated code and use it
                // during subsequent executions of wasmtime (e.g., when using
                // wasmtime compile).
                let ptr = s.as_ptr();
                let ptr = builder.ins().iconst(env.pointer_type(), ptr as i64);
                let len = s.len();
                let len = builder.ins().iconst(I64, len as i64);

                call_builtin!(builder, env, tc_print_str(ptr, len));
            }
        };
        let print_int = |env: &mut crate::func_environ::FuncEnvironment<'a>,
                         builder: &mut FunctionBuilder,
                         val: ir::Value| {
            let ty = builder.func.dfg.value_type(val);
            let val = match ty {
                I8 | I32 => builder.ins().uextend(I64, val),
                I64 => val,
                _ => panic!("Cannot print type {ty}"),
            };
            call_builtin!(builder, env, tc_print_int(val));
        };
        let print_pointer = |env: &mut crate::func_environ::FuncEnvironment<'a>,
                             builder: &mut FunctionBuilder,
                             ptr: ir::Value| {
            call_builtin!(builder, env, tc_print_pointer(ptr));
        };

        if wasmtime_continuations::ENABLE_DEBUG_PRINTING {
            let mut prev_end = 0;
            let mut i = 0;

            let mut ph_matches: Vec<(usize, &'static str)> = s
                .match_indices("{}")
                .chain(s.match_indices("{:p}"))
                .collect();
            ph_matches.sort_by_key(|(index, _)| *index);

            for (start, matched_ph) in ph_matches {
                let end = start + matched_ph.len();

                assert!(
                    i < vals.len(),
                    "Must supply as many entries in vals as there are placeholders in the string"
                );

                print_s_infix(env, builder, prev_end, start);
                match matched_ph {
                    "{}" => print_int(env, builder, vals[i]),
                    "{:p}" => print_pointer(env, builder, vals[i]),
                    u => panic!("Unsupported placeholder in debug_print input string: {u}"),
                }
                prev_end = end;
                i += 1;
            }
            assert_eq!(
                i,
                vals.len(),
                "Must supply as many entries in vals as there are placeholders in the string"
            );

            print_s_infix(env, builder, prev_end, s.len());
        }
    }

    /// Emits code to print debug information. Only actually prints in debug
    /// builds and if debug printing flag is enabled. The third and all
    /// following arguments are like those to println!: A string literal with
    /// placeholders followed by the actual values.
    ///
    /// Summary of arguments:
    /// * `env` - Type &mut crate::func_environ::FuncEnvironment<'a>
    /// * `builder` - Type &mut FunctionBuilder,
    /// * `msg` : String literal, containing placeholders like those supported by println!
    /// * remaining arguments: ir::Values filled into the placeholders in `msg`
    #[allow(unused_macros)]
    macro_rules! emit_debug_println {
        ($env : expr, $builder : expr, $msg : literal, $( $arg:expr ),*) => {
            let msg_newline : &'static str= std::concat!(
                $msg,
                "\n"
            );
            tc::emit_debug_print($env, $builder, msg_newline, &[$($arg),*]);
        }
    }

    /// Low-level implementation of assertion mechanism. Use emit_debug_* macros
    /// instead.
    ///
    /// If `ENABLE_DEBUG_PRINTING` is enabled, `error_str` is printed before
    /// trapping in case of an assertion violation.
    pub fn emit_debug_assert_generic<'a>(
        env: &mut crate::func_environ::FuncEnvironment<'a>,
        builder: &mut FunctionBuilder,
        condition: ir::Value,
        error_str: &'static str,
    ) {
        if cfg!(debug_assertions) {
            if wasmtime_continuations::ENABLE_DEBUG_PRINTING {
                let failure_block = builder.create_block();
                let continue_block = builder.create_block();

                builder
                    .ins()
                    .brif(condition, continue_block, &[], failure_block, &[]);

                builder.switch_to_block(failure_block);
                builder.seal_block(failure_block);

                emit_debug_print(env, builder, error_str, &[]);
                builder.ins().debugtrap();
                builder.ins().jump(continue_block, &[]);

                builder.switch_to_block(continue_block);
                builder.seal_block(continue_block);
            } else {
                builder
                    .ins()
                    .trapz(condition, super::DEBUG_ASSERT_TRAP_CODE);
            }
        }
    }

    /// Low-level implementation of assertion mechanism. Use emit_debug_* macros
    /// instead.
    ///
    /// If `ENABLE_DEBUG_PRINTING` is enabled, `error_str` is printed before
    /// trapping in case of an assertion violation. Here, `error_str` is expected
    /// to contain two placeholders, such as {} or {:p}, which are replaced with
    /// `v1` and `v2` when printing.
    pub fn emit_debug_assert_icmp<'a>(
        env: &mut crate::func_environ::FuncEnvironment<'a>,
        builder: &mut FunctionBuilder,
        operator: IntCC,
        v1: ir::Value,
        v2: ir::Value,
        error_str: &'static str,
    ) {
        if cfg!(debug_assertions) {
            let cmp_res = builder.ins().icmp(operator, v1, v2);

            if wasmtime_continuations::ENABLE_DEBUG_PRINTING {
                let failure_block = builder.create_block();
                let continue_block = builder.create_block();

                builder
                    .ins()
                    .brif(cmp_res, continue_block, &[], failure_block, &[]);

                builder.switch_to_block(failure_block);
                builder.seal_block(failure_block);

                emit_debug_print(env, builder, error_str, &[v1, v2]);
                builder.ins().debugtrap();
                builder.ins().jump(continue_block, &[]);

                builder.switch_to_block(continue_block);
                builder.seal_block(continue_block);
            } else {
                builder.ins().trapz(cmp_res, super::DEBUG_ASSERT_TRAP_CODE);
            }
        }
    }

    /// Used to implement other macros, do not use directly.
    macro_rules! emit_debug_assert_icmp {
        ( $env : expr,
            $builder: expr,
        $operator : expr,
        $operator_string  : expr,
        $v1 : expr,
        $v2 : expr) => {
            let msg: &'static str = std::concat!(
                "assertion failure in ",
                std::file!(),
                ", line ",
                std::line!(),
                ": {} ",
                $operator_string,
                " {} does not hold\n"
            );
            tc::emit_debug_assert_icmp($env, $builder, $operator, $v1, $v2, msg);
        };
    }

    macro_rules! emit_debug_assert {
        ($env: expr, $builder: expr, $condition: expr) => {
            let msg: &'static str = std::concat!(
                "assertion failure in ",
                std::file!(),
                ", line ",
                std::line!(),
                "\n"
            );
            tc::emit_debug_assert_generic($env, $builder, $condition, msg);
        };
    }

    macro_rules! emit_debug_assert_eq {
        ($env: expr, $builder: expr, $v1 : expr, $v2: expr) => {
            emit_debug_assert_icmp!($env, $builder, IntCC::Equal, "==", $v1, $v2);
        };
    }

    macro_rules! emit_debug_assert_ne {
        ($env: expr, $builder: expr, $v1 : expr, $v2: expr) => {
            emit_debug_assert_icmp!($env, $builder, IntCC::NotEqual, "!=", $v1, $v2);
        };
    }

    macro_rules! emit_debug_assert_ule {
        ($env: expr, $builder: expr, $v1 : expr, $v2: expr) => {
            emit_debug_assert_icmp!(
                $env,
                $builder,
                IntCC::UnsignedLessThanOrEqual,
                "<=",
                $v1,
                $v2
            );
        };
    }

    #[derive(Copy, Clone)]
    pub struct VMContRef {
        address: ir::Value,
        pointer_type: ir::Type,
    }

    #[derive(Copy, Clone)]
    pub struct Payloads {
        /// Base address of this object, which must be shifted by `offset` below.
        base: ir::Value,

        /// Adding this (statically) known offset gets us the overall address.
        offset: i32,

        pointer_type: ir::Type,
    }

    #[derive(Copy, Clone)]
    pub struct VMContext {
        address: ir::Value,
        pointer_type: ir::Type,
    }

    /// Size of `wasmtime_continuations::StackChain` in machine words.
    /// Used to verify that we have not changed its representation.
    const STACK_CHAIN_POINTER_COUNT: usize =
        wasmtime_continuations::offsets::STACK_CHAIN_SIZE / std::mem::size_of::<usize>();

    /// Compile-time representation of wasmtime_continuations::StackChain,
    /// consisting of two `ir::Value`s.
    pub struct StackChain {
        discriminant: ir::Value,
        payload: ir::Value,
        pointer_type: ir::Type,
    }

    pub struct CommonStackInformation {
        pub address: ir::Value,
    }

    /// Compile-time representation of `crate::runtime::vm::fibre::FiberStack`.
    pub struct FiberStack {
        /// This is NOT the "top of stack" address of the stack itself. In line
        /// with how the (runtime) `FiberStack` type works, this is a pointer to
        /// the TOS address.
        tos_ptr: ir::Value,
    }

    impl VMContRef {
        pub fn new(address: ir::Value, pointer_type: ir::Type) -> VMContRef {
            VMContRef {
                address,
                pointer_type,
            }
        }

        pub fn args(&self) -> Payloads {
            let offset = wasmtime_continuations::offsets::vm_cont_ref::ARGS;
            Payloads::new(self.address, offset as i32, self.pointer_type)
        }

        pub fn tag_return_values(&self) -> Payloads {
            let offset = wasmtime_continuations::offsets::vm_cont_ref::TAG_RETURN_VALUES;
            Payloads::new(self.address, offset as i32, self.pointer_type)
        }

        pub fn common_stack_information<'a>(
            &self,
            _env: &mut crate::func_environ::FuncEnvironment<'a>,
            builder: &mut FunctionBuilder,
        ) -> CommonStackInformation {
            let offset = wasmtime_continuations::offsets::vm_cont_ref::COMMON_STACK_INFORMATION;
            let address = builder.ins().iadd_imm(self.address, offset as i64);
            CommonStackInformation { address }
        }

        /// Returns pointer to buffer where results are stored after a
        /// continuation has returned.
        pub fn get_results<'a>(
            &self,
            env: &mut crate::func_environ::FuncEnvironment<'a>,
            builder: &mut FunctionBuilder,
        ) -> ir::Value {
            if cfg!(debug_assertions) {
                let has_returned = self.common_stack_information(env, builder).has_state(
                    env,
                    builder,
                    wasmtime_continuations::State::Returned,
                );
                emit_debug_assert!(env, builder, has_returned);
            }
            return self.args().get_data(builder);
        }

        /// Stores the parent of this continuation, which may either be another
        /// continuation or the main stack. It is therefore represented as a
        /// `StackChain` element.
        pub fn set_parent_stack_chain<'a>(
            &mut self,
            env: &mut crate::func_environ::FuncEnvironment<'a>,
            builder: &mut FunctionBuilder,
            new_stack_chain: &StackChain,
        ) {
            let offset = wasmtime_continuations::offsets::vm_cont_ref::PARENT_CHAIN as i32;
            new_stack_chain.store(env, builder, self.address, offset)
        }

        /// Gets the revision counter the a given continuation
        /// reference.
        pub fn get_revision<'a>(
            &mut self,
            _env: &mut crate::func_environ::FuncEnvironment<'a>,
            builder: &mut FunctionBuilder,
        ) -> ir::Value {
            let mem_flags = ir::MemFlags::trusted();
            let offset = wasmtime_continuations::offsets::vm_cont_ref::REVISION as i32;
            let revision = builder.ins().load(I64, mem_flags, self.address, offset);
            revision
        }

        /// Sets the revision counter on the given continuation
        /// reference to `revision + 1`.
        pub fn incr_revision<'a>(
            &mut self,
            env: &mut crate::func_environ::FuncEnvironment<'a>,
            builder: &mut FunctionBuilder,
            revision: ir::Value,
        ) -> ir::Value {
            if cfg!(debug_assertions) {
                let actual_revision = self.get_revision(env, builder);
                emit_debug_assert_eq!(env, builder, revision, actual_revision);
            }
            let mem_flags = ir::MemFlags::trusted();
            let offset = wasmtime_continuations::offsets::vm_cont_ref::REVISION as i32;
            let revision_plus1 = builder.ins().iadd_imm(revision, 1);
            builder
                .ins()
                .store(mem_flags, revision_plus1, self.address, offset);
            if cfg!(debug_assertions) {
                let new_revision = self.get_revision(env, builder);
                emit_debug_assert_eq!(env, builder, revision_plus1, new_revision);
                // Check for overflow:
                emit_debug_assert_ule!(env, builder, revision, revision_plus1);
            }
            revision_plus1
        }

        pub fn get_fiber_stack<'a>(
            &self,
            _env: &mut crate::func_environ::FuncEnvironment<'a>,
            builder: &mut FunctionBuilder,
        ) -> FiberStack {
            // The top of stack field is stored at offset 0 of the `FiberStack`.
            let offset = wasmtime_continuations::offsets::vm_cont_ref::STACK as i32;
            let fiber_stack_top_of_stack_ptr = builder.ins().iadd_imm(self.address, offset as i64);
            FiberStack::new(fiber_stack_top_of_stack_ptr)
        }
    }

    impl Payloads {
        pub(crate) fn new(base: ir::Value, offset: i32, pointer_type: ir::Type) -> Payloads {
            Payloads {
                base,
                offset,
                pointer_type,
            }
        }

        fn get(&self, builder: &mut FunctionBuilder, ty: ir::Type, offset: i32) -> ir::Value {
            let mem_flags = ir::MemFlags::trusted();
            builder
                .ins()
                .load(ty, mem_flags, self.base, self.offset + offset)
        }

        fn set<T>(&self, builder: &mut FunctionBuilder, offset: i32, value: ir::Value) {
            debug_assert_eq!(
                builder.func.dfg.value_type(value),
                Type::int_with_byte_size(std::mem::size_of::<T>() as u16).unwrap()
            );
            let mem_flags = ir::MemFlags::trusted();
            builder
                .ins()
                .store(mem_flags, value, self.base, self.offset + offset);
        }

        pub fn get_data(&self, builder: &mut FunctionBuilder) -> ir::Value {
            self.get(
                builder,
                self.pointer_type,
                wasmtime_continuations::offsets::payloads::DATA as i32,
            )
        }

        fn get_capacity(&self, builder: &mut FunctionBuilder) -> ir::Value {
            let ty = Type::int_with_byte_size(std::mem::size_of::<
                wasmtime_continuations::types::payloads::Capacity,
            >() as u16)
            .unwrap();
            self.get(
                builder,
                ty,
                wasmtime_continuations::offsets::payloads::CAPACITY as i32,
            )
        }

        fn get_length(&self, builder: &mut FunctionBuilder) -> ir::Value {
            let ty = Type::int_with_byte_size(std::mem::size_of::<
                wasmtime_continuations::types::payloads::Length,
            >() as u16)
            .unwrap();
            self.get(
                builder,
                ty,
                wasmtime_continuations::offsets::payloads::LENGTH as i32,
            )
        }

        fn set_length(&self, builder: &mut FunctionBuilder, length: ir::Value) {
            self.set::<wasmtime_continuations::types::payloads::Length>(
                builder,
                wasmtime_continuations::offsets::payloads::LENGTH as i32,
                length,
            );
        }

        fn set_capacity(&self, builder: &mut FunctionBuilder, capacity: ir::Value) {
            self.set::<wasmtime_continuations::types::payloads::Capacity>(
                builder,
                wasmtime_continuations::offsets::payloads::CAPACITY as i32,
                capacity,
            );
        }

        fn set_data(&self, builder: &mut FunctionBuilder, data: ir::Value) {
            self.set::<*mut u8>(
                builder,
                wasmtime_continuations::offsets::payloads::DATA as i32,
                data,
            );
        }

        /// Returns pointer to next empty slot in data buffer and marks the
        /// subsequent `arg_count` slots as occupied.
        pub fn occupy_next_slots<'a>(
            &self,
            env: &mut crate::func_environ::FuncEnvironment<'a>,
            builder: &mut FunctionBuilder,
            arg_count: i32,
        ) -> ir::Value {
            let data = self.get_data(builder);
            let original_length = self.get_length(builder);
            let new_length = builder.ins().iadd_imm(original_length, arg_count as i64);
            self.set_length(builder, new_length);

            if cfg!(debug_assertions) {
                let capacity = self.get_capacity(builder);
                emit_debug_assert_ule!(env, builder, new_length, capacity);
            }

            let value_size =
                mem::size_of::<wasmtime_continuations::types::payloads::DataEntries>() as i64;
            let original_length = builder.ins().uextend(I64, original_length);
            let byte_offset = builder.ins().imul_imm(original_length, value_size);
            builder.ins().iadd(data, byte_offset)
        }

        #[allow(dead_code)]
        pub fn deallocate_buffer<'a>(
            &self,
            env: &mut crate::func_environ::FuncEnvironment<'a>,
            builder: &mut FunctionBuilder,
        ) {
            let zero32 = builder.ins().iconst(ir::types::I32, 0);
            let zero64 = builder.ins().iconst(ir::types::I64, 0);
            let capacity = self.get_capacity(builder);
            emit_debug_assert_ne!(env, builder, capacity, zero32);

            let align = builder.ins().iconst(
                I64,
                std::mem::align_of::<wasmtime_continuations::types::payloads::DataEntries>() as i64,
            );
            let entry_size =
                std::mem::size_of::<wasmtime_continuations::types::payloads::DataEntries>();
            let size = builder.ins().imul_imm(capacity, entry_size as i64);
            let ptr = self.get_data(builder);

            call_builtin!(builder, env, tc_deallocate(ptr, size, align));

            self.set_capacity(builder, zero32);
            self.set_length(builder, zero32);
            self.set_data(builder, zero64);
        }

        pub fn ensure_capacity<'a>(
            &self,
            env: &mut crate::func_environ::FuncEnvironment<'a>,
            builder: &mut FunctionBuilder,
            required_capacity: ir::Value,
        ) {
            let zero = builder.ins().iconst(ir::types::I32, 0);
            emit_debug_assert_ne!(env, builder, required_capacity, zero);

            if cfg!(debug_assertions) {
                let data = self.get_data(builder);
                emit_debug_println!(
                    env,
                    builder,
                    "[ensure_capacity] contref/base {:p}, buffer is {:p}",
                    self.base,
                    data
                );
            }

            let capacity = self.get_capacity(builder);

            let sufficient_capacity_block = builder.create_block();
            let insufficient_capacity_block = builder.create_block();

            let big_enough =
                builder
                    .ins()
                    .icmp(IntCC::UnsignedLessThanOrEqual, required_capacity, capacity);

            builder.ins().brif(
                big_enough,
                sufficient_capacity_block,
                &[],
                insufficient_capacity_block,
                &[],
            );

            {
                builder.switch_to_block(insufficient_capacity_block);
                builder.seal_block(insufficient_capacity_block);

                emit_debug_println!(
                    env,
                    builder,
                    "[ensure_capacity] need to increase capacity from {} to {}",
                    capacity,
                    required_capacity
                );

                if cfg!(debug_assertions) {
                    // We must only re-allocate while there is no data in the buffer.
                    let length = self.get_length(builder);
                    emit_debug_assert_eq!(env, builder, length, zero);
                }

                let align = builder.ins().iconst(
                    I64,
                    std::mem::align_of::<wasmtime_continuations::types::payloads::DataEntries>()
                        as i64,
                );
                let entry_size =
                    std::mem::size_of::<wasmtime_continuations::types::payloads::DataEntries>();
                let old_size = builder.ins().imul_imm(capacity, entry_size as i64);
                let new_size = builder.ins().imul_imm(required_capacity, entry_size as i64);

                // The `tc_reallocate` libcalll takes the old and new size as
                // u64, but `old_size` and `new_size` are currently just u32.
                let old_size = builder.ins().uextend(I64, old_size);
                let new_size = builder.ins().uextend(I64, new_size);

                let ptr = self.get_data(builder);
                call_builtin!(
                    builder, env, let new_data = tc_reallocate(ptr, old_size, new_size, align)
                );

                self.set_capacity(builder, required_capacity);
                self.set_data(builder, new_data);
                self.set_length(builder, zero);
                builder.ins().jump(sufficient_capacity_block, &[]);
            }

            builder.switch_to_block(sufficient_capacity_block);
            builder.seal_block(sufficient_capacity_block);
        }

        /// Loads n entries from this Payloads object, where n is the length of
        /// `load_types`, which also gives the types of the values to load.
        /// Loading starts at index 0 of the Payloads object.
        pub fn load_data_entries<'a>(
            &self,
            env: &mut crate::func_environ::FuncEnvironment<'a>,
            builder: &mut FunctionBuilder,
            load_types: &[ir::Type],
        ) -> Vec<ir::Value> {
            if cfg!(debug_assertions) {
                let length = self.get_length(builder);
                let load_count = builder.ins().iconst(I32, load_types.len() as i64);
                emit_debug_assert_ule!(env, builder, load_count, length);
            }

            let memflags = ir::MemFlags::trusted();

            let data_start_pointer = self.get_data(builder);
            let mut values = vec![];
            let mut offset = 0;
            for valtype in load_types {
                let val = builder
                    .ins()
                    .load(*valtype, memflags, data_start_pointer, offset);
                values.push(val);
                offset +=
                    std::mem::size_of::<wasmtime_continuations::types::payloads::DataEntries>()
                        as i32;
            }
            values
        }

        /// Stores the given `values` in this Payloads object, beginning at
        /// index 0. This expects the Payloads object to be empty (i.e., current
        /// length is 0), and to be of sufficient capacity to store |`values`|
        /// entries.
        pub fn store_data_entries<'a>(
            &self,
            env: &mut crate::func_environ::FuncEnvironment<'a>,
            builder: &mut FunctionBuilder,
            values: &[ir::Value],
        ) {
            let store_count = builder.ins().iconst(I32, values.len() as i64);

            if cfg!(debug_assertions) {
                let capacity = self.get_capacity(builder);
                let length = self.get_length(builder);
                let zero = builder.ins().iconst(I32, 0);
                emit_debug_assert_ule!(env, builder, store_count, capacity);
                emit_debug_assert_eq!(env, builder, length, zero);
            }

            let memflags = ir::MemFlags::trusted();

            let data_start_pointer = self.get_data(builder);

            let mut offset = 0;
            for value in values {
                builder
                    .ins()
                    .store(memflags, *value, data_start_pointer, offset);
                offset +=
                    std::mem::size_of::<wasmtime_continuations::types::payloads::DataEntries>()
                        as i32;
            }

            self.set_length(builder, store_count);
        }

        pub fn clear(&self, builder: &mut FunctionBuilder) {
            let zero = builder.ins().iconst(I32, 0);
            self.set_length(builder, zero);
        }

        /// Silences some unused function warnings
        #[allow(dead_code)]
        pub fn dummy<'a>(
            env: &mut crate::func_environ::FuncEnvironment<'a>,
            builder: &mut FunctionBuilder,
        ) {
            let _sig = env.builtin_functions.tc_allocate(builder.func);
            let _sig = env.builtin_functions.tc_deallocate(builder.func);
        }
    }

    impl VMContext {
        pub fn new(address: ir::Value, pointer_type: ir::Type) -> VMContext {
            VMContext {
                address,
                pointer_type,
            }
        }

        /// Returns the stack chain saved in this `VMContext`. Note that the
        /// head of the list is the actively running stack (main stack or
        /// continuation).
        pub fn load_stack_chain<'a>(
            &self,
            env: &mut crate::func_environ::FuncEnvironment<'a>,
            builder: &mut FunctionBuilder,
        ) -> StackChain {
            let base_addr = self.address;

            let offset =
                i32::try_from(env.offsets.vmctx_typed_continuations_stack_chain()).unwrap();

            // The `typed_continuations_stack_chain` field of the VMContext only
            // contains a pointer to the `StackChainCell` in the `Store`.
            // The pointer never changes through the liftime of a `VMContext`,
            // which is why this load is `readonly`.
            // TODO(frank-emrich) Consider turning this pointer into a global
            // variable, similar to `env.vmruntime_limits_ptr`.
            let memflags = ir::MemFlags::trusted().with_readonly();
            let stack_chain_ptr =
                builder
                    .ins()
                    .load(self.pointer_type, memflags, base_addr, offset);

            StackChain::load(env, builder, stack_chain_ptr, 0, self.pointer_type)
        }

        /// Stores the given stack chain saved in this `VMContext`, overwriting
        /// the exsiting one.
        pub fn store_stack_chain<'a>(
            &self,
            env: &mut crate::func_environ::FuncEnvironment<'a>,
            builder: &mut FunctionBuilder,
            stack_chain: &StackChain,
        ) {
            let base_addr = self.address;

            let offset =
                i32::try_from(env.offsets.vmctx_typed_continuations_stack_chain()).unwrap();

            // Same situation as in `load_stack_chain` regarding pointer
            // indirection and it being `readonly`.
            let memflags = ir::MemFlags::trusted().with_readonly();
            let stack_chain_ptr =
                builder
                    .ins()
                    .load(self.pointer_type, memflags, base_addr, offset);

            stack_chain.store(env, builder, stack_chain_ptr, 0)
        }

        /// Similar to `store_stack_chain`, but instead of storing an arbitrary
        /// `StackChain`, stores StackChain::Continuation(contref)`.
        pub fn set_active_continuation<'a>(
            &self,
            env: &mut crate::func_environ::FuncEnvironment<'a>,
            builder: &mut FunctionBuilder,
            contref: ir::Value,
        ) {
            let chain = StackChain::from_continuation(builder, contref, self.pointer_type);
            self.store_stack_chain(env, builder, &chain)
        }

        pub fn load_vm_runtime_limits_ptr<'a>(
            &self,
            env: &mut crate::func_environ::FuncEnvironment<'a>,
            builder: &mut FunctionBuilder,
        ) -> ir::Value {
            let pointer_type = env.pointer_type();
            let vmctx = env.vmctx(builder.func);
            let base = builder.ins().global_value(pointer_type, vmctx);
            let offset = i32::from(env.offsets.ptr.vmctx_runtime_limits());

            // The *pointer* to the VMRuntimeLimits does not change within the
            // same function, allowing us to set the `read_only` flag.
            let flags = ir::MemFlags::trusted().with_readonly();

            builder.ins().load(pointer_type, flags, base, offset)
        }
    }

    impl StackChain {
        /// Creates a `Self` corressponding to `StackChain::Continuation(contref)`.
        pub fn from_continuation(
            builder: &mut FunctionBuilder,
            contref: ir::Value,
            pointer_type: ir::Type,
        ) -> StackChain {
            debug_assert_eq!(STACK_CHAIN_POINTER_COUNT, 2);
            let discriminant = wasmtime_continuations::STACK_CHAIN_CONTINUATION_DISCRIMINANT;
            let discriminant = builder.ins().iconst(pointer_type, discriminant as i64);
            StackChain {
                discriminant,
                payload: contref,
                pointer_type,
            }
        }

        /// Creates a `Self` corressponding to `StackChain::Absent`.
        pub fn absent(builder: &mut FunctionBuilder, pointer_type: ir::Type) -> StackChain {
            debug_assert_eq!(STACK_CHAIN_POINTER_COUNT, 2);
            let discriminant = wasmtime_continuations::STACK_CHAIN_ABSENT_DISCRIMINANT;
            let discriminant = builder.ins().iconst(pointer_type, discriminant as i64);
            let zero_filler = builder.ins().iconst(pointer_type, 0i64);
            StackChain {
                discriminant,
                payload: zero_filler,
                pointer_type,
            }
        }

        /// For debugging purposes. Emits an assertion that `self` does not correspond to
        /// `StackChain::Absent`.
        pub fn assert_not_absent<'a>(
            &self,
            env: &mut crate::func_environ::FuncEnvironment<'a>,
            builder: &mut FunctionBuilder,
        ) {
            let discriminant = wasmtime_continuations::STACK_CHAIN_ABSENT_DISCRIMINANT;
            let discriminant = builder.ins().iconst(self.pointer_type, discriminant as i64);
            emit_debug_assert_ne!(env, builder, self.discriminant, discriminant);
        }

        /// Return the two raw `ir::Value`s that represent this StackChain.
        pub fn to_raw_parts(&self) -> [ir::Value; STACK_CHAIN_POINTER_COUNT] {
            [self.discriminant, self.payload]
        }

        /// Construct a `Self` from two raw `ir::Value`s.
        pub fn from_raw_parts(
            raw_data: [ir::Value; STACK_CHAIN_POINTER_COUNT],
            pointer_type: ir::Type,
        ) -> StackChain {
            StackChain {
                discriminant: raw_data[0],
                payload: raw_data[1],
                pointer_type,
            }
        }

        /// Load a `StackChain` object from the given address.
        pub fn load<'a>(
            _env: &mut crate::func_environ::FuncEnvironment<'a>,
            builder: &mut FunctionBuilder,
            pointer: ir::Value,
            initial_offset: i32,
            pointer_type: ir::Type,
        ) -> StackChain {
            let memflags = ir::MemFlags::trusted();
            let mut offset = initial_offset;
            let mut data = vec![];
            for _ in 0..STACK_CHAIN_POINTER_COUNT {
                data.push(builder.ins().load(pointer_type, memflags, pointer, offset));
                offset += pointer_type.bytes() as i32;
            }
            let data = <[ir::Value; STACK_CHAIN_POINTER_COUNT]>::try_from(data).unwrap();
            Self::from_raw_parts(data, pointer_type)
        }

        /// Store this `StackChain` object at the given address.
        pub fn store<'a>(
            &self,
            _env: &mut crate::func_environ::FuncEnvironment<'a>,
            builder: &mut FunctionBuilder,
            target_pointer: ir::Value,
            initial_offset: i32,
        ) {
            let memflags = ir::MemFlags::trusted();
            let mut offset = initial_offset;
            let data = self.to_raw_parts();

            for value in data {
                debug_assert_eq!(
                    builder.func.dfg.value_type(value),
                    Type::int_with_byte_size(self.pointer_type.bytes() as u16).unwrap()
                );
                builder.ins().store(memflags, value, target_pointer, offset);
                offset += self.pointer_type.bytes() as i32;
            }
        }

        /// If `self` corresponds to a `StackChain::Continuation`, return the
        /// pointer to the `VMContRef` stored in the variant.
        /// If `self` corresponds to `StackChain::MainStack`, trap with the
        /// given `trap_code`.
        /// Calling this if `self` corresponds to `StackChain::Absent` indicates
        /// an internal bug.
        pub fn unwrap_continuation_or_trap<'a>(
            &self,
            env: &mut crate::func_environ::FuncEnvironment<'a>,
            builder: &mut FunctionBuilder,
            trap_code: crate::TrapCode,
        ) -> ir::Value {
            if cfg!(debug_assertions) {
                let absent_discriminant = wasmtime_continuations::STACK_CHAIN_ABSENT_DISCRIMINANT;
                let is_initialized = builder.ins().icmp_imm(
                    IntCC::NotEqual,
                    self.discriminant,
                    absent_discriminant as i64,
                );
                emit_debug_assert!(env, builder, is_initialized);
            }

            let continuation_discriminant =
                wasmtime_continuations::STACK_CHAIN_CONTINUATION_DISCRIMINANT;
            let is_continuation = builder.ins().icmp_imm(
                IntCC::Equal,
                self.discriminant,
                continuation_discriminant as i64,
            );
            builder.ins().trapz(is_continuation, trap_code);

            // The representation of StackChain::Continuation stores
            // the pointer right after the discriminant.
            self.payload
        }

        /// Must only be called if `self` represents a `MainStack` or `Continuation` variant.
        /// Returns a pointer to the associated `CommonStackInformation` object either stored in
        /// the `MainStackInfo` object (if `MainStack`) or the `VMContRef` (if `Continuation`)
        pub fn get_common_stack_information<'a>(
            &self,
            env: &mut crate::func_environ::FuncEnvironment<'a>,
            builder: &mut FunctionBuilder,
        ) -> CommonStackInformation {
            use wasmtime_continuations::offsets as o;

            self.assert_not_absent(env, builder);

            // `self` corresponds to a StackChain::MainStack or
            // StackChain::Continuation.
            // In both cases, the payload is a pointer.
            let address = self.payload;

            // `obj` is now a pointer to the beginning of either
            // 1. A `VMContRef` struct (in the case of a
            // StackChain::Continuation)
            // 2. A CommonStackInformation struct (in the case of
            // StackChain::MainStack)
            //
            // Since a `VMContRef` starts with an (inlined) CommonStackInformation
            // object at offset 0, we actually have in both cases that `ptr` is
            // now the address of the beginning of a StackLimits object.
            debug_assert_eq!(o::vm_cont_ref::COMMON_STACK_INFORMATION, 0);
            CommonStackInformation { address }
        }
    }

    impl CommonStackInformation {
        fn get_state_ptr<'a>(
            &self,
            _env: &mut crate::func_environ::FuncEnvironment<'a>,
            builder: &mut FunctionBuilder,
        ) -> ir::Value {
            use wasmtime_continuations::offsets as o;

            builder
                .ins()
                .iadd_imm(self.address, o::common_stack_information::STATE as i64)
        }

        fn get_stack_limits_ptr<'a>(
            &self,
            _env: &mut crate::func_environ::FuncEnvironment<'a>,
            builder: &mut FunctionBuilder,
        ) -> ir::Value {
            use wasmtime_continuations::offsets as o;

            builder
                .ins()
                .iadd_imm(self.address, o::common_stack_information::LIMITS as i64)
        }

        fn load_state<'a>(
            &self,
            env: &mut crate::func_environ::FuncEnvironment<'a>,
            builder: &mut FunctionBuilder,
        ) -> ir::Value {
            // Let's make sure that we still represent the State enum as i32.
            debug_assert!(mem::size_of::<wasmtime_continuations::State>() == mem::size_of::<i32>());

            let mem_flags = ir::MemFlags::trusted();
            let state_ptr = self.get_state_ptr(env, builder);

            builder.ins().load(I32, mem_flags, state_ptr, 0)
        }

        pub fn set_state<'a>(
            &self,
            env: &mut crate::func_environ::FuncEnvironment<'a>,
            builder: &mut FunctionBuilder,
            state: wasmtime_continuations::State,
        ) {
            // Let's make sure that we still represent the State enum as i32.
            debug_assert!(mem::size_of::<wasmtime_continuations::State>() == mem::size_of::<i32>());

            let discriminant = builder.ins().iconst(I32, state.discriminant() as i64);
            emit_debug_println!(
                env,
                builder,
                "setting state of CommonStackInformation {:p} to {}",
                self.address,
                discriminant
            );

            let mem_flags = ir::MemFlags::trusted();
            let state_ptr = self.get_state_ptr(env, builder);

            builder.ins().store(mem_flags, discriminant, state_ptr, 0);
        }

        pub fn has_state<'a>(
            &self,
            env: &mut crate::func_environ::FuncEnvironment<'a>,
            builder: &mut FunctionBuilder,
            state: wasmtime_continuations::State,
        ) -> ir::Value {
            let actual_state = self.load_state(env, builder);

            builder
                .ins()
                .icmp_imm(IntCC::Equal, actual_state, state.discriminant() as i64)
        }

        /// Checks whether the `State` reflects that the stack has ever been
        /// active (instead of just having been allocated, but never resumed).
        pub fn was_invoked<'a>(
            &self,
            env: &mut crate::func_environ::FuncEnvironment<'a>,
            builder: &mut FunctionBuilder,
        ) -> ir::Value {
            let actual_state = self.load_state(env, builder);
            let allocated: i32 = i32::from(wasmtime_continuations::State::Fresh);
            builder
                .ins()
                .icmp_imm(IntCC::NotEqual, actual_state, allocated as i64)
        }

        /// Sets `last_wasm_entry_sp` and `stack_limit` fields in
        /// `VMRuntimelimits` using the values from the `StackLimits` of this
        /// object.
        pub fn write_limits_to_vmcontext<'a>(
            &self,
            env: &mut crate::func_environ::FuncEnvironment<'a>,
            builder: &mut FunctionBuilder,
            vmruntime_limits_ptr: ir::Value,
        ) {
            use wasmtime_continuations::offsets as o;

            let stack_limits_ptr = self.get_stack_limits_ptr(env, builder);

            let memflags = ir::MemFlags::trusted();

            let mut copy_to_vm_runtime_limits = |our_offset, their_offset| {
                let our_value = builder.ins().load(
                    env.pointer_type(),
                    memflags,
                    stack_limits_ptr,
                    our_offset as i32,
                );
                builder.ins().store(
                    memflags,
                    our_value,
                    vmruntime_limits_ptr,
                    their_offset as i32,
                );
            };

            let pointer_size = env.pointer_type().bytes() as u8;
            copy_to_vm_runtime_limits(
                o::stack_limits::STACK_LIMIT,
                pointer_size.vmruntime_limits_stack_limit(),
            );
            copy_to_vm_runtime_limits(
                o::stack_limits::LAST_WASM_ENTRY_SP,
                pointer_size.vmruntime_limits_last_wasm_entry_sp(),
            );
        }

        /// Overwrites the `last_wasm_entry_sp` field of the `StackLimits`
        /// object in the `StackLimits` of this object by loading the corresponding
        /// field from the `VMRuntimeLimits`.
        /// If `load_stack_limit` is true, we do the same for the `stack_limit`
        /// field.
        /// If `wasm_exit_fp`/`wasm_exit_pc` values are provided, we use them to
        /// overwrite the respective fields in the `StackLimits`.
        pub fn load_limits_from_vmcontext<'a>(
            &self,
            env: &mut crate::func_environ::FuncEnvironment<'a>,
            builder: &mut FunctionBuilder,
            vmruntime_limits_ptr: ir::Value,
            load_stack_limit: bool,
            wasm_exit_fp: Option<ir::Value>,
            wasm_exit_pc: Option<ir::Value>,
        ) {
            use wasmtime_continuations::offsets as o;

            let stack_limits_ptr = self.get_stack_limits_ptr(env, builder);

            let memflags = ir::MemFlags::trusted();
            let pointer_size = env.pointer_type().bytes() as u8;

            let mut copy = |runtime_limits_offset, stack_limits_offset| {
                let from_vm_runtime_limits = builder.ins().load(
                    env.pointer_type(),
                    memflags,
                    vmruntime_limits_ptr,
                    runtime_limits_offset,
                );
                builder.ins().store(
                    memflags,
                    from_vm_runtime_limits,
                    stack_limits_ptr,
                    stack_limits_offset as i32,
                );
            };
            copy(
                pointer_size.vmruntime_limits_last_wasm_entry_sp(),
                o::stack_limits::LAST_WASM_ENTRY_SP,
            );

            if load_stack_limit {
                copy(
                    pointer_size.vmruntime_limits_stack_limit(),
                    o::stack_limits::STACK_LIMIT,
                );
            }

            wasm_exit_fp.inspect(|wasm_exit_fp| {
                builder.ins().store(
                    memflags,
                    *wasm_exit_fp,
                    stack_limits_ptr,
                    o::stack_limits::LAST_WASM_EXIT_FP as i32,
                );
            });

            wasm_exit_pc.inspect(|wasm_exit_pc| {
                builder.ins().store(
                    memflags,
                    *wasm_exit_pc,
                    stack_limits_ptr,
                    o::stack_limits::LAST_WASM_EXIT_PC as i32,
                );
            });
        }
    }

    impl FiberStack {
        /// The parameter is NOT the "top of stack" address of the stack itself. In line
        /// with how the (runtime) `FiberStack` type works, this is a pointer to
        /// the TOS address.
        pub fn new(tos_ptr: ir::Value) -> Self {
            Self { tos_ptr }
        }

        fn load_top_of_stack<'a>(
            &self,
            _env: &mut crate::func_environ::FuncEnvironment<'a>,
            builder: &mut FunctionBuilder,
        ) -> ir::Value {
            let mem_flags = ir::MemFlags::trusted();
            builder.ins().load(I64, mem_flags, self.tos_ptr, 0)
        }

        /// Returns address of the control context stored in the stack memory,
        /// as used by stack_switch instructions.
        pub fn load_control_context<'a>(
            &self,
            env: &mut crate::func_environ::FuncEnvironment<'a>,
            builder: &mut FunctionBuilder,
        ) -> ir::Value {
            let tos = self.load_top_of_stack(env, builder);
            // Control context begins 24 bytes below top of stack (see unix.rs)
            builder.ins().iadd_imm(tos, -0x18)
        }
    }
}

use typed_continuation_helpers as tc;

fn typed_continuations_load_return_values<'a>(
    env: &mut crate::func_environ::FuncEnvironment<'a>,
    builder: &mut FunctionBuilder,
    valtypes: &[WasmValType],
    contref: ir::Value,
) -> std::vec::Vec<ir::Value> {
    let co = tc::VMContRef::new(contref, env.pointer_type());
    let mut values = vec![];

    if valtypes.len() > 0 {
        let result_buffer_addr = co.get_results(env, builder);

        let mut offset = 0;
        let memflags = ir::MemFlags::trusted();
        for valtype in valtypes {
            let val = builder.ins().load(
                crate::value_type(env.isa, *valtype),
                memflags,
                result_buffer_addr,
                offset,
            );
            values.push(val);
            offset += env.offsets.ptr.maximum_value_size() as i32;
        }
    }
    return values;
}

fn typed_continuations_forward_tag_return_values<'a>(
    env: &mut crate::func_environ::FuncEnvironment<'a>,
    builder: &mut FunctionBuilder,
    parent_contref: ir::Value,
    child_contref: ir::Value,
) {
    call_builtin!(
        builder,
        env,
        tc_cont_ref_forward_tag_return_values_buffer(parent_contref, child_contref)
    );
}

fn typed_continuations_load_payloads<'a>(
    env: &mut crate::func_environ::FuncEnvironment<'a>,
    builder: &mut FunctionBuilder,
    valtypes: &[ir::Type],
) -> Vec<ir::Value> {
    let mut values = vec![];

    if valtypes.len() > 0 {
        let vmctx = env.vmctx_val(&mut builder.cursor());
        let vmctx_payloads = tc::Payloads::new(
            vmctx,
            env.offsets.vmctx_typed_continuations_payloads() as i32,
            env.pointer_type(),
        );

        values = vmctx_payloads.load_data_entries(env, builder, valtypes);

        // In theory, we way want to deallocate the buffer instead of just
        // clearing it if its size is above a certain threshold. That would
        // avoid keeping a large object unnecessarily long.
        vmctx_payloads.clear(builder);
    }

    values
}

pub(crate) fn typed_continuations_load_tag_return_values<'a>(
    env: &mut crate::func_environ::FuncEnvironment<'a>,
    builder: &mut FunctionBuilder,
    contref: ir::Value,
    valtypes: &[WasmValType],
) -> Vec<ir::Value> {
    let memflags = ir::MemFlags::trusted();
    let mut values = vec![];

    if valtypes.len() > 0 {
        let co = tc::VMContRef::new(contref, env.pointer_type());
        let tag_return_values = co.tag_return_values();

        let payload_ptr = tag_return_values.get_data(builder);

        let mut offset = 0;
        for valtype in valtypes {
            let val = builder.ins().load(
                crate::value_type(env.isa, *valtype),
                memflags,
                payload_ptr,
                offset,
            );
            values.push(val);
            offset += env.offsets.ptr.maximum_value_size() as i32;
        }

        // In theory, we way want to deallocate the buffer instead of just
        // clearing it if its size is above a certain threshold. That would
        // avoid keeping a large object unnecessarily long.
        tag_return_values.clear(builder);
    }

    values
}

/// TODO
pub(crate) fn typed_continuations_store_resume_args<'a>(
    env: &mut crate::func_environ::FuncEnvironment<'a>,
    builder: &mut FunctionBuilder,
    values: &[ir::Value],
    remaining_arg_count: ir::Value,
    contref: ir::Value,
) {
    if values.len() > 0 {
        let use_args_block = builder.create_block();
        let use_payloads_block = builder.create_block();
        let store_data_block = builder.create_block();
        builder.append_block_param(store_data_block, env.pointer_type());

        let co = tc::VMContRef::new(contref, env.pointer_type());
        let csi = co.common_stack_information(env, builder);
        let was_invoked = csi.was_invoked(env, builder);
        builder
            .ins()
            .brif(was_invoked, use_payloads_block, &[], use_args_block, &[]);

        {
            builder.switch_to_block(use_args_block);
            builder.seal_block(use_args_block);

            let args = co.args();
            let ptr = args.occupy_next_slots(env, builder, values.len() as i32);

            builder.ins().jump(store_data_block, &[ptr]);
        }

        {
            builder.switch_to_block(use_payloads_block);
            builder.seal_block(use_payloads_block);

            let tag_return_values = co.tag_return_values();

            // Unlike for the args buffer (where we know the maximum
            // required capacity at the time of creation of the
            // `VMContRef`), tag return buffers are re-used and may
            // be too small.
            tag_return_values.ensure_capacity(env, builder, remaining_arg_count);

            let ptr = tag_return_values.occupy_next_slots(env, builder, values.len() as i32);
            builder.ins().jump(store_data_block, &[ptr]);
        }

        {
            builder.switch_to_block(store_data_block);
            builder.seal_block(store_data_block);

            let ptr = builder.block_params(store_data_block)[0];

            // Store the values.
            let memflags = ir::MemFlags::trusted();
            let mut offset = 0;
            for value in values {
                builder.ins().store(memflags, *value, ptr, offset);
                offset += env.offsets.ptr.maximum_value_size() as i32;
            }
        }
    }
}

//TODO(frank-emrich) Consider removing `valtypes` argument, as values are inherently typed
pub(crate) fn typed_continuations_store_payloads<'a>(
    env: &mut crate::func_environ::FuncEnvironment<'a>,
    builder: &mut FunctionBuilder,
    values: &[ir::Value],
) {
    if values.len() > 0 {
        let vmctx = env.vmctx_val(&mut builder.cursor());
        let payloads = tc::Payloads::new(
            vmctx,
            env.offsets.vmctx_typed_continuations_payloads() as i32,
            env.pointer_type(),
        );

        let nargs = builder.ins().iconst(I32, values.len() as i64);
        payloads.ensure_capacity(env, builder, nargs);

        payloads.store_data_entries(env, builder, values);
    }
}

/// We only use this when we want to get the current continuation for the
/// purpose of suspending. Thus, if there is no such continuation (because we
/// are on the main stack), we trap with an unhandled tag error.
pub(crate) fn typed_continuations_load_continuation_reference<'a>(
    env: &mut crate::func_environ::FuncEnvironment<'a>,
    builder: &mut FunctionBuilder,
) -> ir::Value {
    let vmctx = env.vmctx_val(&mut builder.cursor());
    let vmctx = tc::VMContext::new(vmctx, env.pointer_type());
    let active_stack_chain = vmctx.load_stack_chain(env, builder);
    active_stack_chain.unwrap_continuation_or_trap(env, builder, crate::TRAP_UNHANDLED_TAG)
}

pub(crate) fn translate_cont_bind<'a>(
    env: &mut crate::func_environ::FuncEnvironment<'a>,
    builder: &mut FunctionBuilder,
    contobj: ir::Value,
    args: &[ir::Value],
    remaining_arg_count: usize,
) -> ir::Value {
    //let contref = typed_continuations_cont_obj_get_cont_ref(env, builder, contobj);
    let (witness, contref) = shared::disassemble_contobj(env, builder, contobj);
    let mut vmcontref = tc::VMContRef::new(contref, env.pointer_type());
    let revision = vmcontref.get_revision(env, builder);
    let evidence = builder.ins().icmp(IntCC::Equal, witness, revision);
    emit_debug_println!(
        env,
        builder,
        "[cont_bind] witness = {}, revision = {}, evidence = {}",
        witness,
        revision,
        evidence
    );
    builder
        .ins()
        .trapz(evidence, crate::TRAP_CONTINUATION_ALREADY_CONSUMED);

    let remaining_arg_count = builder.ins().iconst(I32, remaining_arg_count as i64);
    typed_continuations_store_resume_args(env, builder, args, remaining_arg_count, contref);

    let revision = vmcontref.incr_revision(env, builder, revision);
    emit_debug_println!(env, builder, "new revision = {}", revision);
    let contobj = shared::assemble_contobj(env, builder, revision, contref);
    emit_debug_println!(env, builder, "[cont_bind] contref = {:p}", contref);
    contobj
}

pub(crate) fn translate_cont_new<'a>(
    env: &mut crate::func_environ::FuncEnvironment<'a>,
    builder: &mut FunctionBuilder,
    _state: &FuncTranslationState,
    func: ir::Value,
    arg_types: &[WasmValType],
    return_types: &[WasmValType],
) -> WasmResult<ir::Value> {
    let nargs = builder.ins().iconst(I32, arg_types.len() as i64);
    let nreturns = builder.ins().iconst(I32, return_types.len() as i64);
    call_builtin!(builder, env, let contref = tc_cont_new(func, nargs, nreturns));
    let tag = tc::VMContRef::new(contref, env.pointer_type()).get_revision(env, builder);
    let contobj = shared::assemble_contobj(env, builder, tag, contref);
    emit_debug_println!(env, builder, "[cont_new] contref = {:p}", contref);
    Ok(contobj)
}

pub(crate) fn translate_resume<'a>(
    env: &mut crate::func_environ::FuncEnvironment<'a>,
    builder: &mut FunctionBuilder,
    type_index: u32,
    contobj: ir::Value,
    resume_args: &[ir::Value],
    resumetable: &[(u32, ir::Block)],
) -> Vec<ir::Value> {
    // The resume instruction is the most involved instruction to
    // compile as it is responsible for both continuation application
    // and control tag dispatch.
    //
    // We store the continuation arguments, continuation return
    // values, and suspension payloads on the vm context.
    //
    // Here we translate a resume instruction into several basic
    // blocks as follows:
    //
    //        previous block
    //              |
    //              |
    //        resume_block <-----------\
    //              |                  |
    //              |                  |
    //         control_block           |
    //        /             \          |
    //        |             |          |
    //  return_block  dispatch_block   |
    //                      |          |
    //                      |          |
    //                 forward_block --/
    //
    // * previous block is the current active builder block upon
    //   entering `translate_resume`, in this block we push the
    //   continuation arguments onto the buffer in the libcall
    //   context.
    // * resume_block continues a given `contref`. It jumps to
    //   the `control_block`.
    // * control_block handles the control effect of resume, i.e. on
    //   ordinary return from resume, it jumps to the `return_block`,
    //   whereas on suspension it jumps to the `dispatch_block`.
    // * return_block reads the return values from the libcall
    //   context.
    // * dispatch_block(NOTE1) dispatches on a tag provided by the
    //   control_block to an associated user-defined block. If
    //   there is no suitable user-defined block, then it jumps to
    //   the forward_block.
    // * forward_block dispatches the handling of a given tag to
    //   the ambient context. Once control returns it jumps to the
    //   resume_block to continue continuation at the suspension
    //   site.
    //
    // NOTE1: The dispatch block is the head of a collection of blocks
    // which encodes a right-leaning (almost binary) decision tree,
    // that is a series of nested if-then-else. The `then` branch
    // contains a "leaf" node which sets up the jump to a user-defined
    // handler block, whilst the `else` branch contains another
    // decision tree or the forward_block.
    let resume_block = builder.create_block();
    let return_block = builder.create_block();
    let control_block = builder.create_block();
    let dispatch_block = builder.create_block();
    let forward_block = builder.create_block();

    let vmctx = env.vmctx_val(&mut builder.cursor());

    // Preamble: Part of previously active block.
    let (next_revision, resume_contref, parent_stack_chain) = {
        let (witness, resume_contref) = shared::disassemble_contobj(env, builder, contobj);

        let mut vmcontref = tc::VMContRef::new(resume_contref, env.pointer_type());

        let revision = vmcontref.get_revision(env, builder);
<<<<<<< HEAD
        if cfg!(not(feature = "unsafe_disable_continuation_linearity_check")) {
            let evidence = builder.ins().icmp(IntCC::Equal, revision, witness);
            emit_debug_println!(
                env,
                builder,
                "[resume] resume_contref = {:p} witness = {}, revision = {}, evidence = {}",
                resume_contref,
                witness,
                revision,
                evidence
            );
            builder
                .ins()
                .trapz(evidence, crate::TRAP_CONTINUATION_ALREADY_CONSUMED);
        }
=======
        let evidence = builder.ins().icmp(IntCC::Equal, revision, witness);
        emit_debug_println!(
            env,
            builder,
            "[resume] resume_contref = {:p} witness = {}, revision = {}, evidence = {}",
            resume_contref,
            witness,
            revision,
            evidence
        );
        builder
            .ins()
            .trapz(evidence, ir::TrapCode::ContinuationAlreadyConsumed);
>>>>>>> 86aa34d5
        let next_revision = vmcontref.incr_revision(env, builder, revision);
        emit_debug_println!(env, builder, "[resume] new revision = {}", next_revision);

        if cfg!(debug_assertions) {
            // This should be impossible due to the linearity check.
            let zero = builder.ins().iconst(I8, 0);
            let csi = vmcontref.common_stack_information(env, builder);
            let has_returned = csi.has_state(env, builder, wasmtime_continuations::State::Returned);
            emit_debug_assert_eq!(env, builder, has_returned, zero);
        }

        if resume_args.len() > 0 {
            // We store the arguments in the `VMContRef` to be resumed.
            let count = builder.ins().iconst(I32, resume_args.len() as i64);
            typed_continuations_store_resume_args(env, builder, resume_args, count, resume_contref);
        }

        // Make the currently running continuation (if any) the parent of the one we are about to resume.
        let original_stack_chain =
            tc::VMContext::new(vmctx, env.pointer_type()).load_stack_chain(env, builder);
        original_stack_chain.assert_not_absent(env, builder);
        vmcontref.set_parent_stack_chain(env, builder, &original_stack_chain);

        builder.ins().jump(resume_block, &[]);
        (next_revision, resume_contref, original_stack_chain)
    };

    // Resume block: actually resume the fiber corresponding to the
    // `VMContRef` given as a parameter to the block. This
    // parameterisation is necessary to enable forwarding, requiring us
    // to resume objects other than `original_contref`.
    // We make the `VMContRef` that was actually resumed available via
    // `resumed_contref`, so that subsequent blocks can refer to it.
    let (resume_result, vm_runtime_limits_ptr) = {
        builder.switch_to_block(resume_block);

        // We mark `resume_contref` as the currently running one
        let vmctx = tc::VMContext::new(vmctx, env.pointer_type());
        vmctx.set_active_continuation(env, builder, resume_contref);

        // Note that the resume_contref libcall a few lines further below
        // manipulates the stack limits as follows:
        // 1. Copy stack_limit, last_wasm_entry_sp and last_wasm_exit* values from
        // VMRuntimeLimits into the currently active continuation (i.e., the
        // one that will become the parent of the to-be-resumed one)
        //
        // 2. Copy `stack_limit` and `last_wasm_entry_sp` in the
        // `StackLimits` of `resume_contref` into the `VMRuntimeLimits`.
        //
        // See the comment on `wasmtime_continuations::StackChain` for a
        // description of the invariants that we maintain for the various stack
        // limits.

        // `resume_contref` is now active, and its parent is suspended.
        let co = tc::VMContRef::new(resume_contref, env.pointer_type());
        let resume_csi = co.common_stack_information(env, builder);
        let parent_csi = parent_stack_chain.get_common_stack_information(env, builder);
        resume_csi.set_state(env, builder, wasmtime_continuations::State::Running);
        parent_csi.set_state(env, builder, wasmtime_continuations::State::Parent);

        // We update the `StackLimits` of the parent of the continuation to be resumed
        // as well as the `VMRuntimeLimits`.
        // See the comment on `wasmtime_continuations::StackChain` for a description
        // of the invariants that we maintain for the various stack limits.
        // NOTE(frank-emrich) The `last_wasm_exit_pc` field in the `StackLimits`
        // of the active continuation is only used for the purposes of backtrace
        // creation, it does not affect control flow at all.
        // All that matters is that it must contain an arbitrary PC that
        // Wasmtime has associated with the current Wasm `resume` instruction
        // being translated. Previously, the value for this field was obtained
        // inside the `tc_resume` libcall: The `tc_libcall` would automaticall
        // set libcall `lasm_wasm_exit_pc` in the `VMRuntimeLimits` to the
        // return address of the libcall, which would indeed be a PC within the
        // translation of `resume`. We now set the value of `last_wasm_exit_pc`
        // directly in generated code by using the get_instruction_pointer CLIF
        // instruction.
        let vm_runtime_limits_ptr = vmctx.load_vm_runtime_limits_ptr(env, builder);
        let last_wasm_exit_fp = builder.ins().get_frame_pointer(env.pointer_type());
        let last_wasm_exit_pc = builder.ins().get_instruction_pointer(env.pointer_type());
        parent_csi.load_limits_from_vmcontext(
            env,
            builder,
            vm_runtime_limits_ptr,
            true,
            Some(last_wasm_exit_fp),
            Some(last_wasm_exit_pc),
        );
        resume_csi.write_limits_to_vmcontext(env, builder, vm_runtime_limits_ptr);

        let fiber_stack = co.get_fiber_stack(env, builder);
        let control_context_ptr = fiber_stack.load_control_context(env, builder);

        let resume_payload: u64 = wasmtime_continuations::ControlEffect::resume().into();
        let resume_payload = builder.ins().iconst(I64, resume_payload as i64);

        emit_debug_println!(
            env,
            builder,
            "[resume] control_context_ptr_loc is {:p}",
            control_context_ptr
        );

        let result =
            builder
                .ins()
                .stack_switch(control_context_ptr, control_context_ptr, resume_payload);

        emit_debug_println!(
            env,
            builder,
            "[resume] continuing after stack_switch, result is {:p}",
            result
        );

        // Now the parent contref (or main stack) is active again
        vmctx.store_stack_chain(env, builder, &parent_stack_chain);
        parent_csi.set_state(env, builder, wasmtime_continuations::State::Running);
        resume_csi.set_state(env, builder, wasmtime_continuations::State::Suspended);

        // Extract the result and signal bit.
        let result = ControlEffect::new(result);
        let signal = ControlEffect::signal(result, env, builder);

        emit_debug_println!(
            env,
            builder,
            "[resume] in resume block, signal is {}",
            signal
        );

        // Jump to the return block if the result signal is 0, otherwise jump to
        // the suspend block.
        builder
            .ins()
            .brif(signal, control_block, &[], return_block, &[]);

        // We do not seal this block, yet, because the effect forwarding block has a back edge to it
        (result, vm_runtime_limits_ptr)
    };

    // The control block; here we extract the tag of the suspension
    // (regardless of whether an actual suspension occurred... the
    // return_block never reads `tag`).
    let suspend_tag_addr = {
        builder.switch_to_block(control_block);
        builder.seal_block(control_block);

        // We store parts of the VMRuntimeLimits into the continuation that just suspended.
        let suspended_chain =
            tc::StackChain::from_continuation(builder, resume_contref, env.pointer_type());
        let suspended_csi = suspended_chain.get_common_stack_information(env, builder);
        let parent_csi = parent_stack_chain.get_common_stack_information(env, builder);
        suspended_csi.load_limits_from_vmcontext(
            env,
            builder,
            vm_runtime_limits_ptr,
            false,
            None,
            None,
        );

        // Afterwards (!), restore parts of the VMRuntimeLimits from the
        // parent of the suspended continuation (which is now active).
        parent_csi.write_limits_to_vmcontext(env, builder, vm_runtime_limits_ptr);

        // Extract the tag
        let tag = ControlEffect::value(resume_result, env, builder);
        emit_debug_println!(env, builder, "[resume] in suspend block, tag is {:p}", tag);

        // We need to terminate this block before being allowed to switch to another one
        builder.ins().jump(dispatch_block, &[]);
        builder.seal_block(dispatch_block);

        tag
    };

    // Forward block: The last block in the if-then-else dispatch
    // chain. Control flows to this block when the table on (resume
    // ...) does not have a matching mapping (on ...).
    {
        builder.switch_to_block(forward_block);

        let parent_contref =
            parent_stack_chain.unwrap_continuation_or_trap(env, builder, crate::TRAP_UNHANDLED_TAG);

        let cref = tc::VMContRef::new(parent_contref, env.pointer_type());
        let fiber_stack = cref.get_fiber_stack(env, builder);
        let control_context_ptr = fiber_stack.load_control_context(env, builder);

        // We pass on the previosuly received ControlEffect value as is.
        let suspend_payload = resume_result.0 .0;

        // We suspend, thus deferring handling to the parent.  We do
        // nothing about tag *parameters*, these remain unchanged
        // within the payload buffer associated with the whole
        // VMContext.
        builder
            .ins()
            .stack_switch(control_context_ptr, control_context_ptr, suspend_payload);

        // "Tag return values" (i.e., values provided by cont.bind or
        // resume to the continuation) are actually stored in
        // `VMContRef`s, and we need to move them down the chain back
        // to the `VMContRef` where we originally suspended.
        typed_continuations_forward_tag_return_values(env, builder, parent_contref, resume_contref);

        // We create a back edge to the resume block.  Note that both
        // `resume_contobj` and `parent_stack_chain` remain unchanged:
        // In the current design, where forwarding is implemented by
        // suspending up the chain of parent continuations and
        // subsequently resume-ing back down the chain, both the
        // continuation being resumed and its parent stay the same.
        builder.ins().jump(resume_block, &[]);
        builder.seal_block(resume_block);
    }

    // Dispatch block. Now we create the nested if-then-else chain,
    // which attempts to find a suitable handler for
    // `suspend_tag_addr`.
    let mut tag_seen = std::collections::HashSet::new(); // Used to keep track of tags
    let mut tail_block = dispatch_block;
    for &(handle_tag, target_block) in resumetable {
        // Skip if this tag has been seen previously.
        if !tag_seen.insert(handle_tag) {
            continue;
        }
        // Switch to the current tail of the dispatch chain.
        builder.switch_to_block(tail_block);
        // Generate the test for whether `handle_tag` matches the suspension tag.
        let tag_addr = shared::tag_address(env, builder, handle_tag);
        emit_debug_println!(
            env,
            builder,
            "[resume] comparing handle_tag_addr = {:p} and suspend_tag_addr = {:p}",
            tag_addr,
            suspend_tag_addr
        );
        let cond = builder.ins().icmp(IntCC::Equal, suspend_tag_addr, tag_addr);
        // Create landing sites:
        // 1. If the tags match, then jump to the preamble block to load data
        // 2. Otherwise jump to the next tail block
        let target_preamble_block = builder.create_block();
        tail_block = builder.create_block();
        builder
            .ins()
            .brif(cond, target_preamble_block, &[], tail_block, &[]);
        builder.seal_block(tail_block);
        builder.seal_block(target_preamble_block);

        // Fill the preamble block.
        builder.switch_to_block(target_preamble_block);
        // Load and push arguments.
        let param_types = env.tag_params(handle_tag);
        let param_types: Vec<ir::Type> = param_types
            .iter()
            .map(|wty| crate::value_type(env.isa, *wty))
            .collect();
        let mut args = typed_continuations_load_payloads(env, builder, &param_types);

        // Detatch the `VMContRef` by setting its parent link to
        // `StackChain::Absent`.
        let pointer_type = env.pointer_type();
        let chain = tc::StackChain::absent(builder, pointer_type);
        let mut vmcontref = tc::VMContRef::new(resume_contref, pointer_type);
        vmcontref.set_parent_stack_chain(env, builder, &chain);

        // Create and push the continuation object. We only create
        // them here because we don't need them when forwarding.
        let contobj = shared::assemble_contobj(env, builder, next_revision, resume_contref);
        emit_debug_println!(
            env,
            builder,
            "[resume] revision = {}, contref = {:p}",
            next_revision,
            resume_contref
        );
        args.push(contobj);

        // Now jump to the actual user-defined block handling this
        // tag, as given by the resume table.
        builder.ins().jump(target_block, &args);
    }
    // The last tail_block unconditionally jumps to the forwarding
    // block.
    builder.switch_to_block(tail_block);
    builder.ins().jump(forward_block, &[]);
    builder.seal_block(forward_block);

    // Return block: Jumped to by resume block if continuation
    // returned normally.
    {
        builder.switch_to_block(return_block);
        builder.seal_block(return_block);

        // Restore parts of the VMRuntimeLimits from the parent of the
        // returned continuation (which is now active).
        let parent_csi = parent_stack_chain.get_common_stack_information(env, builder);
        parent_csi.write_limits_to_vmcontext(env, builder, vm_runtime_limits_ptr);

        let co = tc::VMContRef::new(resume_contref, env.pointer_type());
        let resume_csi = co.common_stack_information(env, builder);
        resume_csi.set_state(env, builder, wasmtime_continuations::State::Returned);

        // Load and push the results.
        let returns = env.continuation_returns(type_index).to_vec();
        let values = typed_continuations_load_return_values(env, builder, &returns, resume_contref);

        // The continuation has returned and all `VMContObjs` to it
        // should have been be invalidated. We may safely deallocate
        // it. NOTE(dhil): it is only safe to deallocate the stack
        // object if there are no lingering references to it,
        // otherwise we have to keep it alive (though it can be
        // repurposed).
        shared::typed_continuations_drop_cont_ref(env, builder, resume_contref);

        return values;
    }
}

pub(crate) fn translate_suspend<'a>(
    env: &mut crate::func_environ::FuncEnvironment<'a>,
    builder: &mut FunctionBuilder,
    tag_index: u32,
    suspend_args: &[ir::Value],
    tag_return_types: &[WasmValType],
) -> Vec<ir::Value> {
    typed_continuations_store_payloads(env, builder, suspend_args);

    let tag_addr = shared::tag_address(env, builder, tag_index);
    emit_debug_println!(env, builder, "[suspend] suspending with tag {:p}", tag_addr);

    // This traps with an unhandled tag code if we are on the main stack.
    let contref = typed_continuations_load_continuation_reference(env, builder);
    let cref = tc::VMContRef::new(contref, env.pointer_type());

    let fiber_stack = cref.get_fiber_stack(env, builder);
    let control_context_ptr = fiber_stack.load_control_context(env, builder);

    let suspend_payload = ControlEffect::make_suspend(env, builder, tag_addr).0 .0;

    if cfg!(debug_assertions) {
        let is_running = cref.common_stack_information(env, builder).has_state(
            env,
            builder,
            wasmtime_continuations::State::Running,
        );
        emit_debug_assert!(env, builder, is_running);
    }

    builder
        .ins()
        .stack_switch(control_context_ptr, control_context_ptr, suspend_payload);

    let return_values =
        typed_continuations_load_tag_return_values(env, builder, contref, tag_return_types);

    return_values
}<|MERGE_RESOLUTION|>--- conflicted
+++ resolved
@@ -1566,23 +1566,6 @@
         let mut vmcontref = tc::VMContRef::new(resume_contref, env.pointer_type());
 
         let revision = vmcontref.get_revision(env, builder);
-<<<<<<< HEAD
-        if cfg!(not(feature = "unsafe_disable_continuation_linearity_check")) {
-            let evidence = builder.ins().icmp(IntCC::Equal, revision, witness);
-            emit_debug_println!(
-                env,
-                builder,
-                "[resume] resume_contref = {:p} witness = {}, revision = {}, evidence = {}",
-                resume_contref,
-                witness,
-                revision,
-                evidence
-            );
-            builder
-                .ins()
-                .trapz(evidence, crate::TRAP_CONTINUATION_ALREADY_CONSUMED);
-        }
-=======
         let evidence = builder.ins().icmp(IntCC::Equal, revision, witness);
         emit_debug_println!(
             env,
@@ -1595,8 +1578,7 @@
         );
         builder
             .ins()
-            .trapz(evidence, ir::TrapCode::ContinuationAlreadyConsumed);
->>>>>>> 86aa34d5
+            .trapz(evidence, crate::TRAP_CONTINUATION_ALREADY_CONSUMED);
         let next_revision = vmcontref.incr_revision(env, builder, revision);
         emit_debug_println!(env, builder, "[resume] new revision = {}", next_revision);
 

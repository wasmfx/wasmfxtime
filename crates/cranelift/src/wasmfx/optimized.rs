--- conflicted
+++ resolved
@@ -13,15 +13,11 @@
 
 pub const DEBUG_ASSERT_TRAP_CODE: crate::TrapCode = crate::TRAP_DEBUG_ASSERTION;
 
-<<<<<<< HEAD
 // TODO(frank-emrich) This is the size for x64 Linux. Once we support different
 // platforms for stack switching, must select appropriate value for target.
 pub const CONTROL_CONTEXT_SIZE: usize = 24;
 
-#[cfg_attr(feature = "wasmfx_baseline", allow(unused_imports))]
-=======
 #[cfg_attr(feature = "wasmfx_baseline", allow(unused_imports, reason = "TODO"))]
->>>>>>> 7a10550a
 pub(crate) use shared::{assemble_contobj, disassemble_contobj, vm_contobj_type, ControlEffect};
 
 #[macro_use]

--- conflicted
+++ resolved
@@ -173,22 +173,9 @@
     ) -> ir::Value {
         assert!(ty.is_vmgcref_type_and_not_i31());
 
-<<<<<<< HEAD
-        let might_be_i31 = match ty.heap_type {
-            WasmHeapType::Any => true,
-            WasmHeapType::Extern | WasmHeapType::None | WasmHeapType::Concrete(_) => false,
-            WasmHeapType::Func
-            | WasmHeapType::NoFunc
-            | WasmHeapType::I31
-            | WasmHeapType::Cont
-            | WasmHeapType::NoCont => {
-                unreachable!("we don't manage instances of these types with the GC")
-            }
-=======
         let might_be_i31 = match ty.heap_type.top() {
             WasmHeapTopType::Any => true,
-            WasmHeapTopType::Extern | WasmHeapTopType::Func => false,
->>>>>>> 1cf3a9da
+            WasmHeapTopType::Extern | WasmHeapTopType::Func | WasmHeapTopType::Cont => false,
         };
 
         let ptr_ty = self.pointer_type();

--- conflicted
+++ resolved
@@ -120,6 +120,7 @@
                         .call(get_interned_func_ref, &[vmctx, func_ref_id, expected_ty]);
                     builder.func.dfg.first_result(call_inst)
                 }
+                WasmHeapTopType::Cont => unimplemented!(), // TODO(dhil): revisit later.
             },
         },
     };
@@ -293,71 +294,12 @@
     let field_size = wasmtime_environ::byte_size_of_wasm_ty_in_gc_heap(&field_ty.element_type);
     assert!(field_offset + field_size <= struct_size);
 
-<<<<<<< HEAD
-    // TODO: We should claim we are accessing the whole object here so that
-    // repeated accesses to different fields can have their bounds checks
-    // deduped by GVN. This is a bit tricky to do right now because the last
-    // parameter of `prepare_gc_ref_access` is the size of the access, and is
-    // relative to `gc_ref[offset]`, rather than the size of the object itself,
-    // and relative to `gc_ref[0]`.
-    let field_addr = func_env.prepare_gc_ref_access(builder, struct_ref, field_offset, field_size);
-
-    let field_val = match field_ty.element_type {
-        WasmStorageType::Val(v) => match v {
-            WasmValType::I32 => {
-                builder
-                    .ins()
-                    .load(ir::types::I32, ir::MemFlags::trusted(), field_addr, 0)
-            }
-            WasmValType::I64 => {
-                builder
-                    .ins()
-                    .load(ir::types::I64, ir::MemFlags::trusted(), field_addr, 0)
-            }
-            WasmValType::F32 => {
-                builder
-                    .ins()
-                    .load(ir::types::F32, ir::MemFlags::trusted(), field_addr, 0)
-            }
-            WasmValType::F64 => {
-                builder
-                    .ins()
-                    .load(ir::types::F64, ir::MemFlags::trusted(), field_addr, 0)
-            }
-            WasmValType::V128 => {
-                builder
-                    .ins()
-                    .load(ir::types::I128, ir::MemFlags::trusted(), field_addr, 0)
-            }
-            WasmValType::Ref(r) => match r.heap_type.top() {
-                WasmHeapTopType::Any | WasmHeapTopType::Extern => gc_compiler(func_env)?
-                    .translate_read_gc_reference(
-                        func_env,
-                        builder,
-                        r,
-                        field_addr,
-                        ir::MemFlags::trusted(),
-                    )?,
-                WasmHeapTopType::Func => {
-                    unimplemented!("funcrefs inside the GC heap")
-                }
-                WasmHeapTopType::Cont => {
-                    unimplemented!("contrefs inside the GC heap")
-                }
-            },
-        },
-        WasmStorageType::I8 | WasmStorageType::I16 => {
-            unreachable!()
-        }
-    };
-=======
     let field_addr = func_env.prepare_gc_ref_access(
         builder,
         struct_ref,
         Offset::Static(field_offset),
         BoundsCheck::Object(struct_size_val),
     );
->>>>>>> 1b4ea3a6
 
     read_field_at_addr(func_env, builder, field_ty.element_type, field_addr, None)
 }

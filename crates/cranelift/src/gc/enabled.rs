--- conflicted
+++ resolved
@@ -194,6 +194,9 @@
                     )?,
                 WasmHeapTopType::Func => {
                     unimplemented!("funcrefs inside the GC heap")
+                }
+                WasmHeapTopType::Cont => {
+                    unimplemented!("contrefs inside the GC heap")
                 }
             },
         },
@@ -469,11 +472,6 @@
     ) -> ir::Value {
         assert!(ty.is_vmgcref_type_and_not_i31());
 
-<<<<<<< HEAD
-        let might_be_i31 = match ty.heap_type.top() {
-            WasmHeapTopType::Any => true,
-            WasmHeapTopType::Extern | WasmHeapTopType::Func | WasmHeapTopType::Cont => false,
-=======
         let might_be_i31 = match ty.heap_type {
             // If we are definitely dealing with an i31, we shouldn't be
             // emitting dynamic checks for it, and the caller shouldn't call
@@ -501,7 +499,9 @@
             WasmHeapType::Func | WasmHeapType::ConcreteFunc(_) | WasmHeapType::NoFunc => {
                 unreachable!()
             }
->>>>>>> 1af294ea
+            WasmHeapType::Cont | WasmHeapType::ConcreteCont(_) | WasmHeapType::NoCont => {
+                unreachable!()
+            }
         };
 
         match (ty.nullable, might_be_i31) {

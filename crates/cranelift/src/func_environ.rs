--- conflicted
+++ resolved
@@ -12,13 +12,8 @@
 use cranelift_frontend::Variable;
 use cranelift_wasm::{
     EngineOrModuleTypeIndex, FuncIndex, FuncTranslationState, GlobalIndex, GlobalVariable, Heap,
-<<<<<<< HEAD
     HeapData, HeapStyle, MemoryIndex, TableData, TableIndex, TableSize, TagIndex,
-    TargetEnvironment, TypeIndex, WasmHeapType, WasmRefType, WasmResult, WasmValType,
-=======
-    HeapData, HeapStyle, MemoryIndex, TableData, TableIndex, TableSize, TargetEnvironment,
-    TypeIndex, WasmHeapType, WasmResult,
->>>>>>> 1e14871e
+    TargetEnvironment, TypeIndex, WasmHeapType, WasmResult, WasmValType,
 };
 use std::mem;
 use wasmparser::Operator;
@@ -115,10 +110,6 @@
     pcc_vmctx_memtype: Option<ir::MemoryType>,
 
     /// Caches of signatures for builtin functions.
-<<<<<<< HEAD
-    /// NOTE(frank-emrich) pub for use in crate::wasmfx::* modules
-=======
->>>>>>> 1e14871e
     pub(crate) builtin_functions: BuiltinFunctions,
 
     /// Offsets to struct fields accessed by JIT code.
@@ -198,18 +189,10 @@
         }
     }
 
-<<<<<<< HEAD
-    // NOTE(frank-emrich) pub for use in crate::wasmfx::* modules
-=======
->>>>>>> 1e14871e
     pub(crate) fn pointer_type(&self) -> ir::Type {
         self.isa.pointer_type()
     }
 
-<<<<<<< HEAD
-    // NOTE(frank-emrich) pub for use in crate::wasmfx::* modules
-=======
->>>>>>> 1e14871e
     pub(crate) fn vmctx(&mut self, func: &mut Function) -> ir::GlobalValue {
         self.vmctx.unwrap_or_else(|| {
             let vmctx = func.create_global_value(ir::GlobalValueData::VMContext);
@@ -236,10 +219,6 @@
         })
     }
 
-<<<<<<< HEAD
-    // NOTE(dhil): pub for use in crate::wasmfx::* modules
-=======
->>>>>>> 1e14871e
     pub(crate) fn vmctx_val(&mut self, pos: &mut FuncCursor<'_>) -> ir::Value {
         let pointer_type = self.pointer_type();
         let vmctx = self.vmctx(&mut pos.func);
@@ -1483,26 +1462,12 @@
             WasmHeapType::Func | WasmHeapType::Concrete(_) | WasmHeapType::NoFunc => {
                 self.builtin_functions.table_grow_func_ref(&mut pos.func)
             }
-
-<<<<<<< HEAD
-            #[cfg(feature = "gc")]
-            WasmHeapType::Extern => self.builtin_functions.table_grow_externref(&mut pos.func),
-
-            #[cfg(not(feature = "gc"))]
-            WasmHeapType::Extern => {
-                return Err(cranelift_wasm::wasm_unsupported!(
-                    "support for `externref` disabled at compile time because \
-                     the `gc` cargo feature was not enabled",
-                ))
-            }
-
             WasmHeapType::Cont | WasmHeapType::NoCont => todo!(), // TODO(dhil): revisit this later.
-=======
+
             ty @ WasmHeapType::Any
             | ty @ WasmHeapType::I31
             | ty @ WasmHeapType::None
             | ty @ WasmHeapType::Extern => gc::gc_ref_table_grow_builtin(ty, self, &mut pos.func)?,
->>>>>>> 1e14871e
         };
 
         let vmctx = self.vmctx_val(&mut pos);
@@ -1525,61 +1490,9 @@
         self.ensure_table_exists(builder.func, table_index);
         let table_data = self.tables[table_index].as_ref().unwrap();
         match plan.table.wasm_ty.heap_type {
-<<<<<<< HEAD
-            WasmHeapType::Func | WasmHeapType::Concrete(_) | WasmHeapType::NoFunc => {
-                match plan.style {
-                    TableStyle::CallerChecksSignature => {
-                        Ok(self.get_or_init_func_ref_table_elem(builder, table_index, index))
-                    }
-                }
-            }
-            WasmHeapType::Cont | WasmHeapType::NoCont => todo!(), // TODO(dhil): revisit this later.
-
-            #[cfg(feature = "gc")]
-            WasmHeapType::Extern => {
-                // Our read barrier for `externref` tables is roughly equivalent
-                // to the following pseudocode:
-                //
-                // ```
-                // let elem = table[index]
-                // if elem is not null:
-                //     let (next, end) = VMExternRefActivationsTable bump region
-                //     if next != end:
-                //         elem.ref_count += 1
-                //         *next = elem
-                //         next += 1
-                //     else:
-                //         call activations_table_insert_with_gc(elem)
-                // return elem
-                // ```
-                //
-                // This ensures that all `externref`s coming out of tables and
-                // onto the stack are safely held alive by the
-                // `VMExternRefActivationsTable`.
-
-                let pointer_type = self.pointer_type();
-                let reference_type = self.reference_type(WasmHeapType::Extern);
-
-                builder.ensure_inserted_block();
-                let continue_block = builder.create_block();
-                let non_null_elem_block = builder.create_block();
-                let gc_block = builder.create_block();
-                let no_gc_block = builder.create_block();
-                let current_block = builder.current_block().unwrap();
-                builder.insert_block_after(non_null_elem_block, current_block);
-                builder.insert_block_after(no_gc_block, non_null_elem_block);
-                builder.insert_block_after(gc_block, no_gc_block);
-                builder.insert_block_after(continue_block, gc_block);
-
-                // Load the table element.
-                self.ensure_table_exists(builder.func, table_index);
-                let table_data = self.tables[table_index].as_ref().unwrap();
-                let (elem_addr, flags) = table_data.prepare_table_addr(
-=======
             // GC-managed types.
             WasmHeapType::Any | WasmHeapType::Extern | WasmHeapType::None => {
                 let (src, flags) = table_data.prepare_table_addr(
->>>>>>> 1e14871e
                     builder,
                     index,
                     self.pointer_type(),
@@ -1614,6 +1527,9 @@
                     }
                 }
             }
+
+            // Continuation types.
+            WasmHeapType::Cont | WasmHeapType::NoCont => todo!(), // TODO(dhil): Revisit later.
         }
     }
 
@@ -1682,149 +1598,9 @@
                     }
                 }
             }
-<<<<<<< HEAD
-
-            WasmHeapType::Cont | WasmHeapType::NoCont => todo!(), // TODO(dhil): revisit this later.
-
-            #[cfg(feature = "gc")]
-            WasmHeapType::Extern => {
-                // Our write barrier for `externref`s being copied out of the
-                // stack and into a table is roughly equivalent to the following
-                // pseudocode:
-                //
-                // ```
-                // let current_elem = table[index]
-                // table[index] = value
-                // if value != null:
-                //     value.ref_count += 1
-                // if current_elem != null:
-                //     current_elem.ref_count -= 1
-                //     if current_elem.ref_count == 0:
-                //         call drop_externref(current_elem)
-                // ```
-                //
-                // This write barrier is responsible for ensuring that:
-                //
-                // 1. The value's ref count is incremented now that the
-                //    table is holding onto it. This is required for memory safety.
-                //
-                // 2. The old table element, if any, has its ref count
-                //    decremented, and that the wrapped data is dropped if the
-                //    ref count reaches zero. This is not required for memory
-                //    safety, but is required to avoid leaks. Furthermore, the
-                //    destructor might GC or touch this table, so we must only
-                //    drop the old table element *after* we've replaced it with
-                //    the new `value`!
-
-                builder.ensure_inserted_block();
-                let current_block = builder.current_block().unwrap();
-                let inc_ref_count_block = builder.create_block();
-                builder.insert_block_after(inc_ref_count_block, current_block);
-                let check_current_elem_block = builder.create_block();
-                builder.insert_block_after(check_current_elem_block, inc_ref_count_block);
-                let dec_ref_count_block = builder.create_block();
-                builder.insert_block_after(dec_ref_count_block, check_current_elem_block);
-                let drop_block = builder.create_block();
-                builder.insert_block_after(drop_block, dec_ref_count_block);
-                let continue_block = builder.create_block();
-                builder.insert_block_after(continue_block, drop_block);
-
-                // Grab the current element from the table if it's in-bounds,
-                // and store the new `value` into the table. This is the first
-                // thing we do, because we don't want to modify the ref count
-                // on `value` if this `table.set` is going to trap due to an
-                // out-of-bounds index.
-                //
-                // Note that we load the current element as a pointer, not a
-                // reference. This is so that if we call out-of-line to run its
-                // destructor, and its destructor triggers GC, this reference is
-                // not recorded in the stack map (which would lead to the GC
-                // saving a reference to a deallocated object, and then using it
-                // after its been freed).
-                let (table_entry_addr, flags) = table_data.prepare_table_addr(
-                    builder,
-                    index,
-                    pointer_type,
-                    self.isa.flags().enable_table_access_spectre_mitigation(),
-                );
-                let current_elem = builder.ins().load(pointer_type, flags, table_entry_addr, 0);
-
-                // After the load, a store to the same address can't trap.
-                let flags = ir::MemFlags::trusted().with_alias_region(Some(ir::AliasRegion::Table));
-                builder.ins().store(flags, value, table_entry_addr, 0);
-
-                // If value is not null, increment `value`'s ref count.
-                //
-                // This has to come *before* decrementing the current table
-                // element's ref count, because it might reach ref count == zero,
-                // causing us to deallocate the current table element. However,
-                // if `value` *is* the current table element (and therefore this
-                // whole `table.set` is a no-op), then we would incorrectly
-                // deallocate `value` and leave it in the table, leading to use
-                // after free.
-                let value_is_null = builder.ins().is_null(value);
-                builder.ins().brif(
-                    value_is_null,
-                    check_current_elem_block,
-                    &[],
-                    inc_ref_count_block,
-                    &[],
-                );
-                builder.switch_to_block(inc_ref_count_block);
-                self.mutate_externref_ref_count(builder, value, 1);
-                builder.ins().jump(check_current_elem_block, &[]);
-
-                // If the current element is non-null, decrement its reference
-                // count. And if its reference count has reached zero, then make
-                // an out-of-line call to deallocate it.
-                builder.switch_to_block(check_current_elem_block);
-                let current_elem_is_null =
-                    builder
-                        .ins()
-                        .icmp_imm(ir::condcodes::IntCC::Equal, current_elem, 0);
-                builder.ins().brif(
-                    current_elem_is_null,
-                    continue_block,
-                    &[],
-                    dec_ref_count_block,
-                    &[],
-                );
-
-                builder.switch_to_block(dec_ref_count_block);
-                let new_ref_count = self.mutate_externref_ref_count(builder, current_elem, -1);
-                let cond = builder.ins().icmp_imm(IntCC::Equal, new_ref_count, 0);
-                builder
-                    .ins()
-                    .brif(cond, drop_block, &[], continue_block, &[]);
-
-                // Call the `drop_externref` builtin to (you guessed it) drop
-                // the `externref`.
-                builder.switch_to_block(drop_block);
-                let drop_externref = self.builtin_functions.drop_externref(builder.func);
-                let vmctx = self.vmctx_val(&mut builder.cursor());
-                builder.ins().call(drop_externref, &[vmctx, current_elem]);
-                builder.ins().jump(continue_block, &[]);
-
-                builder.switch_to_block(continue_block);
-
-                builder.seal_block(inc_ref_count_block);
-                builder.seal_block(check_current_elem_block);
-                builder.seal_block(dec_ref_count_block);
-                builder.seal_block(drop_block);
-                builder.seal_block(continue_block);
-
-                Ok(())
-            }
-
-            #[cfg(not(feature = "gc"))]
-            WasmHeapType::Extern => {
-                return Err(cranelift_wasm::wasm_unsupported!(
-                    "support for `externref` disabled at compile time because the \
-                     `gc` cargo feature was not enabled",
-                ))
-            }
-=======
->>>>>>> 1e14871e
+
+            // Continuation types.
+            WasmHeapType::Cont | WasmHeapType::NoCont => todo!(), // TODO(dhil): Revisit later.
         }
     }
 
@@ -1840,23 +1616,12 @@
             WasmHeapType::Func | WasmHeapType::Concrete(_) | WasmHeapType::NoFunc => {
                 self.builtin_functions.table_fill_func_ref(&mut pos.func)
             }
-<<<<<<< HEAD
-            #[cfg(feature = "gc")]
-            WasmHeapType::Extern => self.builtin_functions.table_fill_externref(&mut pos.func),
-            #[cfg(not(feature = "gc"))]
-            WasmHeapType::Extern => {
-                return Err(cranelift_wasm::wasm_unsupported!(
-                    "support for `externref` disabled at compile time because the \
-                         `gc` cargo feature was not enabled",
-                ));
-            }
             WasmHeapType::Cont | WasmHeapType::NoCont => todo!(), // TODO(dhil): revisit this later.
-=======
+
             ty @ WasmHeapType::Extern
             | ty @ WasmHeapType::Any
             | ty @ WasmHeapType::I31
             | ty @ WasmHeapType::None => gc::gc_ref_table_fill_builtin(ty, self, &mut pos.func)?,
->>>>>>> 1e14871e
         };
 
         let vmctx = self.vmctx_val(&mut pos);
@@ -1912,16 +1677,12 @@
             WasmHeapType::Func | WasmHeapType::Concrete(_) | WasmHeapType::NoFunc => {
                 pos.ins().iconst(self.pointer_type(), 0)
             }
-<<<<<<< HEAD
             WasmHeapType::Cont | WasmHeapType::NoCont => {
                 pos.ins().iconst(self.pointer_type(), 0) // TODO(dhil): I haven't really thought this through.
             }
-            WasmHeapType::Extern => pos.ins().null(self.reference_type(ht)),
-=======
             WasmHeapType::Extern | WasmHeapType::Any | WasmHeapType::I31 | WasmHeapType::None => {
                 pos.ins().null(self.reference_type(ht))
             }
->>>>>>> 1e14871e
         })
     }
 
@@ -2257,35 +2018,7 @@
             // to use `GlobalVariable::Custom`, as that is the only kind of
             // `GlobalVariable` for which `cranelift-wasm` supports custom
             // access translation.
-<<<<<<< HEAD
-            WasmValType::Ref(WasmRefType {
-                heap_type: WasmHeapType::Extern,
-                ..
-            }) => return Ok(GlobalVariable::Custom),
-
-            // Funcrefs are represented as pointers which survive for the
-            // entire lifetime of the `Store` so there's no need for barriers.
-            // This means that they can fall through to memory as well.
-            WasmValType::Ref(WasmRefType {
-                heap_type: WasmHeapType::Func | WasmHeapType::Concrete(_) | WasmHeapType::NoFunc,
-                ..
-            }) => {}
-
-            WasmValType::Ref(WasmRefType {
-                heap_type: WasmHeapType::Cont | WasmHeapType::NoCont,
-                ..
-            }) => todo!(), // TODO(dhil): revisit later
-
-            // Value types all live in memory so let them fall through to a
-            // memory-based global.
-            WasmValType::I32
-            | WasmValType::I64
-            | WasmValType::F32
-            | WasmValType::F64
-            | WasmValType::V128 => {}
-=======
             return Ok(GlobalVariable::Custom);
->>>>>>> 1e14871e
         }
 
         let (gv, offset) = self.get_global_location(func, index);

--- conflicted
+++ resolved
@@ -12,19 +12,14 @@
 use cranelift_frontend::Variable;
 use cranelift_wasm::{
     EngineOrModuleTypeIndex, FuncIndex, FuncTranslationState, GlobalIndex, GlobalVariable, Heap,
-<<<<<<< HEAD
     HeapData, HeapStyle, MemoryIndex, TableData, TableIndex, TableSize, TagIndex,
-    TargetEnvironment, TypeIndex, WasmHeapType, WasmResult, WasmValType,
-=======
-    HeapData, HeapStyle, MemoryIndex, TableData, TableIndex, TableSize, TargetEnvironment,
-    TypeIndex, WasmHeapTopType, WasmHeapType, WasmResult,
->>>>>>> 1cf3a9da
+    TargetEnvironment, TypeIndex, WasmHeapTopType, WasmHeapType, WasmResult, WasmValType,
 };
 use std::mem;
 use wasmparser::Operator;
 use wasmtime_environ::{
-    BuiltinFunctionIndex, MemoryPlan, MemoryStyle, Module, ModuleTranslation, ModuleType,
-    ModuleTypesBuilder, PtrSize, TableStyle, Tunables, TypeConvert, VMOffsets, WASM_PAGE_SIZE,
+    BuiltinFunctionIndex, MemoryPlan, MemoryStyle, Module, ModuleTranslation, ModuleTypesBuilder,
+    PtrSize, TableStyle, Tunables, TypeConvert, VMOffsets, WASM_PAGE_SIZE,
 };
 use wasmtime_environ::{FUNCREF_INIT_BIT, FUNCREF_MASK};
 
@@ -1199,15 +1194,11 @@
                 // If `ty_index` matches `table_ty`, then this call is
                 // statically known to have the right type, so no checks are
                 // necessary.
-                match self.env.module.types[ty_index] {
-                    ModuleType::Function(specified_ty) => {
-                        if specified_ty == table_ty {
-                            return CheckIndirectCallTypeSignature::StaticMatch {
-                                may_be_null: table.table.wasm_ty.nullable,
-                            };
-                        }
-                    }
-                    ModuleType::Continuation(_) => todo!(),
+                let specified_ty = self.env.module.types[ty_index];
+                if specified_ty == table_ty {
+                    return CheckIndirectCallTypeSignature::StaticMatch {
+                        may_be_null: table.table.wasm_ty.nullable,
+                    };
                 }
 
                 // Otherwise if the types don't match then either (a) this is a
@@ -1254,6 +1245,7 @@
             }
 
             WasmHeapType::NoCont => todo!(),
+            WasmHeapType::ConcreteCont(_) => todo!(),
             WasmHeapType::Cont => todo!(),
         }
 
@@ -1271,14 +1263,8 @@
             i32::try_from(self.env.offsets.vmctx_type_ids_array()).unwrap(),
         );
         let sig_index = self.env.module.types[ty_index];
-        let offset = i32::try_from(
-            sig_index
-                .unwrap_function()
-                .as_u32()
-                .checked_mul(sig_id_type.bytes())
-                .unwrap(),
-        )
-        .unwrap();
+        let offset =
+            i32::try_from(sig_index.as_u32().checked_mul(sig_id_type.bytes()).unwrap()).unwrap();
         let caller_sig_id = self
             .builder
             .ins()
@@ -1448,25 +1434,12 @@
         delta: ir::Value,
         init_value: ir::Value,
     ) -> WasmResult<ir::Value> {
-<<<<<<< HEAD
-        let grow = match self.module.table_plans[table_index].table.wasm_ty.heap_type {
-            WasmHeapType::Func | WasmHeapType::Concrete(_) | WasmHeapType::NoFunc => {
-                self.builtin_functions.table_grow_func_ref(&mut pos.func)
-            }
-            WasmHeapType::Cont | WasmHeapType::NoCont => todo!(), // TODO(dhil): revisit this later.
-
-            ty @ WasmHeapType::Any
-            | ty @ WasmHeapType::I31
-            | ty @ WasmHeapType::None
-            | ty @ WasmHeapType::Extern => gc::gc_ref_table_grow_builtin(ty, self, &mut pos.func)?,
-=======
         let ty = self.module.table_plans[table_index].table.wasm_ty.heap_type;
         let grow = if ty.is_vmgcref_type() {
             gc::gc_ref_table_grow_builtin(ty, self, &mut pos.func)?
         } else {
             debug_assert_eq!(ty.top(), WasmHeapTopType::Func);
             self.builtin_functions.table_grow_func_ref(&mut pos.func)
->>>>>>> 1cf3a9da
         };
 
         let vmctx = self.vmctx_val(&mut pos);
@@ -1524,14 +1497,10 @@
                 TableStyle::CallerChecksSignature => {
                     Ok(self.get_or_init_func_ref_table_elem(builder, table_index, index))
                 }
-<<<<<<< HEAD
-            }
+            },
 
             // Continuation types.
-            WasmHeapType::Cont | WasmHeapType::NoCont => todo!(), // TODO(dhil): Revisit later.
-=======
-            },
->>>>>>> 1cf3a9da
+            WasmHeapTopType::Cont => todo!(), // TODO(dhil): Revisit later.
         }
     }
 
@@ -1603,7 +1572,7 @@
             }
 
             // Continuation types.
-            WasmHeapType::Cont | WasmHeapType::NoCont => todo!(), // TODO(dhil): Revisit later.
+            WasmHeapTopType::Cont => todo!(), // TODO(dhil): Revisit later.
         }
     }
 
@@ -1615,25 +1584,12 @@
         val: ir::Value,
         len: ir::Value,
     ) -> WasmResult<()> {
-<<<<<<< HEAD
-        let libcall = match self.module.table_plans[table_index].table.wasm_ty.heap_type {
-            WasmHeapType::Func | WasmHeapType::Concrete(_) | WasmHeapType::NoFunc => {
-                self.builtin_functions.table_fill_func_ref(&mut pos.func)
-            }
-            WasmHeapType::Cont | WasmHeapType::NoCont => todo!(), // TODO(dhil): revisit this later.
-
-            ty @ WasmHeapType::Extern
-            | ty @ WasmHeapType::Any
-            | ty @ WasmHeapType::I31
-            | ty @ WasmHeapType::None => gc::gc_ref_table_fill_builtin(ty, self, &mut pos.func)?,
-=======
         let ty = self.module.table_plans[table_index].table.wasm_ty.heap_type;
         let libcall = if ty.is_vmgcref_type() {
             gc::gc_ref_table_fill_builtin(ty, self, &mut pos.func)?
         } else {
             debug_assert_eq!(ty.top(), WasmHeapTopType::Func);
             self.builtin_functions.table_fill_func_ref(&mut pos.func)
->>>>>>> 1cf3a9da
         };
 
         let vmctx = self.vmctx_val(&mut pos);
@@ -1685,20 +1641,10 @@
         mut pos: cranelift_codegen::cursor::FuncCursor,
         ht: WasmHeapType,
     ) -> WasmResult<ir::Value> {
-<<<<<<< HEAD
-        Ok(match ht {
-            WasmHeapType::Func | WasmHeapType::Concrete(_) | WasmHeapType::NoFunc => {
-                pos.ins().iconst(self.pointer_type(), 0)
-            }
-            WasmHeapType::Cont | WasmHeapType::NoCont => {
-                pos.ins().iconst(self.pointer_type(), 0) // TODO(dhil): I haven't really thought this through.
-            }
-            WasmHeapType::Extern | WasmHeapType::Any | WasmHeapType::I31 | WasmHeapType::None => {
-=======
         Ok(match ht.top() {
             WasmHeapTopType::Func => pos.ins().iconst(self.pointer_type(), 0),
+            WasmHeapTopType::Cont => pos.ins().iconst(self.pointer_type(), 0),
             WasmHeapTopType::Any | WasmHeapTopType::Extern => {
->>>>>>> 1cf3a9da
                 pos.ins().null(self.reference_type(ht))
             }
         })
@@ -2053,16 +1999,8 @@
         index: TypeIndex,
     ) -> WasmResult<ir::SigRef> {
         let index = self.module.types[index];
-<<<<<<< HEAD
-        let sig = crate::wasm_call_signature(
-            self.isa,
-            &self.types[index.unwrap_function()].unwrap_function(),
-            &self.tunables,
-        );
-=======
         let sig =
             crate::wasm_call_signature(self.isa, self.types[index].unwrap_func(), &self.tunables);
->>>>>>> 1cf3a9da
         Ok(func.import_signature(sig))
     }
 
@@ -2072,16 +2010,8 @@
         index: FuncIndex,
     ) -> WasmResult<ir::FuncRef> {
         let sig = self.module.functions[index].signature;
-<<<<<<< HEAD
-        let sig = crate::wasm_call_signature(
-            self.isa,
-            &self.types[sig].unwrap_function(),
-            &self.tunables,
-        );
-=======
         let sig =
             crate::wasm_call_signature(self.isa, self.types[sig].unwrap_func(), &self.tunables);
->>>>>>> 1cf3a9da
         let signature = func.import_signature(sig);
         let name =
             ir::ExternalName::User(func.declare_imported_user_function(ir::UserExternalName {
@@ -2677,33 +2607,27 @@
     }
 
     fn continuation_arguments(&self, index: u32) -> &[WasmValType] {
-        let idx = self.module.types[TypeIndex::from_u32(index)].unwrap_continuation();
-        self.types[self.types[idx]
-            .unwrap_continuation()
-            .clone()
-            .interned_type_index()]
-        .unwrap_function()
-        .params()
+        let idx = self.module.types[TypeIndex::from_u32(index)];
+        self.types[self.types[idx].unwrap_cont().clone().interned_type_index()]
+            .unwrap_func()
+            .params()
     }
 
     fn continuation_returns(&self, index: u32) -> &[WasmValType] {
-        let idx = self.module.types[TypeIndex::from_u32(index)].unwrap_continuation();
-        self.types[self.types[idx]
-            .unwrap_continuation()
-            .clone()
-            .interned_type_index()]
-        .unwrap_function()
-        .returns()
+        let idx = self.module.types[TypeIndex::from_u32(index)];
+        self.types[self.types[idx].unwrap_cont().clone().interned_type_index()]
+            .unwrap_func()
+            .returns()
     }
 
     fn tag_params(&self, tag_index: u32) -> &[WasmValType] {
         let idx = self.module.tags[TagIndex::from_u32(tag_index)].signature;
-        self.types[idx].unwrap_function().params()
+        self.types[idx].unwrap_func().params()
     }
 
     fn tag_returns(&self, tag_index: u32) -> &[WasmValType] {
         let idx = self.module.tags[TagIndex::from_u32(tag_index)].signature;
-        self.types[idx].unwrap_function().returns()
+        self.types[idx].unwrap_func().returns()
     }
 
     fn use_x86_blendv_for_relaxed_laneselect(&self, ty: Type) -> bool {

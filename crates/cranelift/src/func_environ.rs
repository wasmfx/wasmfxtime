use crate::compiler::Compiler;
use crate::translate::{
    FuncTranslationState, GlobalVariable, Heap, HeapData, StructFieldsVec, TableData, TableSize,
    TargetEnvironment,
};
use crate::{gc, BuiltinFunctionSignatures, TRAP_INTERNAL_ASSERT};
use cranelift_codegen::cursor::FuncCursor;
use cranelift_codegen::ir::condcodes::{FloatCC, IntCC};
use cranelift_codegen::ir::immediates::{Imm64, Offset32};
use cranelift_codegen::ir::pcc::Fact;
use cranelift_codegen::ir::types::*;
use cranelift_codegen::ir::{self, types};
use cranelift_codegen::ir::{ArgumentPurpose, Function, InstBuilder, MemFlags};
use cranelift_codegen::isa::{TargetFrontendConfig, TargetIsa};
use cranelift_entity::packed_option::ReservedValue;
use cranelift_entity::{EntityRef, PrimaryMap, SecondaryMap};
use cranelift_frontend::FunctionBuilder;
use cranelift_frontend::Variable;
use smallvec::SmallVec;
use std::mem;
use wasmparser::{Operator, WasmFeatures};
use wasmtime_environ::{
    BuiltinFunctionIndex, DataIndex, ElemIndex, EngineOrModuleTypeIndex, FuncIndex, GlobalIndex,
    IndexType, Memory, MemoryIndex, Module, ModuleInternedTypeIndex, ModuleTranslation,
    ModuleTypesBuilder, PtrSize, Table, TableIndex, TagIndex, TripleExt, Tunables, TypeConvert,
    TypeIndex, VMOffsets, WasmCompositeInnerType, WasmFuncType, WasmHeapTopType, WasmHeapType,
    WasmRefType, WasmResult, WasmValType,
};
use wasmtime_environ::{FUNCREF_INIT_BIT, FUNCREF_MASK};

cfg_if::cfg_if! {
    if #[cfg(all(feature = "wasmfx_baseline", not(feature = "wasmfx_no_baseline")))] {
        pub (crate) use crate::wasmfx::baseline as wasmfx_impl;
    } else {
        pub(crate) use crate::wasmfx::optimized as wasmfx_impl;
    }
}

/// A struct with an `Option<ir::FuncRef>` member for every builtin
/// function, to de-duplicate constructing/getting its function.
pub(crate) struct BuiltinFunctions {
    types: BuiltinFunctionSignatures,

    builtins: [Option<ir::FuncRef>; BuiltinFunctionIndex::len() as usize],
}

impl BuiltinFunctions {
    fn new(compiler: &Compiler) -> Self {
        Self {
            types: BuiltinFunctionSignatures::new(compiler),
            builtins: [None; BuiltinFunctionIndex::len() as usize],
        }
    }

    fn load_builtin(&mut self, func: &mut Function, index: BuiltinFunctionIndex) -> ir::FuncRef {
        let cache = &mut self.builtins[index.index() as usize];
        if let Some(f) = cache {
            return *f;
        }
        let signature = func.import_signature(self.types.wasm_signature(index));
        let name =
            ir::ExternalName::User(func.declare_imported_user_function(ir::UserExternalName {
                namespace: crate::NS_WASMTIME_BUILTIN,
                index: index.index(),
            }));
        let f = func.import_function(ir::ExtFuncData {
            name,
            signature,
            colocated: true,
        });
        *cache = Some(f);
        f
    }
}

// Generate helper methods on `BuiltinFunctions` above for each named builtin
// as well.
macro_rules! declare_function_signatures {
    ($(
        $( #[$attr:meta] )*
        $name:ident( $( $pname:ident: $param:ident ),* ) $( -> $result:ident )?;
    )*) => {
        $(impl BuiltinFunctions {
            $( #[$attr] )*
            pub(crate) fn $name(&mut self, func: &mut Function) -> ir::FuncRef {
                self.load_builtin(func, BuiltinFunctionIndex::$name())
            }
        })*
    };
}
wasmtime_environ::foreach_builtin_function!(declare_function_signatures);

/// The `FuncEnvironment` implementation for use by the `ModuleEnvironment`.
pub struct FuncEnvironment<'module_environment> {
    compiler: &'module_environment Compiler,
    /// NOTE(frank-emrich) pub for use in crate::wasmfx::* modules
    pub(crate) isa: &'module_environment (dyn TargetIsa + 'module_environment),
    pub(crate) module: &'module_environment Module,
    pub(crate) types: &'module_environment ModuleTypesBuilder,
    wasm_func_ty: &'module_environment WasmFuncType,
    sig_ref_to_ty: SecondaryMap<ir::SigRef, Option<&'module_environment WasmFuncType>>,

    #[cfg(feature = "gc")]
    pub(crate) ty_to_gc_layout: std::collections::HashMap<
        wasmtime_environ::ModuleInternedTypeIndex,
        wasmtime_environ::GcLayout,
    >,

    #[cfg(feature = "wmemcheck")]
    translation: &'module_environment ModuleTranslation<'module_environment>,

    /// Heaps implementing WebAssembly linear memories.
    heaps: PrimaryMap<Heap, HeapData>,

    /// Cranelift tables we have created to implement Wasm tables.
    tables: SecondaryMap<TableIndex, Option<TableData>>,

    /// The Cranelift global holding the vmctx address.
    vmctx: Option<ir::GlobalValue>,

    /// The PCC memory type describing the vmctx layout, if we're
    /// using PCC.
    pcc_vmctx_memtype: Option<ir::MemoryType>,

    /// Caches of signatures for builtin functions.
    pub(crate) builtin_functions: BuiltinFunctions,

    /// Offsets to struct fields accessed by JIT code.
    pub(crate) offsets: VMOffsets<u8>,

    pub(crate) tunables: &'module_environment Tunables,

    /// A function-local variable which stores the cached value of the amount of
    /// fuel remaining to execute. If used this is modified frequently so it's
    /// stored locally as a variable instead of always referenced from the field
    /// in `*const VMRuntimeLimits`
    fuel_var: cranelift_frontend::Variable,

    /// A function-local variable which caches the value of `*const
    /// VMRuntimeLimits` for this function's vmctx argument. This pointer is stored
    /// in the vmctx itself, but never changes for the lifetime of the function,
    /// so if we load it up front we can continue to use it throughout.
    /// NOTE(frank-emrich) pub for use in crate::wasmfx::* modules
    pub(crate) vmruntime_limits_ptr: ir::Value,

    /// A cached epoch deadline value, when performing epoch-based
    /// interruption. Loaded from `VMRuntimeLimits` and reloaded after
    /// any yield.
    epoch_deadline_var: cranelift_frontend::Variable,

    /// A cached pointer to the per-Engine epoch counter, when
    /// performing epoch-based interruption. Initialized in the
    /// function prologue. We prefer to use a variable here rather
    /// than reload on each check because it's better to let the
    /// regalloc keep it in a register if able; if not, it can always
    /// spill, and this isn't any worse than reloading each time.
    epoch_ptr_var: cranelift_frontend::Variable,

    fuel_consumed: i64,

    /// A `GlobalValue` in CLIF which represents the stack limit.
    ///
    /// Typically this resides in the `stack_limit` value of `ir::Function` but
    /// that requires signal handlers on the host and when that's disabled this
    /// is here with an explicit check instead. Note that the explicit check is
    /// always present even if this is a "leaf" function, as we have to call
    /// into the host to trap when signal handlers are disabled.
    pub(crate) stack_limit_at_function_entry: Option<ir::GlobalValue>,
}

impl<'module_environment> FuncEnvironment<'module_environment> {
    pub fn new(
        compiler: &'module_environment Compiler,
        translation: &'module_environment ModuleTranslation<'module_environment>,
        types: &'module_environment ModuleTypesBuilder,
        wasm_func_ty: &'module_environment WasmFuncType,
    ) -> Self {
        let tunables = compiler.tunables();
        let builtin_functions = BuiltinFunctions::new(compiler);

        // This isn't used during translation, so squash the warning about this
        // being unused from the compiler.
        let _ = BuiltinFunctions::raise;

        Self {
            isa: compiler.isa(),
            module: &translation.module,
            compiler,
            types,
            wasm_func_ty,
            sig_ref_to_ty: SecondaryMap::default(),

            #[cfg(feature = "gc")]
            ty_to_gc_layout: std::collections::HashMap::new(),

            heaps: PrimaryMap::default(),
            tables: SecondaryMap::default(),
            vmctx: None,
            pcc_vmctx_memtype: None,
            builtin_functions,
            offsets: VMOffsets::new(compiler.isa().pointer_bytes(), &translation.module),
            tunables,
            fuel_var: Variable::new(0),
            epoch_deadline_var: Variable::new(0),
            epoch_ptr_var: Variable::new(0),
            vmruntime_limits_ptr: ir::Value::reserved_value(),

            // Start with at least one fuel being consumed because even empty
            // functions should consume at least some fuel.
            fuel_consumed: 1,

            #[cfg(feature = "wmemcheck")]
            translation,

            stack_limit_at_function_entry: None,
        }
    }

    pub(crate) fn pointer_type(&self) -> ir::Type {
        self.isa.pointer_type()
    }

    pub(crate) fn vmctx(&mut self, func: &mut Function) -> ir::GlobalValue {
        self.vmctx.unwrap_or_else(|| {
            let vmctx = func.create_global_value(ir::GlobalValueData::VMContext);
            if self.isa.flags().enable_pcc() {
                // Create a placeholder memtype for the vmctx; we'll
                // add fields to it as we lazily create HeapData
                // structs and global values.
                let vmctx_memtype = func.create_memory_type(ir::MemoryTypeData::Struct {
                    size: 0,
                    fields: vec![],
                });

                self.pcc_vmctx_memtype = Some(vmctx_memtype);
                func.global_value_facts[vmctx] = Some(Fact::Mem {
                    ty: vmctx_memtype,
                    min_offset: 0,
                    max_offset: 0,
                    nullable: false,
                });
            }

            self.vmctx = Some(vmctx);
            vmctx
        })
    }

    pub(crate) fn vmctx_val(&mut self, pos: &mut FuncCursor<'_>) -> ir::Value {
        let pointer_type = self.pointer_type();
        let vmctx = self.vmctx(&mut pos.func);
        pos.ins().global_value(pointer_type, vmctx)
    }

    fn get_table_copy_func(
        &mut self,
        func: &mut Function,
        dst_table_index: TableIndex,
        src_table_index: TableIndex,
    ) -> (ir::FuncRef, usize, usize) {
        let sig = self.builtin_functions.table_copy(func);
        (
            sig,
            dst_table_index.as_u32() as usize,
            src_table_index.as_u32() as usize,
        )
    }

    #[cfg(feature = "threads")]
    fn get_memory_atomic_wait(
        &mut self,
        func: &mut Function,
        memory_index: MemoryIndex,
        ty: ir::Type,
    ) -> (ir::FuncRef, usize) {
        match ty {
            I32 => (
                self.builtin_functions.memory_atomic_wait32(func),
                memory_index.index(),
            ),
            I64 => (
                self.builtin_functions.memory_atomic_wait64(func),
                memory_index.index(),
            ),
            x => panic!("get_memory_atomic_wait unsupported type: {x:?}"),
        }
    }

    fn get_global_location(
        &mut self,
        func: &mut ir::Function,
        index: GlobalIndex,
    ) -> (ir::GlobalValue, i32) {
        let pointer_type = self.pointer_type();
        let vmctx = self.vmctx(func);
        if let Some(def_index) = self.module.defined_global_index(index) {
            let offset = i32::try_from(self.offsets.vmctx_vmglobal_definition(def_index)).unwrap();
            (vmctx, offset)
        } else {
            let from_offset = self.offsets.vmctx_vmglobal_import_from(index);
            let global = func.create_global_value(ir::GlobalValueData::Load {
                base: vmctx,
                offset: Offset32::new(i32::try_from(from_offset).unwrap()),
                global_type: pointer_type,
                flags: MemFlags::trusted().with_readonly(),
            });
            (global, 0)
        }
    }

    fn declare_vmruntime_limits_ptr(&mut self, builder: &mut FunctionBuilder<'_>) {
        // We load the `*const VMRuntimeLimits` value stored within vmctx at the
        // head of the function and reuse the same value across the entire
        // function. This is possible since we know that the pointer never
        // changes for the lifetime of the function.
        let pointer_type = self.pointer_type();
        let vmctx = self.vmctx(builder.func);
        let base = builder.ins().global_value(pointer_type, vmctx);
        let offset = i32::from(self.offsets.ptr.vmctx_runtime_limits());
        debug_assert!(self.vmruntime_limits_ptr.is_reserved_value());
        self.vmruntime_limits_ptr =
            builder
                .ins()
                .load(pointer_type, ir::MemFlags::trusted(), base, offset);
    }

    fn fuel_function_entry(&mut self, builder: &mut FunctionBuilder<'_>) {
        // On function entry we load the amount of fuel into a function-local
        // `self.fuel_var` to make fuel modifications fast locally. This cache
        // is then periodically flushed to the Store-defined location in
        // `VMRuntimeLimits` later.
        builder.declare_var(self.fuel_var, ir::types::I64);
        self.fuel_load_into_var(builder);
        self.fuel_check(builder);
    }

    fn fuel_function_exit(&mut self, builder: &mut FunctionBuilder<'_>) {
        // On exiting the function we need to be sure to save the fuel we have
        // cached locally in `self.fuel_var` back into the Store-defined
        // location.
        self.fuel_save_from_var(builder);
    }

    fn fuel_before_op(
        &mut self,
        op: &Operator<'_>,
        builder: &mut FunctionBuilder<'_>,
        reachable: bool,
    ) {
        if !reachable {
            // In unreachable code we shouldn't have any leftover fuel we
            // haven't accounted for since the reason for us to become
            // unreachable should have already added it to `self.fuel_var`.
            debug_assert_eq!(self.fuel_consumed, 0);
            return;
        }

        self.fuel_consumed += match op {
            // Nop and drop generate no code, so don't consume fuel for them.
            Operator::Nop | Operator::Drop => 0,

            // Control flow may create branches, but is generally cheap and
            // free, so don't consume fuel. Note the lack of `if` since some
            // cost is incurred with the conditional check.
            Operator::Block { .. }
            | Operator::Loop { .. }
            | Operator::Unreachable
            | Operator::Return
            | Operator::Else
            | Operator::End => 0,

            // everything else, just call it one operation.
            _ => 1,
        };

        match op {
            // Exiting a function (via a return or unreachable) or otherwise
            // entering a different function (via a call) means that we need to
            // update the fuel consumption in `VMRuntimeLimits` because we're
            // about to move control out of this function itself and the fuel
            // may need to be read.
            //
            // Before this we need to update the fuel counter from our own cost
            // leading up to this function call, and then we can store
            // `self.fuel_var` into `VMRuntimeLimits`.
            Operator::Unreachable
            | Operator::Return
            | Operator::CallIndirect { .. }
            | Operator::Call { .. }
            | Operator::ReturnCall { .. }
            | Operator::ReturnCallRef { .. }
            | Operator::ReturnCallIndirect { .. } => {
                self.fuel_increment_var(builder);
                self.fuel_save_from_var(builder);
            }

            // To ensure all code preceding a loop is only counted once we
            // update the fuel variable on entry.
            Operator::Loop { .. }

            // Entering into an `if` block means that the edge we take isn't
            // known until runtime, so we need to update our fuel consumption
            // before we take the branch.
            | Operator::If { .. }

            // Control-flow instructions mean that we're moving to the end/exit
            // of a block somewhere else. That means we need to update the fuel
            // counter since we're effectively terminating our basic block.
            | Operator::Br { .. }
            | Operator::BrIf { .. }
            | Operator::BrTable { .. }

            // Exiting a scope means that we need to update the fuel
            // consumption because there are multiple ways to exit a scope and
            // this is the only time we have to account for instructions
            // executed so far.
            | Operator::End

            // This is similar to `end`, except that it's only the terminator
            // for an `if` block. The same reasoning applies though in that we
            // are terminating a basic block and need to update the fuel
            // variable.
            | Operator::Else => self.fuel_increment_var(builder),

            // This is a normal instruction where the fuel is buffered to later
            // get added to `self.fuel_var`.
            //
            // Note that we generally ignore instructions which may trap and
            // therefore result in exiting a block early. Current usage of fuel
            // means that it's not too important to account for a precise amount
            // of fuel consumed but rather "close to the actual amount" is good
            // enough. For 100% precise counting, however, we'd probably need to
            // not only increment but also save the fuel amount more often
            // around trapping instructions. (see the `unreachable` instruction
            // case above)
            //
            // Note that `Block` is specifically omitted from incrementing the
            // fuel variable. Control flow entering a `block` is unconditional
            // which means it's effectively executing straight-line code. We'll
            // update the counter when exiting a block, but we shouldn't need to
            // do so upon entering a block.
            _ => {}
        }
    }

    fn fuel_after_op(&mut self, op: &Operator<'_>, builder: &mut FunctionBuilder<'_>) {
        // After a function call we need to reload our fuel value since the
        // function may have changed it.
        match op {
            Operator::Call { .. } | Operator::CallIndirect { .. } => {
                self.fuel_load_into_var(builder);
            }
            _ => {}
        }
    }

    /// Adds `self.fuel_consumed` to the `fuel_var`, zero-ing out the amount of
    /// fuel consumed at that point.
    fn fuel_increment_var(&mut self, builder: &mut FunctionBuilder<'_>) {
        let consumption = mem::replace(&mut self.fuel_consumed, 0);
        if consumption == 0 {
            return;
        }

        let fuel = builder.use_var(self.fuel_var);
        let fuel = builder.ins().iadd_imm(fuel, consumption);
        builder.def_var(self.fuel_var, fuel);
    }

    /// Loads the fuel consumption value from `VMRuntimeLimits` into `self.fuel_var`
    fn fuel_load_into_var(&mut self, builder: &mut FunctionBuilder<'_>) {
        let (addr, offset) = self.fuel_addr_offset();
        let fuel = builder
            .ins()
            .load(ir::types::I64, ir::MemFlags::trusted(), addr, offset);
        builder.def_var(self.fuel_var, fuel);
    }

    /// Stores the fuel consumption value from `self.fuel_var` into
    /// `VMRuntimeLimits`.
    fn fuel_save_from_var(&mut self, builder: &mut FunctionBuilder<'_>) {
        let (addr, offset) = self.fuel_addr_offset();
        let fuel_consumed = builder.use_var(self.fuel_var);
        builder
            .ins()
            .store(ir::MemFlags::trusted(), fuel_consumed, addr, offset);
    }

    /// Returns the `(address, offset)` of the fuel consumption within
    /// `VMRuntimeLimits`, used to perform loads/stores later.
    fn fuel_addr_offset(&mut self) -> (ir::Value, ir::immediates::Offset32) {
        debug_assert!(!self.vmruntime_limits_ptr.is_reserved_value());
        (
            self.vmruntime_limits_ptr,
            i32::from(self.offsets.ptr.vmruntime_limits_fuel_consumed()).into(),
        )
    }

    /// Checks the amount of remaining, and if we've run out of fuel we call
    /// the out-of-fuel function.
    fn fuel_check(&mut self, builder: &mut FunctionBuilder) {
        self.fuel_increment_var(builder);
        let out_of_gas_block = builder.create_block();
        let continuation_block = builder.create_block();

        // Note that our fuel is encoded as adding positive values to a
        // negative number. Whenever the negative number goes positive that
        // means we ran out of fuel.
        //
        // Compare to see if our fuel is positive, and if so we ran out of gas.
        // Otherwise we can continue on like usual.
        let zero = builder.ins().iconst(ir::types::I64, 0);
        let fuel = builder.use_var(self.fuel_var);
        let cmp = builder
            .ins()
            .icmp(IntCC::SignedGreaterThanOrEqual, fuel, zero);
        builder
            .ins()
            .brif(cmp, out_of_gas_block, &[], continuation_block, &[]);
        builder.seal_block(out_of_gas_block);

        // If we ran out of gas then we call our out-of-gas intrinsic and it
        // figures out what to do. Note that this may raise a trap, or do
        // something like yield to an async runtime. In either case we don't
        // assume what happens and handle the case the intrinsic returns.
        //
        // Note that we save/reload fuel around this since the out-of-gas
        // intrinsic may alter how much fuel is in the system.
        builder.switch_to_block(out_of_gas_block);
        self.fuel_save_from_var(builder);
        let out_of_gas = self.builtin_functions.out_of_gas(builder.func);
        let vmctx = self.vmctx_val(&mut builder.cursor());
        builder.ins().call(out_of_gas, &[vmctx]);
        self.fuel_load_into_var(builder);
        builder.ins().jump(continuation_block, &[]);
        builder.seal_block(continuation_block);

        builder.switch_to_block(continuation_block);
    }

    fn epoch_function_entry(&mut self, builder: &mut FunctionBuilder<'_>) {
        builder.declare_var(self.epoch_deadline_var, ir::types::I64);
        // Let epoch_check_full load the current deadline and call def_var

        builder.declare_var(self.epoch_ptr_var, self.pointer_type());
        let epoch_ptr = self.epoch_ptr(builder);
        builder.def_var(self.epoch_ptr_var, epoch_ptr);

        // We must check for an epoch change when entering a
        // function. Why? Why aren't checks at loops sufficient to
        // bound runtime to O(|static program size|)?
        //
        // The reason is that one can construct a "zip-bomb-like"
        // program with exponential-in-program-size runtime, with no
        // backedges (loops), by building a tree of function calls: f0
        // calls f1 ten times, f1 calls f2 ten times, etc. E.g., nine
        // levels of this yields a billion function calls with no
        // backedges. So we can't do checks only at backedges.
        //
        // In this "call-tree" scenario, and in fact in any program
        // that uses calls as a sort of control flow to try to evade
        // backedge checks, a check at every function entry is
        // sufficient. Then, combined with checks at every backedge
        // (loop) the longest runtime between checks is bounded by the
        // straightline length of any function body.
        let continuation_block = builder.create_block();
        let cur_epoch_value = self.epoch_load_current(builder);
        self.epoch_check_full(builder, cur_epoch_value, continuation_block);
    }

    #[cfg(feature = "wmemcheck")]
    fn hook_malloc_exit(&mut self, builder: &mut FunctionBuilder, retvals: &[ir::Value]) {
        let check_malloc = self.builtin_functions.check_malloc(builder.func);
        let vmctx = self.vmctx_val(&mut builder.cursor());
        let func_args = builder
            .func
            .dfg
            .block_params(builder.func.layout.entry_block().unwrap());
        let len = if func_args.len() < 3 {
            return;
        } else {
            // If a function named `malloc` has at least one argument, we assume the
            // first argument is the requested allocation size.
            func_args[2]
        };
        let retval = if retvals.len() < 1 {
            return;
        } else {
            retvals[0]
        };
        builder.ins().call(check_malloc, &[vmctx, retval, len]);
    }

    #[cfg(feature = "wmemcheck")]
    fn hook_free_exit(&mut self, builder: &mut FunctionBuilder) {
        let check_free = self.builtin_functions.check_free(builder.func);
        let vmctx = self.vmctx_val(&mut builder.cursor());
        let func_args = builder
            .func
            .dfg
            .block_params(builder.func.layout.entry_block().unwrap());
        let ptr = if func_args.len() < 3 {
            return;
        } else {
            // If a function named `free` has at least one argument, we assume the
            // first argument is a pointer to memory.
            func_args[2]
        };
        builder.ins().call(check_free, &[vmctx, ptr]);
    }

    fn epoch_ptr(&mut self, builder: &mut FunctionBuilder<'_>) -> ir::Value {
        let vmctx = self.vmctx(builder.func);
        let pointer_type = self.pointer_type();
        let base = builder.ins().global_value(pointer_type, vmctx);
        let offset = i32::from(self.offsets.ptr.vmctx_epoch_ptr());
        let epoch_ptr = builder
            .ins()
            .load(pointer_type, ir::MemFlags::trusted(), base, offset);
        epoch_ptr
    }

    fn epoch_load_current(&mut self, builder: &mut FunctionBuilder<'_>) -> ir::Value {
        let addr = builder.use_var(self.epoch_ptr_var);
        builder.ins().load(
            ir::types::I64,
            ir::MemFlags::trusted(),
            addr,
            ir::immediates::Offset32::new(0),
        )
    }

    fn epoch_check(&mut self, builder: &mut FunctionBuilder<'_>) {
        let continuation_block = builder.create_block();

        // Load new epoch and check against the cached deadline.
        let cur_epoch_value = self.epoch_load_current(builder);
        self.epoch_check_cached(builder, cur_epoch_value, continuation_block);

        // At this point we've noticed that the epoch has exceeded our
        // cached deadline. However the real deadline may have been
        // updated (within another yield) during some function that we
        // called in the meantime, so reload the cache and check again.
        self.epoch_check_full(builder, cur_epoch_value, continuation_block);
    }

    fn epoch_check_cached(
        &mut self,
        builder: &mut FunctionBuilder,
        cur_epoch_value: ir::Value,
        continuation_block: ir::Block,
    ) {
        let new_epoch_block = builder.create_block();
        builder.set_cold_block(new_epoch_block);

        let epoch_deadline = builder.use_var(self.epoch_deadline_var);
        let cmp = builder.ins().icmp(
            IntCC::UnsignedGreaterThanOrEqual,
            cur_epoch_value,
            epoch_deadline,
        );
        builder
            .ins()
            .brif(cmp, new_epoch_block, &[], continuation_block, &[]);
        builder.seal_block(new_epoch_block);

        builder.switch_to_block(new_epoch_block);
    }

    fn epoch_check_full(
        &mut self,
        builder: &mut FunctionBuilder,
        cur_epoch_value: ir::Value,
        continuation_block: ir::Block,
    ) {
        // We keep the deadline cached in a register to speed the checks
        // in the common case (between epoch ticks) but we want to do a
        // precise check here by reloading the cache first.
        let deadline =
            builder.ins().load(
                ir::types::I64,
                ir::MemFlags::trusted(),
                self.vmruntime_limits_ptr,
                ir::immediates::Offset32::new(
                    self.offsets.ptr.vmruntime_limits_epoch_deadline() as i32
                ),
            );
        builder.def_var(self.epoch_deadline_var, deadline);
        self.epoch_check_cached(builder, cur_epoch_value, continuation_block);

        let new_epoch = self.builtin_functions.new_epoch(builder.func);
        let vmctx = self.vmctx_val(&mut builder.cursor());
        // new_epoch() returns the new deadline, so we don't have to
        // reload it.
        let call = builder.ins().call(new_epoch, &[vmctx]);
        let new_deadline = *builder.func.dfg.inst_results(call).first().unwrap();
        builder.def_var(self.epoch_deadline_var, new_deadline);
        builder.ins().jump(continuation_block, &[]);
        builder.seal_block(continuation_block);

        builder.switch_to_block(continuation_block);
    }

    /// Get the Memory for the given index.
    fn memory(&self, index: MemoryIndex) -> Memory {
        self.module.memories[index]
    }

    /// Get the Table for the given index.
    fn table(&self, index: TableIndex) -> Table {
        self.module.tables[index]
    }

    /// Cast the value to I64 and sign extend if necessary.
    ///
    /// Returns the value casted to I64.
    fn cast_index_to_i64(
        &self,
        pos: &mut FuncCursor<'_>,
        val: ir::Value,
        index_type: IndexType,
    ) -> ir::Value {
        match index_type {
            IndexType::I32 => pos.ins().uextend(I64, val),
            IndexType::I64 => val,
        }
    }

    /// Convert the target pointer-sized integer `val` into the memory/table's index type.
    ///
    /// For memory, `val` is holding a memory length (or the `-1` `memory.grow`-failed sentinel).
    /// For table, `val` is holding a table length.
    ///
    /// This might involve extending or truncating it depending on the memory/table's
    /// index type and the target's pointer type.
    fn convert_pointer_to_index_type(
        &self,
        mut pos: FuncCursor<'_>,
        val: ir::Value,
        index_type: IndexType,
        // When it is a memory and the memory is using single-byte pages,
        // we need to handle the tuncation differently. See comments below.
        //
        // When it is a table, this should be set to false.
        single_byte_pages: bool,
    ) -> ir::Value {
        let desired_type = index_type_to_ir_type(index_type);
        let pointer_type = self.pointer_type();
        assert_eq!(pos.func.dfg.value_type(val), pointer_type);

        // The current length is of type `pointer_type` but we need to fit it
        // into `desired_type`. We are guaranteed that the result will always
        // fit, so we just need to do the right ireduce/sextend here.
        if pointer_type == desired_type {
            val
        } else if pointer_type.bits() > desired_type.bits() {
            pos.ins().ireduce(desired_type, val)
        } else {
            // We have a 64-bit memory/table on a 32-bit host -- this combo doesn't
            // really make a whole lot of sense to do from a user perspective
            // but that is neither here nor there. We want to logically do an
            // unsigned extend *except* when we are given the `-1` sentinel,
            // which we must preserve as `-1` in the wider type.
            match single_byte_pages {
                false => {
                    // In the case that we have default page sizes, we can
                    // always sign extend, since valid memory lengths (in pages)
                    // never have their sign bit set, and so if the sign bit is
                    // set then this must be the `-1` sentinel, which we want to
                    // preserve through the extension.
                    //
                    // When it comes to table, `single_byte_pages` should have always been set to false.
                    // Then we simply do a signed extension.
                    pos.ins().sextend(desired_type, val)
                }
                true => {
                    // For single-byte pages, we have to explicitly check for
                    // `-1` and choose whether to do an unsigned extension or
                    // return a larger `-1` because there are valid memory
                    // lengths (in pages) that have the sign bit set.
                    let extended = pos.ins().uextend(desired_type, val);
                    let neg_one = pos.ins().iconst(desired_type, -1);
                    let is_failure = pos.ins().icmp_imm(IntCC::Equal, val, -1);
                    pos.ins().select(is_failure, neg_one, extended)
                }
            }
        }
    }

    /// Set up the necessary preamble definitions in `func` to access the table identified
    /// by `index`.
    ///
    /// The index space covers both imported and locally declared tables.
    fn ensure_table_exists(&mut self, func: &mut ir::Function, index: TableIndex) {
        if self.tables[index].is_some() {
            return;
        }

        let pointer_type = self.pointer_type();

        let (ptr, base_offset, current_elements_offset) = {
            let vmctx = self.vmctx(func);
            if let Some(def_index) = self.module.defined_table_index(index) {
                let base_offset =
                    i32::try_from(self.offsets.vmctx_vmtable_definition_base(def_index)).unwrap();
                let current_elements_offset = i32::try_from(
                    self.offsets
                        .vmctx_vmtable_definition_current_elements(def_index),
                )
                .unwrap();
                (vmctx, base_offset, current_elements_offset)
            } else {
                let from_offset = self.offsets.vmctx_vmtable_import_from(index);
                let table = func.create_global_value(ir::GlobalValueData::Load {
                    base: vmctx,
                    offset: Offset32::new(i32::try_from(from_offset).unwrap()),
                    global_type: pointer_type,
                    flags: MemFlags::trusted().with_readonly(),
                });
                let base_offset = i32::from(self.offsets.vmtable_definition_base());
                let current_elements_offset =
                    i32::from(self.offsets.vmtable_definition_current_elements());
                (table, base_offset, current_elements_offset)
            }
        };

        let table = &self.module.tables[index];
        let element_size = if table.ref_type.is_vmgcref_type() {
            // For GC-managed references, tables store `Option<VMGcRef>`s.
            ir::types::I32.bytes()
        } else {
            self.reference_type(table.ref_type.heap_type).0.bytes()
        };

        let base_gv = func.create_global_value(ir::GlobalValueData::Load {
            base: ptr,
            offset: Offset32::new(base_offset),
            global_type: pointer_type,
            flags: if Some(table.limits.min) == table.limits.max {
                // A fixed-size table can't be resized so its base address won't
                // change.
                MemFlags::trusted().with_readonly()
            } else {
                MemFlags::trusted()
            },
        });

        let bound = if Some(table.limits.min) == table.limits.max {
            TableSize::Static {
                bound: table.limits.min,
            }
        } else {
            TableSize::Dynamic {
                bound_gv: func.create_global_value(ir::GlobalValueData::Load {
                    base: ptr,
                    offset: Offset32::new(current_elements_offset),
                    global_type: ir::Type::int(
                        u16::from(self.offsets.size_of_vmtable_definition_current_elements()) * 8,
                    )
                    .unwrap(),
                    flags: MemFlags::trusted(),
                }),
            }
        };

        self.tables[index] = Some(TableData {
            base_gv,
            bound,
            element_size,
        });
    }

    fn get_or_init_func_ref_table_elem(
        &mut self,
        builder: &mut FunctionBuilder,
        table_index: TableIndex,
        index: ir::Value,
        cold_blocks: bool,
    ) -> ir::Value {
        let pointer_type = self.pointer_type();
        self.ensure_table_exists(builder.func, table_index);
        let table_data = self.tables[table_index].clone().unwrap();

        // To support lazy initialization of table
        // contents, we check for a null entry here, and
        // if null, we take a slow-path that invokes a
        // libcall.
        let (table_entry_addr, flags) = table_data.prepare_table_addr(self, builder, index);
        let value = builder.ins().load(pointer_type, flags, table_entry_addr, 0);

        if !self.tunables.table_lazy_init {
            return value;
        }

        // Mask off the "initialized bit". See documentation on
        // FUNCREF_INIT_BIT in crates/environ/src/ref_bits.rs for more
        // details. Note that `FUNCREF_MASK` has type `usize` which may not be
        // appropriate for the target architecture. Right now its value is
        // always -2 so assert that part doesn't change and then thread through
        // -2 as the immediate.
        assert_eq!(FUNCREF_MASK as isize, -2);
        let value_masked = builder.ins().band_imm(value, Imm64::from(-2));

        let null_block = builder.create_block();
        let continuation_block = builder.create_block();
        if cold_blocks {
            builder.set_cold_block(null_block);
            builder.set_cold_block(continuation_block);
        }
        let result_param = builder.append_block_param(continuation_block, pointer_type);
        builder.set_cold_block(null_block);

        builder
            .ins()
            .brif(value, continuation_block, &[value_masked], null_block, &[]);
        builder.seal_block(null_block);

        builder.switch_to_block(null_block);
        let index_type = self.table(table_index).idx_type;
        let table_index = builder.ins().iconst(I32, table_index.index() as i64);
        let lazy_init = self
            .builtin_functions
            .table_get_lazy_init_func_ref(builder.func);
        let vmctx = self.vmctx_val(&mut builder.cursor());
        let index = self.cast_index_to_i64(&mut builder.cursor(), index, index_type);
        let call_inst = builder.ins().call(lazy_init, &[vmctx, table_index, index]);
        let returned_entry = builder.func.dfg.inst_results(call_inst)[0];
        builder.ins().jump(continuation_block, &[returned_entry]);
        builder.seal_block(continuation_block);

        builder.switch_to_block(continuation_block);
        result_param
    }

    #[cfg(feature = "wmemcheck")]
    fn check_malloc_start(&mut self, builder: &mut FunctionBuilder) {
        let malloc_start = self.builtin_functions.malloc_start(builder.func);
        let vmctx = self.vmctx_val(&mut builder.cursor());
        builder.ins().call(malloc_start, &[vmctx]);
    }

    #[cfg(feature = "wmemcheck")]
    fn check_free_start(&mut self, builder: &mut FunctionBuilder) {
        let free_start = self.builtin_functions.free_start(builder.func);
        let vmctx = self.vmctx_val(&mut builder.cursor());
        builder.ins().call(free_start, &[vmctx]);
    }

    #[cfg(feature = "wmemcheck")]
    fn current_func_name(&self, builder: &mut FunctionBuilder) -> Option<&str> {
        let func_index = match &builder.func.name {
            ir::UserFuncName::User(user) => FuncIndex::from_u32(user.index),
            _ => {
                panic!("function name not a UserFuncName::User as expected")
            }
        };
        self.translation
            .debuginfo
            .name_section
            .func_names
            .get(&func_index)
            .copied()
    }

    /// Proof-carrying code: create a memtype describing an empty
    /// runtime struct (to be updated later).
    fn create_empty_struct_memtype(&self, func: &mut ir::Function) -> ir::MemoryType {
        func.create_memory_type(ir::MemoryTypeData::Struct {
            size: 0,
            fields: vec![],
        })
    }

    /// Proof-carrying code: add a new field to a memtype used to
    /// describe a runtime struct. A memory region of type `memtype`
    /// will have a pointer at `offset` pointing to another memory
    /// region of type `pointee`. `readonly` indicates whether the
    /// PCC-checked code is expected to update this field or not.
    fn add_field_to_memtype(
        &self,
        func: &mut ir::Function,
        memtype: ir::MemoryType,
        offset: u32,
        pointee: ir::MemoryType,
        readonly: bool,
    ) {
        let ptr_size = self.pointer_type().bytes();
        match &mut func.memory_types[memtype] {
            ir::MemoryTypeData::Struct { size, fields } => {
                *size = std::cmp::max(*size, offset.checked_add(ptr_size).unwrap().into());
                fields.push(ir::MemoryTypeField {
                    ty: self.pointer_type(),
                    offset: offset.into(),
                    readonly,
                    fact: Some(ir::Fact::Mem {
                        ty: pointee,
                        min_offset: 0,
                        max_offset: 0,
                        nullable: false,
                    }),
                });

                // Sort fields by offset -- we need to do this now
                // because we may create an arbitrary number of
                // memtypes for imported memories and we don't
                // otherwise track them.
                fields.sort_by_key(|f| f.offset);
            }
            _ => panic!("Cannot add field to non-struct memtype"),
        }
    }

    /// Add one level of indirection to a pointer-and-memtype pair:
    /// generate a load in the code at the specified offset, and if
    /// memtypes are in use, add a field to the original struct and
    /// generate a new memtype for the pointee.
    fn load_pointer_with_memtypes(
        &self,
        func: &mut ir::Function,
        value: ir::GlobalValue,
        offset: u32,
        readonly: bool,
        memtype: Option<ir::MemoryType>,
    ) -> (ir::GlobalValue, Option<ir::MemoryType>) {
        let pointee = func.create_global_value(ir::GlobalValueData::Load {
            base: value,
            offset: Offset32::new(i32::try_from(offset).unwrap()),
            global_type: self.pointer_type(),
            flags: MemFlags::trusted().with_readonly(),
        });

        let mt = memtype.map(|mt| {
            let pointee_mt = self.create_empty_struct_memtype(func);
            self.add_field_to_memtype(func, mt, offset, pointee_mt, readonly);
            func.global_value_facts[pointee] = Some(Fact::Mem {
                ty: pointee_mt,
                min_offset: 0,
                max_offset: 0,
                nullable: false,
            });
            pointee_mt
        });
        (pointee, mt)
    }

    /// Helper to emit a conditional trap based on `trap_cond`.
    ///
    /// This should only be used if `self.clif_instruction_traps_enabled()` is
    /// false, otherwise native CLIF instructions should be used instead.
    pub fn conditionally_trap(
        &mut self,
        builder: &mut FunctionBuilder,
        trap_cond: ir::Value,
        trap: ir::TrapCode,
    ) {
        assert!(!self.clif_instruction_traps_enabled());

        let trap_block = builder.create_block();
        builder.set_cold_block(trap_block);
        let continuation_block = builder.create_block();

        builder
            .ins()
            .brif(trap_cond, trap_block, &[], continuation_block, &[]);

        builder.seal_block(trap_block);
        builder.seal_block(continuation_block);

        builder.switch_to_block(trap_block);
        self.trap(builder, trap);
        builder.switch_to_block(continuation_block);
    }

    /// Helper used when `!self.clif_instruction_traps_enabled()` is enabled to
    /// test whether the divisor is zero.
    fn guard_zero_divisor(&mut self, builder: &mut FunctionBuilder, rhs: ir::Value) {
        if self.clif_instruction_traps_enabled() {
            return;
        }
        self.trapz(builder, rhs, ir::TrapCode::INTEGER_DIVISION_BY_ZERO);
    }

    /// Helper used when `!self.clif_instruction_traps_enabled()` is enabled to
    /// test whether a signed division operation will raise a trap.
    fn guard_signed_divide(
        &mut self,
        builder: &mut FunctionBuilder,
        lhs: ir::Value,
        rhs: ir::Value,
    ) {
        if self.clif_instruction_traps_enabled() {
            return;
        }
        self.trapz(builder, rhs, ir::TrapCode::INTEGER_DIVISION_BY_ZERO);

        let ty = builder.func.dfg.value_type(rhs);
        let minus_one = builder.ins().iconst(ty, -1);
        let rhs_is_minus_one = builder.ins().icmp(IntCC::Equal, rhs, minus_one);
        let int_min = builder.ins().iconst(
            ty,
            match ty {
                I32 => i64::from(i32::MIN),
                I64 => i64::MIN,
                _ => unreachable!(),
            },
        );
        let lhs_is_int_min = builder.ins().icmp(IntCC::Equal, lhs, int_min);
        let is_integer_overflow = builder.ins().band(rhs_is_minus_one, lhs_is_int_min);
        self.conditionally_trap(builder, is_integer_overflow, ir::TrapCode::INTEGER_OVERFLOW);
    }

    /// Helper used when `!self.clif_instruction_traps_enabled()` is enabled to
    /// guard the traps from float-to-int conversions.
    fn guard_fcvt_to_int(
        &mut self,
        builder: &mut FunctionBuilder,
        ty: ir::Type,
        val: ir::Value,
        range32: (f64, f64),
        range64: (f64, f64),
    ) {
        assert!(!self.clif_instruction_traps_enabled());
        let val_ty = builder.func.dfg.value_type(val);
        let val = if val_ty == F64 {
            val
        } else {
            builder.ins().fpromote(F64, val)
        };
        let isnan = builder.ins().fcmp(FloatCC::NotEqual, val, val);
        self.trapnz(builder, isnan, ir::TrapCode::BAD_CONVERSION_TO_INTEGER);
        let val = builder.ins().trunc(val);
        let (lower_bound, upper_bound) = match ty {
            I32 => range32,
            I64 => range64,
            _ => unreachable!(),
        };
        let lower_bound = builder.ins().f64const(lower_bound);
        let too_small = builder
            .ins()
            .fcmp(FloatCC::LessThanOrEqual, val, lower_bound);
        self.trapnz(builder, too_small, ir::TrapCode::INTEGER_OVERFLOW);
        let upper_bound = builder.ins().f64const(upper_bound);
        let too_large = builder
            .ins()
            .fcmp(FloatCC::GreaterThanOrEqual, val, upper_bound);
        self.trapnz(builder, too_large, ir::TrapCode::INTEGER_OVERFLOW);
    }

    /// Get the `ir::Type` for a `VMSharedTypeIndex`.
    pub(crate) fn vmshared_type_index_ty(&self) -> Type {
        Type::int_with_byte_size(self.offsets.size_of_vmshared_type_index().into()).unwrap()
    }

    /// Given a `ModuleInternedTypeIndex`, emit code to get the corresponding
    /// `VMSharedTypeIndex` at runtime.
    pub(crate) fn module_interned_to_shared_ty(
        &mut self,
        pos: &mut FuncCursor,
        interned_ty: ModuleInternedTypeIndex,
    ) -> ir::Value {
        let vmctx = self.vmctx_val(pos);
        let pointer_type = self.pointer_type();
        let mem_flags = ir::MemFlags::trusted().with_readonly();

        // Load the base pointer of the array of `VMSharedTypeIndex`es.
        let shared_indices = pos.ins().load(
            pointer_type,
            mem_flags,
            vmctx,
            i32::from(self.offsets.ptr.vmctx_type_ids_array()),
        );

        // Calculate the offset in that array for this type's entry.
        let ty = self.vmshared_type_index_ty();
        let offset = i32::try_from(interned_ty.as_u32().checked_mul(ty.bytes()).unwrap()).unwrap();

        // Load the`VMSharedTypeIndex` that this `ModuleInternedTypeIndex` is
        // associated with at runtime from the array.
        pos.ins().load(ty, mem_flags, shared_indices, offset)
    }

    /// Load the associated `VMSharedTypeIndex` from inside a `*const VMFuncRef`.
    ///
    /// Does not check for null; just assumes that the `funcref` is a valid
    /// pointer.
    pub(crate) fn load_funcref_type_index(
        &mut self,
        pos: &mut FuncCursor,
        mem_flags: ir::MemFlags,
        funcref: ir::Value,
    ) -> ir::Value {
        let ty = self.vmshared_type_index_ty();
        pos.ins().load(
            ty,
            mem_flags,
            funcref,
            i32::from(self.offsets.ptr.vm_func_ref_type_index()),
        )
    }
}

struct Call<'a, 'func, 'module_env> {
    builder: &'a mut FunctionBuilder<'func>,
    env: &'a mut FuncEnvironment<'module_env>,
    tail: bool,
}

enum CheckIndirectCallTypeSignature {
    Runtime,
    StaticMatch {
        /// Whether or not the funcref may be null or if it's statically known
        /// to not be null.
        may_be_null: bool,
    },
    StaticTrap,
}

impl<'a, 'func, 'module_env> Call<'a, 'func, 'module_env> {
    /// Create a new `Call` site that will do regular, non-tail calls.
    pub fn new(
        builder: &'a mut FunctionBuilder<'func>,
        env: &'a mut FuncEnvironment<'module_env>,
    ) -> Self {
        Call {
            builder,
            env,
            tail: false,
        }
    }

    /// Create a new `Call` site that will perform tail calls.
    pub fn new_tail(
        builder: &'a mut FunctionBuilder<'func>,
        env: &'a mut FuncEnvironment<'module_env>,
    ) -> Self {
        Call {
            builder,
            env,
            tail: true,
        }
    }

    /// Do a direct call to the given callee function.
    pub fn direct_call(
        mut self,
        callee_index: FuncIndex,
        callee: ir::FuncRef,
        call_args: &[ir::Value],
    ) -> WasmResult<ir::Inst> {
        let mut real_call_args = Vec::with_capacity(call_args.len() + 2);
        let caller_vmctx = self
            .builder
            .func
            .special_param(ArgumentPurpose::VMContext)
            .unwrap();

        // Handle direct calls to locally-defined functions.
        if !self.env.module.is_imported_function(callee_index) {
            // First append the callee vmctx address, which is the same as the caller vmctx in
            // this case.
            real_call_args.push(caller_vmctx);

            // Then append the caller vmctx address.
            real_call_args.push(caller_vmctx);

            // Then append the regular call arguments.
            real_call_args.extend_from_slice(call_args);

            // Finally, make the direct call!
            return Ok(self.direct_call_inst(callee, &real_call_args));
        }

        // Handle direct calls to imported functions. We use an indirect call
        // so that we don't have to patch the code at runtime.
        let pointer_type = self.env.pointer_type();
        let sig_ref = self.builder.func.dfg.ext_funcs[callee].signature;
        let vmctx = self.env.vmctx(self.builder.func);
        let base = self.builder.ins().global_value(pointer_type, vmctx);

        let mem_flags = ir::MemFlags::trusted().with_readonly();

        // Load the callee address.
        let body_offset = i32::try_from(
            self.env
                .offsets
                .vmctx_vmfunction_import_wasm_call(callee_index),
        )
        .unwrap();
        let func_addr = self
            .builder
            .ins()
            .load(pointer_type, mem_flags, base, body_offset);

        // First append the callee vmctx address.
        let vmctx_offset =
            i32::try_from(self.env.offsets.vmctx_vmfunction_import_vmctx(callee_index)).unwrap();
        let vmctx = self
            .builder
            .ins()
            .load(pointer_type, mem_flags, base, vmctx_offset);
        real_call_args.push(vmctx);
        real_call_args.push(caller_vmctx);

        // Then append the regular call arguments.
        real_call_args.extend_from_slice(call_args);

        // Finally, make the indirect call!
        Ok(self.indirect_call_inst(sig_ref, func_addr, &real_call_args))
    }

    /// Do an indirect call through the given funcref table.
    pub fn indirect_call(
        mut self,
        features: &WasmFeatures,
        table_index: TableIndex,
        ty_index: TypeIndex,
        sig_ref: ir::SigRef,
        callee: ir::Value,
        call_args: &[ir::Value],
    ) -> WasmResult<Option<ir::Inst>> {
        let (code_ptr, callee_vmctx) = match self.check_and_load_code_and_callee_vmctx(
            features,
            table_index,
            ty_index,
            callee,
            false,
        )? {
            Some(pair) => pair,
            None => return Ok(None),
        };

        self.unchecked_call_impl(sig_ref, code_ptr, callee_vmctx, call_args)
            .map(Some)
    }

    fn check_and_load_code_and_callee_vmctx(
        &mut self,
        features: &WasmFeatures,
        table_index: TableIndex,
        ty_index: TypeIndex,
        callee: ir::Value,
        cold_blocks: bool,
    ) -> WasmResult<Option<(ir::Value, ir::Value)>> {
        // Get the funcref pointer from the table.
        let funcref_ptr = self.env.get_or_init_func_ref_table_elem(
            self.builder,
            table_index,
            callee,
            cold_blocks,
        );

        // If necessary, check the signature.
        let check =
            self.check_indirect_call_type_signature(features, table_index, ty_index, funcref_ptr);

        let trap_code = match check {
            // `funcref_ptr` is checked at runtime that its type matches,
            // meaning that if code gets this far it's guaranteed to not be
            // null. That means nothing in `unchecked_call` can fail.
            CheckIndirectCallTypeSignature::Runtime => None,

            // No type check was performed on `funcref_ptr` because it's
            // statically known to have the right type. Note that whether or
            // not the function is null is not necessarily tested so far since
            // no type information was inspected.
            //
            // If the table may hold null functions, then further loads in
            // `unchecked_call` may fail. If the table only holds non-null
            // functions, though, then there's no possibility of a trap.
            CheckIndirectCallTypeSignature::StaticMatch { may_be_null } => {
                if may_be_null {
                    Some(crate::TRAP_INDIRECT_CALL_TO_NULL)
                } else {
                    None
                }
            }

            // Code has already trapped, so return nothing indicating that this
            // is now unreachable code.
            CheckIndirectCallTypeSignature::StaticTrap => return Ok(None),
        };

        Ok(Some(self.load_code_and_vmctx(funcref_ptr, trap_code)))
    }

    fn check_indirect_call_type_signature(
        &mut self,
        features: &WasmFeatures,
        table_index: TableIndex,
        ty_index: TypeIndex,
        funcref_ptr: ir::Value,
    ) -> CheckIndirectCallTypeSignature {
        let table = &self.env.module.tables[table_index];
        let sig_id_size = self.env.offsets.size_of_vmshared_type_index();
        let sig_id_type = Type::int(u16::from(sig_id_size) * 8).unwrap();

        // Test if a type check is necessary for this table. If this table is a
        // table of typed functions and that type matches `ty_index`, then
        // there's no need to perform a typecheck.
        match table.ref_type.heap_type {
            // Functions do not have a statically known type in the table, a
            // typecheck is required. Fall through to below to perform the
            // actual typecheck.
            WasmHeapType::Func => {}

            // Functions that have a statically known type are either going to
            // always succeed or always fail. Figure out by inspecting the types
            // further.
            WasmHeapType::ConcreteFunc(EngineOrModuleTypeIndex::Module(table_ty)) => {
                // If `ty_index` matches `table_ty`, then this call is
                // statically known to have the right type, so no checks are
                // necessary.
                let specified_ty = self.env.module.types[ty_index];
                if specified_ty == table_ty {
                    return CheckIndirectCallTypeSignature::StaticMatch {
                        may_be_null: table.ref_type.nullable,
                    };
                }

                if features.gc() {
                    // If we are in the Wasm GC world, then we need to perform
                    // an actual subtype check at runtime. Fall through to below
                    // to do that.
                } else {
                    // Otherwise if the types don't match then either (a) this
                    // is a null pointer or (b) it's a pointer with the wrong
                    // type. Figure out which and trap here.
                    //
                    // If it's possible to have a null here then try to load the
                    // type information. If that fails due to the function being
                    // a null pointer, then this was a call to null. Otherwise
                    // if it succeeds then we know it won't match, so trap
                    // anyway.
                    if table.ref_type.nullable {
                        if self.env.clif_memory_traps_enabled() {
                            let mem_flags = ir::MemFlags::trusted().with_readonly();
                            self.builder.ins().load(
                                sig_id_type,
                                mem_flags.with_trap_code(Some(crate::TRAP_INDIRECT_CALL_TO_NULL)),
                                funcref_ptr,
                                i32::from(self.env.offsets.ptr.vm_func_ref_type_index()),
                            );
                        } else {
                            self.env.trapz(
                                self.builder,
                                funcref_ptr,
                                crate::TRAP_INDIRECT_CALL_TO_NULL,
                            );
                        }
                    }
                    self.env.trap(self.builder, crate::TRAP_BAD_SIGNATURE);
                    return CheckIndirectCallTypeSignature::StaticTrap;
                }
            }

            // Tables of `nofunc` can only be inhabited by null, so go ahead and
            // trap with that.
            WasmHeapType::NoFunc => {
                assert!(table.ref_type.nullable);
                self.env
                    .trap(self.builder, crate::TRAP_INDIRECT_CALL_TO_NULL);
                return CheckIndirectCallTypeSignature::StaticTrap;
            }

            // Engine-indexed types don't show up until runtime and it's a Wasm
            // validation error to perform a call through a non-function table,
            // so these cases are dynamically not reachable.
            WasmHeapType::ConcreteFunc(EngineOrModuleTypeIndex::Engine(_))
            | WasmHeapType::ConcreteFunc(EngineOrModuleTypeIndex::RecGroup(_))
            | WasmHeapType::Extern
            | WasmHeapType::NoExtern
            | WasmHeapType::Any
            | WasmHeapType::Eq
            | WasmHeapType::I31
            | WasmHeapType::Array
            | WasmHeapType::ConcreteArray(_)
            | WasmHeapType::Struct
            | WasmHeapType::ConcreteStruct(_)
            | WasmHeapType::None => {
                unreachable!()
            }

            WasmHeapType::NoCont | WasmHeapType::ConcreteCont(_) | WasmHeapType::Cont => {
                unreachable!()
            }
        }

        // Load the caller's `VMSharedTypeIndex.
        let interned_ty = self.env.module.types[ty_index];
        let caller_sig_id = self
            .env
            .module_interned_to_shared_ty(&mut self.builder.cursor(), interned_ty);

        // Load the callee's `VMSharedTypeIndex`.
        //
        // Note that the callee may be null in which case this load may
        // trap. If so use the `TRAP_INDIRECT_CALL_TO_NULL` trap code.
        let mut mem_flags = ir::MemFlags::trusted().with_readonly();
        if self.env.clif_memory_traps_enabled() {
            mem_flags = mem_flags.with_trap_code(Some(crate::TRAP_INDIRECT_CALL_TO_NULL));
        } else {
            self.env
                .trapz(self.builder, funcref_ptr, crate::TRAP_INDIRECT_CALL_TO_NULL);
        }
        let callee_sig_id =
            self.env
                .load_funcref_type_index(&mut self.builder.cursor(), mem_flags, funcref_ptr);

        // Check that they match: in the case of Wasm GC, this means doing a
        // full subtype check. Otherwise, we do a simple equality check.
        let matches = if features.gc() {
            #[cfg(feature = "gc")]
            {
                self.env
                    .is_subtype(self.builder, callee_sig_id, caller_sig_id)
            }
            #[cfg(not(feature = "gc"))]
            {
                unreachable!()
            }
        } else {
            self.builder
                .ins()
                .icmp(IntCC::Equal, callee_sig_id, caller_sig_id)
        };
        self.env
            .trapz(self.builder, matches, crate::TRAP_BAD_SIGNATURE);
        CheckIndirectCallTypeSignature::Runtime
    }

    /// Call a typed function reference.
    pub fn call_ref(
        mut self,
        sig_ref: ir::SigRef,
        callee: ir::Value,
        args: &[ir::Value],
    ) -> WasmResult<ir::Inst> {
        // FIXME: the wasm type system tracks enough information to know whether
        // `callee` is a null reference or not. In some situations it can be
        // statically known here that `callee` cannot be null in which case this
        // can be `None` instead. This requires feeding type information from
        // wasmparser's validator into this function, however, which is not
        // easily done at this time.
        let callee_load_trap_code = Some(crate::TRAP_NULL_REFERENCE);

        self.unchecked_call(sig_ref, callee, callee_load_trap_code, args)
    }

    /// This calls a function by reference without checking the signature.
    ///
    /// It gets the function address, sets relevant flags, and passes the
    /// special callee/caller vmctxs. It is used by both call_indirect (which
    /// checks the signature) and call_ref (which doesn't).
    fn unchecked_call(
        &mut self,
        sig_ref: ir::SigRef,
        callee: ir::Value,
        callee_load_trap_code: Option<ir::TrapCode>,
        call_args: &[ir::Value],
    ) -> WasmResult<ir::Inst> {
        let (func_addr, callee_vmctx) = self.load_code_and_vmctx(callee, callee_load_trap_code);
        self.unchecked_call_impl(sig_ref, func_addr, callee_vmctx, call_args)
    }

    fn load_code_and_vmctx(
        &mut self,
        callee: ir::Value,
        callee_load_trap_code: Option<ir::TrapCode>,
    ) -> (ir::Value, ir::Value) {
        let pointer_type = self.env.pointer_type();

        // Dereference callee pointer to get the function address.
        //
        // Note that this may trap if `callee` hasn't previously been verified
        // to be non-null. This means that this load is annotated with an
        // optional trap code provided by the caller of `unchecked_call` which
        // will handle the case where this is either already known to be
        // non-null or may trap.
        let mem_flags = ir::MemFlags::trusted().with_readonly();
        let mut callee_flags = mem_flags;
        if self.env.clif_memory_traps_enabled() {
            callee_flags = callee_flags.with_trap_code(callee_load_trap_code);
        } else {
            if let Some(trap) = callee_load_trap_code {
                self.env.trapz(self.builder, callee, trap);
            }
        }
        let func_addr = self.builder.ins().load(
            pointer_type,
            callee_flags,
            callee,
            i32::from(self.env.offsets.ptr.vm_func_ref_wasm_call()),
        );
        let callee_vmctx = self.builder.ins().load(
            pointer_type,
            mem_flags,
            callee,
            i32::from(self.env.offsets.ptr.vm_func_ref_vmctx()),
        );

        (func_addr, callee_vmctx)
    }

    /// This calls a function by reference without checking the
    /// signature, given the raw code pointer to the
    /// Wasm-calling-convention entry point and the callee vmctx.
    fn unchecked_call_impl(
        &mut self,
        sig_ref: ir::SigRef,
        func_addr: ir::Value,
        callee_vmctx: ir::Value,
        call_args: &[ir::Value],
    ) -> WasmResult<ir::Inst> {
        let mut real_call_args = Vec::with_capacity(call_args.len() + 2);
        let caller_vmctx = self
            .builder
            .func
            .special_param(ArgumentPurpose::VMContext)
            .unwrap();

        // First append the callee and caller vmctx addresses.
        real_call_args.push(callee_vmctx);
        real_call_args.push(caller_vmctx);

        // Then append the regular call arguments.
        real_call_args.extend_from_slice(call_args);

        Ok(self.indirect_call_inst(sig_ref, func_addr, &real_call_args))
    }

    fn direct_call_inst(&mut self, callee: ir::FuncRef, args: &[ir::Value]) -> ir::Inst {
        if self.tail {
            self.builder.ins().return_call(callee, args)
        } else {
            let inst = self.builder.ins().call(callee, args);
            let results: SmallVec<[_; 4]> = self
                .builder
                .func
                .dfg
                .inst_results(inst)
                .iter()
                .copied()
                .collect();
            for (i, val) in results.into_iter().enumerate() {
                if self
                    .env
                    .func_ref_result_needs_stack_map(&self.builder.func, callee, i)
                {
                    self.builder.declare_value_needs_stack_map(val);
                }
            }
            inst
        }
    }

    fn indirect_call_inst(
        &mut self,
        sig_ref: ir::SigRef,
        func_addr: ir::Value,
        args: &[ir::Value],
    ) -> ir::Inst {
        if self.tail {
            self.builder
                .ins()
                .return_call_indirect(sig_ref, func_addr, args)
        } else {
            let inst = self.builder.ins().call_indirect(sig_ref, func_addr, args);
            let results: SmallVec<[_; 4]> = self
                .builder
                .func
                .dfg
                .inst_results(inst)
                .iter()
                .copied()
                .collect();
            for (i, val) in results.into_iter().enumerate() {
                if self.env.sig_ref_result_needs_stack_map(sig_ref, i) {
                    self.builder.declare_value_needs_stack_map(val);
                }
            }
            inst
        }
    }
}

impl TypeConvert for FuncEnvironment<'_> {
    fn lookup_heap_type(&self, ty: wasmparser::UnpackedIndex) -> WasmHeapType {
        wasmtime_environ::WasmparserTypeConverter::new(self.types, |idx| self.module.types[idx])
            .lookup_heap_type(ty)
    }

    fn lookup_type_index(&self, index: wasmparser::UnpackedIndex) -> EngineOrModuleTypeIndex {
        wasmtime_environ::WasmparserTypeConverter::new(self.types, |idx| self.module.types[idx])
            .lookup_type_index(index)
    }
}

impl<'module_environment> TargetEnvironment for FuncEnvironment<'module_environment> {
    fn target_config(&self) -> TargetFrontendConfig {
        self.isa.frontend_config()
    }

    fn reference_type(&self, wasm_ty: WasmHeapType) -> (ir::Type, bool) {
        let ty = crate::reference_type(wasm_ty, self.pointer_type());
        let needs_stack_map = match wasm_ty.top() {
            WasmHeapTopType::Extern | WasmHeapTopType::Any => true,
            WasmHeapTopType::Func => false,
            WasmHeapTopType::Cont => false,
        };
        (ty, needs_stack_map)
    }

    fn heap_access_spectre_mitigation(&self) -> bool {
        self.isa.flags().enable_heap_access_spectre_mitigation()
    }

    fn proof_carrying_code(&self) -> bool {
        self.isa.flags().enable_pcc()
    }

    fn tunables(&self) -> &Tunables {
        self.compiler.tunables()
    }
}

impl FuncEnvironment<'_> {
    pub fn heaps(&self) -> &PrimaryMap<Heap, HeapData> {
        &self.heaps
    }

    pub fn is_wasm_parameter(&self, _signature: &ir::Signature, index: usize) -> bool {
        // The first two parameters are the vmctx and caller vmctx. The rest are
        // the wasm parameters.
        index >= 2
    }

    pub fn param_needs_stack_map(&self, _signature: &ir::Signature, index: usize) -> bool {
        // Skip the caller and callee vmctx.
        if index < 2 {
            return false;
        }

        self.wasm_func_ty.params()[index - 2].is_vmgcref_type_and_not_i31()
    }

    pub fn sig_ref_result_needs_stack_map(&self, sig_ref: ir::SigRef, index: usize) -> bool {
        let wasm_func_ty = self.sig_ref_to_ty[sig_ref].as_ref().unwrap();
        wasm_func_ty.returns()[index].is_vmgcref_type_and_not_i31()
    }

    pub fn func_ref_result_needs_stack_map(
        &self,
        func: &ir::Function,
        func_ref: ir::FuncRef,
        index: usize,
    ) -> bool {
        let sig_ref = func.dfg.ext_funcs[func_ref].signature;
        let wasm_func_ty = self.sig_ref_to_ty[sig_ref].as_ref().unwrap();
        wasm_func_ty.returns()[index].is_vmgcref_type_and_not_i31()
    }

    pub fn after_locals(&mut self, num_locals: usize) {
        self.fuel_var = Variable::new(num_locals);
        self.epoch_deadline_var = Variable::new(num_locals + 1);
        self.epoch_ptr_var = Variable::new(num_locals + 2);
    }

    pub fn translate_table_grow(
        &mut self,
        builder: &mut FunctionBuilder<'_>,
        table_index: TableIndex,
        delta: ir::Value,
        init_value: ir::Value,
    ) -> WasmResult<ir::Value> {
        let mut pos = builder.cursor();
        let table = self.table(table_index);
        let ty = table.ref_type.heap_type;
        let vmctx = self.vmctx_val(&mut pos);
        let index_type = table.idx_type;
        let delta = self.cast_index_to_i64(&mut builder.cursor(), delta, index_type);
        let table_index_arg = builder.ins().iconst(I32, table_index.as_u32() as i64);
        let mut args = vec![vmctx, table_index_arg, delta];
        let grow = if ty.is_vmgcref_type() {
            args.push(init_value);
            gc::builtins::table_grow_gc_ref(self, &mut builder.cursor().func)?
        } else {
            debug_assert!(matches!(
                ty.top(),
                WasmHeapTopType::Func | WasmHeapTopType::Cont
            ));
            match ty.top() {
                WasmHeapTopType::Func => {
                    args.push(init_value);
                    self.builtin_functions
                        .table_grow_func_ref(&mut builder.func)
                }
                WasmHeapTopType::Cont => {
                    let (revision, contref) =
                        wasmfx_impl::disassemble_contobj(self, builder, init_value);
                    args.extend_from_slice(&[contref, revision]);
                    self.builtin_functions
                        .table_grow_cont_obj(&mut builder.func)
                }

                _ => panic!("unsupported table type."),
            }
        };

        let call_inst = builder.ins().call(grow, &args);
        let result = builder.func.dfg.first_result(call_inst);
        Ok(self.convert_pointer_to_index_type(builder.cursor(), result, index_type, false))
    }

    pub fn translate_table_get(
        &mut self,
        builder: &mut FunctionBuilder,
        table_index: TableIndex,
        index: ir::Value,
    ) -> WasmResult<ir::Value> {
        let table = self.module.tables[table_index];
        self.ensure_table_exists(builder.func, table_index);
        let table_data = self.tables[table_index].clone().unwrap();
        let heap_ty = table.ref_type.heap_type;
        match heap_ty.top() {
            // GC-managed types.
            WasmHeapTopType::Any | WasmHeapTopType::Extern => {
                let (src, flags) = table_data.prepare_table_addr(self, builder, index);
                gc::gc_compiler(self)?.translate_read_gc_reference(
                    self,
                    builder,
                    table.ref_type,
                    src,
                    flags,
                )
            }

            // Continuation types.
            WasmHeapTopType::Cont => {
                self.ensure_table_exists(builder.func, table_index);
                let (table_entry_addr, flags) = table_data.prepare_table_addr(self, builder, index);
                Ok(builder.ins().load(
                    wasmfx_impl::vm_contobj_type(self.pointer_type()),
                    flags,
                    table_entry_addr,
                    0,
                ))
            }
            // Function types.
            WasmHeapTopType::Func => {
                Ok(self.get_or_init_func_ref_table_elem(builder, table_index, index, false))
            }
        }
    }

    pub fn translate_table_set(
        &mut self,
        builder: &mut FunctionBuilder,
        table_index: TableIndex,
        value: ir::Value,
        index: ir::Value,
    ) -> WasmResult<()> {
        let table = self.module.tables[table_index];
        self.ensure_table_exists(builder.func, table_index);
        let table_data = self.tables[table_index].clone().unwrap();
        let heap_ty = table.ref_type.heap_type;
        match heap_ty.top() {
            // GC-managed types.
            WasmHeapTopType::Any | WasmHeapTopType::Extern => {
                let (dst, flags) = table_data.prepare_table_addr(self, builder, index);
                gc::gc_compiler(self)?.translate_write_gc_reference(
                    self,
                    builder,
                    table.ref_type,
                    dst,
                    value,
                    flags,
                )
            }

            // Function types.
            WasmHeapTopType::Func => {
                let (elem_addr, flags) = table_data.prepare_table_addr(self, builder, index);
                // Set the "initialized bit". See doc-comment on
                // `FUNCREF_INIT_BIT` in
                // crates/environ/src/ref_bits.rs for details.
                let value_with_init_bit = if self.tunables.table_lazy_init {
                    builder
                        .ins()
                        .bor_imm(value, Imm64::from(FUNCREF_INIT_BIT as i64))
                } else {
                    value
                };
                builder
                    .ins()
                    .store(flags, value_with_init_bit, elem_addr, 0);
                Ok(())
            }

            // Continuation types.
            WasmHeapTopType::Cont => {
                let (elem_addr, flags) = table_data.prepare_table_addr(self, builder, index);
                builder.ins().store(flags, value, elem_addr, 0);
                Ok(())
            }
        }
    }

    pub fn translate_table_fill(
        &mut self,
        builder: &mut FunctionBuilder<'_>,
        table_index: TableIndex,
        dst: ir::Value,
        val: ir::Value,
        len: ir::Value,
    ) -> WasmResult<()> {
        let mut pos = builder.cursor();
        let table = self.table(table_index);
        let ty = table.ref_type.heap_type;
        let vmctx = self.vmctx_val(&mut pos);
        let index_type = table.idx_type;
        let table_index_arg = builder.ins().iconst(I32, table_index.as_u32() as i64);
        let dst = self.cast_index_to_i64(&mut builder.cursor(), dst, index_type);
        let len = self.cast_index_to_i64(&mut builder.cursor(), len, index_type);
        let mut args = vec![vmctx, table_index_arg, dst];
        let libcall = if ty.is_vmgcref_type() {
            args.push(val);
            gc::builtins::table_fill_gc_ref(self, &mut builder.cursor().func)?
        } else {
            match ty.top() {
                WasmHeapTopType::Func => {
                    args.push(val);
                    self.builtin_functions
                        .table_fill_func_ref(&mut builder.func)
                }
                WasmHeapTopType::Cont => {
                    let (revision, contref) = wasmfx_impl::disassemble_contobj(self, builder, val);
                    args.extend_from_slice(&[contref, revision]);
                    self.builtin_functions
                        .table_fill_cont_obj(&mut builder.func)
                }
                _ => panic!("unsupported table type"),
            }
        };
        args.push(len);

        builder.ins().call(libcall, &args);

        Ok(())
    }

    pub fn translate_ref_i31(
        &mut self,
        mut pos: FuncCursor,
        val: ir::Value,
    ) -> WasmResult<ir::Value> {
        debug_assert_eq!(pos.func.dfg.value_type(val), ir::types::I32);
        let shifted = pos.ins().ishl_imm(val, 1);
        let tagged = pos
            .ins()
            .bor_imm(shifted, i64::from(crate::I31_REF_DISCRIMINANT));
        let (ref_ty, _needs_stack_map) = self.reference_type(WasmHeapType::I31);
        debug_assert_eq!(ref_ty, ir::types::I32);
        Ok(tagged)
    }

    pub fn translate_i31_get_s(
        &mut self,
        builder: &mut FunctionBuilder,
        i31ref: ir::Value,
    ) -> WasmResult<ir::Value> {
        // TODO: If we knew we have a `(ref i31)` here, instead of maybe a `(ref
        // null i31)`, we could omit the `trapz`. But plumbing that type info
        // from `wasmparser` and through to here is a bit funky.
        self.trapz(builder, i31ref, crate::TRAP_NULL_REFERENCE);
        Ok(builder.ins().sshr_imm(i31ref, 1))
    }

    pub fn translate_i31_get_u(
        &mut self,
        builder: &mut FunctionBuilder,
        i31ref: ir::Value,
    ) -> WasmResult<ir::Value> {
        // TODO: If we knew we have a `(ref i31)` here, instead of maybe a `(ref
        // null i31)`, we could omit the `trapz`. But plumbing that type info
        // from `wasmparser` and through to here is a bit funky.
        self.trapz(builder, i31ref, crate::TRAP_NULL_REFERENCE);
        Ok(builder.ins().ushr_imm(i31ref, 1))
    }

    pub fn struct_fields_len(&mut self, struct_type_index: TypeIndex) -> WasmResult<usize> {
        let ty = self.module.types[struct_type_index];
        match &self.types[ty].composite_type.inner {
            WasmCompositeInnerType::Struct(s) => Ok(s.fields.len()),
            _ => unreachable!(),
        }
    }

    pub fn translate_struct_new(
        &mut self,
        builder: &mut FunctionBuilder,
        struct_type_index: TypeIndex,
        fields: StructFieldsVec,
    ) -> WasmResult<ir::Value> {
        gc::translate_struct_new(self, builder, struct_type_index, &fields)
    }

    pub fn translate_struct_new_default(
        &mut self,
        builder: &mut FunctionBuilder,
        struct_type_index: TypeIndex,
    ) -> WasmResult<ir::Value> {
        gc::translate_struct_new_default(self, builder, struct_type_index)
    }

    pub fn translate_struct_get(
        &mut self,
        builder: &mut FunctionBuilder,
        struct_type_index: TypeIndex,
        field_index: u32,
        struct_ref: ir::Value,
    ) -> WasmResult<ir::Value> {
        gc::translate_struct_get(self, builder, struct_type_index, field_index, struct_ref)
    }

    pub fn translate_struct_get_s(
        &mut self,
        builder: &mut FunctionBuilder,
        struct_type_index: TypeIndex,
        field_index: u32,
        struct_ref: ir::Value,
    ) -> WasmResult<ir::Value> {
        gc::translate_struct_get_s(self, builder, struct_type_index, field_index, struct_ref)
    }

    pub fn translate_struct_get_u(
        &mut self,
        builder: &mut FunctionBuilder,
        struct_type_index: TypeIndex,
        field_index: u32,
        struct_ref: ir::Value,
    ) -> WasmResult<ir::Value> {
        gc::translate_struct_get_u(self, builder, struct_type_index, field_index, struct_ref)
    }

    pub fn translate_struct_set(
        &mut self,
        builder: &mut FunctionBuilder,
        struct_type_index: TypeIndex,
        field_index: u32,
        struct_ref: ir::Value,
        value: ir::Value,
    ) -> WasmResult<()> {
        gc::translate_struct_set(
            self,
            builder,
            struct_type_index,
            field_index,
            struct_ref,
            value,
        )
    }

    pub fn translate_array_new(
        &mut self,
        builder: &mut FunctionBuilder,
        array_type_index: TypeIndex,
        elem: ir::Value,
        len: ir::Value,
    ) -> WasmResult<ir::Value> {
        gc::translate_array_new(self, builder, array_type_index, elem, len)
    }

    pub fn translate_array_new_default(
        &mut self,
        builder: &mut FunctionBuilder,
        array_type_index: TypeIndex,
        len: ir::Value,
    ) -> WasmResult<ir::Value> {
        gc::translate_array_new_default(self, builder, array_type_index, len)
    }

    pub fn translate_array_new_fixed(
        &mut self,
        builder: &mut FunctionBuilder,
        array_type_index: TypeIndex,
        elems: &[ir::Value],
    ) -> WasmResult<ir::Value> {
        gc::translate_array_new_fixed(self, builder, array_type_index, elems)
    }

    pub fn translate_array_new_data(
        &mut self,
        builder: &mut FunctionBuilder,
        array_type_index: TypeIndex,
        data_index: DataIndex,
        data_offset: ir::Value,
        len: ir::Value,
    ) -> WasmResult<ir::Value> {
        let libcall = gc::builtins::array_new_data(self, builder.func)?;
        let vmctx = self.vmctx_val(&mut builder.cursor());
        let interned_type_index = self.module.types[array_type_index];
        let interned_type_index = builder
            .ins()
            .iconst(I32, i64::from(interned_type_index.as_u32()));
        let data_index = builder.ins().iconst(I32, i64::from(data_index.as_u32()));
        let call_inst = builder.ins().call(
            libcall,
            &[vmctx, interned_type_index, data_index, data_offset, len],
        );
        let result = builder.func.dfg.first_result(call_inst);
        Ok(builder.ins().ireduce(ir::types::I32, result))
    }

    pub fn translate_array_new_elem(
        &mut self,
        builder: &mut FunctionBuilder,
        array_type_index: TypeIndex,
        elem_index: ElemIndex,
        elem_offset: ir::Value,
        len: ir::Value,
    ) -> WasmResult<ir::Value> {
        let libcall = gc::builtins::array_new_elem(self, builder.func)?;
        let vmctx = self.vmctx_val(&mut builder.cursor());
        let interned_type_index = self.module.types[array_type_index];
        let interned_type_index = builder
            .ins()
            .iconst(I32, i64::from(interned_type_index.as_u32()));
        let elem_index = builder.ins().iconst(I32, i64::from(elem_index.as_u32()));
        let call_inst = builder.ins().call(
            libcall,
            &[vmctx, interned_type_index, elem_index, elem_offset, len],
        );
        let result = builder.func.dfg.first_result(call_inst);
        Ok(builder.ins().ireduce(ir::types::I32, result))
    }

    pub fn translate_array_copy(
        &mut self,
        builder: &mut FunctionBuilder,
        _dst_array_type_index: TypeIndex,
        dst_array: ir::Value,
        dst_index: ir::Value,
        _src_array_type_index: TypeIndex,
        src_array: ir::Value,
        src_index: ir::Value,
        len: ir::Value,
    ) -> WasmResult<()> {
        let libcall = gc::builtins::array_copy(self, builder.func)?;
        let vmctx = self.vmctx_val(&mut builder.cursor());
        builder.ins().call(
            libcall,
            &[vmctx, dst_array, dst_index, src_array, src_index, len],
        );
        Ok(())
    }

    pub fn translate_array_fill(
        &mut self,
        builder: &mut FunctionBuilder,
        array_type_index: TypeIndex,
        array: ir::Value,
        index: ir::Value,
        value: ir::Value,
        len: ir::Value,
    ) -> WasmResult<()> {
        gc::translate_array_fill(self, builder, array_type_index, array, index, value, len)
    }

    pub fn translate_array_init_data(
        &mut self,
        builder: &mut FunctionBuilder,
        array_type_index: TypeIndex,
        array: ir::Value,
        dst_index: ir::Value,
        data_index: DataIndex,
        data_offset: ir::Value,
        len: ir::Value,
    ) -> WasmResult<()> {
        let libcall = gc::builtins::array_init_data(self, builder.func)?;
        let vmctx = self.vmctx_val(&mut builder.cursor());
        let interned_type_index = self.module.types[array_type_index];
        let interned_type_index = builder
            .ins()
            .iconst(I32, i64::from(interned_type_index.as_u32()));
        let data_index = builder.ins().iconst(I32, i64::from(data_index.as_u32()));
        builder.ins().call(
            libcall,
            &[
                vmctx,
                interned_type_index,
                array,
                dst_index,
                data_index,
                data_offset,
                len,
            ],
        );
        Ok(())
    }

    pub fn translate_array_init_elem(
        &mut self,
        builder: &mut FunctionBuilder,
        array_type_index: TypeIndex,
        array: ir::Value,
        dst_index: ir::Value,
        elem_index: ElemIndex,
        elem_offset: ir::Value,
        len: ir::Value,
    ) -> WasmResult<()> {
        let libcall = gc::builtins::array_init_elem(self, builder.func)?;
        let vmctx = self.vmctx_val(&mut builder.cursor());
        let interned_type_index = self.module.types[array_type_index];
        let interned_type_index = builder
            .ins()
            .iconst(I32, i64::from(interned_type_index.as_u32()));
        let elem_index = builder.ins().iconst(I32, i64::from(elem_index.as_u32()));
        builder.ins().call(
            libcall,
            &[
                vmctx,
                interned_type_index,
                array,
                dst_index,
                elem_index,
                elem_offset,
                len,
            ],
        );
        Ok(())
    }

    pub fn translate_array_len(
        &mut self,
        builder: &mut FunctionBuilder,
        array: ir::Value,
    ) -> WasmResult<ir::Value> {
        gc::translate_array_len(self, builder, array)
    }

    pub fn translate_array_get(
        &mut self,
        builder: &mut FunctionBuilder,
        array_type_index: TypeIndex,
        array: ir::Value,
        index: ir::Value,
    ) -> WasmResult<ir::Value> {
        gc::translate_array_get(self, builder, array_type_index, array, index)
    }

    pub fn translate_array_get_s(
        &mut self,
        builder: &mut FunctionBuilder,
        array_type_index: TypeIndex,
        array: ir::Value,
        index: ir::Value,
    ) -> WasmResult<ir::Value> {
        gc::translate_array_get_s(self, builder, array_type_index, array, index)
    }

    pub fn translate_array_get_u(
        &mut self,
        builder: &mut FunctionBuilder,
        array_type_index: TypeIndex,
        array: ir::Value,
        index: ir::Value,
    ) -> WasmResult<ir::Value> {
        gc::translate_array_get_u(self, builder, array_type_index, array, index)
    }

    pub fn translate_array_set(
        &mut self,
        builder: &mut FunctionBuilder,
        array_type_index: TypeIndex,
        array: ir::Value,
        index: ir::Value,
        value: ir::Value,
    ) -> WasmResult<()> {
        gc::translate_array_set(self, builder, array_type_index, array, index, value)
    }

    pub fn translate_ref_test(
        &mut self,
        builder: &mut FunctionBuilder<'_>,
        ref_ty: WasmRefType,
        gc_ref: ir::Value,
    ) -> WasmResult<ir::Value> {
        gc::translate_ref_test(self, builder, ref_ty, gc_ref)
    }

    pub fn translate_ref_null(
        &mut self,
        builder: &mut FunctionBuilder,
        ht: WasmHeapType,
    ) -> WasmResult<ir::Value> {
        Ok(match ht.top() {
            WasmHeapTopType::Func => builder.ins().iconst(self.pointer_type(), 0),
            // NB: null GC references don't need to be in stack maps.
            WasmHeapTopType::Any | WasmHeapTopType::Extern => builder.ins().iconst(types::I32, 0),
            WasmHeapTopType::Cont => {
                let zero = builder.ins().iconst(self.pointer_type(), 0);
                // TODO do this nicer
                wasmfx_impl::assemble_contobj(self, builder, zero, zero)
            }
        })
    }

    pub fn translate_ref_is_null(
        &mut self,
        builder: &mut FunctionBuilder,
        value: ir::Value,
    ) -> WasmResult<ir::Value> {
        let byte_is_null = match builder.func.dfg.value_type(value) {
            // continuation
            ty if ty == wasmfx_impl::vm_contobj_type(self.pointer_type()) => {
                let (_revision, contref) = wasmfx_impl::disassemble_contobj(self, builder, value);
                builder
                    .ins()
                    .icmp_imm(cranelift_codegen::ir::condcodes::IntCC::Equal, contref, 0)
            }
            _ => builder
                .ins()
                .icmp_imm(cranelift_codegen::ir::condcodes::IntCC::Equal, value, 0),
        };

        Ok(builder.ins().uextend(ir::types::I32, byte_is_null))
    }

    pub fn translate_ref_func(
        &mut self,
        mut pos: cranelift_codegen::cursor::FuncCursor<'_>,
        func_index: FuncIndex,
    ) -> WasmResult<ir::Value> {
        let func_index = pos.ins().iconst(I32, func_index.as_u32() as i64);
        let ref_func = self.builtin_functions.ref_func(&mut pos.func);
        let vmctx = self.vmctx_val(&mut pos);

        let call_inst = pos.ins().call(ref_func, &[vmctx, func_index]);
        Ok(pos.func.dfg.first_result(call_inst))
    }

    pub fn translate_custom_global_get(
        &mut self,
        builder: &mut FunctionBuilder,
        index: GlobalIndex,
    ) -> WasmResult<ir::Value> {
        let ty = self.module.globals[index].wasm_ty;
        debug_assert!(
            ty.is_vmgcref_type(),
            "We only use GlobalVariable::Custom for VMGcRef types"
        );
        let WasmValType::Ref(ty) = ty else {
            unreachable!()
        };

        let (gv, offset) = self.get_global_location(builder.func, index);
        let gv = builder.ins().global_value(self.pointer_type(), gv);
        let src = builder.ins().iadd_imm(gv, i64::from(offset));

        gc::gc_compiler(self)?.translate_read_gc_reference(
            self,
            builder,
            ty,
            src,
            ir::MemFlags::trusted(),
        )
    }

    pub fn translate_custom_global_set(
        &mut self,
        builder: &mut FunctionBuilder,
        index: GlobalIndex,
        value: ir::Value,
    ) -> WasmResult<()> {
        let ty = self.module.globals[index].wasm_ty;
        debug_assert!(
            ty.is_vmgcref_type(),
            "We only use GlobalVariable::Custom for VMGcRef types"
        );
        let WasmValType::Ref(ty) = ty else {
            unreachable!()
        };

        let (gv, offset) = self.get_global_location(builder.func, index);
        let gv = builder.ins().global_value(self.pointer_type(), gv);
        let src = builder.ins().iadd_imm(gv, i64::from(offset));

        gc::gc_compiler(self)?.translate_write_gc_reference(
            self,
            builder,
            ty,
            src,
            value,
            ir::MemFlags::trusted(),
        )
    }

    pub fn make_heap(&mut self, func: &mut ir::Function, index: MemoryIndex) -> WasmResult<Heap> {
        let pointer_type = self.pointer_type();
        let memory = self.module.memories[index];
        let is_shared = memory.shared;

        let (ptr, base_offset, current_length_offset, ptr_memtype) = {
            let vmctx = self.vmctx(func);
            if let Some(def_index) = self.module.defined_memory_index(index) {
                if is_shared {
                    // As with imported memory, the `VMMemoryDefinition` for a
                    // shared memory is stored elsewhere. We store a `*mut
                    // VMMemoryDefinition` to it and dereference that when
                    // atomically growing it.
                    let from_offset = self.offsets.vmctx_vmmemory_pointer(def_index);
                    let (memory, def_mt) = self.load_pointer_with_memtypes(
                        func,
                        vmctx,
                        from_offset,
                        true,
                        self.pcc_vmctx_memtype,
                    );
                    let base_offset = i32::from(self.offsets.ptr.vmmemory_definition_base());
                    let current_length_offset =
                        i32::from(self.offsets.ptr.vmmemory_definition_current_length());
                    (memory, base_offset, current_length_offset, def_mt)
                } else {
                    let owned_index = self.module.owned_memory_index(def_index);
                    let owned_base_offset =
                        self.offsets.vmctx_vmmemory_definition_base(owned_index);
                    let owned_length_offset = self
                        .offsets
                        .vmctx_vmmemory_definition_current_length(owned_index);
                    let current_base_offset = i32::try_from(owned_base_offset).unwrap();
                    let current_length_offset = i32::try_from(owned_length_offset).unwrap();
                    (
                        vmctx,
                        current_base_offset,
                        current_length_offset,
                        self.pcc_vmctx_memtype,
                    )
                }
            } else {
                let from_offset = self.offsets.vmctx_vmmemory_import_from(index);
                let (memory, def_mt) = self.load_pointer_with_memtypes(
                    func,
                    vmctx,
                    from_offset,
                    true,
                    self.pcc_vmctx_memtype,
                );
                let base_offset = i32::from(self.offsets.ptr.vmmemory_definition_base());
                let current_length_offset =
                    i32::from(self.offsets.ptr.vmmemory_definition_current_length());
                (memory, base_offset, current_length_offset, def_mt)
            }
        };

        let heap_bound = func.create_global_value(ir::GlobalValueData::Load {
            base: ptr,
            offset: Offset32::new(current_length_offset),
            global_type: pointer_type,
            flags: MemFlags::trusted(),
        });

        // If we have a declared maximum, we can make this a "static" heap, which is
        // allocated up front and never moved.
        let host_page_size_log2 = self.target_config().page_size_align_log2;
        let (base_fact, memory_type) = if !memory
            .can_elide_bounds_check(self.tunables, host_page_size_log2)
        {
            if let Some(ptr_memtype) = ptr_memtype {
                // Create a memtype representing the untyped memory region.
                let data_mt = func.create_memory_type(ir::MemoryTypeData::DynamicMemory {
                    gv: heap_bound,
                    size: self.tunables.memory_guard_size,
                });
                // This fact applies to any pointer to the start of the memory.
                let base_fact = ir::Fact::dynamic_base_ptr(data_mt);
                // This fact applies to the length.
                let length_fact = ir::Fact::global_value(
                    u16::try_from(self.isa.pointer_type().bits()).unwrap(),
                    heap_bound,
                );
                // Create a field in the vmctx for the base pointer.
                match &mut func.memory_types[ptr_memtype] {
                    ir::MemoryTypeData::Struct { size, fields } => {
                        let base_offset = u64::try_from(base_offset).unwrap();
                        fields.push(ir::MemoryTypeField {
                            offset: base_offset,
                            ty: self.isa.pointer_type(),
                            // Read-only field from the PoV of PCC checks:
                            // don't allow stores to this field. (Even if
                            // it is a dynamic memory whose base can
                            // change, that update happens inside the
                            // runtime, not in generated code.)
                            readonly: true,
                            fact: Some(base_fact.clone()),
                        });
                        let current_length_offset = u64::try_from(current_length_offset).unwrap();
                        fields.push(ir::MemoryTypeField {
                            offset: current_length_offset,
                            ty: self.isa.pointer_type(),
                            // As above, read-only; only the runtime modifies it.
                            readonly: true,
                            fact: Some(length_fact),
                        });

                        let pointer_size = u64::from(self.isa.pointer_type().bytes());
                        let fields_end = std::cmp::max(
                            base_offset + pointer_size,
                            current_length_offset + pointer_size,
                        );
                        *size = std::cmp::max(*size, fields_end);
                    }
                    _ => {
                        panic!("Bad memtype");
                    }
                }
                // Apply a fact to the base pointer.
                (Some(base_fact), Some(data_mt))
            } else {
                (None, None)
            }
        } else {
            if let Some(ptr_memtype) = ptr_memtype {
                // Create a memtype representing the untyped memory region.
                let data_mt = func.create_memory_type(ir::MemoryTypeData::Memory {
                    size: self
                        .tunables
                        .memory_reservation
                        .checked_add(self.tunables.memory_guard_size)
                        .expect("Memory plan has overflowing size plus guard"),
                });
                // This fact applies to any pointer to the start of the memory.
                let base_fact = Fact::Mem {
                    ty: data_mt,
                    min_offset: 0,
                    max_offset: 0,
                    nullable: false,
                };
                // Create a field in the vmctx for the base pointer.
                match &mut func.memory_types[ptr_memtype] {
                    ir::MemoryTypeData::Struct { size, fields } => {
                        let offset = u64::try_from(base_offset).unwrap();
                        fields.push(ir::MemoryTypeField {
                            offset,
                            ty: self.isa.pointer_type(),
                            // Read-only field from the PoV of PCC checks:
                            // don't allow stores to this field. (Even if
                            // it is a dynamic memory whose base can
                            // change, that update happens inside the
                            // runtime, not in generated code.)
                            readonly: true,
                            fact: Some(base_fact.clone()),
                        });
                        *size = std::cmp::max(
                            *size,
                            offset + u64::from(self.isa.pointer_type().bytes()),
                        );
                    }
                    _ => {
                        panic!("Bad memtype");
                    }
                }
                // Apply a fact to the base pointer.
                (Some(base_fact), Some(data_mt))
            } else {
                (None, None)
            }
        };

        let mut flags = MemFlags::trusted().with_checked();
        if !memory.memory_may_move(self.tunables) {
            flags.set_readonly();
        }
        let heap_base = func.create_global_value(ir::GlobalValueData::Load {
            base: ptr,
            offset: Offset32::new(base_offset),
            global_type: pointer_type,
            flags,
        });
        func.global_value_facts[heap_base] = base_fact;

        Ok(self.heaps.push(HeapData {
            base: heap_base,
            bound: heap_bound,
            pcc_memory_type: memory_type,
            memory,
        }))
    }

    pub fn make_global(
        &mut self,
        func: &mut ir::Function,
        index: GlobalIndex,
    ) -> WasmResult<GlobalVariable> {
        let ty = self.module.globals[index].wasm_ty;

        if ty.is_vmgcref_type() {
            // Although reference-typed globals live at the same memory location as
            // any other type of global at the same index would, getting or
            // setting them requires ref counting barriers. Therefore, we need
            // to use `GlobalVariable::Custom`, as that is the only kind of
            // `GlobalVariable` for which translation supports custom
            // access translation.
            return Ok(GlobalVariable::Custom);
        }

        let (gv, offset) = self.get_global_location(func, index);
        Ok(GlobalVariable::Memory {
            gv,
            offset: offset.into(),
            ty: super::value_type(self.isa, ty),
        })
    }

    pub fn make_indirect_sig(
        &mut self,
        func: &mut ir::Function,
        index: TypeIndex,
    ) -> WasmResult<ir::SigRef> {
        let interned_index = self.module.types[index];
        let wasm_func_ty = self.types[interned_index].unwrap_func();
        let sig = crate::wasm_call_signature(self.isa, wasm_func_ty, &self.tunables);
        let sig_ref = func.import_signature(sig);
        self.sig_ref_to_ty[sig_ref] = Some(wasm_func_ty);
        Ok(sig_ref)
    }

    pub fn make_direct_func(
        &mut self,
        func: &mut ir::Function,
        index: FuncIndex,
    ) -> WasmResult<ir::FuncRef> {
        let sig = self.module.functions[index].signature;
        let wasm_func_ty = self.types[sig].unwrap_func();
        let sig = crate::wasm_call_signature(self.isa, wasm_func_ty, &self.tunables);
        let signature = func.import_signature(sig);
        self.sig_ref_to_ty[signature] = Some(wasm_func_ty);
        let name =
            ir::ExternalName::User(func.declare_imported_user_function(ir::UserExternalName {
                namespace: crate::NS_WASM_FUNC,
                index: index.as_u32(),
            }));
        Ok(func.import_function(ir::ExtFuncData {
            name,
            signature,

            // the value of this flag determines the codegen for calls to this
            // function. if this flag is `false` then absolute relocations will
            // be generated for references to the function, which requires
            // load-time relocation resolution. if this flag is set to `true`
            // then relative relocations are emitted which can be resolved at
            // object-link-time, just after all functions are compiled.
            //
            // this flag is set to `true` for functions defined in the object
            // we'll be defining in this compilation unit, or everything local
            // to the wasm module. this means that between functions in a wasm
            // module there's relative calls encoded. all calls external to a
            // wasm module (e.g. imports or libcalls) are either encoded through
            // the `vmcontext` as relative jumps (hence no relocations) or
            // they're libcalls with absolute relocations.
            colocated: self.module.defined_func_index(index).is_some(),
        }))
    }

    pub fn translate_call_indirect(
        &mut self,
        builder: &mut FunctionBuilder,
        features: &WasmFeatures,
        table_index: TableIndex,
        ty_index: TypeIndex,
        sig_ref: ir::SigRef,
        callee: ir::Value,
        call_args: &[ir::Value],
    ) -> WasmResult<Option<ir::Inst>> {
        Call::new(builder, self).indirect_call(
            features,
            table_index,
            ty_index,
            sig_ref,
            callee,
            call_args,
        )
    }

    pub fn translate_call(
        &mut self,
        builder: &mut FunctionBuilder,
        callee_index: FuncIndex,
        callee: ir::FuncRef,
        call_args: &[ir::Value],
    ) -> WasmResult<ir::Inst> {
        Call::new(builder, self).direct_call(callee_index, callee, call_args)
    }

    pub fn translate_call_ref(
        &mut self,
        builder: &mut FunctionBuilder,
        sig_ref: ir::SigRef,
        callee: ir::Value,
        call_args: &[ir::Value],
    ) -> WasmResult<ir::Inst> {
        Call::new(builder, self).call_ref(sig_ref, callee, call_args)
    }

    pub fn translate_return_call(
        &mut self,
        builder: &mut FunctionBuilder,
        callee_index: FuncIndex,
        callee: ir::FuncRef,
        call_args: &[ir::Value],
    ) -> WasmResult<()> {
        Call::new_tail(builder, self).direct_call(callee_index, callee, call_args)?;
        Ok(())
    }

    pub fn translate_return_call_indirect(
        &mut self,
        builder: &mut FunctionBuilder,
        features: &WasmFeatures,
        table_index: TableIndex,
        ty_index: TypeIndex,
        sig_ref: ir::SigRef,
        callee: ir::Value,
        call_args: &[ir::Value],
    ) -> WasmResult<()> {
        Call::new_tail(builder, self).indirect_call(
            features,
            table_index,
            ty_index,
            sig_ref,
            callee,
            call_args,
        )?;
        Ok(())
    }

    pub fn translate_return_call_ref(
        &mut self,
        builder: &mut FunctionBuilder,
        sig_ref: ir::SigRef,
        callee: ir::Value,
        call_args: &[ir::Value],
    ) -> WasmResult<()> {
        Call::new_tail(builder, self).call_ref(sig_ref, callee, call_args)?;
        Ok(())
    }

    pub fn translate_memory_grow(
        &mut self,
        builder: &mut FunctionBuilder<'_>,
        index: MemoryIndex,
        _heap: Heap,
        val: ir::Value,
    ) -> WasmResult<ir::Value> {
        let mut pos = builder.cursor();
        let memory_grow = self.builtin_functions.memory32_grow(&mut pos.func);
        let index_arg = index.index();

        let memory_index = pos.ins().iconst(I32, index_arg as i64);
        let vmctx = self.vmctx_val(&mut pos);

        let index_type = self.memory(index).idx_type;
        let val = self.cast_index_to_i64(&mut pos, val, index_type);
        let call_inst = pos.ins().call(memory_grow, &[vmctx, val, memory_index]);
        let result = *pos.func.dfg.inst_results(call_inst).first().unwrap();
        let single_byte_pages = match self.memory(index).page_size_log2 {
            16 => false,
            0 => true,
            _ => unreachable!("only page sizes 2**0 and 2**16 are currently valid"),
        };
        Ok(self.convert_pointer_to_index_type(
            builder.cursor(),
            result,
            index_type,
            single_byte_pages,
        ))
    }

    pub fn translate_memory_size(
        &mut self,
        mut pos: FuncCursor<'_>,
        index: MemoryIndex,
        _heap: Heap,
    ) -> WasmResult<ir::Value> {
        let pointer_type = self.pointer_type();
        let vmctx = self.vmctx(&mut pos.func);
        let is_shared = self.module.memories[index].shared;
        let base = pos.ins().global_value(pointer_type, vmctx);
        let current_length_in_bytes = match self.module.defined_memory_index(index) {
            Some(def_index) => {
                if is_shared {
                    let offset =
                        i32::try_from(self.offsets.vmctx_vmmemory_pointer(def_index)).unwrap();
                    let vmmemory_ptr =
                        pos.ins()
                            .load(pointer_type, ir::MemFlags::trusted(), base, offset);
                    let vmmemory_definition_offset =
                        i64::from(self.offsets.ptr.vmmemory_definition_current_length());
                    let vmmemory_definition_ptr =
                        pos.ins().iadd_imm(vmmemory_ptr, vmmemory_definition_offset);
                    // This atomic access of the
                    // `VMMemoryDefinition::current_length` is direct; no bounds
                    // check is needed. This is possible because shared memory
                    // has a static size (the maximum is always known). Shared
                    // memory is thus built with a static memory plan and no
                    // bounds-checked version of this is implemented.
                    pos.ins().atomic_load(
                        pointer_type,
                        ir::MemFlags::trusted(),
                        vmmemory_definition_ptr,
                    )
                } else {
                    let owned_index = self.module.owned_memory_index(def_index);
                    let offset = i32::try_from(
                        self.offsets
                            .vmctx_vmmemory_definition_current_length(owned_index),
                    )
                    .unwrap();
                    pos.ins()
                        .load(pointer_type, ir::MemFlags::trusted(), base, offset)
                }
            }
            None => {
                let offset = i32::try_from(self.offsets.vmctx_vmmemory_import_from(index)).unwrap();
                let vmmemory_ptr =
                    pos.ins()
                        .load(pointer_type, ir::MemFlags::trusted(), base, offset);
                if is_shared {
                    let vmmemory_definition_offset =
                        i64::from(self.offsets.ptr.vmmemory_definition_current_length());
                    let vmmemory_definition_ptr =
                        pos.ins().iadd_imm(vmmemory_ptr, vmmemory_definition_offset);
                    pos.ins().atomic_load(
                        pointer_type,
                        ir::MemFlags::trusted(),
                        vmmemory_definition_ptr,
                    )
                } else {
                    pos.ins().load(
                        pointer_type,
                        ir::MemFlags::trusted(),
                        vmmemory_ptr,
                        i32::from(self.offsets.ptr.vmmemory_definition_current_length()),
                    )
                }
            }
        };

        let page_size_log2 = i64::from(self.module.memories[index].page_size_log2);
        let current_length_in_pages = pos.ins().ushr_imm(current_length_in_bytes, page_size_log2);
        let single_byte_pages = match page_size_log2 {
            16 => false,
            0 => true,
            _ => unreachable!("only page sizes 2**0 and 2**16 are currently valid"),
        };
        Ok(self.convert_pointer_to_index_type(
            pos,
            current_length_in_pages,
            self.memory(index).idx_type,
            single_byte_pages,
        ))
    }

    pub fn translate_memory_copy(
        &mut self,
        builder: &mut FunctionBuilder<'_>,
        src_index: MemoryIndex,
        _src_heap: Heap,
        dst_index: MemoryIndex,
        _dst_heap: Heap,
        dst: ir::Value,
        src: ir::Value,
        len: ir::Value,
    ) -> WasmResult<()> {
        let mut pos = builder.cursor();
        let vmctx = self.vmctx_val(&mut pos);

        let memory_copy = self.builtin_functions.memory_copy(&mut pos.func);
        let dst = self.cast_index_to_i64(&mut pos, dst, self.memory(dst_index).idx_type);
        let src = self.cast_index_to_i64(&mut pos, src, self.memory(src_index).idx_type);
        // The length is 32-bit if either memory is 32-bit, but if they're both
        // 64-bit then it's 64-bit. Our intrinsic takes a 64-bit length for
        // compatibility across all memories, so make sure that it's cast
        // correctly here (this is a bit special so no generic helper unlike for
        // `dst`/`src` above)
        let len = if index_type_to_ir_type(self.memory(dst_index).idx_type) == I64
            && index_type_to_ir_type(self.memory(src_index).idx_type) == I64
        {
            len
        } else {
            pos.ins().uextend(I64, len)
        };
        let src_index = pos.ins().iconst(I32, i64::from(src_index.as_u32()));
        let dst_index = pos.ins().iconst(I32, i64::from(dst_index.as_u32()));
        pos.ins()
            .call(memory_copy, &[vmctx, dst_index, dst, src_index, src, len]);

        Ok(())
    }

    pub fn translate_memory_fill(
        &mut self,
        builder: &mut FunctionBuilder<'_>,
        memory_index: MemoryIndex,
        _heap: Heap,
        dst: ir::Value,
        val: ir::Value,
        len: ir::Value,
    ) -> WasmResult<()> {
        let mut pos = builder.cursor();
        let memory_fill = self.builtin_functions.memory_fill(&mut pos.func);
        let dst = self.cast_index_to_i64(&mut pos, dst, self.memory(memory_index).idx_type);
        let len = self.cast_index_to_i64(&mut pos, len, self.memory(memory_index).idx_type);
        let memory_index_arg = pos.ins().iconst(I32, i64::from(memory_index.as_u32()));

        let vmctx = self.vmctx_val(&mut pos);

        pos.ins()
            .call(memory_fill, &[vmctx, memory_index_arg, dst, val, len]);

        Ok(())
    }

    pub fn translate_memory_init(
        &mut self,
        builder: &mut FunctionBuilder<'_>,
        memory_index: MemoryIndex,
        _heap: Heap,
        seg_index: u32,
        dst: ir::Value,
        src: ir::Value,
        len: ir::Value,
    ) -> WasmResult<()> {
        let mut pos = builder.cursor();
        let memory_init = self.builtin_functions.memory_init(&mut pos.func);

        let memory_index_arg = pos.ins().iconst(I32, memory_index.index() as i64);
        let seg_index_arg = pos.ins().iconst(I32, seg_index as i64);

        let vmctx = self.vmctx_val(&mut pos);

        let dst = self.cast_index_to_i64(&mut pos, dst, self.memory(memory_index).idx_type);

        pos.ins().call(
            memory_init,
            &[vmctx, memory_index_arg, seg_index_arg, dst, src, len],
        );

        Ok(())
    }

    pub fn translate_data_drop(&mut self, mut pos: FuncCursor, seg_index: u32) -> WasmResult<()> {
        let data_drop = self.builtin_functions.data_drop(&mut pos.func);
        let seg_index_arg = pos.ins().iconst(I32, seg_index as i64);
        let vmctx = self.vmctx_val(&mut pos);
        pos.ins().call(data_drop, &[vmctx, seg_index_arg]);
        Ok(())
    }

    pub fn translate_table_size(
        &mut self,
        pos: FuncCursor,
        table_index: TableIndex,
    ) -> WasmResult<ir::Value> {
        self.ensure_table_exists(pos.func, table_index);
        let table_data = self.tables[table_index].as_ref().unwrap();
        let index_type = index_type_to_ir_type(self.table(table_index).idx_type);
        Ok(table_data.bound.bound(&*self.isa, pos, index_type))
    }

    pub fn translate_table_copy(
        &mut self,
        builder: &mut FunctionBuilder<'_>,
        dst_table_index: TableIndex,
        src_table_index: TableIndex,
        dst: ir::Value,
        src: ir::Value,
        len: ir::Value,
    ) -> WasmResult<()> {
        let (table_copy, dst_table_index_arg, src_table_index_arg) =
            self.get_table_copy_func(&mut builder.func, dst_table_index, src_table_index);

        let mut pos = builder.cursor();
        let dst = self.cast_index_to_i64(&mut pos, dst, self.table(dst_table_index).idx_type);
        let src = self.cast_index_to_i64(&mut pos, src, self.table(src_table_index).idx_type);
        let len = if index_type_to_ir_type(self.table(dst_table_index).idx_type) == I64
            && index_type_to_ir_type(self.table(src_table_index).idx_type) == I64
        {
            len
        } else {
            pos.ins().uextend(I64, len)
        };
        let dst_table_index_arg = pos.ins().iconst(I32, dst_table_index_arg as i64);
        let src_table_index_arg = pos.ins().iconst(I32, src_table_index_arg as i64);
        let vmctx = self.vmctx_val(&mut pos);
        pos.ins().call(
            table_copy,
            &[
                vmctx,
                dst_table_index_arg,
                src_table_index_arg,
                dst,
                src,
                len,
            ],
        );

        Ok(())
    }

    pub fn translate_table_init(
        &mut self,
        builder: &mut FunctionBuilder<'_>,
        seg_index: u32,
        table_index: TableIndex,
        dst: ir::Value,
        src: ir::Value,
        len: ir::Value,
    ) -> WasmResult<()> {
        let mut pos = builder.cursor();
        let table_init = self.builtin_functions.table_init(&mut pos.func);
        let table_index_arg = pos.ins().iconst(I32, i64::from(table_index.as_u32()));
        let seg_index_arg = pos.ins().iconst(I32, i64::from(seg_index));
        let vmctx = self.vmctx_val(&mut pos);
        let index_type = self.table(table_index).idx_type;
        let dst = self.cast_index_to_i64(&mut pos, dst, index_type);
        let src = pos.ins().uextend(I64, src);
        let len = pos.ins().uextend(I64, len);

        pos.ins().call(
            table_init,
            &[vmctx, table_index_arg, seg_index_arg, dst, src, len],
        );

        Ok(())
    }

    pub fn translate_elem_drop(&mut self, mut pos: FuncCursor, elem_index: u32) -> WasmResult<()> {
        let elem_drop = self.builtin_functions.elem_drop(&mut pos.func);
        let elem_index_arg = pos.ins().iconst(I32, elem_index as i64);
        let vmctx = self.vmctx_val(&mut pos);
        pos.ins().call(elem_drop, &[vmctx, elem_index_arg]);
        Ok(())
    }

    pub fn translate_atomic_wait(
        &mut self,
        builder: &mut FunctionBuilder<'_>,
        memory_index: MemoryIndex,
        _heap: Heap,
        addr: ir::Value,
        expected: ir::Value,
        timeout: ir::Value,
    ) -> WasmResult<ir::Value> {
        #[cfg(feature = "threads")]
        {
            let mut pos = builder.cursor();
            let addr = self.cast_index_to_i64(&mut pos, addr, self.memory(memory_index).idx_type);
            let implied_ty = pos.func.dfg.value_type(expected);
            let (wait_func, memory_index) =
                self.get_memory_atomic_wait(&mut pos.func, memory_index, implied_ty);

            let memory_index_arg = pos.ins().iconst(I32, memory_index as i64);

            let vmctx = self.vmctx_val(&mut pos);

            let call_inst = pos.ins().call(
                wait_func,
                &[vmctx, memory_index_arg, addr, expected, timeout],
            );
            let ret = pos.func.dfg.inst_results(call_inst)[0];
            Ok(builder.ins().ireduce(ir::types::I32, ret))
        }
        #[cfg(not(feature = "threads"))]
        {
            let _ = (builder, memory_index, addr, expected, timeout);
            Err(wasmtime_environ::WasmError::Unsupported(
                "threads support disabled at compile time".to_string(),
            ))
        }
    }

    pub fn translate_atomic_notify(
        &mut self,
        builder: &mut FunctionBuilder<'_>,
        memory_index: MemoryIndex,
        _heap: Heap,
        addr: ir::Value,
        count: ir::Value,
    ) -> WasmResult<ir::Value> {
        #[cfg(feature = "threads")]
        {
            let mut pos = builder.cursor();
            let addr = self.cast_index_to_i64(&mut pos, addr, self.memory(memory_index).idx_type);
            let atomic_notify = self.builtin_functions.memory_atomic_notify(&mut pos.func);

            let memory_index_arg = pos.ins().iconst(I32, memory_index.index() as i64);
            let vmctx = self.vmctx_val(&mut pos);
            let call_inst = pos
                .ins()
                .call(atomic_notify, &[vmctx, memory_index_arg, addr, count]);
            let ret = pos.func.dfg.inst_results(call_inst)[0];
            Ok(builder.ins().ireduce(ir::types::I32, ret))
        }
        #[cfg(not(feature = "threads"))]
        {
            let _ = (builder, memory_index, addr, count);
            Err(wasmtime_environ::WasmError::Unsupported(
                "threads support disabled at compile time".to_string(),
            ))
        }
    }

    pub fn translate_loop_header(&mut self, builder: &mut FunctionBuilder) -> WasmResult<()> {
        // Additionally if enabled check how much fuel we have remaining to see
        // if we've run out by this point.
        if self.tunables.consume_fuel {
            self.fuel_check(builder);
        }

        // If we are performing epoch-based interruption, check to see
        // if the epoch counter has changed.
        if self.tunables.epoch_interruption {
            self.epoch_check(builder);
        }

        Ok(())
    }

    pub fn before_translate_operator(
        &mut self,
        op: &Operator,
        builder: &mut FunctionBuilder,
        state: &FuncTranslationState,
    ) -> WasmResult<()> {
        if self.tunables.consume_fuel {
            self.fuel_before_op(op, builder, state.reachable());
        }
        Ok(())
    }

    pub fn after_translate_operator(
        &mut self,
        op: &Operator,
        builder: &mut FunctionBuilder,
        state: &FuncTranslationState,
    ) -> WasmResult<()> {
        if self.tunables.consume_fuel && state.reachable() {
            self.fuel_after_op(op, builder);
        }
        Ok(())
    }

    pub fn before_unconditionally_trapping_memory_access(
        &mut self,
        builder: &mut FunctionBuilder,
    ) -> WasmResult<()> {
        if self.tunables.consume_fuel {
            self.fuel_increment_var(builder);
            self.fuel_save_from_var(builder);
        }
        Ok(())
    }

    pub fn before_translate_function(
        &mut self,
        builder: &mut FunctionBuilder,
        _state: &FuncTranslationState,
    ) -> WasmResult<()> {
        // If an explicit stack limit is requested, emit one here at the start
        // of the function.
        if let Some(gv) = self.stack_limit_at_function_entry {
            let limit = builder.ins().global_value(self.pointer_type(), gv);
            let sp = builder.ins().get_stack_pointer(self.pointer_type());
            let overflow = builder.ins().icmp(IntCC::UnsignedLessThan, sp, limit);
            self.conditionally_trap(builder, overflow, ir::TrapCode::STACK_OVERFLOW);
        }

        // If the `vmruntime_limits_ptr` variable will get used then we initialize
        // it here.
        if self.tunables.consume_fuel || self.tunables.epoch_interruption {
            // TODO(frank-emrich) Ideally, we would like to use this global
            // variable in the translation of `resume` instructions. However, in
            // order to decide whether to declare the variable or not we would
            // have to know if the function body contains a `resume` instruction
            // before actually translating it. If we instead called
            // `declare_vmruntime_limits_ptr` unconditionally, we would change
            // the CLIF output of functions using no wasmfx instructions, which
            // is undesirable.
            self.declare_vmruntime_limits_ptr(builder);
        }
        // Additionally we initialize `fuel_var` if it will get used.
        if self.tunables.consume_fuel {
            self.fuel_function_entry(builder);
        }
        // Initialize `epoch_var` with the current epoch.
        if self.tunables.epoch_interruption {
            self.epoch_function_entry(builder);
        }

        #[cfg(feature = "wmemcheck")]
        if self.compiler.wmemcheck {
            let func_name = self.current_func_name(builder);
            if func_name == Some("malloc") {
                self.check_malloc_start(builder);
            } else if func_name == Some("free") {
                self.check_free_start(builder);
            }
        }

        Ok(())
    }

    pub fn after_translate_function(
        &mut self,
        builder: &mut FunctionBuilder,
        state: &FuncTranslationState,
    ) -> WasmResult<()> {
        if self.tunables.consume_fuel && state.reachable() {
            self.fuel_function_exit(builder);
        }
        Ok(())
    }

    pub fn relaxed_simd_deterministic(&self) -> bool {
        self.tunables.relaxed_simd_deterministic
    }

    pub fn has_native_fma(&self) -> bool {
        self.isa.has_native_fma()
    }

    pub fn is_x86(&self) -> bool {
        self.isa.triple().architecture == target_lexicon::Architecture::X86_64
    }

    pub fn translate_cont_bind(
        &mut self,
        builder: &mut FunctionBuilder<'_>,
        contobj: ir::Value,
        args: &[ir::Value],
        remaining_arg_count: usize,
    ) -> ir::Value {
        wasmfx_impl::translate_cont_bind(self, builder, contobj, args, remaining_arg_count)
    }

    pub fn translate_cont_new(
        &mut self,
        builder: &mut FunctionBuilder<'_>,
        _state: &FuncTranslationState,
        func: ir::Value,
        arg_types: &[WasmValType],
        return_types: &[WasmValType],
    ) -> WasmResult<ir::Value> {
        wasmfx_impl::translate_cont_new(self, builder, func, arg_types, return_types)
    }

    // TODO(dhil): Currently, this function invokes
    // `translate_load_builtin_function_address` multiple times, which
    // causes repeated allocation of values pointing to the vmctx. We
    // should refactor or inline this logic at some point.
    pub fn translate_resume(
        &mut self,
        builder: &mut FunctionBuilder<'_>,
        type_index: u32,
        contobj: ir::Value,
        resume_args: &[ir::Value],
        resumetable: &[(u32, Option<ir::Block>)],
    ) -> WasmResult<Vec<ir::Value>> {
        wasmfx_impl::translate_resume(self, builder, type_index, contobj, resume_args, resumetable)
    }

    #[allow(dead_code, reason = "TODO")]
    pub fn translate_resume_throw(
        &mut self,
        _pos: FuncCursor,
        _state: &FuncTranslationState,
        _tag_index: u32,
        _cont: ir::Value,
    ) -> WasmResult<ir::Value> {
        todo!()
    }

    pub fn translate_suspend(
        &mut self,
        builder: &mut FunctionBuilder<'_>,
        tag_index: u32,
        suspend_args: &[ir::Value],
        tag_return_types: &[WasmValType],
    ) -> Vec<ir::Value> {
        wasmfx_impl::translate_suspend(self, builder, tag_index, suspend_args, tag_return_types)
    }

<<<<<<< HEAD
    pub fn continuation_arguments(&self, index: u32) -> &[WasmValType] {
=======
    /// Translates switch instructions.
    fn translate_switch(
        &mut self,
        builder: &mut FunctionBuilder,
        tag_index: u32,
        contobj: ir::Value,
        switch_args: &[ir::Value],
        return_types: &[WasmValType],
    ) -> WasmResult<Vec<ir::Value>> {
        wasmfx_impl::translate_switch(self, builder, tag_index, contobj, switch_args, return_types)
    }

    fn continuation_arguments(&self, index: u32) -> &[WasmValType] {
>>>>>>> 8b79a23d
        let idx = self.module.types[TypeIndex::from_u32(index)];
        self.types[self.types[idx].unwrap_cont().clone().interned_type_index()]
            .unwrap_func()
            .params()
    }

    pub fn continuation_returns(&self, index: u32) -> &[WasmValType] {
        let idx = self.module.types[TypeIndex::from_u32(index)];
        self.types[self.types[idx].unwrap_cont().clone().interned_type_index()]
            .unwrap_func()
            .returns()
    }

    pub fn tag_params(&self, tag_index: u32) -> &[WasmValType] {
        let idx = self.module.tags[TagIndex::from_u32(tag_index)].signature;
        self.types[idx.unwrap_module_type_index()]
            .unwrap_func()
            .params()
    }

    pub fn tag_returns(&self, tag_index: u32) -> &[WasmValType] {
        let idx = self.module.tags[TagIndex::from_u32(tag_index)].signature;
        self.types[idx.unwrap_module_type_index()]
            .unwrap_func()
            .returns()
    }

    pub fn use_x86_blendv_for_relaxed_laneselect(&self, ty: Type) -> bool {
        self.isa.has_x86_blendv_lowering(ty)
    }

    pub fn use_x86_pshufb_for_relaxed_swizzle(&self) -> bool {
        self.isa.has_x86_pshufb_lowering()
    }

    pub fn use_x86_pmulhrsw_for_relaxed_q15mul(&self) -> bool {
        self.isa.has_x86_pmulhrsw_lowering()
    }

    pub fn use_x86_pmaddubsw_for_dot(&self) -> bool {
        self.isa.has_x86_pmaddubsw_lowering()
    }

    pub fn handle_before_return(&mut self, retvals: &[ir::Value], builder: &mut FunctionBuilder) {
        #[cfg(feature = "wmemcheck")]
        if self.compiler.wmemcheck {
            let func_name = self.current_func_name(builder);
            if func_name == Some("malloc") {
                self.hook_malloc_exit(builder, retvals);
            } else if func_name == Some("free") {
                self.hook_free_exit(builder);
            }
        }
        #[cfg(not(feature = "wmemcheck"))]
        let _ = (retvals, builder);
    }

    pub fn before_load(
        &mut self,
        builder: &mut FunctionBuilder,
        val_size: u8,
        addr: ir::Value,
        offset: u64,
    ) {
        #[cfg(feature = "wmemcheck")]
        if self.compiler.wmemcheck {
            let check_load = self.builtin_functions.check_load(builder.func);
            let vmctx = self.vmctx_val(&mut builder.cursor());
            let num_bytes = builder.ins().iconst(I32, val_size as i64);
            let offset_val = builder.ins().iconst(I64, offset as i64);
            builder
                .ins()
                .call(check_load, &[vmctx, num_bytes, addr, offset_val]);
        }
        #[cfg(not(feature = "wmemcheck"))]
        let _ = (builder, val_size, addr, offset);
    }

    pub fn before_store(
        &mut self,
        builder: &mut FunctionBuilder,
        val_size: u8,
        addr: ir::Value,
        offset: u64,
    ) {
        #[cfg(feature = "wmemcheck")]
        if self.compiler.wmemcheck {
            let check_store = self.builtin_functions.check_store(builder.func);
            let vmctx = self.vmctx_val(&mut builder.cursor());
            let num_bytes = builder.ins().iconst(I32, val_size as i64);
            let offset_val = builder.ins().iconst(I64, offset as i64);
            builder
                .ins()
                .call(check_store, &[vmctx, num_bytes, addr, offset_val]);
        }
        #[cfg(not(feature = "wmemcheck"))]
        let _ = (builder, val_size, addr, offset);
    }

    pub fn update_global(
        &mut self,
        builder: &mut FunctionBuilder,
        global_index: u32,
        value: ir::Value,
    ) {
        #[cfg(feature = "wmemcheck")]
        if self.compiler.wmemcheck {
            if global_index == 0 {
                // We are making the assumption that global 0 is the auxiliary stack pointer.
                let update_stack_pointer =
                    self.builtin_functions.update_stack_pointer(builder.func);
                let vmctx = self.vmctx_val(&mut builder.cursor());
                builder.ins().call(update_stack_pointer, &[vmctx, value]);
            }
        }
        #[cfg(not(feature = "wmemcheck"))]
        let _ = (builder, global_index, value);
    }

    pub fn before_memory_grow(
        &mut self,
        builder: &mut FunctionBuilder,
        num_pages: ir::Value,
        mem_index: MemoryIndex,
    ) {
        #[cfg(feature = "wmemcheck")]
        if self.compiler.wmemcheck && mem_index.as_u32() == 0 {
            let update_mem_size = self.builtin_functions.update_mem_size(builder.func);
            let vmctx = self.vmctx_val(&mut builder.cursor());
            builder.ins().call(update_mem_size, &[vmctx, num_pages]);
        }
        #[cfg(not(feature = "wmemcheck"))]
        let _ = (builder, num_pages, mem_index);
    }

    pub fn isa(&self) -> &dyn TargetIsa {
        &*self.isa
    }

    pub fn trap(&mut self, builder: &mut FunctionBuilder, trap: ir::TrapCode) {
        match (
            self.clif_instruction_traps_enabled(),
            crate::clif_trap_to_env_trap(trap),
        ) {
            // If libcall traps are disabled or there's no wasmtime-defined trap
            // code for this, then emit a native trap instruction.
            (true, _) | (_, None) => {
                builder.ins().trap(trap);
            }
            // ... otherwise with libcall traps explicitly enabled and a
            // wasmtime-based trap code invoke the libcall to raise a trap and
            // pass in our trap code. Leave a debug `unreachable` in place
            // afterwards as a defense-in-depth measure.
            (false, Some(trap)) => {
                let libcall = self.builtin_functions.trap(&mut builder.func);
                let vmctx = self.vmctx_val(&mut builder.cursor());
                let trap_code = builder.ins().iconst(I8, i64::from(trap as u8));
                builder.ins().call(libcall, &[vmctx, trap_code]);
                let raise = self.builtin_functions.raise(&mut builder.func);
                builder.ins().call(raise, &[vmctx]);
                builder.ins().trap(TRAP_INTERNAL_ASSERT);
            }
        }
    }

    pub fn trapz(&mut self, builder: &mut FunctionBuilder, value: ir::Value, trap: ir::TrapCode) {
        if self.clif_instruction_traps_enabled() {
            builder.ins().trapz(value, trap);
        } else {
            let ty = builder.func.dfg.value_type(value);
            let zero = builder.ins().iconst(ty, 0);
            let cmp = builder.ins().icmp(IntCC::Equal, value, zero);
            self.conditionally_trap(builder, cmp, trap);
        }
    }

    pub fn trapnz(&mut self, builder: &mut FunctionBuilder, value: ir::Value, trap: ir::TrapCode) {
        if self.clif_instruction_traps_enabled() {
            builder.ins().trapnz(value, trap);
        } else {
            let ty = builder.func.dfg.value_type(value);
            let zero = builder.ins().iconst(ty, 0);
            let cmp = builder.ins().icmp(IntCC::NotEqual, value, zero);
            self.conditionally_trap(builder, cmp, trap);
        }
    }

    pub fn uadd_overflow_trap(
        &mut self,
        builder: &mut FunctionBuilder,
        lhs: ir::Value,
        rhs: ir::Value,
        trap: ir::TrapCode,
    ) -> ir::Value {
        if self.clif_instruction_traps_enabled() {
            builder.ins().uadd_overflow_trap(lhs, rhs, trap)
        } else {
            let (ret, overflow) = builder.ins().uadd_overflow(lhs, rhs);
            self.conditionally_trap(builder, overflow, trap);
            ret
        }
    }

    pub fn translate_sdiv(
        &mut self,
        builder: &mut FunctionBuilder,
        lhs: ir::Value,
        rhs: ir::Value,
    ) -> ir::Value {
        self.guard_signed_divide(builder, lhs, rhs);
        builder.ins().sdiv(lhs, rhs)
    }

    pub fn translate_udiv(
        &mut self,
        builder: &mut FunctionBuilder,
        lhs: ir::Value,
        rhs: ir::Value,
    ) -> ir::Value {
        self.guard_zero_divisor(builder, rhs);
        builder.ins().udiv(lhs, rhs)
    }

    pub fn translate_srem(
        &mut self,
        builder: &mut FunctionBuilder,
        lhs: ir::Value,
        rhs: ir::Value,
    ) -> ir::Value {
        self.guard_zero_divisor(builder, rhs);
        builder.ins().srem(lhs, rhs)
    }

    pub fn translate_urem(
        &mut self,
        builder: &mut FunctionBuilder,
        lhs: ir::Value,
        rhs: ir::Value,
    ) -> ir::Value {
        self.guard_zero_divisor(builder, rhs);
        builder.ins().urem(lhs, rhs)
    }

    pub fn translate_fcvt_to_sint(
        &mut self,
        builder: &mut FunctionBuilder,
        ty: ir::Type,
        val: ir::Value,
    ) -> ir::Value {
        // NB: for now avoid translating this entire instruction to CLIF and
        // just do it in a libcall.
        if !self.clif_instruction_traps_enabled() {
            self.guard_fcvt_to_int(
                builder,
                ty,
                val,
                (-2147483649.0, 2147483648.0),
                (-9223372036854777856.0, 9223372036854775808.0),
            );
        }
        builder.ins().fcvt_to_sint(ty, val)
    }

    pub fn translate_fcvt_to_uint(
        &mut self,
        builder: &mut FunctionBuilder,
        ty: ir::Type,
        val: ir::Value,
    ) -> ir::Value {
        if !self.clif_instruction_traps_enabled() {
            self.guard_fcvt_to_int(
                builder,
                ty,
                val,
                (-1.0, 4294967296.0),
                (-1.0, 18446744073709551616.0),
            );
        }
        builder.ins().fcvt_to_uint(ty, val)
    }

    /// Returns whether it's acceptable to rely on traps in CLIF memory-related
    /// instructions (e.g. loads and stores).
    ///
    /// This is enabled if `signals_based_traps` is `true` since signal handlers
    /// are available, but this is additionally forcibly disabled if Pulley is
    /// being targetted since the Pulley runtime doesn't catch segfaults for
    /// itself.
    pub fn clif_memory_traps_enabled(&self) -> bool {
        self.tunables.signals_based_traps && !self.isa.triple().is_pulley()
    }

    /// Returns whether it's acceptable to have CLIF instructions natively trap,
    /// such as division-by-zero.
    ///
    /// This enabled if `signals_based_traps` is `true` or on Pulley
    /// unconditionally since Pulley doesn't use hardware-based traps in its
    /// runtime.
    pub fn clif_instruction_traps_enabled(&self) -> bool {
        self.tunables.signals_based_traps || self.isa.triple().is_pulley()
    }
}

// Helper function to convert an `IndexType` to an `ir::Type`.
//
// Implementing From/Into trait for `IndexType` or `ir::Type` would
// introduce an extra dependency between `wasmtime_types` and `cranelift_codegen`.
fn index_type_to_ir_type(index_type: IndexType) -> ir::Type {
    match index_type {
        IndexType::I32 => I32,
        IndexType::I64 => I64,
    }
}<|MERGE_RESOLUTION|>--- conflicted
+++ resolved
@@ -3290,11 +3290,8 @@
         wasmfx_impl::translate_suspend(self, builder, tag_index, suspend_args, tag_return_types)
     }
 
-<<<<<<< HEAD
-    pub fn continuation_arguments(&self, index: u32) -> &[WasmValType] {
-=======
     /// Translates switch instructions.
-    fn translate_switch(
+    pub fn translate_switch(
         &mut self,
         builder: &mut FunctionBuilder,
         tag_index: u32,
@@ -3305,8 +3302,7 @@
         wasmfx_impl::translate_switch(self, builder, tag_index, contobj, switch_args, return_types)
     }
 
-    fn continuation_arguments(&self, index: u32) -> &[WasmValType] {
->>>>>>> 8b79a23d
+    pub fn continuation_arguments(&self, index: u32) -> &[WasmValType] {
         let idx = self.module.types[TypeIndex::from_u32(index)];
         self.types[self.types[idx].unwrap_cont().clone().interned_type_index()]
             .unwrap_func()

--- conflicted
+++ resolved
@@ -42,13 +42,9 @@
     ) => {
         /// A struct with an `Option<ir::SigRef>` member for every builtin
         /// function, to de-duplicate constructing/getting its signature.
-<<<<<<< HEAD
+        #[allow(unused_doc_comments)]
         /// NOTE(frank-emrich) pub for use in crate::wasmfx::* modules
-        pub (crate) struct BuiltinFunctionSignatures {
-=======
-        #[allow(unused_doc_comments)]
-        struct BuiltinFunctionSignatures {
->>>>>>> 36fb62ca
+        pub (crate)struct BuiltinFunctionSignatures {
             pointer_type: ir::Type,
 
             #[cfg(feature = "gc")]
@@ -118,13 +114,9 @@
             }
 
             $(
-<<<<<<< HEAD
+                $( #[$attr] )*
                 // NOTE(frank-emrich) pub for use in crate::wasmfx::* modules
-                pub (crate) fn $name(&mut self, func: &mut Function) -> ir::SigRef {
-=======
-                $( #[$attr] )*
-                fn $name(&mut self, func: &mut Function) -> ir::SigRef {
->>>>>>> 36fb62ca
+                pub (crate)fn $name(&mut self, func: &mut Function) -> ir::SigRef {
                     let sig = self.$name.unwrap_or_else(|| {
                         func.import_signature(Signature {
                             params: vec![ $( self.$param() ),* ],
@@ -1398,11 +1390,9 @@
                     self.builtin_function_signatures
                         .table_grow_func_ref(&mut pos.func),
                 ),
-<<<<<<< HEAD
                 WasmHeapType::Cont | WasmHeapType::NoCont => todo!(), // TODO(dhil): revisit this later.
-=======
+
                 #[cfg(feature = "gc")]
->>>>>>> 36fb62ca
                 WasmHeapType::Extern => (
                     BuiltinFunctionIndex::table_grow_externref(),
                     self.builtin_function_signatures
@@ -1445,11 +1435,9 @@
                     Ok(self.get_or_init_func_ref_table_elem(builder, table_index, table, index))
                 }
             },
-<<<<<<< HEAD
             WasmHeapType::Cont | WasmHeapType::NoCont => todo!(), // TODO(dhil): revisit this later.
-=======
+
             #[cfg(feature = "gc")]
->>>>>>> 36fb62ca
             WasmHeapType::Extern => {
                 // Our read barrier for `externref` tables is roughly equivalent
                 // to the following pseudocode:
@@ -1607,12 +1595,9 @@
                 }
             },
 
-<<<<<<< HEAD
             WasmHeapType::Cont | WasmHeapType::NoCont => todo!(), // TODO(dhil): revisit this later.
 
-=======
             #[cfg(feature = "gc")]
->>>>>>> 36fb62ca
             WasmHeapType::Extern => {
                 // Our write barrier for `externref`s being copied out of the
                 // stack and into a table is roughly equivalent to the following
@@ -1769,11 +1754,8 @@
                     self.builtin_function_signatures
                         .table_fill_func_ref(&mut pos.func),
                 ),
-<<<<<<< HEAD
                 WasmHeapType::Cont | WasmHeapType::NoCont => todo!(), // TODO(dhil): revisit this later.
-=======
                 #[cfg(feature = "gc")]
->>>>>>> 36fb62ca
                 WasmHeapType::Extern => (
                     BuiltinFunctionIndex::table_fill_externref(),
                     self.builtin_function_signatures

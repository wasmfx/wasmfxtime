--- conflicted
+++ resolved
@@ -13,15 +13,9 @@
 use cranelift_frontend::Variable;
 use cranelift_wasm::{
     EngineOrModuleTypeIndex, FuncEnvironment as _, FuncIndex, FuncTranslationState, GlobalIndex,
-<<<<<<< HEAD
-    GlobalVariable, Heap, HeapData, HeapStyle, MemoryIndex, TableData, TableIndex, TableSize,
-    TagIndex, TargetEnvironment, TypeIndex, WasmFuncType, WasmHeapTopType, WasmHeapType,
-    WasmResult, WasmValType,
-=======
     GlobalVariable, Heap, HeapData, HeapStyle, IndexType, Memory, MemoryIndex, Table, TableData,
-    TableIndex, TableSize, TargetEnvironment, TypeIndex, WasmFuncType, WasmHeapTopType,
-    WasmHeapType, WasmResult,
->>>>>>> a05baa38
+    TableIndex, TableSize, TagIndex, TargetEnvironment, TypeIndex, WasmFuncType, WasmHeapTopType,
+    WasmHeapType, WasmResult, WasmValType,
 };
 use smallvec::SmallVec;
 use std::mem;
@@ -1574,25 +1568,18 @@
 
     fn translate_table_grow(
         &mut self,
-<<<<<<< HEAD
         builder: &mut FunctionBuilder,
-=======
-        mut pos: FuncCursor<'_>,
->>>>>>> a05baa38
         table_index: TableIndex,
         delta: ir::Value,
         init_value: ir::Value,
     ) -> WasmResult<ir::Value> {
-<<<<<<< HEAD
-        let ty = self.module.table_plans[table_index].table.wasm_ty.heap_type;
-        let vmctx = self.vmctx_val(&mut builder.cursor());
-        let table_index_arg = builder.ins().iconst(I32, table_index.as_u32() as i64);
-
-        let mut args = vec![vmctx, table_index_arg, delta];
-=======
         let table = self.table(table_index);
         let ty = table.ref_type.heap_type;
->>>>>>> a05baa38
+        let vmctx = self.vmctx_val(&mut builder.cursor());
+        let index_type = table.idx_type;
+        let delta = self.cast_index_to_i64(&mut builder.cursor(), delta, index_type);
+        let table_index_arg = builder.ins().iconst(I32, table_index.as_u32() as i64);
+        let mut args = vec![vmctx, table_index_arg, delta];
         let grow = if ty.is_vmgcref_type() {
             args.push(init_value);
             gc::gc_ref_table_grow_builtin(ty, self, &mut builder.func)?
@@ -1619,20 +1606,9 @@
             }
         };
 
-<<<<<<< HEAD
         let call_inst = builder.ins().call(grow, &args);
-
-        Ok(builder.func.dfg.first_result(call_inst))
-=======
-        let index_type = table.idx_type;
-        let delta = self.cast_index_to_i64(&mut pos, delta, index_type);
-        let table_index_arg = pos.ins().iconst(I32, table_index.as_u32() as i64);
-        let call_inst = pos
-            .ins()
-            .call(grow, &[vmctx, table_index_arg, delta, init_value]);
-        let result = pos.func.dfg.first_result(call_inst);
-        Ok(self.convert_pointer_to_index_type(pos, result, index_type, false))
->>>>>>> a05baa38
+        let result = builder.func.dfg.first_result(call_inst);
+        Ok(self.convert_pointer_to_index_type(builder.cursor(), result, index_type, false))
     }
 
     fn translate_table_get(
@@ -1681,16 +1657,11 @@
             // Continuation types.
             WasmHeapTopType::Cont => match plan.style {
                 TableStyle::CallerChecksSignature { lazy_init: _ } => {
-                    let pointer_type = self.pointer_type();
                     self.ensure_table_exists(builder.func, table_index);
                     let table_data = self.tables[table_index].as_ref().unwrap();
 
-                    let (table_entry_addr, flags) = table_data.prepare_table_addr(
-                        builder,
-                        index,
-                        pointer_type,
-                        self.isa.flags().enable_table_access_spectre_mitigation(),
-                    );
+                    let (table_entry_addr, flags) =
+                        table_data.prepare_table_addr(&*self.isa, builder, index);
                     Ok(builder.ins().load(
                         wasmfx_impl::vm_contobj_type(self.pointer_type()),
                         flags,
@@ -1762,12 +1733,8 @@
             // Continuation types.
             WasmHeapTopType::Cont => match plan.style {
                 TableStyle::CallerChecksSignature { lazy_init: _ } => {
-                    let (elem_addr, flags) = table_data.prepare_table_addr(
-                        builder,
-                        index,
-                        pointer_type,
-                        self.isa.flags().enable_table_access_spectre_mitigation(),
-                    );
+                    let (elem_addr, flags) =
+                        table_data.prepare_table_addr(&*self.isa, builder, index);
                     builder.ins().store(flags, value, elem_addr, 0);
                     Ok(())
                 }
@@ -1783,18 +1750,14 @@
         val: ir::Value,
         len: ir::Value,
     ) -> WasmResult<()> {
-<<<<<<< HEAD
-        let ty = self.module.table_plans[table_index].table.wasm_ty.heap_type;
+        let table = self.table(table_index);
+        let ty = table.ref_type.heap_type;
         let vmctx = self.vmctx_val(&mut builder.cursor());
+        let index_type = table.idx_type;
         let table_index_arg = builder.ins().iconst(I32, table_index.as_u32() as i64);
+        let dst = self.cast_index_to_i64(&mut builder.cursor(), dst, index_type);
+        let len = self.cast_index_to_i64(&mut builder.cursor(), len, index_type);
         let mut args = vec![vmctx, table_index_arg, dst];
-=======
-        let table = self.table(table_index);
-        let index_type = table.idx_type;
-        let dst = self.cast_index_to_i64(&mut pos, dst, index_type);
-        let len = self.cast_index_to_i64(&mut pos, len, index_type);
-        let ty = table.ref_type.heap_type;
->>>>>>> a05baa38
         let libcall = if ty.is_vmgcref_type() {
             args.push(val);
             gc::gc_ref_table_fill_builtin(ty, self, &mut builder.func)?

use crate::{gc, BuiltinFunctionSignatures};
use cranelift_codegen::cursor::FuncCursor;
use cranelift_codegen::ir;
use cranelift_codegen::ir::condcodes::*;
use cranelift_codegen::ir::immediates::{Imm64, Offset32};
use cranelift_codegen::ir::pcc::Fact;
use cranelift_codegen::ir::types::*;
use cranelift_codegen::ir::{ArgumentPurpose, Function, InstBuilder, MemFlags};
use cranelift_codegen::isa::{TargetFrontendConfig, TargetIsa};
use cranelift_entity::{EntityRef, PrimaryMap, SecondaryMap};
use cranelift_frontend::FunctionBuilder;
use cranelift_frontend::Variable;
use cranelift_wasm::{
    EngineOrModuleTypeIndex, FuncIndex, FuncTranslationState, GlobalIndex, GlobalVariable, Heap,
    HeapData, HeapStyle, MemoryIndex, TableData, TableIndex, TableSize, TagIndex,
    TargetEnvironment, TypeIndex, WasmHeapType, WasmResult, WasmValType,
};
use std::mem;
use wasmparser::Operator;
use wasmtime_environ::{
    BuiltinFunctionIndex, MemoryPlan, MemoryStyle, Module, ModuleTranslation, ModuleTypesBuilder,
    PtrSize, TableStyle, Tunables, TypeConvert, VMOffsets, WASM_PAGE_SIZE,
};
use wasmtime_environ::{FUNCREF_INIT_BIT, FUNCREF_MASK};

cfg_if::cfg_if! {
    if #[cfg(feature = "typed_continuations_baseline_implementation")] {
        use crate::wasmfx::baseline as wasmfx_impl;
    } else {
        use crate::wasmfx::optimized as wasmfx_impl;
    }
}

/// A struct with an `Option<ir::FuncRef>` member for every builtin
/// function, to de-duplicate constructing/getting its function.
pub(crate) struct BuiltinFunctions {
    types: BuiltinFunctionSignatures,

    builtins:
        [Option<ir::FuncRef>; BuiltinFunctionIndex::builtin_functions_total_number() as usize],
}

impl BuiltinFunctions {
    fn new(isa: &dyn TargetIsa) -> Self {
        Self {
            types: BuiltinFunctionSignatures::new(isa),
            builtins: [None; BuiltinFunctionIndex::builtin_functions_total_number() as usize],
        }
    }

    fn load_builtin(&mut self, func: &mut Function, index: BuiltinFunctionIndex) -> ir::FuncRef {
        let cache = &mut self.builtins[index.index() as usize];
        if let Some(f) = cache {
            return *f;
        }
        let signature = func.import_signature(self.types.signature(index));
        let name =
            ir::ExternalName::User(func.declare_imported_user_function(ir::UserExternalName {
                namespace: crate::NS_WASMTIME_BUILTIN,
                index: index.index(),
            }));
        let f = func.import_function(ir::ExtFuncData {
            name,
            signature,
            colocated: true,
        });
        *cache = Some(f);
        f
    }
}

// Generate helper methods on `BuiltinFunctions` above for each named builtin
// as well.
macro_rules! declare_function_signatures {
    ($(
        $( #[$attr:meta] )*
        $name:ident( $( $pname:ident: $param:ident ),* ) $( -> $result:ident )?;
    )*) => {
        $(impl BuiltinFunctions {
            $( #[$attr] )*
            pub(crate) fn $name(&mut self, func: &mut Function) -> ir::FuncRef {
                self.load_builtin(func, BuiltinFunctionIndex::$name())
            }
        })*
    };
}
wasmtime_environ::foreach_builtin_function!(declare_function_signatures);

/// The `FuncEnvironment` implementation for use by the `ModuleEnvironment`.
pub struct FuncEnvironment<'module_environment> {
    /// NOTE(frank-emrich) pub for use in crate::wasmfx::* modules
    pub(crate) isa: &'module_environment (dyn TargetIsa + 'module_environment),
    module: &'module_environment Module,
    types: &'module_environment ModuleTypesBuilder,

    #[cfg(feature = "wmemcheck")]
    translation: &'module_environment ModuleTranslation<'module_environment>,

    /// Heaps implementing WebAssembly linear memories.
    heaps: PrimaryMap<Heap, HeapData>,

    /// Cranelift tables we have created to implement Wasm tables.
    tables: SecondaryMap<TableIndex, Option<TableData>>,

    /// The Cranelift global holding the vmctx address.
    vmctx: Option<ir::GlobalValue>,

    /// The PCC memory type describing the vmctx layout, if we're
    /// using PCC.
    pcc_vmctx_memtype: Option<ir::MemoryType>,

    /// Caches of signatures for builtin functions.
    pub(crate) builtin_functions: BuiltinFunctions,

    /// Offsets to struct fields accessed by JIT code.
    pub(crate) offsets: VMOffsets<u8>,

    tunables: &'module_environment Tunables,

    /// A function-local variable which stores the cached value of the amount of
    /// fuel remaining to execute. If used this is modified frequently so it's
    /// stored locally as a variable instead of always referenced from the field
    /// in `*const VMRuntimeLimits`
    fuel_var: cranelift_frontend::Variable,

    /// A function-local variable which caches the value of `*const
    /// VMRuntimeLimits` for this function's vmctx argument. This pointer is stored
    /// in the vmctx itself, but never changes for the lifetime of the function,
    /// so if we load it up front we can continue to use it throughout.
    /// NOTE(frank-emrich) pub for use in crate::wasmfx::* modules
    pub(crate) vmruntime_limits_ptr: cranelift_frontend::Variable,

    /// A cached epoch deadline value, when performing epoch-based
    /// interruption. Loaded from `VMRuntimeLimits` and reloaded after
    /// any yield.
    epoch_deadline_var: cranelift_frontend::Variable,

    /// A cached pointer to the per-Engine epoch counter, when
    /// performing epoch-based interruption. Initialized in the
    /// function prologue. We prefer to use a variable here rather
    /// than reload on each check because it's better to let the
    /// regalloc keep it in a register if able; if not, it can always
    /// spill, and this isn't any worse than reloading each time.
    epoch_ptr_var: cranelift_frontend::Variable,

    fuel_consumed: i64,

    #[cfg(feature = "wmemcheck")]
    wmemcheck: bool,
}

impl<'module_environment> FuncEnvironment<'module_environment> {
    pub fn new(
        isa: &'module_environment (dyn TargetIsa + 'module_environment),
        translation: &'module_environment ModuleTranslation<'module_environment>,
        types: &'module_environment ModuleTypesBuilder,
        tunables: &'module_environment Tunables,
        wmemcheck: bool,
    ) -> Self {
        let builtin_functions = BuiltinFunctions::new(isa);

        // Avoid unused warning in default build.
        #[cfg(not(feature = "wmemcheck"))]
        let _ = wmemcheck;

        Self {
            isa,
            module: &translation.module,
            types,
            heaps: PrimaryMap::default(),
            tables: SecondaryMap::default(),
            vmctx: None,
            pcc_vmctx_memtype: None,
            builtin_functions,
            offsets: VMOffsets::new(isa.pointer_bytes(), &translation.module),
            tunables,
            fuel_var: Variable::new(0),
            epoch_deadline_var: Variable::new(0),
            epoch_ptr_var: Variable::new(0),
            vmruntime_limits_ptr: Variable::new(0),

            // Start with at least one fuel being consumed because even empty
            // functions should consume at least some fuel.
            fuel_consumed: 1,
            #[cfg(feature = "wmemcheck")]
            wmemcheck,
            #[cfg(feature = "wmemcheck")]
            translation,
        }
    }

    pub(crate) fn pointer_type(&self) -> ir::Type {
        self.isa.pointer_type()
    }

    pub(crate) fn vmctx(&mut self, func: &mut Function) -> ir::GlobalValue {
        self.vmctx.unwrap_or_else(|| {
            let vmctx = func.create_global_value(ir::GlobalValueData::VMContext);
            if self.isa.flags().enable_pcc() {
                // Create a placeholder memtype for the vmctx; we'll
                // add fields to it as we lazily create HeapData
                // structs and global values.
                let vmctx_memtype = func.create_memory_type(ir::MemoryTypeData::Struct {
                    size: 0,
                    fields: vec![],
                });

                self.pcc_vmctx_memtype = Some(vmctx_memtype);
                func.global_value_facts[vmctx] = Some(Fact::Mem {
                    ty: vmctx_memtype,
                    min_offset: 0,
                    max_offset: 0,
                    nullable: false,
                });
            }

            self.vmctx = Some(vmctx);
            vmctx
        })
    }

    pub(crate) fn vmctx_val(&mut self, pos: &mut FuncCursor<'_>) -> ir::Value {
        let pointer_type = self.pointer_type();
        let vmctx = self.vmctx(&mut pos.func);
        pos.ins().global_value(pointer_type, vmctx)
    }

    fn get_table_copy_func(
        &mut self,
        func: &mut Function,
        dst_table_index: TableIndex,
        src_table_index: TableIndex,
    ) -> (ir::FuncRef, usize, usize) {
        let sig = self.builtin_functions.table_copy(func);
        (
            sig,
            dst_table_index.as_u32() as usize,
            src_table_index.as_u32() as usize,
        )
    }

    #[cfg(feature = "threads")]
    fn get_memory_atomic_wait(
        &mut self,
        func: &mut Function,
        memory_index: MemoryIndex,
        ty: ir::Type,
    ) -> (ir::FuncRef, usize) {
        match ty {
            I32 => (
                self.builtin_functions.memory_atomic_wait32(func),
                memory_index.index(),
            ),
            I64 => (
                self.builtin_functions.memory_atomic_wait64(func),
                memory_index.index(),
            ),
            x => panic!("get_memory_atomic_wait unsupported type: {:?}", x),
        }
    }

    fn get_global_location(
        &mut self,
        func: &mut ir::Function,
        index: GlobalIndex,
    ) -> (ir::GlobalValue, i32) {
        let pointer_type = self.pointer_type();
        let vmctx = self.vmctx(func);
        if let Some(def_index) = self.module.defined_global_index(index) {
            let offset = i32::try_from(self.offsets.vmctx_vmglobal_definition(def_index)).unwrap();
            (vmctx, offset)
        } else {
            let from_offset = self.offsets.vmctx_vmglobal_import_from(index);
            let global = func.create_global_value(ir::GlobalValueData::Load {
                base: vmctx,
                offset: Offset32::new(i32::try_from(from_offset).unwrap()),
                global_type: pointer_type,
                flags: MemFlags::trusted().with_readonly(),
            });
            (global, 0)
        }
    }

    fn declare_vmruntime_limits_ptr(&mut self, builder: &mut FunctionBuilder<'_>) {
        // We load the `*const VMRuntimeLimits` value stored within vmctx at the
        // head of the function and reuse the same value across the entire
        // function. This is possible since we know that the pointer never
        // changes for the lifetime of the function.
        let pointer_type = self.pointer_type();
        builder.declare_var(self.vmruntime_limits_ptr, pointer_type);
        let vmctx = self.vmctx(builder.func);
        let base = builder.ins().global_value(pointer_type, vmctx);
        let offset = i32::try_from(self.offsets.vmctx_runtime_limits()).unwrap();
        let interrupt_ptr = builder
            .ins()
            .load(pointer_type, ir::MemFlags::trusted(), base, offset);
        builder.def_var(self.vmruntime_limits_ptr, interrupt_ptr);
    }

    fn fuel_function_entry(&mut self, builder: &mut FunctionBuilder<'_>) {
        // On function entry we load the amount of fuel into a function-local
        // `self.fuel_var` to make fuel modifications fast locally. This cache
        // is then periodically flushed to the Store-defined location in
        // `VMRuntimeLimits` later.
        builder.declare_var(self.fuel_var, ir::types::I64);
        self.fuel_load_into_var(builder);
        self.fuel_check(builder);
    }

    fn fuel_function_exit(&mut self, builder: &mut FunctionBuilder<'_>) {
        // On exiting the function we need to be sure to save the fuel we have
        // cached locally in `self.fuel_var` back into the Store-defined
        // location.
        self.fuel_save_from_var(builder);
    }

    fn fuel_before_op(
        &mut self,
        op: &Operator<'_>,
        builder: &mut FunctionBuilder<'_>,
        reachable: bool,
    ) {
        if !reachable {
            // In unreachable code we shouldn't have any leftover fuel we
            // haven't accounted for since the reason for us to become
            // unreachable should have already added it to `self.fuel_var`.
            debug_assert_eq!(self.fuel_consumed, 0);
            return;
        }

        self.fuel_consumed += match op {
            // Nop and drop generate no code, so don't consume fuel for them.
            Operator::Nop | Operator::Drop => 0,

            // Control flow may create branches, but is generally cheap and
            // free, so don't consume fuel. Note the lack of `if` since some
            // cost is incurred with the conditional check.
            Operator::Block { .. }
            | Operator::Loop { .. }
            | Operator::Unreachable
            | Operator::Return
            | Operator::Else
            | Operator::End => 0,

            // everything else, just call it one operation.
            _ => 1,
        };

        match op {
            // Exiting a function (via a return or unreachable) or otherwise
            // entering a different function (via a call) means that we need to
            // update the fuel consumption in `VMRuntimeLimits` because we're
            // about to move control out of this function itself and the fuel
            // may need to be read.
            //
            // Before this we need to update the fuel counter from our own cost
            // leading up to this function call, and then we can store
            // `self.fuel_var` into `VMRuntimeLimits`.
            Operator::Unreachable
            | Operator::Return
            | Operator::CallIndirect { .. }
            | Operator::Call { .. }
            | Operator::ReturnCall { .. }
            | Operator::ReturnCallIndirect { .. } => {
                self.fuel_increment_var(builder);
                self.fuel_save_from_var(builder);
            }

            // To ensure all code preceding a loop is only counted once we
            // update the fuel variable on entry.
            Operator::Loop { .. }

            // Entering into an `if` block means that the edge we take isn't
            // known until runtime, so we need to update our fuel consumption
            // before we take the branch.
            | Operator::If { .. }

            // Control-flow instructions mean that we're moving to the end/exit
            // of a block somewhere else. That means we need to update the fuel
            // counter since we're effectively terminating our basic block.
            | Operator::Br { .. }
            | Operator::BrIf { .. }
            | Operator::BrTable { .. }

            // Exiting a scope means that we need to update the fuel
            // consumption because there are multiple ways to exit a scope and
            // this is the only time we have to account for instructions
            // executed so far.
            | Operator::End

            // This is similar to `end`, except that it's only the terminator
            // for an `if` block. The same reasoning applies though in that we
            // are terminating a basic block and need to update the fuel
            // variable.
            | Operator::Else => self.fuel_increment_var(builder),

            // This is a normal instruction where the fuel is buffered to later
            // get added to `self.fuel_var`.
            //
            // Note that we generally ignore instructions which may trap and
            // therefore result in exiting a block early. Current usage of fuel
            // means that it's not too important to account for a precise amount
            // of fuel consumed but rather "close to the actual amount" is good
            // enough. For 100% precise counting, however, we'd probably need to
            // not only increment but also save the fuel amount more often
            // around trapping instructions. (see the `unreachable` instruction
            // case above)
            //
            // Note that `Block` is specifically omitted from incrementing the
            // fuel variable. Control flow entering a `block` is unconditional
            // which means it's effectively executing straight-line code. We'll
            // update the counter when exiting a block, but we shouldn't need to
            // do so upon entering a block.
            _ => {}
        }
    }

    fn fuel_after_op(&mut self, op: &Operator<'_>, builder: &mut FunctionBuilder<'_>) {
        // After a function call we need to reload our fuel value since the
        // function may have changed it.
        match op {
            Operator::Call { .. } | Operator::CallIndirect { .. } => {
                self.fuel_load_into_var(builder);
            }
            _ => {}
        }
    }

    /// Adds `self.fuel_consumed` to the `fuel_var`, zero-ing out the amount of
    /// fuel consumed at that point.
    fn fuel_increment_var(&mut self, builder: &mut FunctionBuilder<'_>) {
        let consumption = mem::replace(&mut self.fuel_consumed, 0);
        if consumption == 0 {
            return;
        }

        let fuel = builder.use_var(self.fuel_var);
        let fuel = builder.ins().iadd_imm(fuel, consumption);
        builder.def_var(self.fuel_var, fuel);
    }

    /// Loads the fuel consumption value from `VMRuntimeLimits` into `self.fuel_var`
    fn fuel_load_into_var(&mut self, builder: &mut FunctionBuilder<'_>) {
        let (addr, offset) = self.fuel_addr_offset(builder);
        let fuel = builder
            .ins()
            .load(ir::types::I64, ir::MemFlags::trusted(), addr, offset);
        builder.def_var(self.fuel_var, fuel);
    }

    /// Stores the fuel consumption value from `self.fuel_var` into
    /// `VMRuntimeLimits`.
    fn fuel_save_from_var(&mut self, builder: &mut FunctionBuilder<'_>) {
        let (addr, offset) = self.fuel_addr_offset(builder);
        let fuel_consumed = builder.use_var(self.fuel_var);
        builder
            .ins()
            .store(ir::MemFlags::trusted(), fuel_consumed, addr, offset);
    }

    /// Returns the `(address, offset)` of the fuel consumption within
    /// `VMRuntimeLimits`, used to perform loads/stores later.
    fn fuel_addr_offset(
        &mut self,
        builder: &mut FunctionBuilder<'_>,
    ) -> (ir::Value, ir::immediates::Offset32) {
        (
            builder.use_var(self.vmruntime_limits_ptr),
            i32::from(self.offsets.ptr.vmruntime_limits_fuel_consumed()).into(),
        )
    }

    /// Checks the amount of remaining, and if we've run out of fuel we call
    /// the out-of-fuel function.
    fn fuel_check(&mut self, builder: &mut FunctionBuilder) {
        self.fuel_increment_var(builder);
        let out_of_gas_block = builder.create_block();
        let continuation_block = builder.create_block();

        // Note that our fuel is encoded as adding positive values to a
        // negative number. Whenever the negative number goes positive that
        // means we ran out of fuel.
        //
        // Compare to see if our fuel is positive, and if so we ran out of gas.
        // Otherwise we can continue on like usual.
        let zero = builder.ins().iconst(ir::types::I64, 0);
        let fuel = builder.use_var(self.fuel_var);
        let cmp = builder
            .ins()
            .icmp(IntCC::SignedGreaterThanOrEqual, fuel, zero);
        builder
            .ins()
            .brif(cmp, out_of_gas_block, &[], continuation_block, &[]);
        builder.seal_block(out_of_gas_block);

        // If we ran out of gas then we call our out-of-gas intrinsic and it
        // figures out what to do. Note that this may raise a trap, or do
        // something like yield to an async runtime. In either case we don't
        // assume what happens and handle the case the intrinsic returns.
        //
        // Note that we save/reload fuel around this since the out-of-gas
        // intrinsic may alter how much fuel is in the system.
        builder.switch_to_block(out_of_gas_block);
        self.fuel_save_from_var(builder);
        let out_of_gas = self.builtin_functions.out_of_gas(builder.func);
        let vmctx = self.vmctx_val(&mut builder.cursor());
        builder.ins().call(out_of_gas, &[vmctx]);
        self.fuel_load_into_var(builder);
        builder.ins().jump(continuation_block, &[]);
        builder.seal_block(continuation_block);

        builder.switch_to_block(continuation_block);
    }

    fn epoch_function_entry(&mut self, builder: &mut FunctionBuilder<'_>) {
        builder.declare_var(self.epoch_deadline_var, ir::types::I64);
        self.epoch_load_deadline_into_var(builder);
        builder.declare_var(self.epoch_ptr_var, self.pointer_type());
        let epoch_ptr = self.epoch_ptr(builder);
        builder.def_var(self.epoch_ptr_var, epoch_ptr);

        // We must check for an epoch change when entering a
        // function. Why? Why aren't checks at loops sufficient to
        // bound runtime to O(|static program size|)?
        //
        // The reason is that one can construct a "zip-bomb-like"
        // program with exponential-in-program-size runtime, with no
        // backedges (loops), by building a tree of function calls: f0
        // calls f1 ten times, f1 calls f2 ten times, etc. E.g., nine
        // levels of this yields a billion function calls with no
        // backedges. So we can't do checks only at backedges.
        //
        // In this "call-tree" scenario, and in fact in any program
        // that uses calls as a sort of control flow to try to evade
        // backedge checks, a check at every function entry is
        // sufficient. Then, combined with checks at every backedge
        // (loop) the longest runtime between checks is bounded by the
        // straightline length of any function body.
        self.epoch_check(builder);
    }

    #[cfg(feature = "wmemcheck")]
    fn hook_malloc_exit(&mut self, builder: &mut FunctionBuilder, retvals: &[Value]) {
        let check_malloc_sig = self.builtin_functions.check_malloc(builder.func);
        let (vmctx, check_malloc) = self.translate_load_builtin_function_address(
            &mut builder.cursor(),
            BuiltinFunctionIndex::check_malloc(),
        );
        let func_args = builder
            .func
            .dfg
            .block_params(builder.func.layout.entry_block().unwrap());
        let len = if func_args.len() < 3 {
            return;
        } else {
            // If a function named `malloc` has at least one argument, we assume the
            // first argument is the requested allocation size.
            func_args[2]
        };
        let retval = if retvals.len() < 1 {
            return;
        } else {
            retvals[0]
        };
        builder
            .ins()
            .call_indirect(check_malloc_sig, check_malloc, &[vmctx, retval, len]);
    }

    #[cfg(feature = "wmemcheck")]
    fn hook_free_exit(&mut self, builder: &mut FunctionBuilder) {
        let check_free_sig = self.builtin_functions.check_free(builder.func);
        let (vmctx, check_free) = self.translate_load_builtin_function_address(
            &mut builder.cursor(),
            BuiltinFunctionIndex::check_free(),
        );
        let func_args = builder
            .func
            .dfg
            .block_params(builder.func.layout.entry_block().unwrap());
        let ptr = if func_args.len() < 3 {
            return;
        } else {
            // If a function named `free` has at least one argument, we assume the
            // first argument is a pointer to memory.
            func_args[2]
        };
        builder
            .ins()
            .call_indirect(check_free_sig, check_free, &[vmctx, ptr]);
    }

    fn epoch_ptr(&mut self, builder: &mut FunctionBuilder<'_>) -> ir::Value {
        let vmctx = self.vmctx(builder.func);
        let pointer_type = self.pointer_type();
        let base = builder.ins().global_value(pointer_type, vmctx);
        let offset = i32::try_from(self.offsets.vmctx_epoch_ptr()).unwrap();
        let epoch_ptr = builder
            .ins()
            .load(pointer_type, ir::MemFlags::trusted(), base, offset);
        epoch_ptr
    }

    fn epoch_load_current(&mut self, builder: &mut FunctionBuilder<'_>) -> ir::Value {
        let addr = builder.use_var(self.epoch_ptr_var);
        builder.ins().load(
            ir::types::I64,
            ir::MemFlags::trusted(),
            addr,
            ir::immediates::Offset32::new(0),
        )
    }

    fn epoch_load_deadline_into_var(&mut self, builder: &mut FunctionBuilder<'_>) {
        let interrupts = builder.use_var(self.vmruntime_limits_ptr);
        let deadline =
            builder.ins().load(
                ir::types::I64,
                ir::MemFlags::trusted(),
                interrupts,
                ir::immediates::Offset32::new(
                    self.offsets.ptr.vmruntime_limits_epoch_deadline() as i32
                ),
            );
        builder.def_var(self.epoch_deadline_var, deadline);
    }

    fn epoch_check(&mut self, builder: &mut FunctionBuilder<'_>) {
        let new_epoch_block = builder.create_block();
        let new_epoch_doublecheck_block = builder.create_block();
        let continuation_block = builder.create_block();
        builder.set_cold_block(new_epoch_block);
        builder.set_cold_block(new_epoch_doublecheck_block);

        let epoch_deadline = builder.use_var(self.epoch_deadline_var);
        // Load new epoch and check against cached deadline. The
        // deadline may be out of date if it was updated (within
        // another yield) during some function that we called; this is
        // fine, as we'll reload it and check again before yielding in
        // the cold path.
        let cur_epoch_value = self.epoch_load_current(builder);
        let cmp = builder.ins().icmp(
            IntCC::UnsignedGreaterThanOrEqual,
            cur_epoch_value,
            epoch_deadline,
        );
        builder
            .ins()
            .brif(cmp, new_epoch_block, &[], continuation_block, &[]);
        builder.seal_block(new_epoch_block);

        // In the "new epoch block", we've noticed that the epoch has
        // exceeded our cached deadline. However the real deadline may
        // have been moved in the meantime. We keep the cached value
        // in a register to speed the checks in the common case
        // (between epoch ticks) but we want to do a precise check
        // here, on the cold path, by reloading the latest value
        // first.
        builder.switch_to_block(new_epoch_block);
        self.epoch_load_deadline_into_var(builder);
        let fresh_epoch_deadline = builder.use_var(self.epoch_deadline_var);
        let fresh_cmp = builder.ins().icmp(
            IntCC::UnsignedGreaterThanOrEqual,
            cur_epoch_value,
            fresh_epoch_deadline,
        );
        builder.ins().brif(
            fresh_cmp,
            new_epoch_doublecheck_block,
            &[],
            continuation_block,
            &[],
        );
        builder.seal_block(new_epoch_doublecheck_block);

        builder.switch_to_block(new_epoch_doublecheck_block);
        let new_epoch = self.builtin_functions.new_epoch(builder.func);
        let vmctx = self.vmctx_val(&mut builder.cursor());
        // new_epoch() returns the new deadline, so we don't have to
        // reload it.
        let call = builder.ins().call(new_epoch, &[vmctx]);
        let new_deadline = *builder.func.dfg.inst_results(call).first().unwrap();
        builder.def_var(self.epoch_deadline_var, new_deadline);
        builder.ins().jump(continuation_block, &[]);
        builder.seal_block(continuation_block);

        builder.switch_to_block(continuation_block);
    }

    fn memory_index_type(&self, index: MemoryIndex) -> ir::Type {
        if self.module.memory_plans[index].memory.memory64 {
            I64
        } else {
            I32
        }
    }

    fn cast_pointer_to_memory_index(
        &self,
        mut pos: FuncCursor<'_>,
        val: ir::Value,
        index: MemoryIndex,
    ) -> ir::Value {
        let desired_type = self.memory_index_type(index);
        let pointer_type = self.pointer_type();
        assert_eq!(pos.func.dfg.value_type(val), pointer_type);

        // The current length is of type `pointer_type` but we need to fit it
        // into `desired_type`. We are guaranteed that the result will always
        // fit, so we just need to do the right ireduce/sextend here.
        if pointer_type == desired_type {
            val
        } else if pointer_type.bits() > desired_type.bits() {
            pos.ins().ireduce(desired_type, val)
        } else {
            // Note that we `sextend` instead of the probably expected
            // `uextend`. This function is only used within the contexts of
            // `memory.size` and `memory.grow` where we're working with units of
            // pages instead of actual bytes, so we know that the upper bit is
            // always cleared for "valid values". The one case we care about
            // sextend would be when the return value of `memory.grow` is `-1`,
            // in which case we want to copy the sign bit.
            //
            // This should only come up on 32-bit hosts running wasm64 modules,
            // which at some point also makes you question various assumptions
            // made along the way...
            pos.ins().sextend(desired_type, val)
        }
    }

    fn cast_memory_index_to_i64(
        &self,
        pos: &mut FuncCursor<'_>,
        val: ir::Value,
        index: MemoryIndex,
    ) -> ir::Value {
        if self.memory_index_type(index) == I64 {
            val
        } else {
            pos.ins().uextend(I64, val)
        }
    }

    /// Set up the necessary preamble definitions in `func` to access the table identified
    /// by `index`.
    ///
    /// The index space covers both imported and locally declared tables.
    fn ensure_table_exists(&mut self, func: &mut ir::Function, index: TableIndex) {
        if self.tables[index].is_some() {
            return;
        }

        let pointer_type = self.pointer_type();

        let (ptr, base_offset, current_elements_offset) = {
            let vmctx = self.vmctx(func);
            if let Some(def_index) = self.module.defined_table_index(index) {
                let base_offset =
                    i32::try_from(self.offsets.vmctx_vmtable_definition_base(def_index)).unwrap();
                let current_elements_offset = i32::try_from(
                    self.offsets
                        .vmctx_vmtable_definition_current_elements(def_index),
                )
                .unwrap();
                (vmctx, base_offset, current_elements_offset)
            } else {
                let from_offset = self.offsets.vmctx_vmtable_import_from(index);
                let table = func.create_global_value(ir::GlobalValueData::Load {
                    base: vmctx,
                    offset: Offset32::new(i32::try_from(from_offset).unwrap()),
                    global_type: pointer_type,
                    flags: MemFlags::trusted().with_readonly(),
                });
                let base_offset = i32::from(self.offsets.vmtable_definition_base());
                let current_elements_offset =
                    i32::from(self.offsets.vmtable_definition_current_elements());
                (table, base_offset, current_elements_offset)
            }
        };

        let table = &self.module.table_plans[index].table;
        let element_size = if table.wasm_ty.is_gc_heap_type() {
            // For GC-managed references, tables store `Option<VMGcRef>`s.
            ir::types::I32.bytes()
        } else {
            self.reference_type(table.wasm_ty.heap_type).bytes()
        };

        let base_gv = func.create_global_value(ir::GlobalValueData::Load {
            base: ptr,
            offset: Offset32::new(base_offset),
            global_type: pointer_type,
            flags: if Some(table.minimum) == table.maximum {
                // A fixed-size table can't be resized so its base address won't
                // change.
                MemFlags::trusted().with_readonly()
            } else {
                MemFlags::trusted()
            },
        });

        let bound = if Some(table.minimum) == table.maximum {
            TableSize::Static {
                bound: table.minimum,
            }
        } else {
            TableSize::Dynamic {
                bound_gv: func.create_global_value(ir::GlobalValueData::Load {
                    base: ptr,
                    offset: Offset32::new(current_elements_offset),
                    global_type: ir::Type::int(
                        u16::from(self.offsets.size_of_vmtable_definition_current_elements()) * 8,
                    )
                    .unwrap(),
                    flags: MemFlags::trusted(),
                }),
            }
        };

        self.tables[index] = Some(TableData {
            base_gv,
            bound,
            element_size,
        });
    }

    fn get_or_init_func_ref_table_elem(
        &mut self,
        builder: &mut FunctionBuilder,
        table_index: TableIndex,
        index: ir::Value,
    ) -> ir::Value {
        let pointer_type = self.pointer_type();
        self.ensure_table_exists(builder.func, table_index);
        let table_data = self.tables[table_index].as_ref().unwrap();

        // To support lazy initialization of table
        // contents, we check for a null entry here, and
        // if null, we take a slow-path that invokes a
        // libcall.
        let (table_entry_addr, flags) = table_data.prepare_table_addr(
            builder,
            index,
            pointer_type,
            self.isa.flags().enable_table_access_spectre_mitigation(),
        );
        let value = builder.ins().load(pointer_type, flags, table_entry_addr, 0);
        // Mask off the "initialized bit". See documentation on
        // FUNCREF_INIT_BIT in crates/environ/src/ref_bits.rs for more
        // details. Note that `FUNCREF_MASK` has type `usize` which may not be
        // appropriate for the target architecture. Right now its value is
        // always -2 so assert that part doesn't change and then thread through
        // -2 as the immediate.
        assert_eq!(FUNCREF_MASK as isize, -2);
        let value_masked = builder.ins().band_imm(value, Imm64::from(-2));

        let null_block = builder.create_block();
        let continuation_block = builder.create_block();
        let result_param = builder.append_block_param(continuation_block, pointer_type);
        builder.set_cold_block(null_block);

        builder
            .ins()
            .brif(value, continuation_block, &[value_masked], null_block, &[]);
        builder.seal_block(null_block);

        builder.switch_to_block(null_block);
        let table_index = builder.ins().iconst(I32, table_index.index() as i64);
        let lazy_init = self
            .builtin_functions
            .table_get_lazy_init_func_ref(builder.func);
        let vmctx = self.vmctx_val(&mut builder.cursor());
        let call_inst = builder.ins().call(lazy_init, &[vmctx, table_index, index]);
        let returned_entry = builder.func.dfg.inst_results(call_inst)[0];
        builder.ins().jump(continuation_block, &[returned_entry]);
        builder.seal_block(continuation_block);

        builder.switch_to_block(continuation_block);
        result_param
    }

    #[cfg(feature = "wmemcheck")]
    fn check_malloc_start(&mut self, builder: &mut FunctionBuilder) {
        let malloc_start_sig = self.builtin_function_signatures.malloc_start(builder.func);
        let (vmctx, malloc_start) = self.translate_load_builtin_function_address(
            &mut builder.cursor(),
            BuiltinFunctionIndex::malloc_start(),
        );
        builder
            .ins()
            .call_indirect(malloc_start_sig, malloc_start, &[vmctx]);
    }

    #[cfg(feature = "wmemcheck")]
    fn check_free_start(&mut self, builder: &mut FunctionBuilder) {
        let free_start_sig = self.builtin_function_signatures.free_start(builder.func);
        let (vmctx, free_start) = self.translate_load_builtin_function_address(
            &mut builder.cursor(),
            BuiltinFunctionIndex::free_start(),
        );
        builder
            .ins()
            .call_indirect(free_start_sig, free_start, &[vmctx]);
    }

    #[cfg(feature = "wmemcheck")]
    fn current_func_name(&self, builder: &mut FunctionBuilder) -> Option<&str> {
        let func_index = match &builder.func.name {
            UserFuncName::User(user) => FuncIndex::from_u32(user.index),
            _ => {
                panic!("function name not a UserFuncName::User as expected")
            }
        };
        self.translation
            .debuginfo
            .name_section
            .func_names
            .get(&func_index)
            .map(|s| *s)
    }

    /// Proof-carrying code: create a memtype describing an empty
    /// runtime struct (to be updated later).
    fn create_empty_struct_memtype(&self, func: &mut ir::Function) -> ir::MemoryType {
        func.create_memory_type(ir::MemoryTypeData::Struct {
            size: 0,
            fields: vec![],
        })
    }

    /// Proof-carrying code: add a new field to a memtype used to
    /// describe a runtime struct. A memory region of type `memtype`
    /// will have a pointer at `offset` pointing to another memory
    /// region of type `pointee`. `readonly` indicates whether the
    /// PCC-checked code is expected to update this field or not.
    fn add_field_to_memtype(
        &self,
        func: &mut ir::Function,
        memtype: ir::MemoryType,
        offset: u32,
        pointee: ir::MemoryType,
        readonly: bool,
    ) {
        let ptr_size = self.pointer_type().bytes();
        match &mut func.memory_types[memtype] {
            ir::MemoryTypeData::Struct { size, fields } => {
                *size = std::cmp::max(*size, offset.checked_add(ptr_size).unwrap().into());
                fields.push(ir::MemoryTypeField {
                    ty: self.pointer_type(),
                    offset: offset.into(),
                    readonly,
                    fact: Some(ir::Fact::Mem {
                        ty: pointee,
                        min_offset: 0,
                        max_offset: 0,
                        nullable: false,
                    }),
                });

                // Sort fields by offset -- we need to do this now
                // because we may create an arbitrary number of
                // memtypes for imported memories and we don't
                // otherwise track them.
                fields.sort_by_key(|f| f.offset);
            }
            _ => panic!("Cannot add field to non-struct memtype"),
        }
    }

    /// Add one level of indirection to a pointer-and-memtype pair:
    /// generate a load in the code at the specified offset, and if
    /// memtypes are in use, add a field to the original struct and
    /// generate a new memtype for the pointee.
    fn load_pointer_with_memtypes(
        &self,
        func: &mut ir::Function,
        value: ir::GlobalValue,
        offset: u32,
        readonly: bool,
        memtype: Option<ir::MemoryType>,
    ) -> (ir::GlobalValue, Option<ir::MemoryType>) {
        let pointee = func.create_global_value(ir::GlobalValueData::Load {
            base: value,
            offset: Offset32::new(i32::try_from(offset).unwrap()),
            global_type: self.pointer_type(),
            flags: MemFlags::trusted().with_readonly(),
        });

        let mt = memtype.map(|mt| {
            let pointee_mt = self.create_empty_struct_memtype(func);
            self.add_field_to_memtype(func, mt, offset, pointee_mt, readonly);
            func.global_value_facts[pointee] = Some(Fact::Mem {
                ty: pointee_mt,
                min_offset: 0,
                max_offset: 0,
                nullable: false,
            });
            pointee_mt
        });
        (pointee, mt)
    }

    fn i31_ref_to_unshifted_value(&self, pos: &mut FuncCursor, i31ref: ir::Value) -> ir::Value {
        let ref_ty = self.reference_type(WasmHeapType::I31);
        debug_assert_eq!(pos.func.dfg.value_type(i31ref), ref_ty);

        let is_null = pos.ins().is_null(i31ref);
        pos.ins().trapnz(is_null, ir::TrapCode::NullI31Ref);

        let val = pos.ins().bitcast(ref_ty.as_int(), MemFlags::new(), i31ref);

        if cfg!(debug_assertions) {
            let is_i31_ref = pos
                .ins()
                .band_imm(val, i64::from(crate::I31_REF_DISCRIMINANT));
            pos.ins().trapz(
                is_i31_ref,
                ir::TrapCode::User(crate::DEBUG_ASSERT_TRAP_CODE),
            );
        }

        match ref_ty.bytes() {
            8 => pos.ins().ireduce(ir::types::I32, val),
            4 => val,
            _ => unreachable!(),
        }
    }
}

struct Call<'a, 'func, 'module_env> {
    builder: &'a mut FunctionBuilder<'func>,
    env: &'a mut FuncEnvironment<'module_env>,
    tail: bool,
}

enum CheckIndirectCallTypeSignature {
    Runtime,
    StaticMatch {
        /// Whether or not the funcref may be null or if it's statically known
        /// to not be null.
        may_be_null: bool,
    },
    StaticTrap,
}

impl<'a, 'func, 'module_env> Call<'a, 'func, 'module_env> {
    /// Create a new `Call` site that will do regular, non-tail calls.
    pub fn new(
        builder: &'a mut FunctionBuilder<'func>,
        env: &'a mut FuncEnvironment<'module_env>,
    ) -> Self {
        Call {
            builder,
            env,
            tail: false,
        }
    }

    /// Create a new `Call` site that will perform tail calls.
    pub fn new_tail(
        builder: &'a mut FunctionBuilder<'func>,
        env: &'a mut FuncEnvironment<'module_env>,
    ) -> Self {
        Call {
            builder,
            env,
            tail: true,
        }
    }

    /// Do a direct call to the given callee function.
    pub fn direct_call(
        mut self,
        callee_index: FuncIndex,
        callee: ir::FuncRef,
        call_args: &[ir::Value],
    ) -> WasmResult<ir::Inst> {
        let mut real_call_args = Vec::with_capacity(call_args.len() + 2);
        let caller_vmctx = self
            .builder
            .func
            .special_param(ArgumentPurpose::VMContext)
            .unwrap();

        // Handle direct calls to locally-defined functions.
        if !self.env.module.is_imported_function(callee_index) {
            // First append the callee vmctx address, which is the same as the caller vmctx in
            // this case.
            real_call_args.push(caller_vmctx);

            // Then append the caller vmctx address.
            real_call_args.push(caller_vmctx);

            // Then append the regular call arguments.
            real_call_args.extend_from_slice(call_args);

            // Finally, make the direct call!
            return Ok(self.direct_call_inst(callee, &real_call_args));
        }

        // Handle direct calls to imported functions. We use an indirect call
        // so that we don't have to patch the code at runtime.
        let pointer_type = self.env.pointer_type();
        let sig_ref = self.builder.func.dfg.ext_funcs[callee].signature;
        let vmctx = self.env.vmctx(self.builder.func);
        let base = self.builder.ins().global_value(pointer_type, vmctx);

        let mem_flags = ir::MemFlags::trusted().with_readonly();

        // Load the callee address.
        let body_offset = i32::try_from(
            self.env
                .offsets
                .vmctx_vmfunction_import_wasm_call(callee_index),
        )
        .unwrap();
        let func_addr = self
            .builder
            .ins()
            .load(pointer_type, mem_flags, base, body_offset);

        // First append the callee vmctx address.
        let vmctx_offset =
            i32::try_from(self.env.offsets.vmctx_vmfunction_import_vmctx(callee_index)).unwrap();
        let vmctx = self
            .builder
            .ins()
            .load(pointer_type, mem_flags, base, vmctx_offset);
        real_call_args.push(vmctx);
        real_call_args.push(caller_vmctx);

        // Then append the regular call arguments.
        real_call_args.extend_from_slice(call_args);

        // Finally, make the indirect call!
        Ok(self.indirect_call_inst(sig_ref, func_addr, &real_call_args))
    }

    /// Do an indirect call through the given funcref table.
    pub fn indirect_call(
        mut self,
        table_index: TableIndex,
        ty_index: TypeIndex,
        sig_ref: ir::SigRef,
        callee: ir::Value,
        call_args: &[ir::Value],
    ) -> WasmResult<Option<ir::Inst>> {
        // Get the funcref pointer from the table.
        let funcref_ptr =
            self.env
                .get_or_init_func_ref_table_elem(self.builder, table_index, callee);

        // If necessary, check the signature.
        let check = self.check_indirect_call_type_signature(table_index, ty_index, funcref_ptr);

        let trap_code = match check {
            // `funcref_ptr` is checked at runtime that its type matches,
            // meaning that if code gets this far it's guaranteed to not be
            // null. That means nothing in `unchecked_call` can fail.
            CheckIndirectCallTypeSignature::Runtime => None,

            // No type check was performed on `funcref_ptr` because it's
            // statically known to have the right type. Note that whether or
            // not the function is null is not necessarily tested so far since
            // no type information was inspected.
            //
            // If the table may hold null functions, then further loads in
            // `unchecked_call` may fail. If the table only holds non-null
            // functions, though, then there's no possibility of a trap.
            CheckIndirectCallTypeSignature::StaticMatch { may_be_null } => {
                if may_be_null {
                    Some(ir::TrapCode::IndirectCallToNull)
                } else {
                    None
                }
            }

            // Code has already trapped, so return nothing indicating that this
            // is now unreachable code.
            CheckIndirectCallTypeSignature::StaticTrap => return Ok(None),
        };
        self.unchecked_call(sig_ref, funcref_ptr, trap_code, call_args)
            .map(Some)
    }

    fn check_indirect_call_type_signature(
        &mut self,
        table_index: TableIndex,
        ty_index: TypeIndex,
        funcref_ptr: ir::Value,
    ) -> CheckIndirectCallTypeSignature {
        let pointer_type = self.env.pointer_type();
        let table = &self.env.module.table_plans[table_index];
        let sig_id_size = self.env.offsets.size_of_vmshared_type_index();
        let sig_id_type = Type::int(u16::from(sig_id_size) * 8).unwrap();

        // Generate a rustc compile error here if more styles are added in
        // the future as the following code is tailored to just this style.
        let TableStyle::CallerChecksSignature = table.style;

        // Test if a type check is necessary for this table. If this table is a
        // table of typed functions and that type matches `ty_index`, then
        // there's no need to perform a typecheck.
        match table.table.wasm_ty.heap_type {
            // Functions do not have a statically known type in the table, a
            // typecheck is required. Fall through to below to perform the
            // actual typecheck.
            WasmHeapType::Func => {}

            // Functions that have a statically known type are either going to
            // always succeed or always fail. Figure out by inspecting the types
            // further.
            WasmHeapType::Concrete(EngineOrModuleTypeIndex::Module(table_ty)) => {
                // If `ty_index` matches `table_ty`, then this call is
                // statically known to have the right type, so no checks are
                // necessary.
<<<<<<< HEAD
                match self.env.module.types[ty_index] {
                    ModuleType::Function(specified_ty) => {
                        if specified_ty == table_ty {
                            return CheckIndirectCallTypeSignature::StaticMatch {
                                may_be_null: table.table.wasm_ty.nullable,
                            };
                        }
                    }
                    ModuleType::Continuation(_) => todo!(),
=======
                let specified_ty = self.env.module.types[ty_index];
                if specified_ty == table_ty {
                    return CheckIndirectCallTypeSignature::StaticMatch {
                        may_be_null: table.table.wasm_ty.nullable,
                    };
>>>>>>> 3befbe52
                }

                // Otherwise if the types don't match then either (a) this is a
                // null pointer or (b) it's a pointer with the wrong type.
                // Figure out which and trap here.
                //
                // If it's possible to have a null here then try to load the
                // type information. If that fails due to the function being a
                // null pointer, then this was a call to null. Otherwise if it
                // succeeds then we know it won't match, so trap anyway.
                if table.table.wasm_ty.nullable {
                    let mem_flags = ir::MemFlags::trusted().with_readonly();
                    self.builder.ins().load(
                        sig_id_type,
                        mem_flags.with_trap_code(Some(ir::TrapCode::IndirectCallToNull)),
                        funcref_ptr,
                        i32::from(self.env.offsets.ptr.vm_func_ref_type_index()),
                    );
                }
                self.builder.ins().trap(ir::TrapCode::BadSignature);
                return CheckIndirectCallTypeSignature::StaticTrap;
            }

            // Tables of `nofunc` can only be inhabited by null, so go ahead and
            // trap with that.
            WasmHeapType::NoFunc => {
                assert!(table.table.wasm_ty.nullable);
                self.builder.ins().trap(ir::TrapCode::IndirectCallToNull);
                return CheckIndirectCallTypeSignature::StaticTrap;
            }

            // Engine-indexed types don't show up until runtime and it's a wasm
            // validation error to perform a call through a non-function table,
            // so these cases are dynamically not reachable.
            WasmHeapType::Concrete(EngineOrModuleTypeIndex::Engine(_))
            | WasmHeapType::Concrete(EngineOrModuleTypeIndex::RecGroup(_))
            | WasmHeapType::Extern
            | WasmHeapType::Any
            | WasmHeapType::I31
            | WasmHeapType::None => {
                unreachable!()
            }

            WasmHeapType::NoCont => todo!(),
            WasmHeapType::Cont => todo!(),
        }

        let vmctx = self.env.vmctx(self.builder.func);
        let base = self.builder.ins().global_value(pointer_type, vmctx);

        // Load the caller ID. This requires loading the `*mut VMFuncRef` base
        // pointer from `VMContext` and then loading, based on `SignatureIndex`,
        // the corresponding entry.
        let mem_flags = ir::MemFlags::trusted().with_readonly();
        let signatures = self.builder.ins().load(
            pointer_type,
            mem_flags,
            base,
            i32::try_from(self.env.offsets.vmctx_type_ids_array()).unwrap(),
        );
        let sig_index = self.env.module.types[ty_index];
        let offset =
            i32::try_from(sig_index.as_u32().checked_mul(sig_id_type.bytes()).unwrap()).unwrap();
        let caller_sig_id = self
            .builder
            .ins()
            .load(sig_id_type, mem_flags, signatures, offset);

        // Load the callee ID.
        //
        // Note that the callee may be null in which case this load may
        // trap. If so use the `IndirectCallToNull` trap code.
        let mem_flags = ir::MemFlags::trusted().with_readonly();
        let callee_sig_id = self.builder.ins().load(
            sig_id_type,
            mem_flags.with_trap_code(Some(ir::TrapCode::IndirectCallToNull)),
            funcref_ptr,
            i32::from(self.env.offsets.ptr.vm_func_ref_type_index()),
        );

        // Check that they match.
        let cmp = self
            .builder
            .ins()
            .icmp(IntCC::Equal, callee_sig_id, caller_sig_id);
        self.builder.ins().trapz(cmp, ir::TrapCode::BadSignature);
        CheckIndirectCallTypeSignature::Runtime
    }

    /// Call a typed function reference.
    pub fn call_ref(
        mut self,
        sig_ref: ir::SigRef,
        callee: ir::Value,
        args: &[ir::Value],
    ) -> WasmResult<ir::Inst> {
        // FIXME: the wasm type system tracks enough information to know whether
        // `callee` is a null reference or not. In some situations it can be
        // statically known here that `callee` cannot be null in which case this
        // can be `None` instead. This requires feeding type information from
        // wasmparser's validator into this function, however, which is not
        // easily done at this time.
        let callee_load_trap_code = Some(ir::TrapCode::NullReference);

        self.unchecked_call(sig_ref, callee, callee_load_trap_code, args)
    }

    /// This calls a function by reference without checking the signature.
    ///
    /// It gets the function address, sets relevant flags, and passes the
    /// special callee/caller vmctxs. It is used by both call_indirect (which
    /// checks the signature) and call_ref (which doesn't).
    fn unchecked_call(
        &mut self,
        sig_ref: ir::SigRef,
        callee: ir::Value,
        callee_load_trap_code: Option<ir::TrapCode>,
        call_args: &[ir::Value],
    ) -> WasmResult<ir::Inst> {
        let pointer_type = self.env.pointer_type();

        // Dereference callee pointer to get the function address.
        //
        // Note that this may trap if `callee` hasn't previously been verified
        // to be non-null. This means that this load is annotated with an
        // optional trap code provided by the caller of `unchecked_call` which
        // will handle the case where this is either already known to be
        // non-null or may trap.
        let mem_flags = ir::MemFlags::trusted().with_readonly();
        let func_addr = self.builder.ins().load(
            pointer_type,
            mem_flags.with_trap_code(callee_load_trap_code),
            callee,
            i32::from(self.env.offsets.ptr.vm_func_ref_wasm_call()),
        );

        let mut real_call_args = Vec::with_capacity(call_args.len() + 2);
        let caller_vmctx = self
            .builder
            .func
            .special_param(ArgumentPurpose::VMContext)
            .unwrap();

        // First append the callee vmctx address.
        let vmctx = self.builder.ins().load(
            pointer_type,
            mem_flags,
            callee,
            i32::from(self.env.offsets.ptr.vm_func_ref_vmctx()),
        );
        real_call_args.push(vmctx);
        real_call_args.push(caller_vmctx);

        // Then append the regular call arguments.
        real_call_args.extend_from_slice(call_args);

        Ok(self.indirect_call_inst(sig_ref, func_addr, &real_call_args))
    }

    fn direct_call_inst(&mut self, callee: ir::FuncRef, args: &[ir::Value]) -> ir::Inst {
        if self.tail {
            self.builder.ins().return_call(callee, args)
        } else {
            self.builder.ins().call(callee, args)
        }
    }

    fn indirect_call_inst(
        &mut self,
        sig_ref: ir::SigRef,
        func_addr: ir::Value,
        args: &[ir::Value],
    ) -> ir::Inst {
        if self.tail {
            self.builder
                .ins()
                .return_call_indirect(sig_ref, func_addr, args)
        } else {
            self.builder.ins().call_indirect(sig_ref, func_addr, args)
        }
    }
}

impl TypeConvert for FuncEnvironment<'_> {
    fn lookup_heap_type(&self, ty: wasmparser::UnpackedIndex) -> WasmHeapType {
        wasmtime_environ::WasmparserTypeConverter::new(self.types, self.module).lookup_heap_type(ty)
    }
}

impl<'module_environment> TargetEnvironment for FuncEnvironment<'module_environment> {
    fn target_config(&self) -> TargetFrontendConfig {
        self.isa.frontend_config()
    }

    fn reference_type(&self, ty: WasmHeapType) -> ir::Type {
        crate::reference_type(ty, self.pointer_type())
    }

    fn heap_access_spectre_mitigation(&self) -> bool {
        self.isa.flags().enable_heap_access_spectre_mitigation()
    }

    fn proof_carrying_code(&self) -> bool {
        self.isa.flags().enable_pcc()
    }
}

impl<'module_environment> cranelift_wasm::FuncEnvironment for FuncEnvironment<'module_environment> {
    fn heaps(&self) -> &PrimaryMap<Heap, HeapData> {
        &self.heaps
    }

    fn is_wasm_parameter(&self, _signature: &ir::Signature, index: usize) -> bool {
        // The first two parameters are the vmctx and caller vmctx. The rest are
        // the wasm parameters.
        index >= 2
    }

    fn after_locals(&mut self, num_locals: usize) {
        self.vmruntime_limits_ptr = Variable::new(num_locals);
        self.fuel_var = Variable::new(num_locals + 1);
        self.epoch_deadline_var = Variable::new(num_locals + 2);
        self.epoch_ptr_var = Variable::new(num_locals + 3);
    }

    fn translate_table_grow(
        &mut self,
        mut pos: cranelift_codegen::cursor::FuncCursor<'_>,
        table_index: TableIndex,
        delta: ir::Value,
        init_value: ir::Value,
    ) -> WasmResult<ir::Value> {
        let grow = match self.module.table_plans[table_index].table.wasm_ty.heap_type {
            WasmHeapType::Func | WasmHeapType::Concrete(_) | WasmHeapType::NoFunc => {
                self.builtin_functions.table_grow_func_ref(&mut pos.func)
            }
            WasmHeapType::Cont | WasmHeapType::NoCont => todo!(), // TODO(dhil): revisit this later.

            ty @ WasmHeapType::Any
            | ty @ WasmHeapType::I31
            | ty @ WasmHeapType::None
            | ty @ WasmHeapType::Extern => gc::gc_ref_table_grow_builtin(ty, self, &mut pos.func)?,
        };

        let vmctx = self.vmctx_val(&mut pos);

        let table_index_arg = pos.ins().iconst(I32, table_index.as_u32() as i64);
        let call_inst = pos
            .ins()
            .call(grow, &[vmctx, table_index_arg, delta, init_value]);

        Ok(pos.func.dfg.first_result(call_inst))
    }

    fn translate_table_get(
        &mut self,
        builder: &mut FunctionBuilder,
        table_index: TableIndex,
        index: ir::Value,
    ) -> WasmResult<ir::Value> {
        let plan = &self.module.table_plans[table_index];
        self.ensure_table_exists(builder.func, table_index);
        let table_data = self.tables[table_index].as_ref().unwrap();
        match plan.table.wasm_ty.heap_type {
            // GC-managed types.
            WasmHeapType::Any | WasmHeapType::Extern | WasmHeapType::None => {
                let (src, flags) = table_data.prepare_table_addr(
                    builder,
                    index,
                    self.pointer_type(),
                    self.isa.flags().enable_table_access_spectre_mitigation(),
                );
                gc::gc_compiler(self).translate_read_gc_reference(
                    self,
                    builder,
                    plan.table.wasm_ty,
                    src,
                    flags,
                )
            }

            // `i31ref`s never need barriers, and therefore don't need to go
            // through the GC compiler.
            WasmHeapType::I31 => {
                let (src, flags) = table_data.prepare_table_addr(
                    builder,
                    index,
                    self.pointer_type(),
                    self.isa.flags().enable_table_access_spectre_mitigation(),
                );
                gc::unbarriered_load_gc_ref(self, builder, WasmHeapType::I31, src, flags)
            }

            // Function types.
            WasmHeapType::Func | WasmHeapType::Concrete(_) | WasmHeapType::NoFunc => {
                match plan.style {
                    TableStyle::CallerChecksSignature => {
                        Ok(self.get_or_init_func_ref_table_elem(builder, table_index, index))
                    }
                }
            }

            // Continuation types.
            WasmHeapType::Cont | WasmHeapType::NoCont => todo!(), // TODO(dhil): Revisit later.
        }
    }

    fn translate_table_set(
        &mut self,
        builder: &mut FunctionBuilder,
        table_index: TableIndex,
        value: ir::Value,
        index: ir::Value,
    ) -> WasmResult<()> {
        let pointer_type = self.pointer_type();
        let plan = &self.module.table_plans[table_index];
        self.ensure_table_exists(builder.func, table_index);
        let table_data = self.tables[table_index].as_ref().unwrap();
        match plan.table.wasm_ty.heap_type {
            // GC-managed types.
            WasmHeapType::Any | WasmHeapType::Extern | WasmHeapType::None => {
                let (dst, flags) = table_data.prepare_table_addr(
                    builder,
                    index,
                    self.pointer_type(),
                    self.isa.flags().enable_table_access_spectre_mitigation(),
                );
                gc::gc_compiler(self).translate_write_gc_reference(
                    self,
                    builder,
                    plan.table.wasm_ty,
                    dst,
                    value,
                    flags,
                )
            }

            // `i31ref`s never need GC barriers, and therefore don't need to go
            // through the GC compiler.
            WasmHeapType::I31 => {
                let (addr, flags) = table_data.prepare_table_addr(
                    builder,
                    index,
                    self.pointer_type(),
                    self.isa.flags().enable_table_access_spectre_mitigation(),
                );
                gc::unbarriered_store_gc_ref(self, builder, WasmHeapType::I31, addr, value, flags)
            }

            // Function types.
            WasmHeapType::Func | WasmHeapType::Concrete(_) | WasmHeapType::NoFunc => {
                match plan.style {
                    TableStyle::CallerChecksSignature => {
                        let (elem_addr, flags) = table_data.prepare_table_addr(
                            builder,
                            index,
                            pointer_type,
                            self.isa.flags().enable_table_access_spectre_mitigation(),
                        );
                        // Set the "initialized bit". See doc-comment on
                        // `FUNCREF_INIT_BIT` in
                        // crates/environ/src/ref_bits.rs for details.
                        let value_with_init_bit = builder
                            .ins()
                            .bor_imm(value, Imm64::from(FUNCREF_INIT_BIT as i64));
                        builder
                            .ins()
                            .store(flags, value_with_init_bit, elem_addr, 0);
                        Ok(())
                    }
                }
            }

            // Continuation types.
            WasmHeapType::Cont | WasmHeapType::NoCont => todo!(), // TODO(dhil): Revisit later.
        }
    }

    fn translate_table_fill(
        &mut self,
        mut pos: cranelift_codegen::cursor::FuncCursor<'_>,
        table_index: TableIndex,
        dst: ir::Value,
        val: ir::Value,
        len: ir::Value,
    ) -> WasmResult<()> {
        let libcall = match self.module.table_plans[table_index].table.wasm_ty.heap_type {
            WasmHeapType::Func | WasmHeapType::Concrete(_) | WasmHeapType::NoFunc => {
                self.builtin_functions.table_fill_func_ref(&mut pos.func)
            }
            WasmHeapType::Cont | WasmHeapType::NoCont => todo!(), // TODO(dhil): revisit this later.

            ty @ WasmHeapType::Extern
            | ty @ WasmHeapType::Any
            | ty @ WasmHeapType::I31
            | ty @ WasmHeapType::None => gc::gc_ref_table_fill_builtin(ty, self, &mut pos.func)?,
        };

        let vmctx = self.vmctx_val(&mut pos);

        let table_index_arg = pos.ins().iconst(I32, table_index.as_u32() as i64);
        pos.ins()
            .call(libcall, &[vmctx, table_index_arg, dst, val, len]);

        Ok(())
    }

    fn translate_ref_i31(&mut self, mut pos: FuncCursor, val: ir::Value) -> WasmResult<ir::Value> {
        let shifted = pos.ins().ishl_imm(val, 1);
        let tagged = pos
            .ins()
            .bor_imm(shifted, i64::from(crate::I31_REF_DISCRIMINANT));
        let ref_ty = self.reference_type(WasmHeapType::I31);
        let extended = if ref_ty.bytes() > 4 {
            pos.ins().uextend(ref_ty.as_int(), tagged)
        } else {
            tagged
        };
        let i31ref = pos.ins().bitcast(ref_ty, MemFlags::new(), extended);
        Ok(i31ref)
    }

    fn translate_i31_get_s(
        &mut self,
        mut pos: FuncCursor,
        i31ref: ir::Value,
    ) -> WasmResult<ir::Value> {
        let val = self.i31_ref_to_unshifted_value(&mut pos, i31ref);
        let shifted = pos.ins().sshr_imm(val, 1);
        Ok(shifted)
    }

    fn translate_i31_get_u(
        &mut self,
        mut pos: FuncCursor,
        i31ref: ir::Value,
    ) -> WasmResult<ir::Value> {
        let val = self.i31_ref_to_unshifted_value(&mut pos, i31ref);
        let shifted = pos.ins().ushr_imm(val, 1);
        Ok(shifted)
    }

    fn translate_ref_null(
        &mut self,
        mut pos: cranelift_codegen::cursor::FuncCursor,
        ht: WasmHeapType,
    ) -> WasmResult<ir::Value> {
        Ok(match ht {
            WasmHeapType::Func | WasmHeapType::Concrete(_) | WasmHeapType::NoFunc => {
                pos.ins().iconst(self.pointer_type(), 0)
            }
            WasmHeapType::Cont | WasmHeapType::NoCont => {
                pos.ins().iconst(self.pointer_type(), 0) // TODO(dhil): I haven't really thought this through.
            }
            WasmHeapType::Extern | WasmHeapType::Any | WasmHeapType::I31 | WasmHeapType::None => {
                pos.ins().null(self.reference_type(ht))
            }
        })
    }

    fn translate_ref_is_null(
        &mut self,
        mut pos: cranelift_codegen::cursor::FuncCursor,
        value: ir::Value,
    ) -> WasmResult<ir::Value> {
        let bool_is_null = match pos.func.dfg.value_type(value) {
            // `externref`
            ty if ty.is_ref() => pos.ins().is_null(value),
            // `funcref`
            ty if ty == self.pointer_type() => {
                pos.ins()
                    .icmp_imm(cranelift_codegen::ir::condcodes::IntCC::Equal, value, 0)
            }
            _ => unreachable!(),
        };

        Ok(pos.ins().uextend(ir::types::I32, bool_is_null))
    }

    fn translate_ref_func(
        &mut self,
        mut pos: cranelift_codegen::cursor::FuncCursor<'_>,
        func_index: FuncIndex,
    ) -> WasmResult<ir::Value> {
        let func_index = pos.ins().iconst(I32, func_index.as_u32() as i64);
        let ref_func = self.builtin_functions.ref_func(&mut pos.func);
        let vmctx = self.vmctx_val(&mut pos);

        let call_inst = pos.ins().call(ref_func, &[vmctx, func_index]);
        Ok(pos.func.dfg.first_result(call_inst))
    }

    fn translate_custom_global_get(
        &mut self,
        mut pos: cranelift_codegen::cursor::FuncCursor<'_>,
        index: cranelift_wasm::GlobalIndex,
    ) -> WasmResult<ir::Value> {
        let ty = self.module.globals[index].wasm_ty;
        debug_assert!(
            ty.is_vmgcref_type(),
            "We only use GlobalVariable::Custom for VMGcRef types"
        );

        // TODO: use `GcCompiler::translate_read_gc_reference` for GC-reference
        // globals instead of a libcall.
        let libcall = gc::gc_ref_global_get_builtin(ty, self, &mut pos.func)?;

        let vmctx = self.vmctx_val(&mut pos);

        let global_index_arg = pos.ins().iconst(I32, index.as_u32() as i64);
        let call_inst = pos.ins().call(libcall, &[vmctx, global_index_arg]);

        Ok(pos.func.dfg.first_result(call_inst))
    }

    fn translate_custom_global_set(
        &mut self,
        mut pos: cranelift_codegen::cursor::FuncCursor<'_>,
        index: cranelift_wasm::GlobalIndex,
        value: ir::Value,
    ) -> WasmResult<()> {
        let ty = self.module.globals[index].wasm_ty;
        debug_assert!(
            ty.is_vmgcref_type(),
            "We only use GlobalVariable::Custom for VMGcRef types"
        );

        // TODO: use `GcCompiler::translate_write_gc_reference` for GC-reference
        // globals instead of a libcall.
        let libcall = gc::gc_ref_global_set_builtin(ty, self, &mut pos.func)?;

        let vmctx = self.vmctx_val(&mut pos);

        let global_index_arg = pos.ins().iconst(I32, index.as_u32() as i64);
        pos.ins().call(libcall, &[vmctx, global_index_arg, value]);

        Ok(())
    }

    fn make_heap(&mut self, func: &mut ir::Function, index: MemoryIndex) -> WasmResult<Heap> {
        let pointer_type = self.pointer_type();
        let is_shared = self.module.memory_plans[index].memory.shared;

        let min_size = self.module.memory_plans[index]
            .memory
            .minimum
            .checked_mul(u64::from(WASM_PAGE_SIZE))
            .unwrap_or_else(|| {
                // The only valid Wasm memory size that won't fit in a 64-bit
                // integer is the maximum memory64 size (2^64) which is one
                // larger than `u64::MAX` (2^64 - 1). In this case, just say the
                // minimum heap size is `u64::MAX`.
                debug_assert_eq!(self.module.memory_plans[index].memory.minimum, 1 << 48);
                u64::MAX
            });

        let max_size = self.module.memory_plans[index]
            .memory
            .maximum
            .and_then(|max| max.checked_mul(u64::from(WASM_PAGE_SIZE)));

        let (ptr, base_offset, current_length_offset, ptr_memtype) = {
            let vmctx = self.vmctx(func);
            if let Some(def_index) = self.module.defined_memory_index(index) {
                if is_shared {
                    // As with imported memory, the `VMMemoryDefinition` for a
                    // shared memory is stored elsewhere. We store a `*mut
                    // VMMemoryDefinition` to it and dereference that when
                    // atomically growing it.
                    let from_offset = self.offsets.vmctx_vmmemory_pointer(def_index);
                    let (memory, def_mt) = self.load_pointer_with_memtypes(
                        func,
                        vmctx,
                        from_offset,
                        true,
                        self.pcc_vmctx_memtype,
                    );
                    let base_offset = i32::from(self.offsets.ptr.vmmemory_definition_base());
                    let current_length_offset =
                        i32::from(self.offsets.ptr.vmmemory_definition_current_length());
                    (memory, base_offset, current_length_offset, def_mt)
                } else {
                    let owned_index = self.module.owned_memory_index(def_index);
                    let owned_base_offset =
                        self.offsets.vmctx_vmmemory_definition_base(owned_index);
                    let owned_length_offset = self
                        .offsets
                        .vmctx_vmmemory_definition_current_length(owned_index);
                    let current_base_offset = i32::try_from(owned_base_offset).unwrap();
                    let current_length_offset = i32::try_from(owned_length_offset).unwrap();
                    (
                        vmctx,
                        current_base_offset,
                        current_length_offset,
                        self.pcc_vmctx_memtype,
                    )
                }
            } else {
                let from_offset = self.offsets.vmctx_vmmemory_import_from(index);
                let (memory, def_mt) = self.load_pointer_with_memtypes(
                    func,
                    vmctx,
                    from_offset,
                    true,
                    self.pcc_vmctx_memtype,
                );
                let base_offset = i32::from(self.offsets.ptr.vmmemory_definition_base());
                let current_length_offset =
                    i32::from(self.offsets.ptr.vmmemory_definition_current_length());
                (memory, base_offset, current_length_offset, def_mt)
            }
        };

        // If we have a declared maximum, we can make this a "static" heap, which is
        // allocated up front and never moved.
        let (offset_guard_size, heap_style, readonly_base, base_fact, memory_type) =
            match self.module.memory_plans[index] {
                MemoryPlan {
                    style: MemoryStyle::Dynamic { .. },
                    offset_guard_size,
                    pre_guard_size: _,
                    memory: _,
                } => {
                    let heap_bound = func.create_global_value(ir::GlobalValueData::Load {
                        base: ptr,
                        offset: Offset32::new(current_length_offset),
                        global_type: pointer_type,
                        flags: MemFlags::trusted(),
                    });

                    let (base_fact, data_mt) = if let Some(ptr_memtype) = ptr_memtype {
                        // Create a memtype representing the untyped memory region.
                        let data_mt = func.create_memory_type(ir::MemoryTypeData::DynamicMemory {
                            gv: heap_bound,
                            size: offset_guard_size,
                        });
                        // This fact applies to any pointer to the start of the memory.
                        let base_fact = ir::Fact::dynamic_base_ptr(data_mt);
                        // This fact applies to the length.
                        let length_fact = ir::Fact::global_value(
                            u16::try_from(self.isa.pointer_type().bits()).unwrap(),
                            heap_bound,
                        );
                        // Create a field in the vmctx for the base pointer.
                        match &mut func.memory_types[ptr_memtype] {
                            ir::MemoryTypeData::Struct { size, fields } => {
                                let base_offset = u64::try_from(base_offset).unwrap();
                                fields.push(ir::MemoryTypeField {
                                    offset: base_offset,
                                    ty: self.isa.pointer_type(),
                                    // Read-only field from the PoV of PCC checks:
                                    // don't allow stores to this field. (Even if
                                    // it is a dynamic memory whose base can
                                    // change, that update happens inside the
                                    // runtime, not in generated code.)
                                    readonly: true,
                                    fact: Some(base_fact.clone()),
                                });
                                let current_length_offset =
                                    u64::try_from(current_length_offset).unwrap();
                                fields.push(ir::MemoryTypeField {
                                    offset: current_length_offset,
                                    ty: self.isa.pointer_type(),
                                    // As above, read-only; only the runtime modifies it.
                                    readonly: true,
                                    fact: Some(length_fact),
                                });

                                let pointer_size = u64::from(self.isa.pointer_type().bytes());
                                let fields_end = std::cmp::max(
                                    base_offset + pointer_size,
                                    current_length_offset + pointer_size,
                                );
                                *size = std::cmp::max(*size, fields_end);
                            }
                            _ => {
                                panic!("Bad memtype");
                            }
                        }
                        // Apply a fact to the base pointer.
                        (Some(base_fact), Some(data_mt))
                    } else {
                        (None, None)
                    };

                    (
                        offset_guard_size,
                        HeapStyle::Dynamic {
                            bound_gv: heap_bound,
                        },
                        false,
                        base_fact,
                        data_mt,
                    )
                }
                MemoryPlan {
                    style: MemoryStyle::Static { bound: bound_pages },
                    offset_guard_size,
                    pre_guard_size: _,
                    memory: _,
                } => {
                    let bound_bytes = u64::from(bound_pages) * u64::from(WASM_PAGE_SIZE);
                    let (base_fact, data_mt) = if let Some(ptr_memtype) = ptr_memtype {
                        // Create a memtype representing the untyped memory region.
                        let data_mt = func.create_memory_type(ir::MemoryTypeData::Memory {
                            size: bound_bytes
                                .checked_add(offset_guard_size)
                                .expect("Memory plan has overflowing size plus guard"),
                        });
                        // This fact applies to any pointer to the start of the memory.
                        let base_fact = Fact::Mem {
                            ty: data_mt,
                            min_offset: 0,
                            max_offset: 0,
                            nullable: false,
                        };
                        // Create a field in the vmctx for the base pointer.
                        match &mut func.memory_types[ptr_memtype] {
                            ir::MemoryTypeData::Struct { size, fields } => {
                                let offset = u64::try_from(base_offset).unwrap();
                                fields.push(ir::MemoryTypeField {
                                    offset,
                                    ty: self.isa.pointer_type(),
                                    // Read-only field from the PoV of PCC checks:
                                    // don't allow stores to this field. (Even if
                                    // it is a dynamic memory whose base can
                                    // change, that update happens inside the
                                    // runtime, not in generated code.)
                                    readonly: true,
                                    fact: Some(base_fact.clone()),
                                });
                                *size = std::cmp::max(
                                    *size,
                                    offset + u64::from(self.isa.pointer_type().bytes()),
                                );
                            }
                            _ => {
                                panic!("Bad memtype");
                            }
                        }
                        // Apply a fact to the base pointer.
                        (Some(base_fact), Some(data_mt))
                    } else {
                        (None, None)
                    };
                    (
                        offset_guard_size,
                        HeapStyle::Static { bound: bound_bytes },
                        true,
                        base_fact,
                        data_mt,
                    )
                }
            };

        let mut flags = MemFlags::trusted().with_checked();
        if readonly_base {
            flags.set_readonly();
        }
        let heap_base = func.create_global_value(ir::GlobalValueData::Load {
            base: ptr,
            offset: Offset32::new(base_offset),
            global_type: pointer_type,
            flags,
        });
        func.global_value_facts[heap_base] = base_fact;

        Ok(self.heaps.push(HeapData {
            base: heap_base,
            min_size,
            max_size,
            offset_guard_size,
            style: heap_style,
            index_type: self.memory_index_type(index),
            memory_type,
        }))
    }

    fn make_global(
        &mut self,
        func: &mut ir::Function,
        index: GlobalIndex,
    ) -> WasmResult<GlobalVariable> {
        let ty = self.module.globals[index].wasm_ty;

        if ty.is_vmgcref_type() {
            // Although reference-typed globals live at the same memory location as
            // any other type of global at the same index would, getting or
            // setting them requires ref counting barriers. Therefore, we need
            // to use `GlobalVariable::Custom`, as that is the only kind of
            // `GlobalVariable` for which `cranelift-wasm` supports custom
            // access translation.
            return Ok(GlobalVariable::Custom);
        }

        let (gv, offset) = self.get_global_location(func, index);
        Ok(GlobalVariable::Memory {
            gv,
            offset: offset.into(),
            ty: super::value_type(self.isa, ty),
        })
    }

    fn make_indirect_sig(
        &mut self,
        func: &mut ir::Function,
        index: TypeIndex,
    ) -> WasmResult<ir::SigRef> {
        let index = self.module.types[index];
        let sig = crate::wasm_call_signature(self.isa, &self.types[index], &self.tunables);
        Ok(func.import_signature(sig))
    }

    fn make_direct_func(
        &mut self,
        func: &mut ir::Function,
        index: FuncIndex,
    ) -> WasmResult<ir::FuncRef> {
        let sig = self.module.functions[index].signature;
        let sig = crate::wasm_call_signature(self.isa, &self.types[sig], &self.tunables);
        let signature = func.import_signature(sig);
        let name =
            ir::ExternalName::User(func.declare_imported_user_function(ir::UserExternalName {
                namespace: crate::NS_WASM_FUNC,
                index: index.as_u32(),
            }));
        Ok(func.import_function(ir::ExtFuncData {
            name,
            signature,

            // The value of this flag determines the codegen for calls to this
            // function. If this flag is `false` then absolute relocations will
            // be generated for references to the function, which requires
            // load-time relocation resolution. If this flag is set to `true`
            // then relative relocations are emitted which can be resolved at
            // object-link-time, just after all functions are compiled.
            //
            // This flag is set to `true` for functions defined in the object
            // we'll be defining in this compilation unit, or everything local
            // to the wasm module. This means that between functions in a wasm
            // module there's relative calls encoded. All calls external to a
            // wasm module (e.g. imports or libcalls) are either encoded through
            // the `VMContext` as relative jumps (hence no relocations) or
            // they're libcalls with absolute relocations.
            colocated: self.module.defined_func_index(index).is_some(),
        }))
    }

    fn translate_call_indirect(
        &mut self,
        builder: &mut FunctionBuilder,
        table_index: TableIndex,
        ty_index: TypeIndex,
        sig_ref: ir::SigRef,
        callee: ir::Value,
        call_args: &[ir::Value],
    ) -> WasmResult<Option<ir::Inst>> {
        Call::new(builder, self).indirect_call(table_index, ty_index, sig_ref, callee, call_args)
    }

    fn translate_call(
        &mut self,
        builder: &mut FunctionBuilder,
        callee_index: FuncIndex,
        callee: ir::FuncRef,
        call_args: &[ir::Value],
    ) -> WasmResult<ir::Inst> {
        Call::new(builder, self).direct_call(callee_index, callee, call_args)
    }

    fn translate_call_ref(
        &mut self,
        builder: &mut FunctionBuilder,
        sig_ref: ir::SigRef,
        callee: ir::Value,
        call_args: &[ir::Value],
    ) -> WasmResult<ir::Inst> {
        Call::new(builder, self).call_ref(sig_ref, callee, call_args)
    }

    fn translate_return_call(
        &mut self,
        builder: &mut FunctionBuilder,
        callee_index: FuncIndex,
        callee: ir::FuncRef,
        call_args: &[ir::Value],
    ) -> WasmResult<()> {
        Call::new_tail(builder, self).direct_call(callee_index, callee, call_args)?;
        Ok(())
    }

    fn translate_return_call_indirect(
        &mut self,
        builder: &mut FunctionBuilder,
        table_index: TableIndex,
        ty_index: TypeIndex,
        sig_ref: ir::SigRef,
        callee: ir::Value,
        call_args: &[ir::Value],
    ) -> WasmResult<()> {
        Call::new_tail(builder, self).indirect_call(
            table_index,
            ty_index,
            sig_ref,
            callee,
            call_args,
        )?;
        Ok(())
    }

    fn translate_return_call_ref(
        &mut self,
        builder: &mut FunctionBuilder,
        sig_ref: ir::SigRef,
        callee: ir::Value,
        call_args: &[ir::Value],
    ) -> WasmResult<()> {
        Call::new_tail(builder, self).call_ref(sig_ref, callee, call_args)?;
        Ok(())
    }

    fn translate_memory_grow(
        &mut self,
        mut pos: FuncCursor<'_>,
        index: MemoryIndex,
        _heap: Heap,
        val: ir::Value,
    ) -> WasmResult<ir::Value> {
        let memory_grow = self.builtin_functions.memory32_grow(&mut pos.func);
        let index_arg = index.index();

        let memory_index = pos.ins().iconst(I32, index_arg as i64);
        let vmctx = self.vmctx_val(&mut pos);

        let val = self.cast_memory_index_to_i64(&mut pos, val, index);
        let call_inst = pos.ins().call(memory_grow, &[vmctx, val, memory_index]);
        let result = *pos.func.dfg.inst_results(call_inst).first().unwrap();
        Ok(self.cast_pointer_to_memory_index(pos, result, index))
    }

    fn translate_memory_size(
        &mut self,
        mut pos: FuncCursor<'_>,
        index: MemoryIndex,
        _heap: Heap,
    ) -> WasmResult<ir::Value> {
        let pointer_type = self.pointer_type();
        let vmctx = self.vmctx(&mut pos.func);
        let is_shared = self.module.memory_plans[index].memory.shared;
        let base = pos.ins().global_value(pointer_type, vmctx);
        let current_length_in_bytes = match self.module.defined_memory_index(index) {
            Some(def_index) => {
                if is_shared {
                    let offset =
                        i32::try_from(self.offsets.vmctx_vmmemory_pointer(def_index)).unwrap();
                    let vmmemory_ptr =
                        pos.ins()
                            .load(pointer_type, ir::MemFlags::trusted(), base, offset);
                    let vmmemory_definition_offset =
                        i64::from(self.offsets.ptr.vmmemory_definition_current_length());
                    let vmmemory_definition_ptr =
                        pos.ins().iadd_imm(vmmemory_ptr, vmmemory_definition_offset);
                    // This atomic access of the
                    // `VMMemoryDefinition::current_length` is direct; no bounds
                    // check is needed. This is possible because shared memory
                    // has a static size (the maximum is always known). Shared
                    // memory is thus built with a static memory plan and no
                    // bounds-checked version of this is implemented.
                    pos.ins().atomic_load(
                        pointer_type,
                        ir::MemFlags::trusted(),
                        vmmemory_definition_ptr,
                    )
                } else {
                    let owned_index = self.module.owned_memory_index(def_index);
                    let offset = i32::try_from(
                        self.offsets
                            .vmctx_vmmemory_definition_current_length(owned_index),
                    )
                    .unwrap();
                    pos.ins()
                        .load(pointer_type, ir::MemFlags::trusted(), base, offset)
                }
            }
            None => {
                let offset = i32::try_from(self.offsets.vmctx_vmmemory_import_from(index)).unwrap();
                let vmmemory_ptr =
                    pos.ins()
                        .load(pointer_type, ir::MemFlags::trusted(), base, offset);
                if is_shared {
                    let vmmemory_definition_offset =
                        i64::from(self.offsets.ptr.vmmemory_definition_current_length());
                    let vmmemory_definition_ptr =
                        pos.ins().iadd_imm(vmmemory_ptr, vmmemory_definition_offset);
                    pos.ins().atomic_load(
                        pointer_type,
                        ir::MemFlags::trusted(),
                        vmmemory_definition_ptr,
                    )
                } else {
                    pos.ins().load(
                        pointer_type,
                        ir::MemFlags::trusted(),
                        vmmemory_ptr,
                        i32::from(self.offsets.ptr.vmmemory_definition_current_length()),
                    )
                }
            }
        };
        let current_length_in_pages = pos
            .ins()
            .udiv_imm(current_length_in_bytes, i64::from(WASM_PAGE_SIZE));

        Ok(self.cast_pointer_to_memory_index(pos, current_length_in_pages, index))
    }

    fn translate_memory_copy(
        &mut self,
        mut pos: FuncCursor,
        src_index: MemoryIndex,
        _src_heap: Heap,
        dst_index: MemoryIndex,
        _dst_heap: Heap,
        dst: ir::Value,
        src: ir::Value,
        len: ir::Value,
    ) -> WasmResult<()> {
        let vmctx = self.vmctx_val(&mut pos);

        let memory_copy = self.builtin_functions.memory_copy(&mut pos.func);
        let dst = self.cast_memory_index_to_i64(&mut pos, dst, dst_index);
        let src = self.cast_memory_index_to_i64(&mut pos, src, src_index);
        // The length is 32-bit if either memory is 32-bit, but if they're both
        // 64-bit then it's 64-bit. Our intrinsic takes a 64-bit length for
        // compatibility across all memories, so make sure that it's cast
        // correctly here (this is a bit special so no generic helper unlike for
        // `dst`/`src` above)
        let len = if self.memory_index_type(dst_index) == I64
            && self.memory_index_type(src_index) == I64
        {
            len
        } else {
            pos.ins().uextend(I64, len)
        };
        let src_index = pos.ins().iconst(I32, i64::from(src_index.as_u32()));
        let dst_index = pos.ins().iconst(I32, i64::from(dst_index.as_u32()));
        pos.ins()
            .call(memory_copy, &[vmctx, dst_index, dst, src_index, src, len]);

        Ok(())
    }

    fn translate_memory_fill(
        &mut self,
        mut pos: FuncCursor,
        memory_index: MemoryIndex,
        _heap: Heap,
        dst: ir::Value,
        val: ir::Value,
        len: ir::Value,
    ) -> WasmResult<()> {
        let memory_fill = self.builtin_functions.memory_fill(&mut pos.func);
        let dst = self.cast_memory_index_to_i64(&mut pos, dst, memory_index);
        let len = self.cast_memory_index_to_i64(&mut pos, len, memory_index);
        let memory_index_arg = pos.ins().iconst(I32, i64::from(memory_index.as_u32()));

        let vmctx = self.vmctx_val(&mut pos);

        pos.ins()
            .call(memory_fill, &[vmctx, memory_index_arg, dst, val, len]);

        Ok(())
    }

    fn translate_memory_init(
        &mut self,
        mut pos: FuncCursor,
        memory_index: MemoryIndex,
        _heap: Heap,
        seg_index: u32,
        dst: ir::Value,
        src: ir::Value,
        len: ir::Value,
    ) -> WasmResult<()> {
        let memory_init = self.builtin_functions.memory_init(&mut pos.func);

        let memory_index_arg = pos.ins().iconst(I32, memory_index.index() as i64);
        let seg_index_arg = pos.ins().iconst(I32, seg_index as i64);

        let vmctx = self.vmctx_val(&mut pos);

        let dst = self.cast_memory_index_to_i64(&mut pos, dst, memory_index);

        pos.ins().call(
            memory_init,
            &[vmctx, memory_index_arg, seg_index_arg, dst, src, len],
        );

        Ok(())
    }

    fn translate_data_drop(&mut self, mut pos: FuncCursor, seg_index: u32) -> WasmResult<()> {
        let data_drop = self.builtin_functions.data_drop(&mut pos.func);
        let seg_index_arg = pos.ins().iconst(I32, seg_index as i64);
        let vmctx = self.vmctx_val(&mut pos);
        pos.ins().call(data_drop, &[vmctx, seg_index_arg]);
        Ok(())
    }

    fn translate_table_size(
        &mut self,
        pos: FuncCursor,
        table_index: TableIndex,
    ) -> WasmResult<ir::Value> {
        self.ensure_table_exists(pos.func, table_index);
        let table_data = self.tables[table_index].as_ref().unwrap();
        Ok(table_data.bound.bound(pos, ir::types::I32))
    }

    fn translate_table_copy(
        &mut self,
        mut pos: FuncCursor,
        dst_table_index: TableIndex,
        src_table_index: TableIndex,
        dst: ir::Value,
        src: ir::Value,
        len: ir::Value,
    ) -> WasmResult<()> {
        let (table_copy, dst_table_index_arg, src_table_index_arg) =
            self.get_table_copy_func(&mut pos.func, dst_table_index, src_table_index);

        let dst_table_index_arg = pos.ins().iconst(I32, dst_table_index_arg as i64);
        let src_table_index_arg = pos.ins().iconst(I32, src_table_index_arg as i64);
        let vmctx = self.vmctx_val(&mut pos);
        pos.ins().call(
            table_copy,
            &[
                vmctx,
                dst_table_index_arg,
                src_table_index_arg,
                dst,
                src,
                len,
            ],
        );

        Ok(())
    }

    fn translate_table_init(
        &mut self,
        mut pos: FuncCursor,
        seg_index: u32,
        table_index: TableIndex,
        dst: ir::Value,
        src: ir::Value,
        len: ir::Value,
    ) -> WasmResult<()> {
        let table_init = self.builtin_functions.table_init(&mut pos.func);
        let table_index_arg = pos.ins().iconst(I32, i64::from(table_index.as_u32()));
        let seg_index_arg = pos.ins().iconst(I32, i64::from(seg_index));
        let vmctx = self.vmctx_val(&mut pos);
        pos.ins().call(
            table_init,
            &[vmctx, table_index_arg, seg_index_arg, dst, src, len],
        );

        Ok(())
    }

    fn translate_elem_drop(&mut self, mut pos: FuncCursor, elem_index: u32) -> WasmResult<()> {
        let elem_drop = self.builtin_functions.elem_drop(&mut pos.func);
        let elem_index_arg = pos.ins().iconst(I32, elem_index as i64);
        let vmctx = self.vmctx_val(&mut pos);
        pos.ins().call(elem_drop, &[vmctx, elem_index_arg]);
        Ok(())
    }

    fn translate_atomic_wait(
        &mut self,
        mut pos: FuncCursor,
        memory_index: MemoryIndex,
        _heap: Heap,
        addr: ir::Value,
        expected: ir::Value,
        timeout: ir::Value,
    ) -> WasmResult<ir::Value> {
        #[cfg(feature = "threads")]
        {
            let addr = self.cast_memory_index_to_i64(&mut pos, addr, memory_index);
            let implied_ty = pos.func.dfg.value_type(expected);
            let (wait_func, memory_index) =
                self.get_memory_atomic_wait(&mut pos.func, memory_index, implied_ty);

            let memory_index_arg = pos.ins().iconst(I32, memory_index as i64);

            let vmctx = self.vmctx_val(&mut pos);

            let call_inst = pos.ins().call(
                wait_func,
                &[vmctx, memory_index_arg, addr, expected, timeout],
            );

            Ok(*pos.func.dfg.inst_results(call_inst).first().unwrap())
        }
        #[cfg(not(feature = "threads"))]
        {
            let _ = (&mut pos, memory_index, addr, expected, timeout);
            Err(wasmtime_environ::WasmError::Unsupported(
                "threads support disabled at compile time".to_string(),
            ))
        }
    }

    fn translate_atomic_notify(
        &mut self,
        mut pos: FuncCursor,
        memory_index: MemoryIndex,
        _heap: Heap,
        addr: ir::Value,
        count: ir::Value,
    ) -> WasmResult<ir::Value> {
        #[cfg(feature = "threads")]
        {
            let addr = self.cast_memory_index_to_i64(&mut pos, addr, memory_index);
            let atomic_notify = self.builtin_functions.memory_atomic_notify(&mut pos.func);

            let memory_index_arg = pos.ins().iconst(I32, memory_index.index() as i64);
            let vmctx = self.vmctx_val(&mut pos);
            let call_inst = pos
                .ins()
                .call(atomic_notify, &[vmctx, memory_index_arg, addr, count]);

            Ok(*pos.func.dfg.inst_results(call_inst).first().unwrap())
        }
        #[cfg(not(feature = "threads"))]
        {
            let _ = (&mut pos, memory_index, addr, count);
            Err(wasmtime_environ::WasmError::Unsupported(
                "threads support disabled at compile time".to_string(),
            ))
        }
    }

    fn translate_loop_header(&mut self, builder: &mut FunctionBuilder) -> WasmResult<()> {
        // Additionally if enabled check how much fuel we have remaining to see
        // if we've run out by this point.
        if self.tunables.consume_fuel {
            self.fuel_check(builder);
        }

        // If we are performing epoch-based interruption, check to see
        // if the epoch counter has changed.
        if self.tunables.epoch_interruption {
            self.epoch_check(builder);
        }

        Ok(())
    }

    fn before_translate_operator(
        &mut self,
        op: &Operator,
        builder: &mut FunctionBuilder,
        state: &FuncTranslationState,
    ) -> WasmResult<()> {
        if self.tunables.consume_fuel {
            self.fuel_before_op(op, builder, state.reachable());
        }
        Ok(())
    }

    fn after_translate_operator(
        &mut self,
        op: &Operator,
        builder: &mut FunctionBuilder,
        state: &FuncTranslationState,
    ) -> WasmResult<()> {
        if self.tunables.consume_fuel && state.reachable() {
            self.fuel_after_op(op, builder);
        }
        Ok(())
    }

    fn before_unconditionally_trapping_memory_access(
        &mut self,
        builder: &mut FunctionBuilder,
    ) -> WasmResult<()> {
        if self.tunables.consume_fuel {
            self.fuel_increment_var(builder);
            self.fuel_save_from_var(builder);
        }
        Ok(())
    }

    fn before_translate_function(
        &mut self,
        builder: &mut FunctionBuilder,
        _state: &FuncTranslationState,
    ) -> WasmResult<()> {
        // If the `vmruntime_limits_ptr` variable will get used then we initialize
        // it here.
        if self.tunables.consume_fuel || self.tunables.epoch_interruption {
            // TODO(frank-emrich) Ideally, we would like to use this global
            // variable in the translation of `resume` instructions. However, in
            // order to decide whether to declare the variable or not we would
            // have to know if the function body contains a `resume` instruction
            // before actually translating it. If we instead called
            // `declare_vmruntime_limits_ptr` unconditionally, we would change
            // the CLIF output of functions using no wasmfx instructions, which
            // is undesirable.
            self.declare_vmruntime_limits_ptr(builder);
        }
        // Additionally we initialize `fuel_var` if it will get used.
        if self.tunables.consume_fuel {
            self.fuel_function_entry(builder);
        }
        // Initialize `epoch_var` with the current epoch.
        if self.tunables.epoch_interruption {
            self.epoch_function_entry(builder);
        }

        #[cfg(feature = "wmemcheck")]
        {
            let func_name = self.current_func_name(builder);
            if func_name == Some("malloc") {
                self.check_malloc_start(builder);
            } else if func_name == Some("free") {
                self.check_free_start(builder);
            }
        }

        Ok(())
    }

    fn after_translate_function(
        &mut self,
        builder: &mut FunctionBuilder,
        state: &FuncTranslationState,
    ) -> WasmResult<()> {
        if self.tunables.consume_fuel && state.reachable() {
            self.fuel_function_exit(builder);
        }
        Ok(())
    }

    fn relaxed_simd_deterministic(&self) -> bool {
        self.tunables.relaxed_simd_deterministic
    }

    fn has_native_fma(&self) -> bool {
        self.isa.has_native_fma()
    }

    fn is_x86(&self) -> bool {
        self.isa.triple().architecture == target_lexicon::Architecture::X86_64
    }

    fn translate_cont_bind(
        &mut self,
        builder: &mut FunctionBuilder,
        contobj: ir::Value,
        args: &[ir::Value],
        remaining_arg_count: usize,
    ) -> ir::Value {
        wasmfx_impl::translate_cont_bind(self, builder, contobj, args, remaining_arg_count)
    }

    fn translate_cont_new(
        &mut self,
        builder: &mut FunctionBuilder,
        state: &FuncTranslationState,
        func: ir::Value,
        arg_types: &[WasmValType],
        return_types: &[WasmValType],
    ) -> WasmResult<ir::Value> {
        wasmfx_impl::translate_cont_new(self, builder, state, func, arg_types, return_types)
    }

    // TODO(dhil): Currently, this function invokes
    // `translate_load_builtin_function_address` multiple times, which
    // causes repeated allocation of values pointing to the vmctx. We
    // should refactor or inline this logic at some point.
    fn translate_resume(
        &mut self,
        builder: &mut FunctionBuilder,
        type_index: u32,
        contobj: ir::Value,
        resume_args: &[ir::Value],
        resumetable: &[(u32, ir::Block)],
    ) -> Vec<ir::Value> {
        wasmfx_impl::translate_resume(self, builder, type_index, contobj, resume_args, resumetable)
    }

    fn translate_resume_throw(
        &mut self,
        _pos: FuncCursor,
        _state: &FuncTranslationState,
        _tag_index: u32,
        _cont: ir::Value,
    ) -> WasmResult<ir::Value> {
        todo!()
    }

    fn translate_suspend(
        &mut self,
        builder: &mut FunctionBuilder,
        tag_index: ir::Value,
        suspend_args: &[ir::Value],
        tag_return_types: &[WasmValType],
    ) -> Vec<ir::Value> {
        wasmfx_impl::translate_suspend(self, builder, tag_index, suspend_args, tag_return_types)
    }

    fn continuation_arguments(&self, index: u32) -> &[WasmValType] {
        let idx = self.module.types[TypeIndex::from_u32(index)].unwrap_continuation();
        self.types[idx].params()
    }

    fn continuation_returns(&self, index: u32) -> &[WasmValType] {
        let idx = self.module.types[TypeIndex::from_u32(index)].unwrap_continuation();
        self.types[idx].returns()
    }

    fn tag_params(&self, tag_index: u32) -> &[WasmValType] {
        let idx = self.module.tags[TagIndex::from_u32(tag_index)].signature;
        self.types[idx].params()
    }

    fn tag_returns(&self, tag_index: u32) -> &[WasmValType] {
        let idx = self.module.tags[TagIndex::from_u32(tag_index)].signature;
        self.types[idx].returns()
    }

    fn use_x86_blendv_for_relaxed_laneselect(&self, ty: Type) -> bool {
        self.isa.has_x86_blendv_lowering(ty)
    }

    fn use_x86_pshufb_for_relaxed_swizzle(&self) -> bool {
        self.isa.has_x86_pshufb_lowering()
    }

    fn use_x86_pmulhrsw_for_relaxed_q15mul(&self) -> bool {
        self.isa.has_x86_pmulhrsw_lowering()
    }

    fn use_x86_pmaddubsw_for_dot(&self) -> bool {
        self.isa.has_x86_pmaddubsw_lowering()
    }

    #[cfg(feature = "wmemcheck")]
    fn handle_before_return(&mut self, retvals: &[Value], builder: &mut FunctionBuilder) {
        if self.wmemcheck {
            let func_name = self.current_func_name(builder);
            if func_name == Some("malloc") {
                self.hook_malloc_exit(builder, retvals);
            } else if func_name == Some("free") {
                self.hook_free_exit(builder);
            }
        }
    }

    #[cfg(feature = "wmemcheck")]
    fn before_load(
        &mut self,
        builder: &mut FunctionBuilder,
        val_size: u8,
        addr: ir::Value,
        offset: u64,
    ) {
        if self.wmemcheck {
            let check_load_sig = self.builtin_function_signatures.check_load(builder.func);
            let (vmctx, check_load) = self.translate_load_builtin_function_address(
                &mut builder.cursor(),
                BuiltinFunctionIndex::check_load(),
            );
            let num_bytes = builder.ins().iconst(I32, val_size as i64);
            let offset_val = builder.ins().iconst(I64, offset as i64);
            builder.ins().call_indirect(
                check_load_sig,
                check_load,
                &[vmctx, num_bytes, addr, offset_val],
            );
        }
    }

    #[cfg(feature = "wmemcheck")]
    fn before_store(
        &mut self,
        builder: &mut FunctionBuilder,
        val_size: u8,
        addr: ir::Value,
        offset: u64,
    ) {
        if self.wmemcheck {
            let check_store_sig = self.builtin_function_signatures.check_store(builder.func);
            let (vmctx, check_store) = self.translate_load_builtin_function_address(
                &mut builder.cursor(),
                BuiltinFunctionIndex::check_store(),
            );
            let num_bytes = builder.ins().iconst(I32, val_size as i64);
            let offset_val = builder.ins().iconst(I64, offset as i64);
            builder.ins().call_indirect(
                check_store_sig,
                check_store,
                &[vmctx, num_bytes, addr, offset_val],
            );
        }
    }

    #[cfg(feature = "wmemcheck")]
    fn update_global(
        &mut self,
        builder: &mut FunctionBuilder,
        global_index: u32,
        value: ir::Value,
    ) {
        if self.wmemcheck {
            if global_index == 0 {
                // We are making the assumption that global 0 is the auxiliary stack pointer.
                let update_stack_pointer_sig = self
                    .builtin_function_signatures
                    .update_stack_pointer(builder.func);
                let (vmctx, update_stack_pointer) = self.translate_load_builtin_function_address(
                    &mut builder.cursor(),
                    BuiltinFunctionIndex::update_stack_pointer(),
                );
                builder.ins().call_indirect(
                    update_stack_pointer_sig,
                    update_stack_pointer,
                    &[vmctx, value],
                );
            }
        }
    }

    #[cfg(feature = "wmemcheck")]
    fn before_memory_grow(
        &mut self,
        builder: &mut FunctionBuilder,
        num_pages: ir::Value,
        mem_index: MemoryIndex,
    ) {
        if self.wmemcheck && mem_index.as_u32() == 0 {
            let update_mem_size_sig = self
                .builtin_function_signatures
                .update_mem_size(builder.func);
            let (vmctx, update_mem_size) = self.translate_load_builtin_function_address(
                &mut builder.cursor(),
                BuiltinFunctionIndex::update_mem_size(),
            );
            builder
                .ins()
                .call_indirect(update_mem_size_sig, update_mem_size, &[vmctx, num_pages]);
        }
    }
}<|MERGE_RESOLUTION|>--- conflicted
+++ resolved
@@ -18,8 +18,8 @@
 use std::mem;
 use wasmparser::Operator;
 use wasmtime_environ::{
-    BuiltinFunctionIndex, MemoryPlan, MemoryStyle, Module, ModuleTranslation, ModuleTypesBuilder,
-    PtrSize, TableStyle, Tunables, TypeConvert, VMOffsets, WASM_PAGE_SIZE,
+    BuiltinFunctionIndex, MemoryPlan, MemoryStyle, Module, ModuleTranslation, ModuleType,
+    ModuleTypesBuilder, PtrSize, TableStyle, Tunables, TypeConvert, VMOffsets, WASM_PAGE_SIZE,
 };
 use wasmtime_environ::{FUNCREF_INIT_BIT, FUNCREF_MASK};
 
@@ -1214,7 +1214,6 @@
                 // If `ty_index` matches `table_ty`, then this call is
                 // statically known to have the right type, so no checks are
                 // necessary.
-<<<<<<< HEAD
                 match self.env.module.types[ty_index] {
                     ModuleType::Function(specified_ty) => {
                         if specified_ty == table_ty {
@@ -1224,13 +1223,6 @@
                         }
                     }
                     ModuleType::Continuation(_) => todo!(),
-=======
-                let specified_ty = self.env.module.types[ty_index];
-                if specified_ty == table_ty {
-                    return CheckIndirectCallTypeSignature::StaticMatch {
-                        may_be_null: table.table.wasm_ty.nullable,
-                    };
->>>>>>> 3befbe52
                 }
 
                 // Otherwise if the types don't match then either (a) this is a
@@ -1292,8 +1284,14 @@
             i32::try_from(self.env.offsets.vmctx_type_ids_array()).unwrap(),
         );
         let sig_index = self.env.module.types[ty_index];
-        let offset =
-            i32::try_from(sig_index.as_u32().checked_mul(sig_id_type.bytes()).unwrap()).unwrap();
+        let offset = i32::try_from(
+            sig_index
+                .unwrap_function()
+                .as_u32()
+                .checked_mul(sig_id_type.bytes())
+                .unwrap(),
+        )
+        .unwrap();
         let caller_sig_id = self
             .builder
             .ins()
@@ -2040,7 +2038,11 @@
         index: TypeIndex,
     ) -> WasmResult<ir::SigRef> {
         let index = self.module.types[index];
-        let sig = crate::wasm_call_signature(self.isa, &self.types[index], &self.tunables);
+        let sig = crate::wasm_call_signature(
+            self.isa,
+            &self.types[index.unwrap_function()].unwrap_function(),
+            &self.tunables,
+        );
         Ok(func.import_signature(sig))
     }
 
@@ -2050,7 +2052,11 @@
         index: FuncIndex,
     ) -> WasmResult<ir::FuncRef> {
         let sig = self.module.functions[index].signature;
-        let sig = crate::wasm_call_signature(self.isa, &self.types[sig], &self.tunables);
+        let sig = crate::wasm_call_signature(
+            self.isa,
+            &self.types[sig].unwrap_function(),
+            &self.tunables,
+        );
         let signature = func.import_signature(sig);
         let name =
             ir::ExternalName::User(func.declare_imported_user_function(ir::UserExternalName {
@@ -2647,22 +2653,32 @@
 
     fn continuation_arguments(&self, index: u32) -> &[WasmValType] {
         let idx = self.module.types[TypeIndex::from_u32(index)].unwrap_continuation();
-        self.types[idx].params()
+        self.types[self.types[idx]
+            .unwrap_continuation()
+            .clone()
+            .interned_type_index()]
+        .unwrap_function()
+        .params()
     }
 
     fn continuation_returns(&self, index: u32) -> &[WasmValType] {
         let idx = self.module.types[TypeIndex::from_u32(index)].unwrap_continuation();
-        self.types[idx].returns()
+        self.types[self.types[idx]
+            .unwrap_continuation()
+            .clone()
+            .interned_type_index()]
+        .unwrap_function()
+        .returns()
     }
 
     fn tag_params(&self, tag_index: u32) -> &[WasmValType] {
         let idx = self.module.tags[TagIndex::from_u32(tag_index)].signature;
-        self.types[idx].params()
+        self.types[idx].unwrap_function().params()
     }
 
     fn tag_returns(&self, tag_index: u32) -> &[WasmValType] {
         let idx = self.module.tags[TagIndex::from_u32(tag_index)].signature;
-        self.types[idx].returns()
+        self.types[idx].unwrap_function().returns()
     }
 
     fn use_x86_blendv_for_relaxed_laneselect(&self, ty: Type) -> bool {

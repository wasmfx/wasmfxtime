use crate::{gc, BuiltinFunctionSignatures};
use cranelift_codegen::cursor::FuncCursor;
use cranelift_codegen::ir;
use cranelift_codegen::ir::condcodes::*;
use cranelift_codegen::ir::immediates::{Imm64, Offset32};
use cranelift_codegen::ir::pcc::Fact;
use cranelift_codegen::ir::types::*;
use cranelift_codegen::ir::{ArgumentPurpose, Function, InstBuilder, MemFlags};
use cranelift_codegen::isa::{TargetFrontendConfig, TargetIsa};
use cranelift_entity::{EntityRef, PrimaryMap, SecondaryMap};
use cranelift_frontend::FunctionBuilder;
use cranelift_frontend::Variable;
use cranelift_wasm::{
<<<<<<< HEAD
    EngineOrModuleTypeIndex, FuncIndex, FuncTranslationState, GlobalIndex, GlobalVariable, Heap,
    HeapData, HeapStyle, MemoryIndex, TableData, TableIndex, TableSize, TagIndex,
    TargetEnvironment, TypeIndex, WasmHeapTopType, WasmHeapType, WasmResult, WasmValType,
=======
    CallIndirectSiteIndex, EngineOrModuleTypeIndex, FuncIndex, FuncTranslationState, GlobalIndex,
    GlobalVariable, Heap, HeapData, HeapStyle, MemoryIndex, TableData, TableIndex, TableSize,
    TargetEnvironment, TypeIndex, WasmHeapTopType, WasmHeapType, WasmResult,
>>>>>>> d51b5aea
};
use std::mem;
use wasmparser::Operator;
use wasmtime_environ::{
    BuiltinFunctionIndex, MemoryPlan, MemoryStyle, Module, ModuleTranslation, ModuleTypesBuilder,
    PtrSize, TableStyle, Tunables, TypeConvert, VMOffsets, WASM_PAGE_SIZE,
};
use wasmtime_environ::{FUNCREF_INIT_BIT, FUNCREF_MASK};

cfg_if::cfg_if! {
    if #[cfg(feature = "typed_continuations_baseline_implementation")] {
        use crate::wasmfx::baseline as wasmfx_impl;
    } else {
        use crate::wasmfx::optimized as wasmfx_impl;
    }
}

/// A struct with an `Option<ir::FuncRef>` member for every builtin
/// function, to de-duplicate constructing/getting its function.
pub(crate) struct BuiltinFunctions {
    types: BuiltinFunctionSignatures,

    builtins:
        [Option<ir::FuncRef>; BuiltinFunctionIndex::builtin_functions_total_number() as usize],
}

impl BuiltinFunctions {
    fn new(isa: &dyn TargetIsa) -> Self {
        Self {
            types: BuiltinFunctionSignatures::new(isa),
            builtins: [None; BuiltinFunctionIndex::builtin_functions_total_number() as usize],
        }
    }

    fn load_builtin(&mut self, func: &mut Function, index: BuiltinFunctionIndex) -> ir::FuncRef {
        let cache = &mut self.builtins[index.index() as usize];
        if let Some(f) = cache {
            return *f;
        }
        let signature = func.import_signature(self.types.signature(index));
        let name =
            ir::ExternalName::User(func.declare_imported_user_function(ir::UserExternalName {
                namespace: crate::NS_WASMTIME_BUILTIN,
                index: index.index(),
            }));
        let f = func.import_function(ir::ExtFuncData {
            name,
            signature,
            colocated: true,
        });
        *cache = Some(f);
        f
    }
}

// Generate helper methods on `BuiltinFunctions` above for each named builtin
// as well.
macro_rules! declare_function_signatures {
    ($(
        $( #[$attr:meta] )*
        $name:ident( $( $pname:ident: $param:ident ),* ) $( -> $result:ident )?;
    )*) => {
        $(impl BuiltinFunctions {
            $( #[$attr] )*
            pub(crate) fn $name(&mut self, func: &mut Function) -> ir::FuncRef {
                self.load_builtin(func, BuiltinFunctionIndex::$name())
            }
        })*
    };
}
wasmtime_environ::foreach_builtin_function!(declare_function_signatures);

/// The `FuncEnvironment` implementation for use by the `ModuleEnvironment`.
pub struct FuncEnvironment<'module_environment> {
    /// NOTE(frank-emrich) pub for use in crate::wasmfx::* modules
    pub(crate) isa: &'module_environment (dyn TargetIsa + 'module_environment),
    module: &'module_environment Module,
    types: &'module_environment ModuleTypesBuilder,

    #[cfg(feature = "wmemcheck")]
    translation: &'module_environment ModuleTranslation<'module_environment>,

    /// Heaps implementing WebAssembly linear memories.
    heaps: PrimaryMap<Heap, HeapData>,

    /// Cranelift tables we have created to implement Wasm tables.
    tables: SecondaryMap<TableIndex, Option<TableData>>,

    /// The Cranelift global holding the vmctx address.
    vmctx: Option<ir::GlobalValue>,

    /// The PCC memory type describing the vmctx layout, if we're
    /// using PCC.
    pcc_vmctx_memtype: Option<ir::MemoryType>,

    /// Caches of signatures for builtin functions.
    pub(crate) builtin_functions: BuiltinFunctions,

    /// Offsets to struct fields accessed by JIT code.
    pub(crate) offsets: VMOffsets<u8>,

    tunables: &'module_environment Tunables,

    /// A function-local variable which stores the cached value of the amount of
    /// fuel remaining to execute. If used this is modified frequently so it's
    /// stored locally as a variable instead of always referenced from the field
    /// in `*const VMRuntimeLimits`
    fuel_var: cranelift_frontend::Variable,

    /// A function-local variable which caches the value of `*const
    /// VMRuntimeLimits` for this function's vmctx argument. This pointer is stored
    /// in the vmctx itself, but never changes for the lifetime of the function,
    /// so if we load it up front we can continue to use it throughout.
    /// NOTE(frank-emrich) pub for use in crate::wasmfx::* modules
    pub(crate) vmruntime_limits_ptr: cranelift_frontend::Variable,

    /// A cached epoch deadline value, when performing epoch-based
    /// interruption. Loaded from `VMRuntimeLimits` and reloaded after
    /// any yield.
    epoch_deadline_var: cranelift_frontend::Variable,

    /// A cached pointer to the per-Engine epoch counter, when
    /// performing epoch-based interruption. Initialized in the
    /// function prologue. We prefer to use a variable here rather
    /// than reload on each check because it's better to let the
    /// regalloc keep it in a register if able; if not, it can always
    /// spill, and this isn't any worse than reloading each time.
    epoch_ptr_var: cranelift_frontend::Variable,

    fuel_consumed: i64,

    #[cfg(feature = "wmemcheck")]
    wmemcheck: bool,

    /// The current call-indirect-cache index.
    pub call_indirect_index: usize,
}

impl<'module_environment> FuncEnvironment<'module_environment> {
    pub fn new(
        isa: &'module_environment (dyn TargetIsa + 'module_environment),
        translation: &'module_environment ModuleTranslation<'module_environment>,
        types: &'module_environment ModuleTypesBuilder,
        tunables: &'module_environment Tunables,
        wmemcheck: bool,
        call_indirect_start: usize,
    ) -> Self {
        let builtin_functions = BuiltinFunctions::new(isa);

        // Avoid unused warning in default build.
        #[cfg(not(feature = "wmemcheck"))]
        let _ = wmemcheck;

        Self {
            isa,
            module: &translation.module,
            types,
            heaps: PrimaryMap::default(),
            tables: SecondaryMap::default(),
            vmctx: None,
            pcc_vmctx_memtype: None,
            builtin_functions,
            offsets: VMOffsets::new(isa.pointer_bytes(), &translation.module),
            tunables,
            fuel_var: Variable::new(0),
            epoch_deadline_var: Variable::new(0),
            epoch_ptr_var: Variable::new(0),
            vmruntime_limits_ptr: Variable::new(0),

            // Start with at least one fuel being consumed because even empty
            // functions should consume at least some fuel.
            fuel_consumed: 1,

            call_indirect_index: call_indirect_start,

            #[cfg(feature = "wmemcheck")]
            wmemcheck,
            #[cfg(feature = "wmemcheck")]
            translation,
        }
    }

    pub(crate) fn pointer_type(&self) -> ir::Type {
        self.isa.pointer_type()
    }

    pub(crate) fn vmctx(&mut self, func: &mut Function) -> ir::GlobalValue {
        self.vmctx.unwrap_or_else(|| {
            let vmctx = func.create_global_value(ir::GlobalValueData::VMContext);
            if self.isa.flags().enable_pcc() {
                // Create a placeholder memtype for the vmctx; we'll
                // add fields to it as we lazily create HeapData
                // structs and global values.
                let vmctx_memtype = func.create_memory_type(ir::MemoryTypeData::Struct {
                    size: 0,
                    fields: vec![],
                });

                self.pcc_vmctx_memtype = Some(vmctx_memtype);
                func.global_value_facts[vmctx] = Some(Fact::Mem {
                    ty: vmctx_memtype,
                    min_offset: 0,
                    max_offset: 0,
                    nullable: false,
                });
            }

            self.vmctx = Some(vmctx);
            vmctx
        })
    }

    pub(crate) fn vmctx_val(&mut self, pos: &mut FuncCursor<'_>) -> ir::Value {
        let pointer_type = self.pointer_type();
        let vmctx = self.vmctx(&mut pos.func);
        pos.ins().global_value(pointer_type, vmctx)
    }

    fn get_table_copy_func(
        &mut self,
        func: &mut Function,
        dst_table_index: TableIndex,
        src_table_index: TableIndex,
    ) -> (ir::FuncRef, usize, usize) {
        let sig = self.builtin_functions.table_copy(func);
        (
            sig,
            dst_table_index.as_u32() as usize,
            src_table_index.as_u32() as usize,
        )
    }

    #[cfg(feature = "threads")]
    fn get_memory_atomic_wait(
        &mut self,
        func: &mut Function,
        memory_index: MemoryIndex,
        ty: ir::Type,
    ) -> (ir::FuncRef, usize) {
        match ty {
            I32 => (
                self.builtin_functions.memory_atomic_wait32(func),
                memory_index.index(),
            ),
            I64 => (
                self.builtin_functions.memory_atomic_wait64(func),
                memory_index.index(),
            ),
            x => panic!("get_memory_atomic_wait unsupported type: {:?}", x),
        }
    }

    fn get_global_location(
        &mut self,
        func: &mut ir::Function,
        index: GlobalIndex,
    ) -> (ir::GlobalValue, i32) {
        let pointer_type = self.pointer_type();
        let vmctx = self.vmctx(func);
        if let Some(def_index) = self.module.defined_global_index(index) {
            let offset = i32::try_from(self.offsets.vmctx_vmglobal_definition(def_index)).unwrap();
            (vmctx, offset)
        } else {
            let from_offset = self.offsets.vmctx_vmglobal_import_from(index);
            let global = func.create_global_value(ir::GlobalValueData::Load {
                base: vmctx,
                offset: Offset32::new(i32::try_from(from_offset).unwrap()),
                global_type: pointer_type,
                flags: MemFlags::trusted().with_readonly(),
            });
            (global, 0)
        }
    }

    fn declare_vmruntime_limits_ptr(&mut self, builder: &mut FunctionBuilder<'_>) {
        // We load the `*const VMRuntimeLimits` value stored within vmctx at the
        // head of the function and reuse the same value across the entire
        // function. This is possible since we know that the pointer never
        // changes for the lifetime of the function.
        let pointer_type = self.pointer_type();
        builder.declare_var(self.vmruntime_limits_ptr, pointer_type);
        let vmctx = self.vmctx(builder.func);
        let base = builder.ins().global_value(pointer_type, vmctx);
        let offset = i32::try_from(self.offsets.vmctx_runtime_limits()).unwrap();
        let interrupt_ptr = builder
            .ins()
            .load(pointer_type, ir::MemFlags::trusted(), base, offset);
        builder.def_var(self.vmruntime_limits_ptr, interrupt_ptr);
    }

    fn fuel_function_entry(&mut self, builder: &mut FunctionBuilder<'_>) {
        // On function entry we load the amount of fuel into a function-local
        // `self.fuel_var` to make fuel modifications fast locally. This cache
        // is then periodically flushed to the Store-defined location in
        // `VMRuntimeLimits` later.
        builder.declare_var(self.fuel_var, ir::types::I64);
        self.fuel_load_into_var(builder);
        self.fuel_check(builder);
    }

    fn fuel_function_exit(&mut self, builder: &mut FunctionBuilder<'_>) {
        // On exiting the function we need to be sure to save the fuel we have
        // cached locally in `self.fuel_var` back into the Store-defined
        // location.
        self.fuel_save_from_var(builder);
    }

    fn fuel_before_op(
        &mut self,
        op: &Operator<'_>,
        builder: &mut FunctionBuilder<'_>,
        reachable: bool,
    ) {
        if !reachable {
            // In unreachable code we shouldn't have any leftover fuel we
            // haven't accounted for since the reason for us to become
            // unreachable should have already added it to `self.fuel_var`.
            debug_assert_eq!(self.fuel_consumed, 0);
            return;
        }

        self.fuel_consumed += match op {
            // Nop and drop generate no code, so don't consume fuel for them.
            Operator::Nop | Operator::Drop => 0,

            // Control flow may create branches, but is generally cheap and
            // free, so don't consume fuel. Note the lack of `if` since some
            // cost is incurred with the conditional check.
            Operator::Block { .. }
            | Operator::Loop { .. }
            | Operator::Unreachable
            | Operator::Return
            | Operator::Else
            | Operator::End => 0,

            // everything else, just call it one operation.
            _ => 1,
        };

        match op {
            // Exiting a function (via a return or unreachable) or otherwise
            // entering a different function (via a call) means that we need to
            // update the fuel consumption in `VMRuntimeLimits` because we're
            // about to move control out of this function itself and the fuel
            // may need to be read.
            //
            // Before this we need to update the fuel counter from our own cost
            // leading up to this function call, and then we can store
            // `self.fuel_var` into `VMRuntimeLimits`.
            Operator::Unreachable
            | Operator::Return
            | Operator::CallIndirect { .. }
            | Operator::Call { .. }
            | Operator::ReturnCall { .. }
            | Operator::ReturnCallIndirect { .. } => {
                self.fuel_increment_var(builder);
                self.fuel_save_from_var(builder);
            }

            // To ensure all code preceding a loop is only counted once we
            // update the fuel variable on entry.
            Operator::Loop { .. }

            // Entering into an `if` block means that the edge we take isn't
            // known until runtime, so we need to update our fuel consumption
            // before we take the branch.
            | Operator::If { .. }

            // Control-flow instructions mean that we're moving to the end/exit
            // of a block somewhere else. That means we need to update the fuel
            // counter since we're effectively terminating our basic block.
            | Operator::Br { .. }
            | Operator::BrIf { .. }
            | Operator::BrTable { .. }

            // Exiting a scope means that we need to update the fuel
            // consumption because there are multiple ways to exit a scope and
            // this is the only time we have to account for instructions
            // executed so far.
            | Operator::End

            // This is similar to `end`, except that it's only the terminator
            // for an `if` block. The same reasoning applies though in that we
            // are terminating a basic block and need to update the fuel
            // variable.
            | Operator::Else => self.fuel_increment_var(builder),

            // This is a normal instruction where the fuel is buffered to later
            // get added to `self.fuel_var`.
            //
            // Note that we generally ignore instructions which may trap and
            // therefore result in exiting a block early. Current usage of fuel
            // means that it's not too important to account for a precise amount
            // of fuel consumed but rather "close to the actual amount" is good
            // enough. For 100% precise counting, however, we'd probably need to
            // not only increment but also save the fuel amount more often
            // around trapping instructions. (see the `unreachable` instruction
            // case above)
            //
            // Note that `Block` is specifically omitted from incrementing the
            // fuel variable. Control flow entering a `block` is unconditional
            // which means it's effectively executing straight-line code. We'll
            // update the counter when exiting a block, but we shouldn't need to
            // do so upon entering a block.
            _ => {}
        }
    }

    fn fuel_after_op(&mut self, op: &Operator<'_>, builder: &mut FunctionBuilder<'_>) {
        // After a function call we need to reload our fuel value since the
        // function may have changed it.
        match op {
            Operator::Call { .. } | Operator::CallIndirect { .. } => {
                self.fuel_load_into_var(builder);
            }
            _ => {}
        }
    }

    /// Adds `self.fuel_consumed` to the `fuel_var`, zero-ing out the amount of
    /// fuel consumed at that point.
    fn fuel_increment_var(&mut self, builder: &mut FunctionBuilder<'_>) {
        let consumption = mem::replace(&mut self.fuel_consumed, 0);
        if consumption == 0 {
            return;
        }

        let fuel = builder.use_var(self.fuel_var);
        let fuel = builder.ins().iadd_imm(fuel, consumption);
        builder.def_var(self.fuel_var, fuel);
    }

    /// Loads the fuel consumption value from `VMRuntimeLimits` into `self.fuel_var`
    fn fuel_load_into_var(&mut self, builder: &mut FunctionBuilder<'_>) {
        let (addr, offset) = self.fuel_addr_offset(builder);
        let fuel = builder
            .ins()
            .load(ir::types::I64, ir::MemFlags::trusted(), addr, offset);
        builder.def_var(self.fuel_var, fuel);
    }

    /// Stores the fuel consumption value from `self.fuel_var` into
    /// `VMRuntimeLimits`.
    fn fuel_save_from_var(&mut self, builder: &mut FunctionBuilder<'_>) {
        let (addr, offset) = self.fuel_addr_offset(builder);
        let fuel_consumed = builder.use_var(self.fuel_var);
        builder
            .ins()
            .store(ir::MemFlags::trusted(), fuel_consumed, addr, offset);
    }

    /// Returns the `(address, offset)` of the fuel consumption within
    /// `VMRuntimeLimits`, used to perform loads/stores later.
    fn fuel_addr_offset(
        &mut self,
        builder: &mut FunctionBuilder<'_>,
    ) -> (ir::Value, ir::immediates::Offset32) {
        (
            builder.use_var(self.vmruntime_limits_ptr),
            i32::from(self.offsets.ptr.vmruntime_limits_fuel_consumed()).into(),
        )
    }

    /// Checks the amount of remaining, and if we've run out of fuel we call
    /// the out-of-fuel function.
    fn fuel_check(&mut self, builder: &mut FunctionBuilder) {
        self.fuel_increment_var(builder);
        let out_of_gas_block = builder.create_block();
        let continuation_block = builder.create_block();

        // Note that our fuel is encoded as adding positive values to a
        // negative number. Whenever the negative number goes positive that
        // means we ran out of fuel.
        //
        // Compare to see if our fuel is positive, and if so we ran out of gas.
        // Otherwise we can continue on like usual.
        let zero = builder.ins().iconst(ir::types::I64, 0);
        let fuel = builder.use_var(self.fuel_var);
        let cmp = builder
            .ins()
            .icmp(IntCC::SignedGreaterThanOrEqual, fuel, zero);
        builder
            .ins()
            .brif(cmp, out_of_gas_block, &[], continuation_block, &[]);
        builder.seal_block(out_of_gas_block);

        // If we ran out of gas then we call our out-of-gas intrinsic and it
        // figures out what to do. Note that this may raise a trap, or do
        // something like yield to an async runtime. In either case we don't
        // assume what happens and handle the case the intrinsic returns.
        //
        // Note that we save/reload fuel around this since the out-of-gas
        // intrinsic may alter how much fuel is in the system.
        builder.switch_to_block(out_of_gas_block);
        self.fuel_save_from_var(builder);
        let out_of_gas = self.builtin_functions.out_of_gas(builder.func);
        let vmctx = self.vmctx_val(&mut builder.cursor());
        builder.ins().call(out_of_gas, &[vmctx]);
        self.fuel_load_into_var(builder);
        builder.ins().jump(continuation_block, &[]);
        builder.seal_block(continuation_block);

        builder.switch_to_block(continuation_block);
    }

    fn epoch_function_entry(&mut self, builder: &mut FunctionBuilder<'_>) {
        builder.declare_var(self.epoch_deadline_var, ir::types::I64);
        self.epoch_load_deadline_into_var(builder);
        builder.declare_var(self.epoch_ptr_var, self.pointer_type());
        let epoch_ptr = self.epoch_ptr(builder);
        builder.def_var(self.epoch_ptr_var, epoch_ptr);

        // We must check for an epoch change when entering a
        // function. Why? Why aren't checks at loops sufficient to
        // bound runtime to O(|static program size|)?
        //
        // The reason is that one can construct a "zip-bomb-like"
        // program with exponential-in-program-size runtime, with no
        // backedges (loops), by building a tree of function calls: f0
        // calls f1 ten times, f1 calls f2 ten times, etc. E.g., nine
        // levels of this yields a billion function calls with no
        // backedges. So we can't do checks only at backedges.
        //
        // In this "call-tree" scenario, and in fact in any program
        // that uses calls as a sort of control flow to try to evade
        // backedge checks, a check at every function entry is
        // sufficient. Then, combined with checks at every backedge
        // (loop) the longest runtime between checks is bounded by the
        // straightline length of any function body.
        self.epoch_check(builder);
    }

    #[cfg(feature = "wmemcheck")]
    fn hook_malloc_exit(&mut self, builder: &mut FunctionBuilder, retvals: &[ir::Value]) {
        let check_malloc = self.builtin_functions.check_malloc(builder.func);
        let vmctx = self.vmctx_val(&mut builder.cursor());
        let func_args = builder
            .func
            .dfg
            .block_params(builder.func.layout.entry_block().unwrap());
        let len = if func_args.len() < 3 {
            return;
        } else {
            // If a function named `malloc` has at least one argument, we assume the
            // first argument is the requested allocation size.
            func_args[2]
        };
        let retval = if retvals.len() < 1 {
            return;
        } else {
            retvals[0]
        };
        builder.ins().call(check_malloc, &[vmctx, retval, len]);
    }

    #[cfg(feature = "wmemcheck")]
    fn hook_free_exit(&mut self, builder: &mut FunctionBuilder) {
        let check_free = self.builtin_functions.check_free(builder.func);
        let vmctx = self.vmctx_val(&mut builder.cursor());
        let func_args = builder
            .func
            .dfg
            .block_params(builder.func.layout.entry_block().unwrap());
        let ptr = if func_args.len() < 3 {
            return;
        } else {
            // If a function named `free` has at least one argument, we assume the
            // first argument is a pointer to memory.
            func_args[2]
        };
        builder.ins().call(check_free, &[vmctx, ptr]);
    }

    fn epoch_ptr(&mut self, builder: &mut FunctionBuilder<'_>) -> ir::Value {
        let vmctx = self.vmctx(builder.func);
        let pointer_type = self.pointer_type();
        let base = builder.ins().global_value(pointer_type, vmctx);
        let offset = i32::try_from(self.offsets.vmctx_epoch_ptr()).unwrap();
        let epoch_ptr = builder
            .ins()
            .load(pointer_type, ir::MemFlags::trusted(), base, offset);
        epoch_ptr
    }

    fn epoch_load_current(&mut self, builder: &mut FunctionBuilder<'_>) -> ir::Value {
        let addr = builder.use_var(self.epoch_ptr_var);
        builder.ins().load(
            ir::types::I64,
            ir::MemFlags::trusted(),
            addr,
            ir::immediates::Offset32::new(0),
        )
    }

    fn epoch_load_deadline_into_var(&mut self, builder: &mut FunctionBuilder<'_>) {
        let interrupts = builder.use_var(self.vmruntime_limits_ptr);
        let deadline =
            builder.ins().load(
                ir::types::I64,
                ir::MemFlags::trusted(),
                interrupts,
                ir::immediates::Offset32::new(
                    self.offsets.ptr.vmruntime_limits_epoch_deadline() as i32
                ),
            );
        builder.def_var(self.epoch_deadline_var, deadline);
    }

    fn epoch_check(&mut self, builder: &mut FunctionBuilder<'_>) {
        let new_epoch_block = builder.create_block();
        let new_epoch_doublecheck_block = builder.create_block();
        let continuation_block = builder.create_block();
        builder.set_cold_block(new_epoch_block);
        builder.set_cold_block(new_epoch_doublecheck_block);

        let epoch_deadline = builder.use_var(self.epoch_deadline_var);
        // Load new epoch and check against cached deadline. The
        // deadline may be out of date if it was updated (within
        // another yield) during some function that we called; this is
        // fine, as we'll reload it and check again before yielding in
        // the cold path.
        let cur_epoch_value = self.epoch_load_current(builder);
        let cmp = builder.ins().icmp(
            IntCC::UnsignedGreaterThanOrEqual,
            cur_epoch_value,
            epoch_deadline,
        );
        builder
            .ins()
            .brif(cmp, new_epoch_block, &[], continuation_block, &[]);
        builder.seal_block(new_epoch_block);

        // In the "new epoch block", we've noticed that the epoch has
        // exceeded our cached deadline. However the real deadline may
        // have been moved in the meantime. We keep the cached value
        // in a register to speed the checks in the common case
        // (between epoch ticks) but we want to do a precise check
        // here, on the cold path, by reloading the latest value
        // first.
        builder.switch_to_block(new_epoch_block);
        self.epoch_load_deadline_into_var(builder);
        let fresh_epoch_deadline = builder.use_var(self.epoch_deadline_var);
        let fresh_cmp = builder.ins().icmp(
            IntCC::UnsignedGreaterThanOrEqual,
            cur_epoch_value,
            fresh_epoch_deadline,
        );
        builder.ins().brif(
            fresh_cmp,
            new_epoch_doublecheck_block,
            &[],
            continuation_block,
            &[],
        );
        builder.seal_block(new_epoch_doublecheck_block);

        builder.switch_to_block(new_epoch_doublecheck_block);
        let new_epoch = self.builtin_functions.new_epoch(builder.func);
        let vmctx = self.vmctx_val(&mut builder.cursor());
        // new_epoch() returns the new deadline, so we don't have to
        // reload it.
        let call = builder.ins().call(new_epoch, &[vmctx]);
        let new_deadline = *builder.func.dfg.inst_results(call).first().unwrap();
        builder.def_var(self.epoch_deadline_var, new_deadline);
        builder.ins().jump(continuation_block, &[]);
        builder.seal_block(continuation_block);

        builder.switch_to_block(continuation_block);
    }

    fn memory_index_type(&self, index: MemoryIndex) -> ir::Type {
        if self.module.memory_plans[index].memory.memory64 {
            I64
        } else {
            I32
        }
    }

    fn cast_pointer_to_memory_index(
        &self,
        mut pos: FuncCursor<'_>,
        val: ir::Value,
        index: MemoryIndex,
    ) -> ir::Value {
        let desired_type = self.memory_index_type(index);
        let pointer_type = self.pointer_type();
        assert_eq!(pos.func.dfg.value_type(val), pointer_type);

        // The current length is of type `pointer_type` but we need to fit it
        // into `desired_type`. We are guaranteed that the result will always
        // fit, so we just need to do the right ireduce/sextend here.
        if pointer_type == desired_type {
            val
        } else if pointer_type.bits() > desired_type.bits() {
            pos.ins().ireduce(desired_type, val)
        } else {
            // Note that we `sextend` instead of the probably expected
            // `uextend`. This function is only used within the contexts of
            // `memory.size` and `memory.grow` where we're working with units of
            // pages instead of actual bytes, so we know that the upper bit is
            // always cleared for "valid values". The one case we care about
            // sextend would be when the return value of `memory.grow` is `-1`,
            // in which case we want to copy the sign bit.
            //
            // This should only come up on 32-bit hosts running wasm64 modules,
            // which at some point also makes you question various assumptions
            // made along the way...
            pos.ins().sextend(desired_type, val)
        }
    }

    fn cast_memory_index_to_i64(
        &self,
        pos: &mut FuncCursor<'_>,
        val: ir::Value,
        index: MemoryIndex,
    ) -> ir::Value {
        if self.memory_index_type(index) == I64 {
            val
        } else {
            pos.ins().uextend(I64, val)
        }
    }

    /// Set up the necessary preamble definitions in `func` to access the table identified
    /// by `index`.
    ///
    /// The index space covers both imported and locally declared tables.
    fn ensure_table_exists(&mut self, func: &mut ir::Function, index: TableIndex) {
        if self.tables[index].is_some() {
            return;
        }

        let pointer_type = self.pointer_type();

        let (ptr, base_offset, current_elements_offset) = {
            let vmctx = self.vmctx(func);
            if let Some(def_index) = self.module.defined_table_index(index) {
                let base_offset =
                    i32::try_from(self.offsets.vmctx_vmtable_definition_base(def_index)).unwrap();
                let current_elements_offset = i32::try_from(
                    self.offsets
                        .vmctx_vmtable_definition_current_elements(def_index),
                )
                .unwrap();
                (vmctx, base_offset, current_elements_offset)
            } else {
                let from_offset = self.offsets.vmctx_vmtable_import_from(index);
                let table = func.create_global_value(ir::GlobalValueData::Load {
                    base: vmctx,
                    offset: Offset32::new(i32::try_from(from_offset).unwrap()),
                    global_type: pointer_type,
                    flags: MemFlags::trusted().with_readonly(),
                });
                let base_offset = i32::from(self.offsets.vmtable_definition_base());
                let current_elements_offset =
                    i32::from(self.offsets.vmtable_definition_current_elements());
                (table, base_offset, current_elements_offset)
            }
        };

        let table = &self.module.table_plans[index].table;
        let element_size = if table.wasm_ty.is_vmgcref_type() {
            // For GC-managed references, tables store `Option<VMGcRef>`s.
            ir::types::I32.bytes()
        } else {
            self.reference_type(table.wasm_ty.heap_type).bytes()
        };

        let base_gv = func.create_global_value(ir::GlobalValueData::Load {
            base: ptr,
            offset: Offset32::new(base_offset),
            global_type: pointer_type,
            flags: if Some(table.minimum) == table.maximum {
                // A fixed-size table can't be resized so its base address won't
                // change.
                MemFlags::trusted().with_readonly()
            } else {
                MemFlags::trusted()
            },
        });

        let bound = if Some(table.minimum) == table.maximum {
            TableSize::Static {
                bound: table.minimum,
            }
        } else {
            TableSize::Dynamic {
                bound_gv: func.create_global_value(ir::GlobalValueData::Load {
                    base: ptr,
                    offset: Offset32::new(current_elements_offset),
                    global_type: ir::Type::int(
                        u16::from(self.offsets.size_of_vmtable_definition_current_elements()) * 8,
                    )
                    .unwrap(),
                    flags: MemFlags::trusted(),
                }),
            }
        };

        self.tables[index] = Some(TableData {
            base_gv,
            bound,
            element_size,
        });
    }

    fn get_or_init_func_ref_table_elem(
        &mut self,
        builder: &mut FunctionBuilder,
        table_index: TableIndex,
        index: ir::Value,
        cold_blocks: bool,
    ) -> ir::Value {
        let pointer_type = self.pointer_type();
        self.ensure_table_exists(builder.func, table_index);
        let table_data = self.tables[table_index].as_ref().unwrap();

        // To support lazy initialization of table
        // contents, we check for a null entry here, and
        // if null, we take a slow-path that invokes a
        // libcall.
        let (table_entry_addr, flags) = table_data.prepare_table_addr(
            builder,
            index,
            pointer_type,
            self.isa.flags().enable_table_access_spectre_mitigation(),
        );
        let value = builder.ins().load(pointer_type, flags, table_entry_addr, 0);
        // Mask off the "initialized bit". See documentation on
        // FUNCREF_INIT_BIT in crates/environ/src/ref_bits.rs for more
        // details. Note that `FUNCREF_MASK` has type `usize` which may not be
        // appropriate for the target architecture. Right now its value is
        // always -2 so assert that part doesn't change and then thread through
        // -2 as the immediate.
        assert_eq!(FUNCREF_MASK as isize, -2);
        let value_masked = builder.ins().band_imm(value, Imm64::from(-2));

        let null_block = builder.create_block();
        let continuation_block = builder.create_block();
        if cold_blocks {
            builder.set_cold_block(null_block);
            builder.set_cold_block(continuation_block);
        }
        let result_param = builder.append_block_param(continuation_block, pointer_type);
        builder.set_cold_block(null_block);

        builder
            .ins()
            .brif(value, continuation_block, &[value_masked], null_block, &[]);
        builder.seal_block(null_block);

        builder.switch_to_block(null_block);
        let table_index = builder.ins().iconst(I32, table_index.index() as i64);
        let lazy_init = self
            .builtin_functions
            .table_get_lazy_init_func_ref(builder.func);
        let vmctx = self.vmctx_val(&mut builder.cursor());
        let call_inst = builder.ins().call(lazy_init, &[vmctx, table_index, index]);
        let returned_entry = builder.func.dfg.inst_results(call_inst)[0];
        builder.ins().jump(continuation_block, &[returned_entry]);
        builder.seal_block(continuation_block);

        builder.switch_to_block(continuation_block);
        result_param
    }

    #[cfg(feature = "wmemcheck")]
    fn check_malloc_start(&mut self, builder: &mut FunctionBuilder) {
        let malloc_start = self.builtin_functions.malloc_start(builder.func);
        let vmctx = self.vmctx_val(&mut builder.cursor());
        builder.ins().call(malloc_start, &[vmctx]);
    }

    #[cfg(feature = "wmemcheck")]
    fn check_free_start(&mut self, builder: &mut FunctionBuilder) {
        let free_start = self.builtin_functions.free_start(builder.func);
        let vmctx = self.vmctx_val(&mut builder.cursor());
        builder.ins().call(free_start, &[vmctx]);
    }

    #[cfg(feature = "wmemcheck")]
    fn current_func_name(&self, builder: &mut FunctionBuilder) -> Option<&str> {
        let func_index = match &builder.func.name {
            ir::UserFuncName::User(user) => FuncIndex::from_u32(user.index),
            _ => {
                panic!("function name not a UserFuncName::User as expected")
            }
        };
        self.translation
            .debuginfo
            .name_section
            .func_names
            .get(&func_index)
            .map(|s| *s)
    }

    /// Proof-carrying code: create a memtype describing an empty
    /// runtime struct (to be updated later).
    fn create_empty_struct_memtype(&self, func: &mut ir::Function) -> ir::MemoryType {
        func.create_memory_type(ir::MemoryTypeData::Struct {
            size: 0,
            fields: vec![],
        })
    }

    /// Proof-carrying code: add a new field to a memtype used to
    /// describe a runtime struct. A memory region of type `memtype`
    /// will have a pointer at `offset` pointing to another memory
    /// region of type `pointee`. `readonly` indicates whether the
    /// PCC-checked code is expected to update this field or not.
    fn add_field_to_memtype(
        &self,
        func: &mut ir::Function,
        memtype: ir::MemoryType,
        offset: u32,
        pointee: ir::MemoryType,
        readonly: bool,
    ) {
        let ptr_size = self.pointer_type().bytes();
        match &mut func.memory_types[memtype] {
            ir::MemoryTypeData::Struct { size, fields } => {
                *size = std::cmp::max(*size, offset.checked_add(ptr_size).unwrap().into());
                fields.push(ir::MemoryTypeField {
                    ty: self.pointer_type(),
                    offset: offset.into(),
                    readonly,
                    fact: Some(ir::Fact::Mem {
                        ty: pointee,
                        min_offset: 0,
                        max_offset: 0,
                        nullable: false,
                    }),
                });

                // Sort fields by offset -- we need to do this now
                // because we may create an arbitrary number of
                // memtypes for imported memories and we don't
                // otherwise track them.
                fields.sort_by_key(|f| f.offset);
            }
            _ => panic!("Cannot add field to non-struct memtype"),
        }
    }

    /// Add one level of indirection to a pointer-and-memtype pair:
    /// generate a load in the code at the specified offset, and if
    /// memtypes are in use, add a field to the original struct and
    /// generate a new memtype for the pointee.
    fn load_pointer_with_memtypes(
        &self,
        func: &mut ir::Function,
        value: ir::GlobalValue,
        offset: u32,
        readonly: bool,
        memtype: Option<ir::MemoryType>,
    ) -> (ir::GlobalValue, Option<ir::MemoryType>) {
        let pointee = func.create_global_value(ir::GlobalValueData::Load {
            base: value,
            offset: Offset32::new(i32::try_from(offset).unwrap()),
            global_type: self.pointer_type(),
            flags: MemFlags::trusted().with_readonly(),
        });

        let mt = memtype.map(|mt| {
            let pointee_mt = self.create_empty_struct_memtype(func);
            self.add_field_to_memtype(func, mt, offset, pointee_mt, readonly);
            func.global_value_facts[pointee] = Some(Fact::Mem {
                ty: pointee_mt,
                min_offset: 0,
                max_offset: 0,
                nullable: false,
            });
            pointee_mt
        });
        (pointee, mt)
    }

    fn i31_ref_to_unshifted_value(&self, pos: &mut FuncCursor, i31ref: ir::Value) -> ir::Value {
        let ref_ty = self.reference_type(WasmHeapType::I31);
        debug_assert_eq!(pos.func.dfg.value_type(i31ref), ref_ty);

        let is_null = pos.ins().is_null(i31ref);
        pos.ins().trapnz(is_null, ir::TrapCode::NullI31Ref);

        let val = pos.ins().bitcast(ref_ty.as_int(), MemFlags::new(), i31ref);

        if cfg!(debug_assertions) {
            let is_i31_ref = pos
                .ins()
                .band_imm(val, i64::from(crate::I31_REF_DISCRIMINANT));
            pos.ins().trapz(
                is_i31_ref,
                ir::TrapCode::User(crate::DEBUG_ASSERT_TRAP_CODE),
            );
        }

        match ref_ty.bytes() {
            8 => pos.ins().ireduce(ir::types::I32, val),
            4 => val,
            _ => unreachable!(),
        }
    }

    /// Allocate the next CallIndirectSiteIndex for indirect-target
    /// caching purposes, if slots remain below the slot-count limit.
    fn alloc_call_indirect_index(&mut self) -> Option<CallIndirectSiteIndex> {
        // We need to check to see if we have reached the cache-slot
        // limit.
        //
        // There are two kinds of limit behavior:
        //
        // 1. Our function's start-index is below the limit, but we
        //    hit the limit in the middle of the function. We will
        //    allocate slots up to the limit, then stop exactly when we
        //    hit it.
        //
        // 2. Our function is beyond the limit-count of
        //    `call_indirect`s. The counting prescan in
        //    `ModuleEnvironment` that assigns start indices will
        //    saturate at the limit, and this function's start index
        //    will be exactly the limit, so we get zero slots and exit
        //    immediately at every call to this function.
        if self.call_indirect_index >= self.tunables.max_call_indirect_cache_slots {
            return None;
        }

        let idx = CallIndirectSiteIndex::from_u32(
            u32::try_from(self.call_indirect_index)
                .expect("More than 2^32 callsites; should be limited by impl limits"),
        );
        self.call_indirect_index += 1;
        Some(idx)
    }
}

struct Call<'a, 'func, 'module_env> {
    builder: &'a mut FunctionBuilder<'func>,
    env: &'a mut FuncEnvironment<'module_env>,
    tail: bool,
}

enum CheckIndirectCallTypeSignature {
    Runtime,
    StaticMatch {
        /// Whether or not the funcref may be null or if it's statically known
        /// to not be null.
        may_be_null: bool,
    },
    StaticTrap,
}

impl<'a, 'func, 'module_env> Call<'a, 'func, 'module_env> {
    /// Create a new `Call` site that will do regular, non-tail calls.
    pub fn new(
        builder: &'a mut FunctionBuilder<'func>,
        env: &'a mut FuncEnvironment<'module_env>,
    ) -> Self {
        Call {
            builder,
            env,
            tail: false,
        }
    }

    /// Create a new `Call` site that will perform tail calls.
    pub fn new_tail(
        builder: &'a mut FunctionBuilder<'func>,
        env: &'a mut FuncEnvironment<'module_env>,
    ) -> Self {
        Call {
            builder,
            env,
            tail: true,
        }
    }

    /// Do a direct call to the given callee function.
    pub fn direct_call(
        mut self,
        callee_index: FuncIndex,
        callee: ir::FuncRef,
        call_args: &[ir::Value],
    ) -> WasmResult<ir::Inst> {
        let mut real_call_args = Vec::with_capacity(call_args.len() + 2);
        let caller_vmctx = self
            .builder
            .func
            .special_param(ArgumentPurpose::VMContext)
            .unwrap();

        // Handle direct calls to locally-defined functions.
        if !self.env.module.is_imported_function(callee_index) {
            // First append the callee vmctx address, which is the same as the caller vmctx in
            // this case.
            real_call_args.push(caller_vmctx);

            // Then append the caller vmctx address.
            real_call_args.push(caller_vmctx);

            // Then append the regular call arguments.
            real_call_args.extend_from_slice(call_args);

            // Finally, make the direct call!
            return Ok(self.direct_call_inst(callee, &real_call_args));
        }

        // Handle direct calls to imported functions. We use an indirect call
        // so that we don't have to patch the code at runtime.
        let pointer_type = self.env.pointer_type();
        let sig_ref = self.builder.func.dfg.ext_funcs[callee].signature;
        let vmctx = self.env.vmctx(self.builder.func);
        let base = self.builder.ins().global_value(pointer_type, vmctx);

        let mem_flags = ir::MemFlags::trusted().with_readonly();

        // Load the callee address.
        let body_offset = i32::try_from(
            self.env
                .offsets
                .vmctx_vmfunction_import_wasm_call(callee_index),
        )
        .unwrap();
        let func_addr = self
            .builder
            .ins()
            .load(pointer_type, mem_flags, base, body_offset);

        // First append the callee vmctx address.
        let vmctx_offset =
            i32::try_from(self.env.offsets.vmctx_vmfunction_import_vmctx(callee_index)).unwrap();
        let vmctx = self
            .builder
            .ins()
            .load(pointer_type, mem_flags, base, vmctx_offset);
        real_call_args.push(vmctx);
        real_call_args.push(caller_vmctx);

        // Then append the regular call arguments.
        real_call_args.extend_from_slice(call_args);

        // Finally, make the indirect call!
        Ok(self.indirect_call_inst(sig_ref, func_addr, &real_call_args))
    }

    /// Get the address of the call-indirect cache slot for a given callsite.
    pub fn call_indirect_cache_slot_addr(
        &mut self,
        call_site: CallIndirectSiteIndex,
        vmctx: ir::Value,
    ) -> ir::Value {
        let offset = self.env.offsets.vmctx_call_indirect_cache(call_site);
        self.builder.ins().iadd_imm(vmctx, i64::from(offset))
    }

    /// Load the cached index and code pointer for an indirect call.
    ///
    /// Generates IR like:
    ///
    /// ```ignore
    /// v1 = load.i64 cache_ptr+0 ;; cached index (cache key)
    /// v2 = load.i64 cache_ptr+8 ;; cached raw code pointer (cache value)
    /// ```
    ///
    /// and returns `(index, code_ptr)` (e.g. from above, `(v1, v2)`).
    fn load_cached_indirect_index_and_code_ptr(
        &mut self,
        cache_ptr: ir::Value,
    ) -> (ir::Value, ir::Value) {
        let cached_index = self.builder.ins().load(
            I32,
            MemFlags::trusted(),
            cache_ptr,
            Offset32::from(self.env.offsets.ptr.vmcall_indirect_cache_index()),
        );
        let cached_code_ptr = self.builder.ins().load(
            self.env.pointer_type(),
            MemFlags::trusted(),
            cache_ptr,
            Offset32::from(self.env.offsets.ptr.vmcall_indirect_cache_wasm_call()),
        );

        (cached_index, cached_code_ptr)
    }

    /// Update the indirect-call cache: store a new index and raw code
    /// pointer in the slot for a given callsite.
    fn store_cached_indirect_index_and_code_ptr(
        &mut self,
        cache_ptr: ir::Value,
        index: ir::Value,
        code_ptr: ir::Value,
    ) {
        self.builder.ins().store(
            MemFlags::trusted(),
            index,
            cache_ptr,
            Offset32::from(self.env.offsets.ptr.vmcall_indirect_cache_index()),
        );
        self.builder.ins().store(
            MemFlags::trusted(),
            code_ptr,
            cache_ptr,
            Offset32::from(self.env.offsets.ptr.vmcall_indirect_cache_wasm_call()),
        );
    }

    /// Do an indirect call through the given funcref table.
    pub fn indirect_call(
        mut self,
        table_index: TableIndex,
        ty_index: TypeIndex,
        sig_ref: ir::SigRef,
        callee: ir::Value,
        call_args: &[ir::Value],
    ) -> WasmResult<Option<ir::Inst>> {
        // If we are performing call-indirect caching with this table, check the cache.
        let caching = if self.env.tunables.cache_call_indirects {
            let plan = &self.env.module.table_plans[table_index];
            // We can do the indirect call caching optimization only
            // if table elements will not change (no opcodes exist
            // that could write the table, and table not exported),
            // and if we can use the zero-index as a sentinenl for "no
            // cache entry" (initial zeroed vmctx state).
            !plan.written && !plan.non_null_zero
        } else {
            false
        };

        // Allocate a call-indirect cache slot if caching is
        // enabled. Note that this still may be `None` if we run out
        // of slots.
        let call_site = if caching {
            self.env.alloc_call_indirect_index()
        } else {
            None
        };

        let (code_ptr, callee_vmctx) = if let Some(call_site) = call_site {
            // Get a local copy of `vmctx`.
            let vmctx = self.env.vmctx(self.builder.func);
            let vmctx = self
                .builder
                .ins()
                .global_value(self.env.pointer_type(), vmctx);

            // Get the address of the cache slot in the VMContext
            // struct.
            let slot = self.call_indirect_cache_slot_addr(call_site, vmctx);

            // Create the following CFG and generate code with the following outline:
            //
            //   (load cached index and code pointer)
            //   hit = icmp eq (cached index), (callee)
            //   brif hit, call_block((cached code ptr), vmctx), miss_block
            //
            // miss_block:
            //   (compute actual code pointer, with checks)
            //   same_instance = icmp eq (callee vmctx), (vmctx)
            //   brif same_instance update_block, call_block((actual code ptr), (callee vmctx))
            //
            // update_block:
            //   (store actual index and actual code pointer)
            //   jump call_block((actual code ptr), (callee vmctx))
            //
            // call_block(code_ptr, callee_vmctx):
            //   (unchecked call-indirect sequence)

            // Create two-level conditionals with CFG.
            let current_block = self.builder.current_block().unwrap();
            let miss_block = self.builder.create_block();
            let call_block = self.builder.create_block();
            let update_block = self.builder.create_block();

            self.builder.insert_block_after(miss_block, current_block);
            self.builder.insert_block_after(update_block, miss_block);
            self.builder.insert_block_after(call_block, update_block);
            self.builder.set_cold_block(miss_block);
            self.builder.set_cold_block(update_block);

            // Load cached values, check for hit, branch to
            // call block or miss block.

            let (cached_index, cached_code_ptr) =
                self.load_cached_indirect_index_and_code_ptr(slot);
            let hit = self.builder.ins().icmp(IntCC::Equal, cached_index, callee);
            self.builder
                .ins()
                .brif(hit, call_block, &[cached_code_ptr, vmctx], miss_block, &[]);

            // Miss block: compute actual callee code pointer and
            // vmctx, and update cache if same-instance.

            self.builder.seal_block(miss_block);
            self.builder.switch_to_block(miss_block);

            if let Some((code_ptr, callee_vmctx)) =
                self.check_and_load_code_and_callee_vmctx(table_index, ty_index, callee, true)?
            {
                // If callee vmctx is equal to ours, update the cache.
                let same_instance = self.builder.ins().icmp(IntCC::Equal, callee_vmctx, vmctx);

                self.builder.ins().brif(
                    same_instance,
                    update_block,
                    &[],
                    call_block,
                    &[code_ptr, callee_vmctx],
                );

                self.builder.seal_block(update_block);
                self.builder.switch_to_block(update_block);

                self.store_cached_indirect_index_and_code_ptr(slot, callee, code_ptr);
                self.builder
                    .ins()
                    .jump(call_block, &[code_ptr, callee_vmctx]);
            }

            // Call block: do the call.

            self.builder.seal_block(call_block);
            self.builder.switch_to_block(call_block);

            let code_ptr = self
                .builder
                .append_block_param(call_block, self.env.pointer_type());
            let callee_vmctx = self
                .builder
                .append_block_param(call_block, self.env.pointer_type());
            (code_ptr, callee_vmctx)
        } else {
            match self.check_and_load_code_and_callee_vmctx(table_index, ty_index, callee, false)? {
                Some(pair) => pair,
                None => return Ok(None),
            }
        };

        self.unchecked_call_impl(sig_ref, code_ptr, callee_vmctx, call_args)
            .map(Some)
    }

    fn check_and_load_code_and_callee_vmctx(
        &mut self,
        table_index: TableIndex,
        ty_index: TypeIndex,
        callee: ir::Value,
        cold_blocks: bool,
    ) -> WasmResult<Option<(ir::Value, ir::Value)>> {
        // Get the funcref pointer from the table.
        let funcref_ptr = self.env.get_or_init_func_ref_table_elem(
            self.builder,
            table_index,
            callee,
            cold_blocks,
        );

        // If necessary, check the signature.
        let check = self.check_indirect_call_type_signature(table_index, ty_index, funcref_ptr);

        let trap_code = match check {
            // `funcref_ptr` is checked at runtime that its type matches,
            // meaning that if code gets this far it's guaranteed to not be
            // null. That means nothing in `unchecked_call` can fail.
            CheckIndirectCallTypeSignature::Runtime => None,

            // No type check was performed on `funcref_ptr` because it's
            // statically known to have the right type. Note that whether or
            // not the function is null is not necessarily tested so far since
            // no type information was inspected.
            //
            // If the table may hold null functions, then further loads in
            // `unchecked_call` may fail. If the table only holds non-null
            // functions, though, then there's no possibility of a trap.
            CheckIndirectCallTypeSignature::StaticMatch { may_be_null } => {
                if may_be_null {
                    Some(ir::TrapCode::IndirectCallToNull)
                } else {
                    None
                }
            }

            // Code has already trapped, so return nothing indicating that this
            // is now unreachable code.
            CheckIndirectCallTypeSignature::StaticTrap => return Ok(None),
        };

        Ok(Some(self.load_code_and_vmctx(funcref_ptr, trap_code)))
    }

    fn check_indirect_call_type_signature(
        &mut self,
        table_index: TableIndex,
        ty_index: TypeIndex,
        funcref_ptr: ir::Value,
    ) -> CheckIndirectCallTypeSignature {
        let pointer_type = self.env.pointer_type();
        let table = &self.env.module.table_plans[table_index];
        let sig_id_size = self.env.offsets.size_of_vmshared_type_index();
        let sig_id_type = Type::int(u16::from(sig_id_size) * 8).unwrap();

        // Generate a rustc compile error here if more styles are added in
        // the future as the following code is tailored to just this style.
        let TableStyle::CallerChecksSignature = table.style;

        // Test if a type check is necessary for this table. If this table is a
        // table of typed functions and that type matches `ty_index`, then
        // there's no need to perform a typecheck.
        match table.table.wasm_ty.heap_type {
            // Functions do not have a statically known type in the table, a
            // typecheck is required. Fall through to below to perform the
            // actual typecheck.
            WasmHeapType::Func => {}

            // Functions that have a statically known type are either going to
            // always succeed or always fail. Figure out by inspecting the types
            // further.
            WasmHeapType::ConcreteFunc(EngineOrModuleTypeIndex::Module(table_ty)) => {
                // If `ty_index` matches `table_ty`, then this call is
                // statically known to have the right type, so no checks are
                // necessary.
                let specified_ty = self.env.module.types[ty_index];
                if specified_ty == table_ty {
                    return CheckIndirectCallTypeSignature::StaticMatch {
                        may_be_null: table.table.wasm_ty.nullable,
                    };
                }

                // Otherwise if the types don't match then either (a) this is a
                // null pointer or (b) it's a pointer with the wrong type.
                // Figure out which and trap here.
                //
                // If it's possible to have a null here then try to load the
                // type information. If that fails due to the function being a
                // null pointer, then this was a call to null. Otherwise if it
                // succeeds then we know it won't match, so trap anyway.
                if table.table.wasm_ty.nullable {
                    let mem_flags = ir::MemFlags::trusted().with_readonly();
                    self.builder.ins().load(
                        sig_id_type,
                        mem_flags.with_trap_code(Some(ir::TrapCode::IndirectCallToNull)),
                        funcref_ptr,
                        i32::from(self.env.offsets.ptr.vm_func_ref_type_index()),
                    );
                }
                self.builder.ins().trap(ir::TrapCode::BadSignature);
                return CheckIndirectCallTypeSignature::StaticTrap;
            }

            // Tables of `nofunc` can only be inhabited by null, so go ahead and
            // trap with that.
            WasmHeapType::NoFunc => {
                assert!(table.table.wasm_ty.nullable);
                self.builder.ins().trap(ir::TrapCode::IndirectCallToNull);
                return CheckIndirectCallTypeSignature::StaticTrap;
            }

            // Engine-indexed types don't show up until runtime and it's a Wasm
            // validation error to perform a call through a non-function table,
            // so these cases are dynamically not reachable.
            WasmHeapType::ConcreteFunc(EngineOrModuleTypeIndex::Engine(_))
            | WasmHeapType::ConcreteFunc(EngineOrModuleTypeIndex::RecGroup(_))
            | WasmHeapType::Extern
            | WasmHeapType::NoExtern
            | WasmHeapType::Any
            | WasmHeapType::Eq
            | WasmHeapType::I31
            | WasmHeapType::Array
            | WasmHeapType::ConcreteArray(_)
            | WasmHeapType::Struct
            | WasmHeapType::ConcreteStruct(_)
            | WasmHeapType::None => {
                unreachable!()
            }

            WasmHeapType::NoCont => todo!(),
            WasmHeapType::ConcreteCont(_) => todo!(),
            WasmHeapType::Cont => todo!(),
        }

        let vmctx = self.env.vmctx(self.builder.func);
        let base = self.builder.ins().global_value(pointer_type, vmctx);

        // Load the caller ID. This requires loading the `*mut VMFuncRef` base
        // pointer from `VMContext` and then loading, based on `SignatureIndex`,
        // the corresponding entry.
        let mem_flags = ir::MemFlags::trusted().with_readonly();
        let signatures = self.builder.ins().load(
            pointer_type,
            mem_flags,
            base,
            i32::try_from(self.env.offsets.vmctx_type_ids_array()).unwrap(),
        );
        let sig_index = self.env.module.types[ty_index];
        let offset =
            i32::try_from(sig_index.as_u32().checked_mul(sig_id_type.bytes()).unwrap()).unwrap();
        let caller_sig_id = self
            .builder
            .ins()
            .load(sig_id_type, mem_flags, signatures, offset);

        // Load the callee ID.
        //
        // Note that the callee may be null in which case this load may
        // trap. If so use the `IndirectCallToNull` trap code.
        let mem_flags = ir::MemFlags::trusted().with_readonly();
        let callee_sig_id = self.builder.ins().load(
            sig_id_type,
            mem_flags.with_trap_code(Some(ir::TrapCode::IndirectCallToNull)),
            funcref_ptr,
            i32::from(self.env.offsets.ptr.vm_func_ref_type_index()),
        );

        // Check that they match.
        let cmp = self
            .builder
            .ins()
            .icmp(IntCC::Equal, callee_sig_id, caller_sig_id);
        self.builder.ins().trapz(cmp, ir::TrapCode::BadSignature);
        CheckIndirectCallTypeSignature::Runtime
    }

    /// Call a typed function reference.
    pub fn call_ref(
        mut self,
        sig_ref: ir::SigRef,
        callee: ir::Value,
        args: &[ir::Value],
    ) -> WasmResult<ir::Inst> {
        // FIXME: the wasm type system tracks enough information to know whether
        // `callee` is a null reference or not. In some situations it can be
        // statically known here that `callee` cannot be null in which case this
        // can be `None` instead. This requires feeding type information from
        // wasmparser's validator into this function, however, which is not
        // easily done at this time.
        let callee_load_trap_code = Some(ir::TrapCode::NullReference);

        self.unchecked_call(sig_ref, callee, callee_load_trap_code, args)
    }

    /// This calls a function by reference without checking the signature.
    ///
    /// It gets the function address, sets relevant flags, and passes the
    /// special callee/caller vmctxs. It is used by both call_indirect (which
    /// checks the signature) and call_ref (which doesn't).
    fn unchecked_call(
        &mut self,
        sig_ref: ir::SigRef,
        callee: ir::Value,
        callee_load_trap_code: Option<ir::TrapCode>,
        call_args: &[ir::Value],
    ) -> WasmResult<ir::Inst> {
        let (func_addr, callee_vmctx) = self.load_code_and_vmctx(callee, callee_load_trap_code);
        self.unchecked_call_impl(sig_ref, func_addr, callee_vmctx, call_args)
    }

    fn load_code_and_vmctx(
        &mut self,
        callee: ir::Value,
        callee_load_trap_code: Option<ir::TrapCode>,
    ) -> (ir::Value, ir::Value) {
        let pointer_type = self.env.pointer_type();

        // Dereference callee pointer to get the function address.
        //
        // Note that this may trap if `callee` hasn't previously been verified
        // to be non-null. This means that this load is annotated with an
        // optional trap code provided by the caller of `unchecked_call` which
        // will handle the case where this is either already known to be
        // non-null or may trap.
        let mem_flags = ir::MemFlags::trusted().with_readonly();
        let func_addr = self.builder.ins().load(
            pointer_type,
            mem_flags.with_trap_code(callee_load_trap_code),
            callee,
            i32::from(self.env.offsets.ptr.vm_func_ref_wasm_call()),
        );
        let callee_vmctx = self.builder.ins().load(
            pointer_type,
            mem_flags,
            callee,
            i32::from(self.env.offsets.ptr.vm_func_ref_vmctx()),
        );

        (func_addr, callee_vmctx)
    }

    /// This calls a function by reference without checking the
    /// signature, given the raw code pointer to the
    /// Wasm-calling-convention entry point and the callee vmctx.
    fn unchecked_call_impl(
        &mut self,
        sig_ref: ir::SigRef,
        func_addr: ir::Value,
        callee_vmctx: ir::Value,
        call_args: &[ir::Value],
    ) -> WasmResult<ir::Inst> {
        let mut real_call_args = Vec::with_capacity(call_args.len() + 2);
        let caller_vmctx = self
            .builder
            .func
            .special_param(ArgumentPurpose::VMContext)
            .unwrap();

        // First append the callee and caller vmctx addresses.
        real_call_args.push(callee_vmctx);
        real_call_args.push(caller_vmctx);

        // Then append the regular call arguments.
        real_call_args.extend_from_slice(call_args);

        Ok(self.indirect_call_inst(sig_ref, func_addr, &real_call_args))
    }

    fn direct_call_inst(&mut self, callee: ir::FuncRef, args: &[ir::Value]) -> ir::Inst {
        if self.tail {
            self.builder.ins().return_call(callee, args)
        } else {
            self.builder.ins().call(callee, args)
        }
    }

    fn indirect_call_inst(
        &mut self,
        sig_ref: ir::SigRef,
        func_addr: ir::Value,
        args: &[ir::Value],
    ) -> ir::Inst {
        if self.tail {
            self.builder
                .ins()
                .return_call_indirect(sig_ref, func_addr, args)
        } else {
            self.builder.ins().call_indirect(sig_ref, func_addr, args)
        }
    }
}

impl TypeConvert for FuncEnvironment<'_> {
    fn lookup_heap_type(&self, ty: wasmparser::UnpackedIndex) -> WasmHeapType {
        wasmtime_environ::WasmparserTypeConverter::new(self.types, self.module).lookup_heap_type(ty)
    }
}

impl<'module_environment> TargetEnvironment for FuncEnvironment<'module_environment> {
    fn target_config(&self) -> TargetFrontendConfig {
        self.isa.frontend_config()
    }

    fn reference_type(&self, ty: WasmHeapType) -> ir::Type {
        crate::reference_type(ty, self.pointer_type())
    }

    fn heap_access_spectre_mitigation(&self) -> bool {
        self.isa.flags().enable_heap_access_spectre_mitigation()
    }

    fn proof_carrying_code(&self) -> bool {
        self.isa.flags().enable_pcc()
    }
}

impl<'module_environment> cranelift_wasm::FuncEnvironment for FuncEnvironment<'module_environment> {
    fn heaps(&self) -> &PrimaryMap<Heap, HeapData> {
        &self.heaps
    }

    fn is_wasm_parameter(&self, _signature: &ir::Signature, index: usize) -> bool {
        // The first two parameters are the vmctx and caller vmctx. The rest are
        // the wasm parameters.
        index >= 2
    }

    fn after_locals(&mut self, num_locals: usize) {
        self.vmruntime_limits_ptr = Variable::new(num_locals);
        self.fuel_var = Variable::new(num_locals + 1);
        self.epoch_deadline_var = Variable::new(num_locals + 2);
        self.epoch_ptr_var = Variable::new(num_locals + 3);
    }

    fn translate_table_grow(
        &mut self,
        mut pos: cranelift_codegen::cursor::FuncCursor<'_>,
        table_index: TableIndex,
        delta: ir::Value,
        init_value: ir::Value,
    ) -> WasmResult<ir::Value> {
        let ty = self.module.table_plans[table_index].table.wasm_ty.heap_type;
        let grow = if ty.is_vmgcref_type() {
            gc::gc_ref_table_grow_builtin(ty, self, &mut pos.func)?
        } else {
            //debug_assert_eq!(ty.top(), WasmHeapTopType::Func);
            match ty.top() {
                WasmHeapTopType::Func => self.builtin_functions.table_grow_func_ref(&mut pos.func),
                WasmHeapTopType::Cont => self.builtin_functions.table_grow_func_ref(&mut pos.func), // TODO(dhil): temporary hack.
                _ => panic!("unsupported table type."),
            }
        };

        let vmctx = self.vmctx_val(&mut pos);

        let table_index_arg = pos.ins().iconst(I32, table_index.as_u32() as i64);
        let call_inst = pos
            .ins()
            .call(grow, &[vmctx, table_index_arg, delta, init_value]);

        Ok(pos.func.dfg.first_result(call_inst))
    }

    fn translate_table_get(
        &mut self,
        builder: &mut FunctionBuilder,
        table_index: TableIndex,
        index: ir::Value,
    ) -> WasmResult<ir::Value> {
        let plan = &self.module.table_plans[table_index];
        self.ensure_table_exists(builder.func, table_index);
        let table_data = self.tables[table_index].as_ref().unwrap();
        let heap_ty = plan.table.wasm_ty.heap_type;
        match heap_ty.top() {
            // `i31ref`s never need barriers, and therefore don't need to go
            // through the GC compiler.
            WasmHeapTopType::Any if heap_ty == WasmHeapType::I31 => {
                let (src, flags) = table_data.prepare_table_addr(
                    builder,
                    index,
                    self.pointer_type(),
                    self.isa.flags().enable_table_access_spectre_mitigation(),
                );
                gc::unbarriered_load_gc_ref(self, builder, WasmHeapType::I31, src, flags)
            }

            // GC-managed types.
            WasmHeapTopType::Any | WasmHeapTopType::Extern => {
                let (src, flags) = table_data.prepare_table_addr(
                    builder,
                    index,
                    self.pointer_type(),
                    self.isa.flags().enable_table_access_spectre_mitigation(),
                );
                gc::gc_compiler(self).translate_read_gc_reference(
                    self,
                    builder,
                    plan.table.wasm_ty,
                    src,
                    flags,
                )
            }

            // Function types.
            WasmHeapTopType::Func => match plan.style {
                TableStyle::CallerChecksSignature => {
                    Ok(self.get_or_init_func_ref_table_elem(builder, table_index, index, false))
                }
            },

            // Continuation types.
            WasmHeapTopType::Cont => match plan.style {
                // TODO(dhil): Just copied from above...
                TableStyle::CallerChecksSignature => {
                    Ok(self.get_or_init_func_ref_table_elem(builder, table_index, index))
                }
            },
        }
    }

    fn translate_table_set(
        &mut self,
        builder: &mut FunctionBuilder,
        table_index: TableIndex,
        value: ir::Value,
        index: ir::Value,
    ) -> WasmResult<()> {
        let pointer_type = self.pointer_type();
        let plan = &self.module.table_plans[table_index];
        self.ensure_table_exists(builder.func, table_index);
        let table_data = self.tables[table_index].as_ref().unwrap();
        let heap_ty = plan.table.wasm_ty.heap_type;
        match heap_ty.top() {
            // `i31ref`s never need GC barriers, and therefore don't need to go
            // through the GC compiler.
            WasmHeapTopType::Any if heap_ty == WasmHeapType::I31 => {
                let (addr, flags) = table_data.prepare_table_addr(
                    builder,
                    index,
                    self.pointer_type(),
                    self.isa.flags().enable_table_access_spectre_mitigation(),
                );
                gc::unbarriered_store_gc_ref(self, builder, WasmHeapType::I31, addr, value, flags)
            }

            // GC-managed types.
            WasmHeapTopType::Any | WasmHeapTopType::Extern => {
                let (dst, flags) = table_data.prepare_table_addr(
                    builder,
                    index,
                    self.pointer_type(),
                    self.isa.flags().enable_table_access_spectre_mitigation(),
                );
                gc::gc_compiler(self).translate_write_gc_reference(
                    self,
                    builder,
                    plan.table.wasm_ty,
                    dst,
                    value,
                    flags,
                )
            }

            // Function types.
            WasmHeapTopType::Func => {
                match plan.style {
                    TableStyle::CallerChecksSignature => {
                        let (elem_addr, flags) = table_data.prepare_table_addr(
                            builder,
                            index,
                            pointer_type,
                            self.isa.flags().enable_table_access_spectre_mitigation(),
                        );
                        // Set the "initialized bit". See doc-comment on
                        // `FUNCREF_INIT_BIT` in
                        // crates/environ/src/ref_bits.rs for details.
                        let value_with_init_bit = builder
                            .ins()
                            .bor_imm(value, Imm64::from(FUNCREF_INIT_BIT as i64));
                        builder
                            .ins()
                            .store(flags, value_with_init_bit, elem_addr, 0);
                        Ok(())
                    }
                }
            }

            // Continuation types.
            WasmHeapTopType::Cont => {
                // TODO(dhil): Just copied from above...
                match plan.style {
                    TableStyle::CallerChecksSignature => {
                        let (elem_addr, flags) = table_data.prepare_table_addr(
                            builder,
                            index,
                            pointer_type,
                            self.isa.flags().enable_table_access_spectre_mitigation(),
                        );
                        // Set the "initialized bit". See doc-comment on
                        // `FUNCREF_INIT_BIT` in
                        // crates/environ/src/ref_bits.rs for details.
                        let value_with_init_bit = builder
                            .ins()
                            .bor_imm(value, Imm64::from(FUNCREF_INIT_BIT as i64));
                        builder
                            .ins()
                            .store(flags, value_with_init_bit, elem_addr, 0);
                        Ok(())
                    }
                }
            }
        }
    }

    fn translate_table_fill(
        &mut self,
        mut pos: cranelift_codegen::cursor::FuncCursor<'_>,
        table_index: TableIndex,
        dst: ir::Value,
        val: ir::Value,
        len: ir::Value,
    ) -> WasmResult<()> {
        let ty = self.module.table_plans[table_index].table.wasm_ty.heap_type;
        let libcall = if ty.is_vmgcref_type() {
            gc::gc_ref_table_fill_builtin(ty, self, &mut pos.func)?
        } else {
            debug_assert_eq!(ty.top(), WasmHeapTopType::Func);
            self.builtin_functions.table_fill_func_ref(&mut pos.func)
        };

        let vmctx = self.vmctx_val(&mut pos);

        let table_index_arg = pos.ins().iconst(I32, table_index.as_u32() as i64);
        pos.ins()
            .call(libcall, &[vmctx, table_index_arg, dst, val, len]);

        Ok(())
    }

    fn translate_ref_i31(&mut self, mut pos: FuncCursor, val: ir::Value) -> WasmResult<ir::Value> {
        let shifted = pos.ins().ishl_imm(val, 1);
        let tagged = pos
            .ins()
            .bor_imm(shifted, i64::from(crate::I31_REF_DISCRIMINANT));
        let ref_ty = self.reference_type(WasmHeapType::I31);
        let extended = if ref_ty.bytes() > 4 {
            pos.ins().uextend(ref_ty.as_int(), tagged)
        } else {
            tagged
        };
        let i31ref = pos.ins().bitcast(ref_ty, MemFlags::new(), extended);
        Ok(i31ref)
    }

    fn translate_i31_get_s(
        &mut self,
        mut pos: FuncCursor,
        i31ref: ir::Value,
    ) -> WasmResult<ir::Value> {
        let val = self.i31_ref_to_unshifted_value(&mut pos, i31ref);
        let shifted = pos.ins().sshr_imm(val, 1);
        Ok(shifted)
    }

    fn translate_i31_get_u(
        &mut self,
        mut pos: FuncCursor,
        i31ref: ir::Value,
    ) -> WasmResult<ir::Value> {
        let val = self.i31_ref_to_unshifted_value(&mut pos, i31ref);
        let shifted = pos.ins().ushr_imm(val, 1);
        Ok(shifted)
    }

    fn translate_ref_null(
        &mut self,
        mut pos: cranelift_codegen::cursor::FuncCursor,
        ht: WasmHeapType,
    ) -> WasmResult<ir::Value> {
        Ok(match ht.top() {
            WasmHeapTopType::Func => pos.ins().iconst(self.pointer_type(), 0),
            WasmHeapTopType::Cont => pos.ins().iconst(self.pointer_type(), 0),
            WasmHeapTopType::Any | WasmHeapTopType::Extern => {
                pos.ins().null(self.reference_type(ht))
            }
        })
    }

    fn translate_ref_is_null(
        &mut self,
        mut pos: cranelift_codegen::cursor::FuncCursor,
        value: ir::Value,
    ) -> WasmResult<ir::Value> {
        let bool_is_null = match pos.func.dfg.value_type(value) {
            // `externref`
            ty if ty.is_ref() => pos.ins().is_null(value),
            // `funcref`
            ty if ty == self.pointer_type() => {
                pos.ins()
                    .icmp_imm(cranelift_codegen::ir::condcodes::IntCC::Equal, value, 0)
            }
            _ => unreachable!(),
        };

        Ok(pos.ins().uextend(ir::types::I32, bool_is_null))
    }

    fn translate_ref_func(
        &mut self,
        mut pos: cranelift_codegen::cursor::FuncCursor<'_>,
        func_index: FuncIndex,
    ) -> WasmResult<ir::Value> {
        let func_index = pos.ins().iconst(I32, func_index.as_u32() as i64);
        let ref_func = self.builtin_functions.ref_func(&mut pos.func);
        let vmctx = self.vmctx_val(&mut pos);

        let call_inst = pos.ins().call(ref_func, &[vmctx, func_index]);
        Ok(pos.func.dfg.first_result(call_inst))
    }

    fn translate_custom_global_get(
        &mut self,
        mut pos: cranelift_codegen::cursor::FuncCursor<'_>,
        index: cranelift_wasm::GlobalIndex,
    ) -> WasmResult<ir::Value> {
        let ty = self.module.globals[index].wasm_ty;
        debug_assert!(
            ty.is_vmgcref_type(),
            "We only use GlobalVariable::Custom for VMGcRef types"
        );

        // TODO: use `GcCompiler::translate_read_gc_reference` for GC-reference
        // globals instead of a libcall.
        let libcall = gc::gc_ref_global_get_builtin(ty, self, &mut pos.func)?;

        let vmctx = self.vmctx_val(&mut pos);

        let global_index_arg = pos.ins().iconst(I32, index.as_u32() as i64);
        let call_inst = pos.ins().call(libcall, &[vmctx, global_index_arg]);

        Ok(pos.func.dfg.first_result(call_inst))
    }

    fn translate_custom_global_set(
        &mut self,
        mut pos: cranelift_codegen::cursor::FuncCursor<'_>,
        index: cranelift_wasm::GlobalIndex,
        value: ir::Value,
    ) -> WasmResult<()> {
        let ty = self.module.globals[index].wasm_ty;
        debug_assert!(
            ty.is_vmgcref_type(),
            "We only use GlobalVariable::Custom for VMGcRef types"
        );

        // TODO: use `GcCompiler::translate_write_gc_reference` for GC-reference
        // globals instead of a libcall.
        let libcall = gc::gc_ref_global_set_builtin(ty, self, &mut pos.func)?;

        let vmctx = self.vmctx_val(&mut pos);

        let global_index_arg = pos.ins().iconst(I32, index.as_u32() as i64);
        pos.ins().call(libcall, &[vmctx, global_index_arg, value]);

        Ok(())
    }

    fn make_heap(&mut self, func: &mut ir::Function, index: MemoryIndex) -> WasmResult<Heap> {
        let pointer_type = self.pointer_type();
        let is_shared = self.module.memory_plans[index].memory.shared;

        let min_size = self.module.memory_plans[index]
            .memory
            .minimum
            .checked_mul(u64::from(WASM_PAGE_SIZE))
            .unwrap_or_else(|| {
                // The only valid Wasm memory size that won't fit in a 64-bit
                // integer is the maximum memory64 size (2^64) which is one
                // larger than `u64::MAX` (2^64 - 1). In this case, just say the
                // minimum heap size is `u64::MAX`.
                debug_assert_eq!(self.module.memory_plans[index].memory.minimum, 1 << 48);
                u64::MAX
            });

        let max_size = self.module.memory_plans[index]
            .memory
            .maximum
            .and_then(|max| max.checked_mul(u64::from(WASM_PAGE_SIZE)));

        let (ptr, base_offset, current_length_offset, ptr_memtype) = {
            let vmctx = self.vmctx(func);
            if let Some(def_index) = self.module.defined_memory_index(index) {
                if is_shared {
                    // As with imported memory, the `VMMemoryDefinition` for a
                    // shared memory is stored elsewhere. We store a `*mut
                    // VMMemoryDefinition` to it and dereference that when
                    // atomically growing it.
                    let from_offset = self.offsets.vmctx_vmmemory_pointer(def_index);
                    let (memory, def_mt) = self.load_pointer_with_memtypes(
                        func,
                        vmctx,
                        from_offset,
                        true,
                        self.pcc_vmctx_memtype,
                    );
                    let base_offset = i32::from(self.offsets.ptr.vmmemory_definition_base());
                    let current_length_offset =
                        i32::from(self.offsets.ptr.vmmemory_definition_current_length());
                    (memory, base_offset, current_length_offset, def_mt)
                } else {
                    let owned_index = self.module.owned_memory_index(def_index);
                    let owned_base_offset =
                        self.offsets.vmctx_vmmemory_definition_base(owned_index);
                    let owned_length_offset = self
                        .offsets
                        .vmctx_vmmemory_definition_current_length(owned_index);
                    let current_base_offset = i32::try_from(owned_base_offset).unwrap();
                    let current_length_offset = i32::try_from(owned_length_offset).unwrap();
                    (
                        vmctx,
                        current_base_offset,
                        current_length_offset,
                        self.pcc_vmctx_memtype,
                    )
                }
            } else {
                let from_offset = self.offsets.vmctx_vmmemory_import_from(index);
                let (memory, def_mt) = self.load_pointer_with_memtypes(
                    func,
                    vmctx,
                    from_offset,
                    true,
                    self.pcc_vmctx_memtype,
                );
                let base_offset = i32::from(self.offsets.ptr.vmmemory_definition_base());
                let current_length_offset =
                    i32::from(self.offsets.ptr.vmmemory_definition_current_length());
                (memory, base_offset, current_length_offset, def_mt)
            }
        };

        // If we have a declared maximum, we can make this a "static" heap, which is
        // allocated up front and never moved.
        let (offset_guard_size, heap_style, readonly_base, base_fact, memory_type) =
            match self.module.memory_plans[index] {
                MemoryPlan {
                    style: MemoryStyle::Dynamic { .. },
                    offset_guard_size,
                    pre_guard_size: _,
                    memory: _,
                } => {
                    let heap_bound = func.create_global_value(ir::GlobalValueData::Load {
                        base: ptr,
                        offset: Offset32::new(current_length_offset),
                        global_type: pointer_type,
                        flags: MemFlags::trusted(),
                    });

                    let (base_fact, data_mt) = if let Some(ptr_memtype) = ptr_memtype {
                        // Create a memtype representing the untyped memory region.
                        let data_mt = func.create_memory_type(ir::MemoryTypeData::DynamicMemory {
                            gv: heap_bound,
                            size: offset_guard_size,
                        });
                        // This fact applies to any pointer to the start of the memory.
                        let base_fact = ir::Fact::dynamic_base_ptr(data_mt);
                        // This fact applies to the length.
                        let length_fact = ir::Fact::global_value(
                            u16::try_from(self.isa.pointer_type().bits()).unwrap(),
                            heap_bound,
                        );
                        // Create a field in the vmctx for the base pointer.
                        match &mut func.memory_types[ptr_memtype] {
                            ir::MemoryTypeData::Struct { size, fields } => {
                                let base_offset = u64::try_from(base_offset).unwrap();
                                fields.push(ir::MemoryTypeField {
                                    offset: base_offset,
                                    ty: self.isa.pointer_type(),
                                    // Read-only field from the PoV of PCC checks:
                                    // don't allow stores to this field. (Even if
                                    // it is a dynamic memory whose base can
                                    // change, that update happens inside the
                                    // runtime, not in generated code.)
                                    readonly: true,
                                    fact: Some(base_fact.clone()),
                                });
                                let current_length_offset =
                                    u64::try_from(current_length_offset).unwrap();
                                fields.push(ir::MemoryTypeField {
                                    offset: current_length_offset,
                                    ty: self.isa.pointer_type(),
                                    // As above, read-only; only the runtime modifies it.
                                    readonly: true,
                                    fact: Some(length_fact),
                                });

                                let pointer_size = u64::from(self.isa.pointer_type().bytes());
                                let fields_end = std::cmp::max(
                                    base_offset + pointer_size,
                                    current_length_offset + pointer_size,
                                );
                                *size = std::cmp::max(*size, fields_end);
                            }
                            _ => {
                                panic!("Bad memtype");
                            }
                        }
                        // Apply a fact to the base pointer.
                        (Some(base_fact), Some(data_mt))
                    } else {
                        (None, None)
                    };

                    (
                        offset_guard_size,
                        HeapStyle::Dynamic {
                            bound_gv: heap_bound,
                        },
                        false,
                        base_fact,
                        data_mt,
                    )
                }
                MemoryPlan {
                    style: MemoryStyle::Static { bound: bound_pages },
                    offset_guard_size,
                    pre_guard_size: _,
                    memory: _,
                } => {
                    let bound_bytes = u64::from(bound_pages) * u64::from(WASM_PAGE_SIZE);
                    let (base_fact, data_mt) = if let Some(ptr_memtype) = ptr_memtype {
                        // Create a memtype representing the untyped memory region.
                        let data_mt = func.create_memory_type(ir::MemoryTypeData::Memory {
                            size: bound_bytes
                                .checked_add(offset_guard_size)
                                .expect("Memory plan has overflowing size plus guard"),
                        });
                        // This fact applies to any pointer to the start of the memory.
                        let base_fact = Fact::Mem {
                            ty: data_mt,
                            min_offset: 0,
                            max_offset: 0,
                            nullable: false,
                        };
                        // Create a field in the vmctx for the base pointer.
                        match &mut func.memory_types[ptr_memtype] {
                            ir::MemoryTypeData::Struct { size, fields } => {
                                let offset = u64::try_from(base_offset).unwrap();
                                fields.push(ir::MemoryTypeField {
                                    offset,
                                    ty: self.isa.pointer_type(),
                                    // Read-only field from the PoV of PCC checks:
                                    // don't allow stores to this field. (Even if
                                    // it is a dynamic memory whose base can
                                    // change, that update happens inside the
                                    // runtime, not in generated code.)
                                    readonly: true,
                                    fact: Some(base_fact.clone()),
                                });
                                *size = std::cmp::max(
                                    *size,
                                    offset + u64::from(self.isa.pointer_type().bytes()),
                                );
                            }
                            _ => {
                                panic!("Bad memtype");
                            }
                        }
                        // Apply a fact to the base pointer.
                        (Some(base_fact), Some(data_mt))
                    } else {
                        (None, None)
                    };
                    (
                        offset_guard_size,
                        HeapStyle::Static { bound: bound_bytes },
                        true,
                        base_fact,
                        data_mt,
                    )
                }
            };

        let mut flags = MemFlags::trusted().with_checked();
        if readonly_base {
            flags.set_readonly();
        }
        let heap_base = func.create_global_value(ir::GlobalValueData::Load {
            base: ptr,
            offset: Offset32::new(base_offset),
            global_type: pointer_type,
            flags,
        });
        func.global_value_facts[heap_base] = base_fact;

        Ok(self.heaps.push(HeapData {
            base: heap_base,
            min_size,
            max_size,
            offset_guard_size,
            style: heap_style,
            index_type: self.memory_index_type(index),
            memory_type,
        }))
    }

    fn make_global(
        &mut self,
        func: &mut ir::Function,
        index: GlobalIndex,
    ) -> WasmResult<GlobalVariable> {
        let ty = self.module.globals[index].wasm_ty;

        if ty.is_vmgcref_type() {
            // Although reference-typed globals live at the same memory location as
            // any other type of global at the same index would, getting or
            // setting them requires ref counting barriers. Therefore, we need
            // to use `GlobalVariable::Custom`, as that is the only kind of
            // `GlobalVariable` for which `cranelift-wasm` supports custom
            // access translation.
            return Ok(GlobalVariable::Custom);
        }

        let (gv, offset) = self.get_global_location(func, index);
        Ok(GlobalVariable::Memory {
            gv,
            offset: offset.into(),
            ty: super::value_type(self.isa, ty),
        })
    }

    fn make_indirect_sig(
        &mut self,
        func: &mut ir::Function,
        index: TypeIndex,
    ) -> WasmResult<ir::SigRef> {
        let index = self.module.types[index];
        let sig =
            crate::wasm_call_signature(self.isa, self.types[index].unwrap_func(), &self.tunables);
        Ok(func.import_signature(sig))
    }

    fn make_direct_func(
        &mut self,
        func: &mut ir::Function,
        index: FuncIndex,
    ) -> WasmResult<ir::FuncRef> {
        let sig = self.module.functions[index].signature;
        let sig =
            crate::wasm_call_signature(self.isa, self.types[sig].unwrap_func(), &self.tunables);
        let signature = func.import_signature(sig);
        let name =
            ir::ExternalName::User(func.declare_imported_user_function(ir::UserExternalName {
                namespace: crate::NS_WASM_FUNC,
                index: index.as_u32(),
            }));
        Ok(func.import_function(ir::ExtFuncData {
            name,
            signature,

            // The value of this flag determines the codegen for calls to this
            // function. If this flag is `false` then absolute relocations will
            // be generated for references to the function, which requires
            // load-time relocation resolution. If this flag is set to `true`
            // then relative relocations are emitted which can be resolved at
            // object-link-time, just after all functions are compiled.
            //
            // This flag is set to `true` for functions defined in the object
            // we'll be defining in this compilation unit, or everything local
            // to the wasm module. This means that between functions in a wasm
            // module there's relative calls encoded. All calls external to a
            // wasm module (e.g. imports or libcalls) are either encoded through
            // the `VMContext` as relative jumps (hence no relocations) or
            // they're libcalls with absolute relocations.
            colocated: self.module.defined_func_index(index).is_some(),
        }))
    }

    fn translate_call_indirect(
        &mut self,
        builder: &mut FunctionBuilder,
        table_index: TableIndex,
        ty_index: TypeIndex,
        sig_ref: ir::SigRef,
        callee: ir::Value,
        call_args: &[ir::Value],
    ) -> WasmResult<Option<ir::Inst>> {
        Call::new(builder, self).indirect_call(table_index, ty_index, sig_ref, callee, call_args)
    }

    fn translate_call(
        &mut self,
        builder: &mut FunctionBuilder,
        callee_index: FuncIndex,
        callee: ir::FuncRef,
        call_args: &[ir::Value],
    ) -> WasmResult<ir::Inst> {
        Call::new(builder, self).direct_call(callee_index, callee, call_args)
    }

    fn translate_call_ref(
        &mut self,
        builder: &mut FunctionBuilder,
        sig_ref: ir::SigRef,
        callee: ir::Value,
        call_args: &[ir::Value],
    ) -> WasmResult<ir::Inst> {
        Call::new(builder, self).call_ref(sig_ref, callee, call_args)
    }

    fn translate_return_call(
        &mut self,
        builder: &mut FunctionBuilder,
        callee_index: FuncIndex,
        callee: ir::FuncRef,
        call_args: &[ir::Value],
    ) -> WasmResult<()> {
        Call::new_tail(builder, self).direct_call(callee_index, callee, call_args)?;
        Ok(())
    }

    fn translate_return_call_indirect(
        &mut self,
        builder: &mut FunctionBuilder,
        table_index: TableIndex,
        ty_index: TypeIndex,
        sig_ref: ir::SigRef,
        callee: ir::Value,
        call_args: &[ir::Value],
    ) -> WasmResult<()> {
        Call::new_tail(builder, self).indirect_call(
            table_index,
            ty_index,
            sig_ref,
            callee,
            call_args,
        )?;
        Ok(())
    }

    fn translate_return_call_ref(
        &mut self,
        builder: &mut FunctionBuilder,
        sig_ref: ir::SigRef,
        callee: ir::Value,
        call_args: &[ir::Value],
    ) -> WasmResult<()> {
        Call::new_tail(builder, self).call_ref(sig_ref, callee, call_args)?;
        Ok(())
    }

    fn translate_memory_grow(
        &mut self,
        mut pos: FuncCursor<'_>,
        index: MemoryIndex,
        _heap: Heap,
        val: ir::Value,
    ) -> WasmResult<ir::Value> {
        let memory_grow = self.builtin_functions.memory32_grow(&mut pos.func);
        let index_arg = index.index();

        let memory_index = pos.ins().iconst(I32, index_arg as i64);
        let vmctx = self.vmctx_val(&mut pos);

        let val = self.cast_memory_index_to_i64(&mut pos, val, index);
        let call_inst = pos.ins().call(memory_grow, &[vmctx, val, memory_index]);
        let result = *pos.func.dfg.inst_results(call_inst).first().unwrap();
        Ok(self.cast_pointer_to_memory_index(pos, result, index))
    }

    fn translate_memory_size(
        &mut self,
        mut pos: FuncCursor<'_>,
        index: MemoryIndex,
        _heap: Heap,
    ) -> WasmResult<ir::Value> {
        let pointer_type = self.pointer_type();
        let vmctx = self.vmctx(&mut pos.func);
        let is_shared = self.module.memory_plans[index].memory.shared;
        let base = pos.ins().global_value(pointer_type, vmctx);
        let current_length_in_bytes = match self.module.defined_memory_index(index) {
            Some(def_index) => {
                if is_shared {
                    let offset =
                        i32::try_from(self.offsets.vmctx_vmmemory_pointer(def_index)).unwrap();
                    let vmmemory_ptr =
                        pos.ins()
                            .load(pointer_type, ir::MemFlags::trusted(), base, offset);
                    let vmmemory_definition_offset =
                        i64::from(self.offsets.ptr.vmmemory_definition_current_length());
                    let vmmemory_definition_ptr =
                        pos.ins().iadd_imm(vmmemory_ptr, vmmemory_definition_offset);
                    // This atomic access of the
                    // `VMMemoryDefinition::current_length` is direct; no bounds
                    // check is needed. This is possible because shared memory
                    // has a static size (the maximum is always known). Shared
                    // memory is thus built with a static memory plan and no
                    // bounds-checked version of this is implemented.
                    pos.ins().atomic_load(
                        pointer_type,
                        ir::MemFlags::trusted(),
                        vmmemory_definition_ptr,
                    )
                } else {
                    let owned_index = self.module.owned_memory_index(def_index);
                    let offset = i32::try_from(
                        self.offsets
                            .vmctx_vmmemory_definition_current_length(owned_index),
                    )
                    .unwrap();
                    pos.ins()
                        .load(pointer_type, ir::MemFlags::trusted(), base, offset)
                }
            }
            None => {
                let offset = i32::try_from(self.offsets.vmctx_vmmemory_import_from(index)).unwrap();
                let vmmemory_ptr =
                    pos.ins()
                        .load(pointer_type, ir::MemFlags::trusted(), base, offset);
                if is_shared {
                    let vmmemory_definition_offset =
                        i64::from(self.offsets.ptr.vmmemory_definition_current_length());
                    let vmmemory_definition_ptr =
                        pos.ins().iadd_imm(vmmemory_ptr, vmmemory_definition_offset);
                    pos.ins().atomic_load(
                        pointer_type,
                        ir::MemFlags::trusted(),
                        vmmemory_definition_ptr,
                    )
                } else {
                    pos.ins().load(
                        pointer_type,
                        ir::MemFlags::trusted(),
                        vmmemory_ptr,
                        i32::from(self.offsets.ptr.vmmemory_definition_current_length()),
                    )
                }
            }
        };
        let current_length_in_pages = pos
            .ins()
            .udiv_imm(current_length_in_bytes, i64::from(WASM_PAGE_SIZE));

        Ok(self.cast_pointer_to_memory_index(pos, current_length_in_pages, index))
    }

    fn translate_memory_copy(
        &mut self,
        mut pos: FuncCursor,
        src_index: MemoryIndex,
        _src_heap: Heap,
        dst_index: MemoryIndex,
        _dst_heap: Heap,
        dst: ir::Value,
        src: ir::Value,
        len: ir::Value,
    ) -> WasmResult<()> {
        let vmctx = self.vmctx_val(&mut pos);

        let memory_copy = self.builtin_functions.memory_copy(&mut pos.func);
        let dst = self.cast_memory_index_to_i64(&mut pos, dst, dst_index);
        let src = self.cast_memory_index_to_i64(&mut pos, src, src_index);
        // The length is 32-bit if either memory is 32-bit, but if they're both
        // 64-bit then it's 64-bit. Our intrinsic takes a 64-bit length for
        // compatibility across all memories, so make sure that it's cast
        // correctly here (this is a bit special so no generic helper unlike for
        // `dst`/`src` above)
        let len = if self.memory_index_type(dst_index) == I64
            && self.memory_index_type(src_index) == I64
        {
            len
        } else {
            pos.ins().uextend(I64, len)
        };
        let src_index = pos.ins().iconst(I32, i64::from(src_index.as_u32()));
        let dst_index = pos.ins().iconst(I32, i64::from(dst_index.as_u32()));
        pos.ins()
            .call(memory_copy, &[vmctx, dst_index, dst, src_index, src, len]);

        Ok(())
    }

    fn translate_memory_fill(
        &mut self,
        mut pos: FuncCursor,
        memory_index: MemoryIndex,
        _heap: Heap,
        dst: ir::Value,
        val: ir::Value,
        len: ir::Value,
    ) -> WasmResult<()> {
        let memory_fill = self.builtin_functions.memory_fill(&mut pos.func);
        let dst = self.cast_memory_index_to_i64(&mut pos, dst, memory_index);
        let len = self.cast_memory_index_to_i64(&mut pos, len, memory_index);
        let memory_index_arg = pos.ins().iconst(I32, i64::from(memory_index.as_u32()));

        let vmctx = self.vmctx_val(&mut pos);

        pos.ins()
            .call(memory_fill, &[vmctx, memory_index_arg, dst, val, len]);

        Ok(())
    }

    fn translate_memory_init(
        &mut self,
        mut pos: FuncCursor,
        memory_index: MemoryIndex,
        _heap: Heap,
        seg_index: u32,
        dst: ir::Value,
        src: ir::Value,
        len: ir::Value,
    ) -> WasmResult<()> {
        let memory_init = self.builtin_functions.memory_init(&mut pos.func);

        let memory_index_arg = pos.ins().iconst(I32, memory_index.index() as i64);
        let seg_index_arg = pos.ins().iconst(I32, seg_index as i64);

        let vmctx = self.vmctx_val(&mut pos);

        let dst = self.cast_memory_index_to_i64(&mut pos, dst, memory_index);

        pos.ins().call(
            memory_init,
            &[vmctx, memory_index_arg, seg_index_arg, dst, src, len],
        );

        Ok(())
    }

    fn translate_data_drop(&mut self, mut pos: FuncCursor, seg_index: u32) -> WasmResult<()> {
        let data_drop = self.builtin_functions.data_drop(&mut pos.func);
        let seg_index_arg = pos.ins().iconst(I32, seg_index as i64);
        let vmctx = self.vmctx_val(&mut pos);
        pos.ins().call(data_drop, &[vmctx, seg_index_arg]);
        Ok(())
    }

    fn translate_table_size(
        &mut self,
        pos: FuncCursor,
        table_index: TableIndex,
    ) -> WasmResult<ir::Value> {
        self.ensure_table_exists(pos.func, table_index);
        let table_data = self.tables[table_index].as_ref().unwrap();
        Ok(table_data.bound.bound(pos, ir::types::I32))
    }

    fn translate_table_copy(
        &mut self,
        mut pos: FuncCursor,
        dst_table_index: TableIndex,
        src_table_index: TableIndex,
        dst: ir::Value,
        src: ir::Value,
        len: ir::Value,
    ) -> WasmResult<()> {
        let (table_copy, dst_table_index_arg, src_table_index_arg) =
            self.get_table_copy_func(&mut pos.func, dst_table_index, src_table_index);

        let dst_table_index_arg = pos.ins().iconst(I32, dst_table_index_arg as i64);
        let src_table_index_arg = pos.ins().iconst(I32, src_table_index_arg as i64);
        let vmctx = self.vmctx_val(&mut pos);
        pos.ins().call(
            table_copy,
            &[
                vmctx,
                dst_table_index_arg,
                src_table_index_arg,
                dst,
                src,
                len,
            ],
        );

        Ok(())
    }

    fn translate_table_init(
        &mut self,
        mut pos: FuncCursor,
        seg_index: u32,
        table_index: TableIndex,
        dst: ir::Value,
        src: ir::Value,
        len: ir::Value,
    ) -> WasmResult<()> {
        let table_init = self.builtin_functions.table_init(&mut pos.func);
        let table_index_arg = pos.ins().iconst(I32, i64::from(table_index.as_u32()));
        let seg_index_arg = pos.ins().iconst(I32, i64::from(seg_index));
        let vmctx = self.vmctx_val(&mut pos);
        pos.ins().call(
            table_init,
            &[vmctx, table_index_arg, seg_index_arg, dst, src, len],
        );

        Ok(())
    }

    fn translate_elem_drop(&mut self, mut pos: FuncCursor, elem_index: u32) -> WasmResult<()> {
        let elem_drop = self.builtin_functions.elem_drop(&mut pos.func);
        let elem_index_arg = pos.ins().iconst(I32, elem_index as i64);
        let vmctx = self.vmctx_val(&mut pos);
        pos.ins().call(elem_drop, &[vmctx, elem_index_arg]);
        Ok(())
    }

    fn translate_atomic_wait(
        &mut self,
        mut pos: FuncCursor,
        memory_index: MemoryIndex,
        _heap: Heap,
        addr: ir::Value,
        expected: ir::Value,
        timeout: ir::Value,
    ) -> WasmResult<ir::Value> {
        #[cfg(feature = "threads")]
        {
            let addr = self.cast_memory_index_to_i64(&mut pos, addr, memory_index);
            let implied_ty = pos.func.dfg.value_type(expected);
            let (wait_func, memory_index) =
                self.get_memory_atomic_wait(&mut pos.func, memory_index, implied_ty);

            let memory_index_arg = pos.ins().iconst(I32, memory_index as i64);

            let vmctx = self.vmctx_val(&mut pos);

            let call_inst = pos.ins().call(
                wait_func,
                &[vmctx, memory_index_arg, addr, expected, timeout],
            );

            Ok(*pos.func.dfg.inst_results(call_inst).first().unwrap())
        }
        #[cfg(not(feature = "threads"))]
        {
            let _ = (&mut pos, memory_index, addr, expected, timeout);
            Err(wasmtime_environ::WasmError::Unsupported(
                "threads support disabled at compile time".to_string(),
            ))
        }
    }

    fn translate_atomic_notify(
        &mut self,
        mut pos: FuncCursor,
        memory_index: MemoryIndex,
        _heap: Heap,
        addr: ir::Value,
        count: ir::Value,
    ) -> WasmResult<ir::Value> {
        #[cfg(feature = "threads")]
        {
            let addr = self.cast_memory_index_to_i64(&mut pos, addr, memory_index);
            let atomic_notify = self.builtin_functions.memory_atomic_notify(&mut pos.func);

            let memory_index_arg = pos.ins().iconst(I32, memory_index.index() as i64);
            let vmctx = self.vmctx_val(&mut pos);
            let call_inst = pos
                .ins()
                .call(atomic_notify, &[vmctx, memory_index_arg, addr, count]);

            Ok(*pos.func.dfg.inst_results(call_inst).first().unwrap())
        }
        #[cfg(not(feature = "threads"))]
        {
            let _ = (&mut pos, memory_index, addr, count);
            Err(wasmtime_environ::WasmError::Unsupported(
                "threads support disabled at compile time".to_string(),
            ))
        }
    }

    fn translate_loop_header(&mut self, builder: &mut FunctionBuilder) -> WasmResult<()> {
        // Additionally if enabled check how much fuel we have remaining to see
        // if we've run out by this point.
        if self.tunables.consume_fuel {
            self.fuel_check(builder);
        }

        // If we are performing epoch-based interruption, check to see
        // if the epoch counter has changed.
        if self.tunables.epoch_interruption {
            self.epoch_check(builder);
        }

        Ok(())
    }

    fn before_translate_operator(
        &mut self,
        op: &Operator,
        builder: &mut FunctionBuilder,
        state: &FuncTranslationState,
    ) -> WasmResult<()> {
        if self.tunables.consume_fuel {
            self.fuel_before_op(op, builder, state.reachable());
        }
        Ok(())
    }

    fn after_translate_operator(
        &mut self,
        op: &Operator,
        builder: &mut FunctionBuilder,
        state: &FuncTranslationState,
    ) -> WasmResult<()> {
        if self.tunables.consume_fuel && state.reachable() {
            self.fuel_after_op(op, builder);
        }
        Ok(())
    }

    fn before_unconditionally_trapping_memory_access(
        &mut self,
        builder: &mut FunctionBuilder,
    ) -> WasmResult<()> {
        if self.tunables.consume_fuel {
            self.fuel_increment_var(builder);
            self.fuel_save_from_var(builder);
        }
        Ok(())
    }

    fn before_translate_function(
        &mut self,
        builder: &mut FunctionBuilder,
        _state: &FuncTranslationState,
    ) -> WasmResult<()> {
        // If the `vmruntime_limits_ptr` variable will get used then we initialize
        // it here.
        if self.tunables.consume_fuel || self.tunables.epoch_interruption {
            // TODO(frank-emrich) Ideally, we would like to use this global
            // variable in the translation of `resume` instructions. However, in
            // order to decide whether to declare the variable or not we would
            // have to know if the function body contains a `resume` instruction
            // before actually translating it. If we instead called
            // `declare_vmruntime_limits_ptr` unconditionally, we would change
            // the CLIF output of functions using no wasmfx instructions, which
            // is undesirable.
            self.declare_vmruntime_limits_ptr(builder);
        }
        // Additionally we initialize `fuel_var` if it will get used.
        if self.tunables.consume_fuel {
            self.fuel_function_entry(builder);
        }
        // Initialize `epoch_var` with the current epoch.
        if self.tunables.epoch_interruption {
            self.epoch_function_entry(builder);
        }

        #[cfg(feature = "wmemcheck")]
        {
            let func_name = self.current_func_name(builder);
            if func_name == Some("malloc") {
                self.check_malloc_start(builder);
            } else if func_name == Some("free") {
                self.check_free_start(builder);
            }
        }

        Ok(())
    }

    fn after_translate_function(
        &mut self,
        builder: &mut FunctionBuilder,
        state: &FuncTranslationState,
    ) -> WasmResult<()> {
        if self.tunables.consume_fuel && state.reachable() {
            self.fuel_function_exit(builder);
        }
        Ok(())
    }

    fn relaxed_simd_deterministic(&self) -> bool {
        self.tunables.relaxed_simd_deterministic
    }

    fn has_native_fma(&self) -> bool {
        self.isa.has_native_fma()
    }

    fn is_x86(&self) -> bool {
        self.isa.triple().architecture == target_lexicon::Architecture::X86_64
    }

    fn translate_cont_bind(
        &mut self,
        builder: &mut FunctionBuilder,
        contobj: ir::Value,
        args: &[ir::Value],
        remaining_arg_count: usize,
    ) -> ir::Value {
        wasmfx_impl::translate_cont_bind(self, builder, contobj, args, remaining_arg_count)
    }

    fn translate_cont_new(
        &mut self,
        builder: &mut FunctionBuilder,
        state: &FuncTranslationState,
        func: ir::Value,
        arg_types: &[WasmValType],
        return_types: &[WasmValType],
    ) -> WasmResult<ir::Value> {
        wasmfx_impl::translate_cont_new(self, builder, state, func, arg_types, return_types)
    }

    // TODO(dhil): Currently, this function invokes
    // `translate_load_builtin_function_address` multiple times, which
    // causes repeated allocation of values pointing to the vmctx. We
    // should refactor or inline this logic at some point.
    fn translate_resume(
        &mut self,
        builder: &mut FunctionBuilder,
        type_index: u32,
        contobj: ir::Value,
        resume_args: &[ir::Value],
        resumetable: &[(u32, ir::Block)],
    ) -> Vec<ir::Value> {
        wasmfx_impl::translate_resume(self, builder, type_index, contobj, resume_args, resumetable)
    }

    fn translate_resume_throw(
        &mut self,
        _pos: FuncCursor,
        _state: &FuncTranslationState,
        _tag_index: u32,
        _cont: ir::Value,
    ) -> WasmResult<ir::Value> {
        todo!()
    }

    fn translate_suspend(
        &mut self,
        builder: &mut FunctionBuilder,
        tag_index: ir::Value,
        suspend_args: &[ir::Value],
        tag_return_types: &[WasmValType],
    ) -> Vec<ir::Value> {
        wasmfx_impl::translate_suspend(self, builder, tag_index, suspend_args, tag_return_types)
    }

    fn continuation_arguments(&self, index: u32) -> &[WasmValType] {
        let idx = self.module.types[TypeIndex::from_u32(index)];
        self.types[self.types[idx].unwrap_cont().clone().interned_type_index()]
            .unwrap_func()
            .params()
    }

    fn continuation_returns(&self, index: u32) -> &[WasmValType] {
        let idx = self.module.types[TypeIndex::from_u32(index)];
        self.types[self.types[idx].unwrap_cont().clone().interned_type_index()]
            .unwrap_func()
            .returns()
    }

    fn tag_params(&self, tag_index: u32) -> &[WasmValType] {
        let idx = self.module.tags[TagIndex::from_u32(tag_index)].signature;
        self.types[idx].unwrap_func().params()
    }

    fn tag_returns(&self, tag_index: u32) -> &[WasmValType] {
        let idx = self.module.tags[TagIndex::from_u32(tag_index)].signature;
        self.types[idx].unwrap_func().returns()
    }

    fn use_x86_blendv_for_relaxed_laneselect(&self, ty: Type) -> bool {
        self.isa.has_x86_blendv_lowering(ty)
    }

    fn use_x86_pshufb_for_relaxed_swizzle(&self) -> bool {
        self.isa.has_x86_pshufb_lowering()
    }

    fn use_x86_pmulhrsw_for_relaxed_q15mul(&self) -> bool {
        self.isa.has_x86_pmulhrsw_lowering()
    }

    fn use_x86_pmaddubsw_for_dot(&self) -> bool {
        self.isa.has_x86_pmaddubsw_lowering()
    }

    #[cfg(feature = "wmemcheck")]
    fn handle_before_return(&mut self, retvals: &[ir::Value], builder: &mut FunctionBuilder) {
        if self.wmemcheck {
            let func_name = self.current_func_name(builder);
            if func_name == Some("malloc") {
                self.hook_malloc_exit(builder, retvals);
            } else if func_name == Some("free") {
                self.hook_free_exit(builder);
            }
        }
    }

    #[cfg(feature = "wmemcheck")]
    fn before_load(
        &mut self,
        builder: &mut FunctionBuilder,
        val_size: u8,
        addr: ir::Value,
        offset: u64,
    ) {
        if self.wmemcheck {
            let check_load = self.builtin_functions.check_load(builder.func);
            let vmctx = self.vmctx_val(&mut builder.cursor());
            let num_bytes = builder.ins().iconst(I32, val_size as i64);
            let offset_val = builder.ins().iconst(I64, offset as i64);
            builder
                .ins()
                .call(check_load, &[vmctx, num_bytes, addr, offset_val]);
        }
    }

    #[cfg(feature = "wmemcheck")]
    fn before_store(
        &mut self,
        builder: &mut FunctionBuilder,
        val_size: u8,
        addr: ir::Value,
        offset: u64,
    ) {
        if self.wmemcheck {
            let check_store = self.builtin_functions.check_store(builder.func);
            let vmctx = self.vmctx_val(&mut builder.cursor());
            let num_bytes = builder.ins().iconst(I32, val_size as i64);
            let offset_val = builder.ins().iconst(I64, offset as i64);
            builder
                .ins()
                .call(check_store, &[vmctx, num_bytes, addr, offset_val]);
        }
    }

    #[cfg(feature = "wmemcheck")]
    fn update_global(
        &mut self,
        builder: &mut FunctionBuilder,
        global_index: u32,
        value: ir::Value,
    ) {
        if self.wmemcheck {
            if global_index == 0 {
                // We are making the assumption that global 0 is the auxiliary stack pointer.
                let update_stack_pointer =
                    self.builtin_functions.update_stack_pointer(builder.func);
                let vmctx = self.vmctx_val(&mut builder.cursor());
                builder.ins().call(update_stack_pointer, &[vmctx, value]);
            }
        }
    }

    #[cfg(feature = "wmemcheck")]
    fn before_memory_grow(
        &mut self,
        builder: &mut FunctionBuilder,
        num_pages: ir::Value,
        mem_index: MemoryIndex,
    ) {
        if self.wmemcheck && mem_index.as_u32() == 0 {
            let update_mem_size = self.builtin_functions.update_mem_size(builder.func);
            let vmctx = self.vmctx_val(&mut builder.cursor());
            builder.ins().call(update_mem_size, &[vmctx, num_pages]);
        }
    }
}<|MERGE_RESOLUTION|>--- conflicted
+++ resolved
@@ -11,15 +11,9 @@
 use cranelift_frontend::FunctionBuilder;
 use cranelift_frontend::Variable;
 use cranelift_wasm::{
-<<<<<<< HEAD
-    EngineOrModuleTypeIndex, FuncIndex, FuncTranslationState, GlobalIndex, GlobalVariable, Heap,
-    HeapData, HeapStyle, MemoryIndex, TableData, TableIndex, TableSize, TagIndex,
-    TargetEnvironment, TypeIndex, WasmHeapTopType, WasmHeapType, WasmResult, WasmValType,
-=======
     CallIndirectSiteIndex, EngineOrModuleTypeIndex, FuncIndex, FuncTranslationState, GlobalIndex,
     GlobalVariable, Heap, HeapData, HeapStyle, MemoryIndex, TableData, TableIndex, TableSize,
-    TargetEnvironment, TypeIndex, WasmHeapTopType, WasmHeapType, WasmResult,
->>>>>>> d51b5aea
+    TagIndex, TargetEnvironment, TypeIndex, WasmHeapTopType, WasmHeapType, WasmResult, WasmValType,
 };
 use std::mem;
 use wasmparser::Operator;
@@ -1780,7 +1774,7 @@
             WasmHeapTopType::Cont => match plan.style {
                 // TODO(dhil): Just copied from above...
                 TableStyle::CallerChecksSignature => {
-                    Ok(self.get_or_init_func_ref_table_elem(builder, table_index, index))
+                    Ok(self.get_or_init_func_ref_table_elem(builder, table_index, index, false))
                 }
             },
         }

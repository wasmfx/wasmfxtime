use crate::compiler::Compiler;
use crate::translate::{
    FuncTranslationState, GlobalVariable, Heap, HeapData, StructFieldsVec, TableData, TableSize,
    TargetEnvironment,
};
use crate::{gc, BuiltinFunctionSignatures, TRAP_INTERNAL_ASSERT};
use cranelift_codegen::cursor::FuncCursor;
use cranelift_codegen::ir::condcodes::{FloatCC, IntCC};
use cranelift_codegen::ir::immediates::{Imm64, Offset32};
use cranelift_codegen::ir::pcc::Fact;
use cranelift_codegen::ir::types::*;
use cranelift_codegen::ir::{self, types};
use cranelift_codegen::ir::{ArgumentPurpose, Function, InstBuilder, MemFlags};
use cranelift_codegen::isa::{TargetFrontendConfig, TargetIsa};
use cranelift_entity::packed_option::ReservedValue;
use cranelift_entity::{EntityRef, PrimaryMap, SecondaryMap};
use cranelift_frontend::FunctionBuilder;
use cranelift_frontend::Variable;
use smallvec::SmallVec;
use std::mem;
use wasmparser::{Operator, WasmFeatures};
use wasmtime_environ::{
    BuiltinFunctionIndex, DataIndex, ElemIndex, EngineOrModuleTypeIndex, FuncIndex, GlobalIndex,
    IndexType, Memory, MemoryIndex, Module, ModuleInternedTypeIndex, ModuleTranslation,
<<<<<<< HEAD
    ModuleTypesBuilder, PtrSize, Table, TableIndex, TagIndex, Tunables, TypeConvert, TypeIndex,
=======
    ModuleTypesBuilder, PtrSize, Table, TableIndex, TripleExt, Tunables, TypeConvert, TypeIndex,
>>>>>>> d5ee2a04
    VMOffsets, WasmCompositeInnerType, WasmFuncType, WasmHeapTopType, WasmHeapType, WasmRefType,
    WasmResult, WasmValType,
};
use wasmtime_environ::{FUNCREF_INIT_BIT, FUNCREF_MASK};

cfg_if::cfg_if! {
    if #[cfg(all(feature = "wasmfx_baseline", not(feature = "wasmfx_no_baseline")))] {
        pub (crate) use crate::wasmfx::baseline as wasmfx_impl;
    } else {
        pub(crate) use crate::wasmfx::optimized as wasmfx_impl;
    }
}

/// A struct with an `Option<ir::FuncRef>` member for every builtin
/// function, to de-duplicate constructing/getting its function.
pub(crate) struct BuiltinFunctions {
    types: BuiltinFunctionSignatures,

    builtins: [Option<ir::FuncRef>; BuiltinFunctionIndex::len() as usize],
}

impl BuiltinFunctions {
    fn new(compiler: &Compiler) -> Self {
        Self {
            types: BuiltinFunctionSignatures::new(compiler),
            builtins: [None; BuiltinFunctionIndex::len() as usize],
        }
    }

    fn load_builtin(&mut self, func: &mut Function, index: BuiltinFunctionIndex) -> ir::FuncRef {
        let cache = &mut self.builtins[index.index() as usize];
        if let Some(f) = cache {
            return *f;
        }
        let signature = func.import_signature(self.types.wasm_signature(index));
        let name =
            ir::ExternalName::User(func.declare_imported_user_function(ir::UserExternalName {
                namespace: crate::NS_WASMTIME_BUILTIN,
                index: index.index(),
            }));
        let f = func.import_function(ir::ExtFuncData {
            name,
            signature,
            colocated: true,
        });
        *cache = Some(f);
        f
    }
}

// Generate helper methods on `BuiltinFunctions` above for each named builtin
// as well.
macro_rules! declare_function_signatures {
    ($(
        $( #[$attr:meta] )*
        $name:ident( $( $pname:ident: $param:ident ),* ) $( -> $result:ident )?;
    )*) => {
        $(impl BuiltinFunctions {
            $( #[$attr] )*
            pub(crate) fn $name(&mut self, func: &mut Function) -> ir::FuncRef {
                self.load_builtin(func, BuiltinFunctionIndex::$name())
            }
        })*
    };
}
wasmtime_environ::foreach_builtin_function!(declare_function_signatures);

/// The `FuncEnvironment` implementation for use by the `ModuleEnvironment`.
pub struct FuncEnvironment<'module_environment> {
<<<<<<< HEAD
    /// NOTE(frank-emrich) pub for use in crate::wasmfx::* modules
    pub(crate) isa: &'module_environment (dyn TargetIsa + 'module_environment),
=======
    compiler: &'module_environment Compiler,
    isa: &'module_environment (dyn TargetIsa + 'module_environment),
>>>>>>> d5ee2a04
    pub(crate) module: &'module_environment Module,
    pub(crate) types: &'module_environment ModuleTypesBuilder,
    wasm_func_ty: &'module_environment WasmFuncType,
    sig_ref_to_ty: SecondaryMap<ir::SigRef, Option<&'module_environment WasmFuncType>>,

    #[cfg(feature = "gc")]
    pub(crate) ty_to_gc_layout: std::collections::HashMap<
        wasmtime_environ::ModuleInternedTypeIndex,
        wasmtime_environ::GcLayout,
    >,

    #[cfg(feature = "wmemcheck")]
    translation: &'module_environment ModuleTranslation<'module_environment>,

    /// Heaps implementing WebAssembly linear memories.
    heaps: PrimaryMap<Heap, HeapData>,

    /// Cranelift tables we have created to implement Wasm tables.
    tables: SecondaryMap<TableIndex, Option<TableData>>,

    /// The Cranelift global holding the vmctx address.
    vmctx: Option<ir::GlobalValue>,

    /// The PCC memory type describing the vmctx layout, if we're
    /// using PCC.
    pcc_vmctx_memtype: Option<ir::MemoryType>,

    /// Caches of signatures for builtin functions.
    pub(crate) builtin_functions: BuiltinFunctions,

    /// Offsets to struct fields accessed by JIT code.
    pub(crate) offsets: VMOffsets<u8>,

    pub(crate) tunables: &'module_environment Tunables,

    /// A function-local variable which stores the cached value of the amount of
    /// fuel remaining to execute. If used this is modified frequently so it's
    /// stored locally as a variable instead of always referenced from the field
    /// in `*const VMRuntimeLimits`
    fuel_var: cranelift_frontend::Variable,

    /// A function-local variable which caches the value of `*const
    /// VMRuntimeLimits` for this function's vmctx argument. This pointer is stored
    /// in the vmctx itself, but never changes for the lifetime of the function,
    /// so if we load it up front we can continue to use it throughout.
    /// NOTE(frank-emrich) pub for use in crate::wasmfx::* modules
    pub(crate) vmruntime_limits_ptr: ir::Value,

    /// A cached epoch deadline value, when performing epoch-based
    /// interruption. Loaded from `VMRuntimeLimits` and reloaded after
    /// any yield.
    epoch_deadline_var: cranelift_frontend::Variable,

    /// A cached pointer to the per-Engine epoch counter, when
    /// performing epoch-based interruption. Initialized in the
    /// function prologue. We prefer to use a variable here rather
    /// than reload on each check because it's better to let the
    /// regalloc keep it in a register if able; if not, it can always
    /// spill, and this isn't any worse than reloading each time.
    epoch_ptr_var: cranelift_frontend::Variable,

    fuel_consumed: i64,

    /// A `GlobalValue` in CLIF which represents the stack limit.
    ///
    /// Typically this resides in the `stack_limit` value of `ir::Function` but
    /// that requires signal handlers on the host and when that's disabled this
    /// is here with an explicit check instead. Note that the explicit check is
    /// always present even if this is a "leaf" function, as we have to call
    /// into the host to trap when signal handlers are disabled.
    pub(crate) stack_limit_at_function_entry: Option<ir::GlobalValue>,
}

impl<'module_environment> FuncEnvironment<'module_environment> {
    pub fn new(
        compiler: &'module_environment Compiler,
        translation: &'module_environment ModuleTranslation<'module_environment>,
        types: &'module_environment ModuleTypesBuilder,
        wasm_func_ty: &'module_environment WasmFuncType,
    ) -> Self {
        let tunables = compiler.tunables();
        let builtin_functions = BuiltinFunctions::new(compiler);

        // This isn't used during translation, so squash the warning about this
        // being unused from the compiler.
        let _ = BuiltinFunctions::raise;

        Self {
            isa: compiler.isa(),
            module: &translation.module,
            compiler,
            types,
            wasm_func_ty,
            sig_ref_to_ty: SecondaryMap::default(),

            #[cfg(feature = "gc")]
            ty_to_gc_layout: std::collections::HashMap::new(),

            heaps: PrimaryMap::default(),
            tables: SecondaryMap::default(),
            vmctx: None,
            pcc_vmctx_memtype: None,
            builtin_functions,
            offsets: VMOffsets::new(compiler.isa().pointer_bytes(), &translation.module),
            tunables,
            fuel_var: Variable::new(0),
            epoch_deadline_var: Variable::new(0),
            epoch_ptr_var: Variable::new(0),
            vmruntime_limits_ptr: ir::Value::reserved_value(),

            // Start with at least one fuel being consumed because even empty
            // functions should consume at least some fuel.
            fuel_consumed: 1,

            #[cfg(feature = "wmemcheck")]
            translation,

            stack_limit_at_function_entry: None,
        }
    }

    pub(crate) fn pointer_type(&self) -> ir::Type {
        self.isa.pointer_type()
    }

    pub(crate) fn vmctx(&mut self, func: &mut Function) -> ir::GlobalValue {
        self.vmctx.unwrap_or_else(|| {
            let vmctx = func.create_global_value(ir::GlobalValueData::VMContext);
            if self.isa.flags().enable_pcc() {
                // Create a placeholder memtype for the vmctx; we'll
                // add fields to it as we lazily create HeapData
                // structs and global values.
                let vmctx_memtype = func.create_memory_type(ir::MemoryTypeData::Struct {
                    size: 0,
                    fields: vec![],
                });

                self.pcc_vmctx_memtype = Some(vmctx_memtype);
                func.global_value_facts[vmctx] = Some(Fact::Mem {
                    ty: vmctx_memtype,
                    min_offset: 0,
                    max_offset: 0,
                    nullable: false,
                });
            }

            self.vmctx = Some(vmctx);
            vmctx
        })
    }

    pub(crate) fn vmctx_val(&mut self, pos: &mut FuncCursor<'_>) -> ir::Value {
        let pointer_type = self.pointer_type();
        let vmctx = self.vmctx(&mut pos.func);
        pos.ins().global_value(pointer_type, vmctx)
    }

    fn get_table_copy_func(
        &mut self,
        func: &mut Function,
        dst_table_index: TableIndex,
        src_table_index: TableIndex,
    ) -> (ir::FuncRef, usize, usize) {
        let sig = self.builtin_functions.table_copy(func);
        (
            sig,
            dst_table_index.as_u32() as usize,
            src_table_index.as_u32() as usize,
        )
    }

    #[cfg(feature = "threads")]
    fn get_memory_atomic_wait(
        &mut self,
        func: &mut Function,
        memory_index: MemoryIndex,
        ty: ir::Type,
    ) -> (ir::FuncRef, usize) {
        match ty {
            I32 => (
                self.builtin_functions.memory_atomic_wait32(func),
                memory_index.index(),
            ),
            I64 => (
                self.builtin_functions.memory_atomic_wait64(func),
                memory_index.index(),
            ),
            x => panic!("get_memory_atomic_wait unsupported type: {x:?}"),
        }
    }

    fn get_global_location(
        &mut self,
        func: &mut ir::Function,
        index: GlobalIndex,
    ) -> (ir::GlobalValue, i32) {
        let pointer_type = self.pointer_type();
        let vmctx = self.vmctx(func);
        if let Some(def_index) = self.module.defined_global_index(index) {
            let offset = i32::try_from(self.offsets.vmctx_vmglobal_definition(def_index)).unwrap();
            (vmctx, offset)
        } else {
            let from_offset = self.offsets.vmctx_vmglobal_import_from(index);
            let global = func.create_global_value(ir::GlobalValueData::Load {
                base: vmctx,
                offset: Offset32::new(i32::try_from(from_offset).unwrap()),
                global_type: pointer_type,
                flags: MemFlags::trusted().with_readonly(),
            });
            (global, 0)
        }
    }

    fn declare_vmruntime_limits_ptr(&mut self, builder: &mut FunctionBuilder<'_>) {
        // We load the `*const VMRuntimeLimits` value stored within vmctx at the
        // head of the function and reuse the same value across the entire
        // function. This is possible since we know that the pointer never
        // changes for the lifetime of the function.
        let pointer_type = self.pointer_type();
        let vmctx = self.vmctx(builder.func);
        let base = builder.ins().global_value(pointer_type, vmctx);
        let offset = i32::from(self.offsets.ptr.vmctx_runtime_limits());
        debug_assert!(self.vmruntime_limits_ptr.is_reserved_value());
        self.vmruntime_limits_ptr =
            builder
                .ins()
                .load(pointer_type, ir::MemFlags::trusted(), base, offset);
    }

    fn fuel_function_entry(&mut self, builder: &mut FunctionBuilder<'_>) {
        // On function entry we load the amount of fuel into a function-local
        // `self.fuel_var` to make fuel modifications fast locally. This cache
        // is then periodically flushed to the Store-defined location in
        // `VMRuntimeLimits` later.
        builder.declare_var(self.fuel_var, ir::types::I64);
        self.fuel_load_into_var(builder);
        self.fuel_check(builder);
    }

    fn fuel_function_exit(&mut self, builder: &mut FunctionBuilder<'_>) {
        // On exiting the function we need to be sure to save the fuel we have
        // cached locally in `self.fuel_var` back into the Store-defined
        // location.
        self.fuel_save_from_var(builder);
    }

    fn fuel_before_op(
        &mut self,
        op: &Operator<'_>,
        builder: &mut FunctionBuilder<'_>,
        reachable: bool,
    ) {
        if !reachable {
            // In unreachable code we shouldn't have any leftover fuel we
            // haven't accounted for since the reason for us to become
            // unreachable should have already added it to `self.fuel_var`.
            debug_assert_eq!(self.fuel_consumed, 0);
            return;
        }

        self.fuel_consumed += match op {
            // Nop and drop generate no code, so don't consume fuel for them.
            Operator::Nop | Operator::Drop => 0,

            // Control flow may create branches, but is generally cheap and
            // free, so don't consume fuel. Note the lack of `if` since some
            // cost is incurred with the conditional check.
            Operator::Block { .. }
            | Operator::Loop { .. }
            | Operator::Unreachable
            | Operator::Return
            | Operator::Else
            | Operator::End => 0,

            // everything else, just call it one operation.
            _ => 1,
        };

        match op {
            // Exiting a function (via a return or unreachable) or otherwise
            // entering a different function (via a call) means that we need to
            // update the fuel consumption in `VMRuntimeLimits` because we're
            // about to move control out of this function itself and the fuel
            // may need to be read.
            //
            // Before this we need to update the fuel counter from our own cost
            // leading up to this function call, and then we can store
            // `self.fuel_var` into `VMRuntimeLimits`.
            Operator::Unreachable
            | Operator::Return
            | Operator::CallIndirect { .. }
            | Operator::Call { .. }
            | Operator::ReturnCall { .. }
            | Operator::ReturnCallRef { .. }
            | Operator::ReturnCallIndirect { .. } => {
                self.fuel_increment_var(builder);
                self.fuel_save_from_var(builder);
            }

            // To ensure all code preceding a loop is only counted once we
            // update the fuel variable on entry.
            Operator::Loop { .. }

            // Entering into an `if` block means that the edge we take isn't
            // known until runtime, so we need to update our fuel consumption
            // before we take the branch.
            | Operator::If { .. }

            // Control-flow instructions mean that we're moving to the end/exit
            // of a block somewhere else. That means we need to update the fuel
            // counter since we're effectively terminating our basic block.
            | Operator::Br { .. }
            | Operator::BrIf { .. }
            | Operator::BrTable { .. }

            // Exiting a scope means that we need to update the fuel
            // consumption because there are multiple ways to exit a scope and
            // this is the only time we have to account for instructions
            // executed so far.
            | Operator::End

            // This is similar to `end`, except that it's only the terminator
            // for an `if` block. The same reasoning applies though in that we
            // are terminating a basic block and need to update the fuel
            // variable.
            | Operator::Else => self.fuel_increment_var(builder),

            // This is a normal instruction where the fuel is buffered to later
            // get added to `self.fuel_var`.
            //
            // Note that we generally ignore instructions which may trap and
            // therefore result in exiting a block early. Current usage of fuel
            // means that it's not too important to account for a precise amount
            // of fuel consumed but rather "close to the actual amount" is good
            // enough. For 100% precise counting, however, we'd probably need to
            // not only increment but also save the fuel amount more often
            // around trapping instructions. (see the `unreachable` instruction
            // case above)
            //
            // Note that `Block` is specifically omitted from incrementing the
            // fuel variable. Control flow entering a `block` is unconditional
            // which means it's effectively executing straight-line code. We'll
            // update the counter when exiting a block, but we shouldn't need to
            // do so upon entering a block.
            _ => {}
        }
    }

    fn fuel_after_op(&mut self, op: &Operator<'_>, builder: &mut FunctionBuilder<'_>) {
        // After a function call we need to reload our fuel value since the
        // function may have changed it.
        match op {
            Operator::Call { .. } | Operator::CallIndirect { .. } => {
                self.fuel_load_into_var(builder);
            }
            _ => {}
        }
    }

    /// Adds `self.fuel_consumed` to the `fuel_var`, zero-ing out the amount of
    /// fuel consumed at that point.
    fn fuel_increment_var(&mut self, builder: &mut FunctionBuilder<'_>) {
        let consumption = mem::replace(&mut self.fuel_consumed, 0);
        if consumption == 0 {
            return;
        }

        let fuel = builder.use_var(self.fuel_var);
        let fuel = builder.ins().iadd_imm(fuel, consumption);
        builder.def_var(self.fuel_var, fuel);
    }

    /// Loads the fuel consumption value from `VMRuntimeLimits` into `self.fuel_var`
    fn fuel_load_into_var(&mut self, builder: &mut FunctionBuilder<'_>) {
        let (addr, offset) = self.fuel_addr_offset();
        let fuel = builder
            .ins()
            .load(ir::types::I64, ir::MemFlags::trusted(), addr, offset);
        builder.def_var(self.fuel_var, fuel);
    }

    /// Stores the fuel consumption value from `self.fuel_var` into
    /// `VMRuntimeLimits`.
    fn fuel_save_from_var(&mut self, builder: &mut FunctionBuilder<'_>) {
        let (addr, offset) = self.fuel_addr_offset();
        let fuel_consumed = builder.use_var(self.fuel_var);
        builder
            .ins()
            .store(ir::MemFlags::trusted(), fuel_consumed, addr, offset);
    }

    /// Returns the `(address, offset)` of the fuel consumption within
    /// `VMRuntimeLimits`, used to perform loads/stores later.
    fn fuel_addr_offset(&mut self) -> (ir::Value, ir::immediates::Offset32) {
        debug_assert!(!self.vmruntime_limits_ptr.is_reserved_value());
        (
            self.vmruntime_limits_ptr,
            i32::from(self.offsets.ptr.vmruntime_limits_fuel_consumed()).into(),
        )
    }

    /// Checks the amount of remaining, and if we've run out of fuel we call
    /// the out-of-fuel function.
    fn fuel_check(&mut self, builder: &mut FunctionBuilder) {
        self.fuel_increment_var(builder);
        let out_of_gas_block = builder.create_block();
        let continuation_block = builder.create_block();

        // Note that our fuel is encoded as adding positive values to a
        // negative number. Whenever the negative number goes positive that
        // means we ran out of fuel.
        //
        // Compare to see if our fuel is positive, and if so we ran out of gas.
        // Otherwise we can continue on like usual.
        let zero = builder.ins().iconst(ir::types::I64, 0);
        let fuel = builder.use_var(self.fuel_var);
        let cmp = builder
            .ins()
            .icmp(IntCC::SignedGreaterThanOrEqual, fuel, zero);
        builder
            .ins()
            .brif(cmp, out_of_gas_block, &[], continuation_block, &[]);
        builder.seal_block(out_of_gas_block);

        // If we ran out of gas then we call our out-of-gas intrinsic and it
        // figures out what to do. Note that this may raise a trap, or do
        // something like yield to an async runtime. In either case we don't
        // assume what happens and handle the case the intrinsic returns.
        //
        // Note that we save/reload fuel around this since the out-of-gas
        // intrinsic may alter how much fuel is in the system.
        builder.switch_to_block(out_of_gas_block);
        self.fuel_save_from_var(builder);
        let out_of_gas = self.builtin_functions.out_of_gas(builder.func);
        let vmctx = self.vmctx_val(&mut builder.cursor());
        builder.ins().call(out_of_gas, &[vmctx]);
        self.fuel_load_into_var(builder);
        builder.ins().jump(continuation_block, &[]);
        builder.seal_block(continuation_block);

        builder.switch_to_block(continuation_block);
    }

    fn epoch_function_entry(&mut self, builder: &mut FunctionBuilder<'_>) {
        builder.declare_var(self.epoch_deadline_var, ir::types::I64);
        // Let epoch_check_full load the current deadline and call def_var

        builder.declare_var(self.epoch_ptr_var, self.pointer_type());
        let epoch_ptr = self.epoch_ptr(builder);
        builder.def_var(self.epoch_ptr_var, epoch_ptr);

        // We must check for an epoch change when entering a
        // function. Why? Why aren't checks at loops sufficient to
        // bound runtime to O(|static program size|)?
        //
        // The reason is that one can construct a "zip-bomb-like"
        // program with exponential-in-program-size runtime, with no
        // backedges (loops), by building a tree of function calls: f0
        // calls f1 ten times, f1 calls f2 ten times, etc. E.g., nine
        // levels of this yields a billion function calls with no
        // backedges. So we can't do checks only at backedges.
        //
        // In this "call-tree" scenario, and in fact in any program
        // that uses calls as a sort of control flow to try to evade
        // backedge checks, a check at every function entry is
        // sufficient. Then, combined with checks at every backedge
        // (loop) the longest runtime between checks is bounded by the
        // straightline length of any function body.
        let continuation_block = builder.create_block();
        let cur_epoch_value = self.epoch_load_current(builder);
        self.epoch_check_full(builder, cur_epoch_value, continuation_block);
    }

    #[cfg(feature = "wmemcheck")]
    fn hook_malloc_exit(&mut self, builder: &mut FunctionBuilder, retvals: &[ir::Value]) {
        let check_malloc = self.builtin_functions.check_malloc(builder.func);
        let vmctx = self.vmctx_val(&mut builder.cursor());
        let func_args = builder
            .func
            .dfg
            .block_params(builder.func.layout.entry_block().unwrap());
        let len = if func_args.len() < 3 {
            return;
        } else {
            // If a function named `malloc` has at least one argument, we assume the
            // first argument is the requested allocation size.
            func_args[2]
        };
        let retval = if retvals.len() < 1 {
            return;
        } else {
            retvals[0]
        };
        builder.ins().call(check_malloc, &[vmctx, retval, len]);
    }

    #[cfg(feature = "wmemcheck")]
    fn hook_free_exit(&mut self, builder: &mut FunctionBuilder) {
        let check_free = self.builtin_functions.check_free(builder.func);
        let vmctx = self.vmctx_val(&mut builder.cursor());
        let func_args = builder
            .func
            .dfg
            .block_params(builder.func.layout.entry_block().unwrap());
        let ptr = if func_args.len() < 3 {
            return;
        } else {
            // If a function named `free` has at least one argument, we assume the
            // first argument is a pointer to memory.
            func_args[2]
        };
        builder.ins().call(check_free, &[vmctx, ptr]);
    }

    fn epoch_ptr(&mut self, builder: &mut FunctionBuilder<'_>) -> ir::Value {
        let vmctx = self.vmctx(builder.func);
        let pointer_type = self.pointer_type();
        let base = builder.ins().global_value(pointer_type, vmctx);
        let offset = i32::from(self.offsets.ptr.vmctx_epoch_ptr());
        let epoch_ptr = builder
            .ins()
            .load(pointer_type, ir::MemFlags::trusted(), base, offset);
        epoch_ptr
    }

    fn epoch_load_current(&mut self, builder: &mut FunctionBuilder<'_>) -> ir::Value {
        let addr = builder.use_var(self.epoch_ptr_var);
        builder.ins().load(
            ir::types::I64,
            ir::MemFlags::trusted(),
            addr,
            ir::immediates::Offset32::new(0),
        )
    }

    fn epoch_check(&mut self, builder: &mut FunctionBuilder<'_>) {
        let continuation_block = builder.create_block();

        // Load new epoch and check against the cached deadline.
        let cur_epoch_value = self.epoch_load_current(builder);
        self.epoch_check_cached(builder, cur_epoch_value, continuation_block);

        // At this point we've noticed that the epoch has exceeded our
        // cached deadline. However the real deadline may have been
        // updated (within another yield) during some function that we
        // called in the meantime, so reload the cache and check again.
        self.epoch_check_full(builder, cur_epoch_value, continuation_block);
    }

    fn epoch_check_cached(
        &mut self,
        builder: &mut FunctionBuilder,
        cur_epoch_value: ir::Value,
        continuation_block: ir::Block,
    ) {
        let new_epoch_block = builder.create_block();
        builder.set_cold_block(new_epoch_block);

        let epoch_deadline = builder.use_var(self.epoch_deadline_var);
        let cmp = builder.ins().icmp(
            IntCC::UnsignedGreaterThanOrEqual,
            cur_epoch_value,
            epoch_deadline,
        );
        builder
            .ins()
            .brif(cmp, new_epoch_block, &[], continuation_block, &[]);
        builder.seal_block(new_epoch_block);

        builder.switch_to_block(new_epoch_block);
    }

    fn epoch_check_full(
        &mut self,
        builder: &mut FunctionBuilder,
        cur_epoch_value: ir::Value,
        continuation_block: ir::Block,
    ) {
        // We keep the deadline cached in a register to speed the checks
        // in the common case (between epoch ticks) but we want to do a
        // precise check here by reloading the cache first.
        let deadline =
            builder.ins().load(
                ir::types::I64,
                ir::MemFlags::trusted(),
                self.vmruntime_limits_ptr,
                ir::immediates::Offset32::new(
                    self.offsets.ptr.vmruntime_limits_epoch_deadline() as i32
                ),
            );
        builder.def_var(self.epoch_deadline_var, deadline);
        self.epoch_check_cached(builder, cur_epoch_value, continuation_block);

        let new_epoch = self.builtin_functions.new_epoch(builder.func);
        let vmctx = self.vmctx_val(&mut builder.cursor());
        // new_epoch() returns the new deadline, so we don't have to
        // reload it.
        let call = builder.ins().call(new_epoch, &[vmctx]);
        let new_deadline = *builder.func.dfg.inst_results(call).first().unwrap();
        builder.def_var(self.epoch_deadline_var, new_deadline);
        builder.ins().jump(continuation_block, &[]);
        builder.seal_block(continuation_block);

        builder.switch_to_block(continuation_block);
    }

    /// Get the Memory for the given index.
    fn memory(&self, index: MemoryIndex) -> Memory {
        self.module.memories[index]
    }

    /// Get the Table for the given index.
    fn table(&self, index: TableIndex) -> Table {
        self.module.tables[index]
    }

    /// Cast the value to I64 and sign extend if necessary.
    ///
    /// Returns the value casted to I64.
    fn cast_index_to_i64(
        &self,
        pos: &mut FuncCursor<'_>,
        val: ir::Value,
        index_type: IndexType,
    ) -> ir::Value {
        match index_type {
            IndexType::I32 => pos.ins().uextend(I64, val),
            IndexType::I64 => val,
        }
    }

    /// Convert the target pointer-sized integer `val` into the memory/table's index type.
    ///
    /// For memory, `val` is holding a memory length (or the `-1` `memory.grow`-failed sentinel).
    /// For table, `val` is holding a table length.
    ///
    /// This might involve extending or truncating it depending on the memory/table's
    /// index type and the target's pointer type.
    fn convert_pointer_to_index_type(
        &self,
        mut pos: FuncCursor<'_>,
        val: ir::Value,
        index_type: IndexType,
        // When it is a memory and the memory is using single-byte pages,
        // we need to handle the tuncation differently. See comments below.
        //
        // When it is a table, this should be set to false.
        single_byte_pages: bool,
    ) -> ir::Value {
        let desired_type = index_type_to_ir_type(index_type);
        let pointer_type = self.pointer_type();
        assert_eq!(pos.func.dfg.value_type(val), pointer_type);

        // The current length is of type `pointer_type` but we need to fit it
        // into `desired_type`. We are guaranteed that the result will always
        // fit, so we just need to do the right ireduce/sextend here.
        if pointer_type == desired_type {
            val
        } else if pointer_type.bits() > desired_type.bits() {
            pos.ins().ireduce(desired_type, val)
        } else {
            // We have a 64-bit memory/table on a 32-bit host -- this combo doesn't
            // really make a whole lot of sense to do from a user perspective
            // but that is neither here nor there. We want to logically do an
            // unsigned extend *except* when we are given the `-1` sentinel,
            // which we must preserve as `-1` in the wider type.
            match single_byte_pages {
                false => {
                    // In the case that we have default page sizes, we can
                    // always sign extend, since valid memory lengths (in pages)
                    // never have their sign bit set, and so if the sign bit is
                    // set then this must be the `-1` sentinel, which we want to
                    // preserve through the extension.
                    //
                    // When it comes to table, `single_byte_pages` should have always been set to false.
                    // Then we simply do a signed extension.
                    pos.ins().sextend(desired_type, val)
                }
                true => {
                    // For single-byte pages, we have to explicitly check for
                    // `-1` and choose whether to do an unsigned extension or
                    // return a larger `-1` because there are valid memory
                    // lengths (in pages) that have the sign bit set.
                    let extended = pos.ins().uextend(desired_type, val);
                    let neg_one = pos.ins().iconst(desired_type, -1);
                    let is_failure = pos.ins().icmp_imm(IntCC::Equal, val, -1);
                    pos.ins().select(is_failure, neg_one, extended)
                }
            }
        }
    }

    /// Set up the necessary preamble definitions in `func` to access the table identified
    /// by `index`.
    ///
    /// The index space covers both imported and locally declared tables.
    fn ensure_table_exists(&mut self, func: &mut ir::Function, index: TableIndex) {
        if self.tables[index].is_some() {
            return;
        }

        let pointer_type = self.pointer_type();

        let (ptr, base_offset, current_elements_offset) = {
            let vmctx = self.vmctx(func);
            if let Some(def_index) = self.module.defined_table_index(index) {
                let base_offset =
                    i32::try_from(self.offsets.vmctx_vmtable_definition_base(def_index)).unwrap();
                let current_elements_offset = i32::try_from(
                    self.offsets
                        .vmctx_vmtable_definition_current_elements(def_index),
                )
                .unwrap();
                (vmctx, base_offset, current_elements_offset)
            } else {
                let from_offset = self.offsets.vmctx_vmtable_import_from(index);
                let table = func.create_global_value(ir::GlobalValueData::Load {
                    base: vmctx,
                    offset: Offset32::new(i32::try_from(from_offset).unwrap()),
                    global_type: pointer_type,
                    flags: MemFlags::trusted().with_readonly(),
                });
                let base_offset = i32::from(self.offsets.vmtable_definition_base());
                let current_elements_offset =
                    i32::from(self.offsets.vmtable_definition_current_elements());
                (table, base_offset, current_elements_offset)
            }
        };

        let table = &self.module.tables[index];
        let element_size = if table.ref_type.is_vmgcref_type() {
            // For GC-managed references, tables store `Option<VMGcRef>`s.
            ir::types::I32.bytes()
        } else {
            self.reference_type(table.ref_type.heap_type).0.bytes()
        };

        let base_gv = func.create_global_value(ir::GlobalValueData::Load {
            base: ptr,
            offset: Offset32::new(base_offset),
            global_type: pointer_type,
            flags: if Some(table.limits.min) == table.limits.max {
                // A fixed-size table can't be resized so its base address won't
                // change.
                MemFlags::trusted().with_readonly()
            } else {
                MemFlags::trusted()
            },
        });

        let bound = if Some(table.limits.min) == table.limits.max {
            TableSize::Static {
                bound: table.limits.min,
            }
        } else {
            TableSize::Dynamic {
                bound_gv: func.create_global_value(ir::GlobalValueData::Load {
                    base: ptr,
                    offset: Offset32::new(current_elements_offset),
                    global_type: ir::Type::int(
                        u16::from(self.offsets.size_of_vmtable_definition_current_elements()) * 8,
                    )
                    .unwrap(),
                    flags: MemFlags::trusted(),
                }),
            }
        };

        self.tables[index] = Some(TableData {
            base_gv,
            bound,
            element_size,
        });
    }

    fn get_or_init_func_ref_table_elem(
        &mut self,
        builder: &mut FunctionBuilder,
        table_index: TableIndex,
        index: ir::Value,
        cold_blocks: bool,
    ) -> ir::Value {
        let pointer_type = self.pointer_type();
        self.ensure_table_exists(builder.func, table_index);
        let table_data = self.tables[table_index].clone().unwrap();

        // To support lazy initialization of table
        // contents, we check for a null entry here, and
        // if null, we take a slow-path that invokes a
        // libcall.
        let (table_entry_addr, flags) = table_data.prepare_table_addr(self, builder, index);
        let value = builder.ins().load(pointer_type, flags, table_entry_addr, 0);

        if !self.tunables.table_lazy_init {
            return value;
        }

        // Mask off the "initialized bit". See documentation on
        // FUNCREF_INIT_BIT in crates/environ/src/ref_bits.rs for more
        // details. Note that `FUNCREF_MASK` has type `usize` which may not be
        // appropriate for the target architecture. Right now its value is
        // always -2 so assert that part doesn't change and then thread through
        // -2 as the immediate.
        assert_eq!(FUNCREF_MASK as isize, -2);
        let value_masked = builder.ins().band_imm(value, Imm64::from(-2));

        let null_block = builder.create_block();
        let continuation_block = builder.create_block();
        if cold_blocks {
            builder.set_cold_block(null_block);
            builder.set_cold_block(continuation_block);
        }
        let result_param = builder.append_block_param(continuation_block, pointer_type);
        builder.set_cold_block(null_block);

        builder
            .ins()
            .brif(value, continuation_block, &[value_masked], null_block, &[]);
        builder.seal_block(null_block);

        builder.switch_to_block(null_block);
        let index_type = self.table(table_index).idx_type;
        let table_index = builder.ins().iconst(I32, table_index.index() as i64);
        let lazy_init = self
            .builtin_functions
            .table_get_lazy_init_func_ref(builder.func);
        let vmctx = self.vmctx_val(&mut builder.cursor());
        let index = self.cast_index_to_i64(&mut builder.cursor(), index, index_type);
        let call_inst = builder.ins().call(lazy_init, &[vmctx, table_index, index]);
        let returned_entry = builder.func.dfg.inst_results(call_inst)[0];
        builder.ins().jump(continuation_block, &[returned_entry]);
        builder.seal_block(continuation_block);

        builder.switch_to_block(continuation_block);
        result_param
    }

    #[cfg(feature = "wmemcheck")]
    fn check_malloc_start(&mut self, builder: &mut FunctionBuilder) {
        let malloc_start = self.builtin_functions.malloc_start(builder.func);
        let vmctx = self.vmctx_val(&mut builder.cursor());
        builder.ins().call(malloc_start, &[vmctx]);
    }

    #[cfg(feature = "wmemcheck")]
    fn check_free_start(&mut self, builder: &mut FunctionBuilder) {
        let free_start = self.builtin_functions.free_start(builder.func);
        let vmctx = self.vmctx_val(&mut builder.cursor());
        builder.ins().call(free_start, &[vmctx]);
    }

    #[cfg(feature = "wmemcheck")]
    fn current_func_name(&self, builder: &mut FunctionBuilder) -> Option<&str> {
        let func_index = match &builder.func.name {
            ir::UserFuncName::User(user) => FuncIndex::from_u32(user.index),
            _ => {
                panic!("function name not a UserFuncName::User as expected")
            }
        };
        self.translation
            .debuginfo
            .name_section
            .func_names
            .get(&func_index)
            .copied()
    }

    /// Proof-carrying code: create a memtype describing an empty
    /// runtime struct (to be updated later).
    fn create_empty_struct_memtype(&self, func: &mut ir::Function) -> ir::MemoryType {
        func.create_memory_type(ir::MemoryTypeData::Struct {
            size: 0,
            fields: vec![],
        })
    }

    /// Proof-carrying code: add a new field to a memtype used to
    /// describe a runtime struct. A memory region of type `memtype`
    /// will have a pointer at `offset` pointing to another memory
    /// region of type `pointee`. `readonly` indicates whether the
    /// PCC-checked code is expected to update this field or not.
    fn add_field_to_memtype(
        &self,
        func: &mut ir::Function,
        memtype: ir::MemoryType,
        offset: u32,
        pointee: ir::MemoryType,
        readonly: bool,
    ) {
        let ptr_size = self.pointer_type().bytes();
        match &mut func.memory_types[memtype] {
            ir::MemoryTypeData::Struct { size, fields } => {
                *size = std::cmp::max(*size, offset.checked_add(ptr_size).unwrap().into());
                fields.push(ir::MemoryTypeField {
                    ty: self.pointer_type(),
                    offset: offset.into(),
                    readonly,
                    fact: Some(ir::Fact::Mem {
                        ty: pointee,
                        min_offset: 0,
                        max_offset: 0,
                        nullable: false,
                    }),
                });

                // Sort fields by offset -- we need to do this now
                // because we may create an arbitrary number of
                // memtypes for imported memories and we don't
                // otherwise track them.
                fields.sort_by_key(|f| f.offset);
            }
            _ => panic!("Cannot add field to non-struct memtype"),
        }
    }

    /// Add one level of indirection to a pointer-and-memtype pair:
    /// generate a load in the code at the specified offset, and if
    /// memtypes are in use, add a field to the original struct and
    /// generate a new memtype for the pointee.
    fn load_pointer_with_memtypes(
        &self,
        func: &mut ir::Function,
        value: ir::GlobalValue,
        offset: u32,
        readonly: bool,
        memtype: Option<ir::MemoryType>,
    ) -> (ir::GlobalValue, Option<ir::MemoryType>) {
        let pointee = func.create_global_value(ir::GlobalValueData::Load {
            base: value,
            offset: Offset32::new(i32::try_from(offset).unwrap()),
            global_type: self.pointer_type(),
            flags: MemFlags::trusted().with_readonly(),
        });

        let mt = memtype.map(|mt| {
            let pointee_mt = self.create_empty_struct_memtype(func);
            self.add_field_to_memtype(func, mt, offset, pointee_mt, readonly);
            func.global_value_facts[pointee] = Some(Fact::Mem {
                ty: pointee_mt,
                min_offset: 0,
                max_offset: 0,
                nullable: false,
            });
            pointee_mt
        });
        (pointee, mt)
    }

    /// Helper to emit a conditional trap based on `trap_cond`.
    ///
    /// This should only be used if `self.clif_instruction_traps_enabled()` is
    /// false, otherwise native CLIF instructions should be used instead.
    pub fn conditionally_trap(
        &mut self,
        builder: &mut FunctionBuilder,
        trap_cond: ir::Value,
        trap: ir::TrapCode,
    ) {
        assert!(!self.clif_instruction_traps_enabled());

        let trap_block = builder.create_block();
        builder.set_cold_block(trap_block);
        let continuation_block = builder.create_block();

        builder
            .ins()
            .brif(trap_cond, trap_block, &[], continuation_block, &[]);

        builder.seal_block(trap_block);
        builder.seal_block(continuation_block);

        builder.switch_to_block(trap_block);
        self.trap(builder, trap);
        builder.switch_to_block(continuation_block);
    }

    /// Helper used when `!self.clif_instruction_traps_enabled()` is enabled to
    /// test whether the divisor is zero.
    fn guard_zero_divisor(&mut self, builder: &mut FunctionBuilder, rhs: ir::Value) {
        if self.clif_instruction_traps_enabled() {
            return;
        }
        self.trapz(builder, rhs, ir::TrapCode::INTEGER_DIVISION_BY_ZERO);
    }

    /// Helper used when `!self.clif_instruction_traps_enabled()` is enabled to
    /// test whether a signed division operation will raise a trap.
    fn guard_signed_divide(
        &mut self,
        builder: &mut FunctionBuilder,
        lhs: ir::Value,
        rhs: ir::Value,
    ) {
        if self.clif_instruction_traps_enabled() {
            return;
        }
        self.trapz(builder, rhs, ir::TrapCode::INTEGER_DIVISION_BY_ZERO);

        let ty = builder.func.dfg.value_type(rhs);
        let minus_one = builder.ins().iconst(ty, -1);
        let rhs_is_minus_one = builder.ins().icmp(IntCC::Equal, rhs, minus_one);
        let int_min = builder.ins().iconst(
            ty,
            match ty {
                I32 => i64::from(i32::MIN),
                I64 => i64::MIN,
                _ => unreachable!(),
            },
        );
        let lhs_is_int_min = builder.ins().icmp(IntCC::Equal, lhs, int_min);
        let is_integer_overflow = builder.ins().band(rhs_is_minus_one, lhs_is_int_min);
        self.conditionally_trap(builder, is_integer_overflow, ir::TrapCode::INTEGER_OVERFLOW);
    }

    /// Helper used when `!self.clif_instruction_traps_enabled()` is enabled to
    /// guard the traps from float-to-int conversions.
    fn guard_fcvt_to_int(
        &mut self,
        builder: &mut FunctionBuilder,
        ty: ir::Type,
        val: ir::Value,
        range32: (f64, f64),
        range64: (f64, f64),
    ) {
        assert!(!self.clif_instruction_traps_enabled());
        let val_ty = builder.func.dfg.value_type(val);
        let val = if val_ty == F64 {
            val
        } else {
            builder.ins().fpromote(F64, val)
        };
        let isnan = builder.ins().fcmp(FloatCC::NotEqual, val, val);
        self.trapnz(builder, isnan, ir::TrapCode::BAD_CONVERSION_TO_INTEGER);
        let val = builder.ins().trunc(val);
        let (lower_bound, upper_bound) = match ty {
            I32 => range32,
            I64 => range64,
            _ => unreachable!(),
        };
        let lower_bound = builder.ins().f64const(lower_bound);
        let too_small = builder
            .ins()
            .fcmp(FloatCC::LessThanOrEqual, val, lower_bound);
        self.trapnz(builder, too_small, ir::TrapCode::INTEGER_OVERFLOW);
        let upper_bound = builder.ins().f64const(upper_bound);
        let too_large = builder
            .ins()
            .fcmp(FloatCC::GreaterThanOrEqual, val, upper_bound);
        self.trapnz(builder, too_large, ir::TrapCode::INTEGER_OVERFLOW);
    }

    /// Get the `ir::Type` for a `VMSharedTypeIndex`.
    pub(crate) fn vmshared_type_index_ty(&self) -> Type {
        Type::int_with_byte_size(self.offsets.size_of_vmshared_type_index().into()).unwrap()
    }

    /// Given a `ModuleInternedTypeIndex`, emit code to get the corresponding
    /// `VMSharedTypeIndex` at runtime.
    pub(crate) fn module_interned_to_shared_ty(
        &mut self,
        pos: &mut FuncCursor,
        interned_ty: ModuleInternedTypeIndex,
    ) -> ir::Value {
        let vmctx = self.vmctx_val(pos);
        let pointer_type = self.pointer_type();
        let mem_flags = ir::MemFlags::trusted().with_readonly();

        // Load the base pointer of the array of `VMSharedTypeIndex`es.
        let shared_indices = pos.ins().load(
            pointer_type,
            mem_flags,
            vmctx,
            i32::from(self.offsets.ptr.vmctx_type_ids_array()),
        );

        // Calculate the offset in that array for this type's entry.
        let ty = self.vmshared_type_index_ty();
        let offset = i32::try_from(interned_ty.as_u32().checked_mul(ty.bytes()).unwrap()).unwrap();

        // Load the`VMSharedTypeIndex` that this `ModuleInternedTypeIndex` is
        // associated with at runtime from the array.
        pos.ins().load(ty, mem_flags, shared_indices, offset)
    }

    /// Load the associated `VMSharedTypeIndex` from inside a `*const VMFuncRef`.
    ///
    /// Does not check for null; just assumes that the `funcref` is a valid
    /// pointer.
    pub(crate) fn load_funcref_type_index(
        &mut self,
        pos: &mut FuncCursor,
        mem_flags: ir::MemFlags,
        funcref: ir::Value,
    ) -> ir::Value {
        let ty = self.vmshared_type_index_ty();
        pos.ins().load(
            ty,
            mem_flags,
            funcref,
            i32::from(self.offsets.ptr.vm_func_ref_type_index()),
        )
    }
}

struct Call<'a, 'func, 'module_env> {
    builder: &'a mut FunctionBuilder<'func>,
    env: &'a mut FuncEnvironment<'module_env>,
    tail: bool,
}

enum CheckIndirectCallTypeSignature {
    Runtime,
    StaticMatch {
        /// Whether or not the funcref may be null or if it's statically known
        /// to not be null.
        may_be_null: bool,
    },
    StaticTrap,
}

impl<'a, 'func, 'module_env> Call<'a, 'func, 'module_env> {
    /// Create a new `Call` site that will do regular, non-tail calls.
    pub fn new(
        builder: &'a mut FunctionBuilder<'func>,
        env: &'a mut FuncEnvironment<'module_env>,
    ) -> Self {
        Call {
            builder,
            env,
            tail: false,
        }
    }

    /// Create a new `Call` site that will perform tail calls.
    pub fn new_tail(
        builder: &'a mut FunctionBuilder<'func>,
        env: &'a mut FuncEnvironment<'module_env>,
    ) -> Self {
        Call {
            builder,
            env,
            tail: true,
        }
    }

    /// Do a direct call to the given callee function.
    pub fn direct_call(
        mut self,
        callee_index: FuncIndex,
        callee: ir::FuncRef,
        call_args: &[ir::Value],
    ) -> WasmResult<ir::Inst> {
        let mut real_call_args = Vec::with_capacity(call_args.len() + 2);
        let caller_vmctx = self
            .builder
            .func
            .special_param(ArgumentPurpose::VMContext)
            .unwrap();

        // Handle direct calls to locally-defined functions.
        if !self.env.module.is_imported_function(callee_index) {
            // First append the callee vmctx address, which is the same as the caller vmctx in
            // this case.
            real_call_args.push(caller_vmctx);

            // Then append the caller vmctx address.
            real_call_args.push(caller_vmctx);

            // Then append the regular call arguments.
            real_call_args.extend_from_slice(call_args);

            // Finally, make the direct call!
            return Ok(self.direct_call_inst(callee, &real_call_args));
        }

        // Handle direct calls to imported functions. We use an indirect call
        // so that we don't have to patch the code at runtime.
        let pointer_type = self.env.pointer_type();
        let sig_ref = self.builder.func.dfg.ext_funcs[callee].signature;
        let vmctx = self.env.vmctx(self.builder.func);
        let base = self.builder.ins().global_value(pointer_type, vmctx);

        let mem_flags = ir::MemFlags::trusted().with_readonly();

        // Load the callee address.
        let body_offset = i32::try_from(
            self.env
                .offsets
                .vmctx_vmfunction_import_wasm_call(callee_index),
        )
        .unwrap();
        let func_addr = self
            .builder
            .ins()
            .load(pointer_type, mem_flags, base, body_offset);

        // First append the callee vmctx address.
        let vmctx_offset =
            i32::try_from(self.env.offsets.vmctx_vmfunction_import_vmctx(callee_index)).unwrap();
        let vmctx = self
            .builder
            .ins()
            .load(pointer_type, mem_flags, base, vmctx_offset);
        real_call_args.push(vmctx);
        real_call_args.push(caller_vmctx);

        // Then append the regular call arguments.
        real_call_args.extend_from_slice(call_args);

        // Finally, make the indirect call!
        Ok(self.indirect_call_inst(sig_ref, func_addr, &real_call_args))
    }

    /// Do an indirect call through the given funcref table.
    pub fn indirect_call(
        mut self,
        features: &WasmFeatures,
        table_index: TableIndex,
        ty_index: TypeIndex,
        sig_ref: ir::SigRef,
        callee: ir::Value,
        call_args: &[ir::Value],
    ) -> WasmResult<Option<ir::Inst>> {
        let (code_ptr, callee_vmctx) = match self.check_and_load_code_and_callee_vmctx(
            features,
            table_index,
            ty_index,
            callee,
            false,
        )? {
            Some(pair) => pair,
            None => return Ok(None),
        };

        self.unchecked_call_impl(sig_ref, code_ptr, callee_vmctx, call_args)
            .map(Some)
    }

    fn check_and_load_code_and_callee_vmctx(
        &mut self,
        features: &WasmFeatures,
        table_index: TableIndex,
        ty_index: TypeIndex,
        callee: ir::Value,
        cold_blocks: bool,
    ) -> WasmResult<Option<(ir::Value, ir::Value)>> {
        // Get the funcref pointer from the table.
        let funcref_ptr = self.env.get_or_init_func_ref_table_elem(
            self.builder,
            table_index,
            callee,
            cold_blocks,
        );

        // If necessary, check the signature.
        let check =
            self.check_indirect_call_type_signature(features, table_index, ty_index, funcref_ptr);

        let trap_code = match check {
            // `funcref_ptr` is checked at runtime that its type matches,
            // meaning that if code gets this far it's guaranteed to not be
            // null. That means nothing in `unchecked_call` can fail.
            CheckIndirectCallTypeSignature::Runtime => None,

            // No type check was performed on `funcref_ptr` because it's
            // statically known to have the right type. Note that whether or
            // not the function is null is not necessarily tested so far since
            // no type information was inspected.
            //
            // If the table may hold null functions, then further loads in
            // `unchecked_call` may fail. If the table only holds non-null
            // functions, though, then there's no possibility of a trap.
            CheckIndirectCallTypeSignature::StaticMatch { may_be_null } => {
                if may_be_null {
                    Some(crate::TRAP_INDIRECT_CALL_TO_NULL)
                } else {
                    None
                }
            }

            // Code has already trapped, so return nothing indicating that this
            // is now unreachable code.
            CheckIndirectCallTypeSignature::StaticTrap => return Ok(None),
        };

        Ok(Some(self.load_code_and_vmctx(funcref_ptr, trap_code)))
    }

    fn check_indirect_call_type_signature(
        &mut self,
        features: &WasmFeatures,
        table_index: TableIndex,
        ty_index: TypeIndex,
        funcref_ptr: ir::Value,
    ) -> CheckIndirectCallTypeSignature {
        let table = &self.env.module.tables[table_index];
        let sig_id_size = self.env.offsets.size_of_vmshared_type_index();
        let sig_id_type = Type::int(u16::from(sig_id_size) * 8).unwrap();

        // Test if a type check is necessary for this table. If this table is a
        // table of typed functions and that type matches `ty_index`, then
        // there's no need to perform a typecheck.
        match table.ref_type.heap_type {
            // Functions do not have a statically known type in the table, a
            // typecheck is required. Fall through to below to perform the
            // actual typecheck.
            WasmHeapType::Func => {}

            // Functions that have a statically known type are either going to
            // always succeed or always fail. Figure out by inspecting the types
            // further.
            WasmHeapType::ConcreteFunc(EngineOrModuleTypeIndex::Module(table_ty)) => {
                // If `ty_index` matches `table_ty`, then this call is
                // statically known to have the right type, so no checks are
                // necessary.
                let specified_ty = self.env.module.types[ty_index];
                if specified_ty == table_ty {
                    return CheckIndirectCallTypeSignature::StaticMatch {
                        may_be_null: table.ref_type.nullable,
                    };
                }

                if features.gc() {
                    // If we are in the Wasm GC world, then we need to perform
                    // an actual subtype check at runtime. Fall through to below
                    // to do that.
                } else {
                    // Otherwise if the types don't match then either (a) this
                    // is a null pointer or (b) it's a pointer with the wrong
                    // type. Figure out which and trap here.
                    //
                    // If it's possible to have a null here then try to load the
                    // type information. If that fails due to the function being
                    // a null pointer, then this was a call to null. Otherwise
                    // if it succeeds then we know it won't match, so trap
                    // anyway.
                    if table.ref_type.nullable {
                        if self.env.clif_memory_traps_enabled() {
                            let mem_flags = ir::MemFlags::trusted().with_readonly();
                            self.builder.ins().load(
                                sig_id_type,
                                mem_flags.with_trap_code(Some(crate::TRAP_INDIRECT_CALL_TO_NULL)),
                                funcref_ptr,
                                i32::from(self.env.offsets.ptr.vm_func_ref_type_index()),
                            );
                        } else {
                            self.env.trapz(
                                self.builder,
                                funcref_ptr,
                                crate::TRAP_INDIRECT_CALL_TO_NULL,
                            );
                        }
                    }
                    self.env.trap(self.builder, crate::TRAP_BAD_SIGNATURE);
                    return CheckIndirectCallTypeSignature::StaticTrap;
                }
            }

            // Tables of `nofunc` can only be inhabited by null, so go ahead and
            // trap with that.
            WasmHeapType::NoFunc => {
                assert!(table.ref_type.nullable);
                self.env
                    .trap(self.builder, crate::TRAP_INDIRECT_CALL_TO_NULL);
                return CheckIndirectCallTypeSignature::StaticTrap;
            }

            // Engine-indexed types don't show up until runtime and it's a Wasm
            // validation error to perform a call through a non-function table,
            // so these cases are dynamically not reachable.
            WasmHeapType::ConcreteFunc(EngineOrModuleTypeIndex::Engine(_))
            | WasmHeapType::ConcreteFunc(EngineOrModuleTypeIndex::RecGroup(_))
            | WasmHeapType::Extern
            | WasmHeapType::NoExtern
            | WasmHeapType::Any
            | WasmHeapType::Eq
            | WasmHeapType::I31
            | WasmHeapType::Array
            | WasmHeapType::ConcreteArray(_)
            | WasmHeapType::Struct
            | WasmHeapType::ConcreteStruct(_)
            | WasmHeapType::None => {
                unreachable!()
            }

            WasmHeapType::NoCont | WasmHeapType::ConcreteCont(_) | WasmHeapType::Cont => {
                unreachable!()
            }
        }

        // Load the caller's `VMSharedTypeIndex.
        let interned_ty = self.env.module.types[ty_index];
        let caller_sig_id = self
            .env
            .module_interned_to_shared_ty(&mut self.builder.cursor(), interned_ty);

        // Load the callee's `VMSharedTypeIndex`.
        //
        // Note that the callee may be null in which case this load may
        // trap. If so use the `TRAP_INDIRECT_CALL_TO_NULL` trap code.
        let mut mem_flags = ir::MemFlags::trusted().with_readonly();
        if self.env.clif_memory_traps_enabled() {
            mem_flags = mem_flags.with_trap_code(Some(crate::TRAP_INDIRECT_CALL_TO_NULL));
        } else {
            self.env
                .trapz(self.builder, funcref_ptr, crate::TRAP_INDIRECT_CALL_TO_NULL);
        }
        let callee_sig_id =
            self.env
                .load_funcref_type_index(&mut self.builder.cursor(), mem_flags, funcref_ptr);

        // Check that they match: in the case of Wasm GC, this means doing a
        // full subtype check. Otherwise, we do a simple equality check.
        let matches = if features.gc() {
            #[cfg(feature = "gc")]
            {
                self.env
                    .is_subtype(self.builder, callee_sig_id, caller_sig_id)
            }
            #[cfg(not(feature = "gc"))]
            {
                unreachable!()
            }
        } else {
            self.builder
                .ins()
                .icmp(IntCC::Equal, callee_sig_id, caller_sig_id)
        };
        self.env
            .trapz(self.builder, matches, crate::TRAP_BAD_SIGNATURE);
        CheckIndirectCallTypeSignature::Runtime
    }

    /// Call a typed function reference.
    pub fn call_ref(
        mut self,
        sig_ref: ir::SigRef,
        callee: ir::Value,
        args: &[ir::Value],
    ) -> WasmResult<ir::Inst> {
        // FIXME: the wasm type system tracks enough information to know whether
        // `callee` is a null reference or not. In some situations it can be
        // statically known here that `callee` cannot be null in which case this
        // can be `None` instead. This requires feeding type information from
        // wasmparser's validator into this function, however, which is not
        // easily done at this time.
        let callee_load_trap_code = Some(crate::TRAP_NULL_REFERENCE);

        self.unchecked_call(sig_ref, callee, callee_load_trap_code, args)
    }

    /// This calls a function by reference without checking the signature.
    ///
    /// It gets the function address, sets relevant flags, and passes the
    /// special callee/caller vmctxs. It is used by both call_indirect (which
    /// checks the signature) and call_ref (which doesn't).
    fn unchecked_call(
        &mut self,
        sig_ref: ir::SigRef,
        callee: ir::Value,
        callee_load_trap_code: Option<ir::TrapCode>,
        call_args: &[ir::Value],
    ) -> WasmResult<ir::Inst> {
        let (func_addr, callee_vmctx) = self.load_code_and_vmctx(callee, callee_load_trap_code);
        self.unchecked_call_impl(sig_ref, func_addr, callee_vmctx, call_args)
    }

    fn load_code_and_vmctx(
        &mut self,
        callee: ir::Value,
        callee_load_trap_code: Option<ir::TrapCode>,
    ) -> (ir::Value, ir::Value) {
        let pointer_type = self.env.pointer_type();

        // Dereference callee pointer to get the function address.
        //
        // Note that this may trap if `callee` hasn't previously been verified
        // to be non-null. This means that this load is annotated with an
        // optional trap code provided by the caller of `unchecked_call` which
        // will handle the case where this is either already known to be
        // non-null or may trap.
        let mem_flags = ir::MemFlags::trusted().with_readonly();
        let mut callee_flags = mem_flags;
        if self.env.clif_memory_traps_enabled() {
            callee_flags = callee_flags.with_trap_code(callee_load_trap_code);
        } else {
            if let Some(trap) = callee_load_trap_code {
                self.env.trapz(self.builder, callee, trap);
            }
        }
        let func_addr = self.builder.ins().load(
            pointer_type,
            callee_flags,
            callee,
            i32::from(self.env.offsets.ptr.vm_func_ref_wasm_call()),
        );
        let callee_vmctx = self.builder.ins().load(
            pointer_type,
            mem_flags,
            callee,
            i32::from(self.env.offsets.ptr.vm_func_ref_vmctx()),
        );

        (func_addr, callee_vmctx)
    }

    /// This calls a function by reference without checking the
    /// signature, given the raw code pointer to the
    /// Wasm-calling-convention entry point and the callee vmctx.
    fn unchecked_call_impl(
        &mut self,
        sig_ref: ir::SigRef,
        func_addr: ir::Value,
        callee_vmctx: ir::Value,
        call_args: &[ir::Value],
    ) -> WasmResult<ir::Inst> {
        let mut real_call_args = Vec::with_capacity(call_args.len() + 2);
        let caller_vmctx = self
            .builder
            .func
            .special_param(ArgumentPurpose::VMContext)
            .unwrap();

        // First append the callee and caller vmctx addresses.
        real_call_args.push(callee_vmctx);
        real_call_args.push(caller_vmctx);

        // Then append the regular call arguments.
        real_call_args.extend_from_slice(call_args);

        Ok(self.indirect_call_inst(sig_ref, func_addr, &real_call_args))
    }

    fn direct_call_inst(&mut self, callee: ir::FuncRef, args: &[ir::Value]) -> ir::Inst {
        if self.tail {
            self.builder.ins().return_call(callee, args)
        } else {
            let inst = self.builder.ins().call(callee, args);
            let results: SmallVec<[_; 4]> = self
                .builder
                .func
                .dfg
                .inst_results(inst)
                .iter()
                .copied()
                .collect();
            for (i, val) in results.into_iter().enumerate() {
                if self
                    .env
                    .func_ref_result_needs_stack_map(&self.builder.func, callee, i)
                {
                    self.builder.declare_value_needs_stack_map(val);
                }
            }
            inst
        }
    }

    fn indirect_call_inst(
        &mut self,
        sig_ref: ir::SigRef,
        func_addr: ir::Value,
        args: &[ir::Value],
    ) -> ir::Inst {
        if self.tail {
            self.builder
                .ins()
                .return_call_indirect(sig_ref, func_addr, args)
        } else {
            let inst = self.builder.ins().call_indirect(sig_ref, func_addr, args);
            let results: SmallVec<[_; 4]> = self
                .builder
                .func
                .dfg
                .inst_results(inst)
                .iter()
                .copied()
                .collect();
            for (i, val) in results.into_iter().enumerate() {
                if self.env.sig_ref_result_needs_stack_map(sig_ref, i) {
                    self.builder.declare_value_needs_stack_map(val);
                }
            }
            inst
        }
    }
}

impl TypeConvert for FuncEnvironment<'_> {
    fn lookup_heap_type(&self, ty: wasmparser::UnpackedIndex) -> WasmHeapType {
        wasmtime_environ::WasmparserTypeConverter::new(self.types, |idx| self.module.types[idx])
            .lookup_heap_type(ty)
    }

    fn lookup_type_index(&self, index: wasmparser::UnpackedIndex) -> EngineOrModuleTypeIndex {
        wasmtime_environ::WasmparserTypeConverter::new(self.types, |idx| self.module.types[idx])
            .lookup_type_index(index)
    }
}

impl<'module_environment> TargetEnvironment for FuncEnvironment<'module_environment> {
    fn target_config(&self) -> TargetFrontendConfig {
        self.isa.frontend_config()
    }

    fn reference_type(&self, wasm_ty: WasmHeapType) -> (ir::Type, bool) {
        let ty = crate::reference_type(wasm_ty, self.pointer_type());
        let needs_stack_map = match wasm_ty.top() {
            WasmHeapTopType::Extern | WasmHeapTopType::Any => true,
            WasmHeapTopType::Func => false,
            WasmHeapTopType::Cont => false,
        };
        (ty, needs_stack_map)
    }

    fn heap_access_spectre_mitigation(&self) -> bool {
        self.isa.flags().enable_heap_access_spectre_mitigation()
    }

    fn proof_carrying_code(&self) -> bool {
        self.isa.flags().enable_pcc()
    }

    fn tunables(&self) -> &Tunables {
        self.compiler.tunables()
    }
}

impl FuncEnvironment<'_> {
    pub fn heaps(&self) -> &PrimaryMap<Heap, HeapData> {
        &self.heaps
    }

    pub fn is_wasm_parameter(&self, _signature: &ir::Signature, index: usize) -> bool {
        // The first two parameters are the vmctx and caller vmctx. The rest are
        // the wasm parameters.
        index >= 2
    }

    pub fn param_needs_stack_map(&self, _signature: &ir::Signature, index: usize) -> bool {
        // Skip the caller and callee vmctx.
        if index < 2 {
            return false;
        }

        self.wasm_func_ty.params()[index - 2].is_vmgcref_type_and_not_i31()
    }

    pub fn sig_ref_result_needs_stack_map(&self, sig_ref: ir::SigRef, index: usize) -> bool {
        let wasm_func_ty = self.sig_ref_to_ty[sig_ref].as_ref().unwrap();
        wasm_func_ty.returns()[index].is_vmgcref_type_and_not_i31()
    }

    pub fn func_ref_result_needs_stack_map(
        &self,
        func: &ir::Function,
        func_ref: ir::FuncRef,
        index: usize,
    ) -> bool {
        let sig_ref = func.dfg.ext_funcs[func_ref].signature;
        let wasm_func_ty = self.sig_ref_to_ty[sig_ref].as_ref().unwrap();
        wasm_func_ty.returns()[index].is_vmgcref_type_and_not_i31()
    }

    pub fn after_locals(&mut self, num_locals: usize) {
        self.fuel_var = Variable::new(num_locals);
        self.epoch_deadline_var = Variable::new(num_locals + 1);
        self.epoch_ptr_var = Variable::new(num_locals + 2);
    }

    pub fn translate_table_grow(
        &mut self,
<<<<<<< HEAD
        builder: &mut FunctionBuilder,
=======
        builder: &mut FunctionBuilder<'_>,
>>>>>>> d5ee2a04
        table_index: TableIndex,
        delta: ir::Value,
        init_value: ir::Value,
    ) -> WasmResult<ir::Value> {
        let mut pos = builder.cursor();
        let table = self.table(table_index);
        let ty = table.ref_type.heap_type;
        let vmctx = self.vmctx_val(&mut builder.cursor());
        let index_type = table.idx_type;
        let delta = self.cast_index_to_i64(&mut builder.cursor(), delta, index_type);
        let table_index_arg = builder.ins().iconst(I32, table_index.as_u32() as i64);
        let mut args = vec![vmctx, table_index_arg, delta];
        let grow = if ty.is_vmgcref_type() {
            args.push(init_value);
            gc::builtins::table_grow_gc_ref(self, &mut builder.cursor().func)?
        } else {
            debug_assert!(matches!(
                ty.top(),
                WasmHeapTopType::Func | WasmHeapTopType::Cont
            ));
            match ty.top() {
                WasmHeapTopType::Func => {
                    args.push(init_value);
                    self.builtin_functions
                        .table_grow_func_ref(&mut builder.func)
                }
                WasmHeapTopType::Cont => {
                    let (revision, contref) =
                        wasmfx_impl::disassemble_contobj(self, builder, init_value);
                    args.extend_from_slice(&[contref, revision]);
                    self.builtin_functions
                        .table_grow_cont_obj(&mut builder.func)
                }

                _ => panic!("unsupported table type."),
            }
        };

<<<<<<< HEAD
        let call_inst = builder.ins().call(grow, &args);
        let result = builder.func.dfg.first_result(call_inst);
=======
        let index_type = table.idx_type;
        let delta = self.cast_index_to_i64(&mut pos, delta, index_type);
        let table_index_arg = pos.ins().iconst(I32, table_index.as_u32() as i64);
        let call_inst = pos
            .ins()
            .call(grow, &[vmctx, table_index_arg, delta, init_value]);
        let result = pos.func.dfg.first_result(call_inst);
>>>>>>> d5ee2a04
        Ok(self.convert_pointer_to_index_type(builder.cursor(), result, index_type, false))
    }

    pub fn translate_table_get(
        &mut self,
        builder: &mut FunctionBuilder,
        table_index: TableIndex,
        index: ir::Value,
    ) -> WasmResult<ir::Value> {
        let table = self.module.tables[table_index];
        self.ensure_table_exists(builder.func, table_index);
        let table_data = self.tables[table_index].clone().unwrap();
        let heap_ty = table.ref_type.heap_type;
        match heap_ty.top() {
            // GC-managed types.
            WasmHeapTopType::Any | WasmHeapTopType::Extern => {
                let (src, flags) = table_data.prepare_table_addr(self, builder, index);
                gc::gc_compiler(self)?.translate_read_gc_reference(
                    self,
                    builder,
                    table.ref_type,
                    src,
                    flags,
                )
            }

            // Continuation types.
            WasmHeapTopType::Cont => {
                self.ensure_table_exists(builder.func, table_index);
                let (table_entry_addr, flags) = table_data.prepare_table_addr(self, builder, index);
                Ok(builder.ins().load(
                    wasmfx_impl::vm_contobj_type(self.pointer_type()),
                    flags,
                    table_entry_addr,
                    0,
                ))
            }
            // Function types.
            WasmHeapTopType::Func => {
                Ok(self.get_or_init_func_ref_table_elem(builder, table_index, index, false))
            }
        }
    }

    pub fn translate_table_set(
        &mut self,
        builder: &mut FunctionBuilder,
        table_index: TableIndex,
        value: ir::Value,
        index: ir::Value,
    ) -> WasmResult<()> {
        let table = self.module.tables[table_index];
        self.ensure_table_exists(builder.func, table_index);
        let table_data = self.tables[table_index].clone().unwrap();
        let heap_ty = table.ref_type.heap_type;
        match heap_ty.top() {
            // GC-managed types.
            WasmHeapTopType::Any | WasmHeapTopType::Extern => {
                let (dst, flags) = table_data.prepare_table_addr(self, builder, index);
                gc::gc_compiler(self)?.translate_write_gc_reference(
                    self,
                    builder,
                    table.ref_type,
                    dst,
                    value,
                    flags,
                )
            }

            // Function types.
            WasmHeapTopType::Func => {
                let (elem_addr, flags) = table_data.prepare_table_addr(self, builder, index);
                // Set the "initialized bit". See doc-comment on
                // `FUNCREF_INIT_BIT` in
                // crates/environ/src/ref_bits.rs for details.
                let value_with_init_bit = if self.tunables.table_lazy_init {
                    builder
                        .ins()
                        .bor_imm(value, Imm64::from(FUNCREF_INIT_BIT as i64))
                } else {
                    value
                };
                builder
                    .ins()
                    .store(flags, value_with_init_bit, elem_addr, 0);
                Ok(())
            }

            // Continuation types.
            WasmHeapTopType::Cont => {
                let (elem_addr, flags) = table_data.prepare_table_addr(self, builder, index);
                builder.ins().store(flags, value, elem_addr, 0);
                Ok(())
            }
        }
    }

    pub fn translate_table_fill(
        &mut self,
<<<<<<< HEAD
        builder: &mut FunctionBuilder,
=======
        builder: &mut FunctionBuilder<'_>,
>>>>>>> d5ee2a04
        table_index: TableIndex,
        dst: ir::Value,
        val: ir::Value,
        len: ir::Value,
    ) -> WasmResult<()> {
        let mut pos = builder.cursor();
        let table = self.table(table_index);
        let ty = table.ref_type.heap_type;
        let vmctx = self.vmctx_val(&mut builder.cursor());
        let index_type = table.idx_type;
        let table_index_arg = builder.ins().iconst(I32, table_index.as_u32() as i64);
        let dst = self.cast_index_to_i64(&mut builder.cursor(), dst, index_type);
        let len = self.cast_index_to_i64(&mut builder.cursor(), len, index_type);
        let mut args = vec![vmctx, table_index_arg, dst];
        let libcall = if ty.is_vmgcref_type() {
            args.push(val);
            gc::builtins::table_fill_gc_ref(self, &mut builder.cursor().func)?
        } else {
            match ty.top() {
                WasmHeapTopType::Func => {
                    args.push(val);
                    self.builtin_functions
                        .table_fill_func_ref(&mut builder.func)
                }
                WasmHeapTopType::Cont => {
                    let (revision, contref) = wasmfx_impl::disassemble_contobj(self, builder, val);
                    args.extend_from_slice(&[contref, revision]);
                    self.builtin_functions
                        .table_fill_cont_obj(&mut builder.func)
                }
                _ => panic!("unsupported table type"),
            }
        };
        args.push(len);

        builder.ins().call(libcall, &args);

        Ok(())
    }

    pub fn translate_ref_i31(
        &mut self,
        mut pos: FuncCursor,
        val: ir::Value,
    ) -> WasmResult<ir::Value> {
        debug_assert_eq!(pos.func.dfg.value_type(val), ir::types::I32);
        let shifted = pos.ins().ishl_imm(val, 1);
        let tagged = pos
            .ins()
            .bor_imm(shifted, i64::from(crate::I31_REF_DISCRIMINANT));
        let (ref_ty, _needs_stack_map) = self.reference_type(WasmHeapType::I31);
        debug_assert_eq!(ref_ty, ir::types::I32);
        Ok(tagged)
    }

    pub fn translate_i31_get_s(
        &mut self,
        builder: &mut FunctionBuilder,
        i31ref: ir::Value,
    ) -> WasmResult<ir::Value> {
        // TODO: If we knew we have a `(ref i31)` here, instead of maybe a `(ref
        // null i31)`, we could omit the `trapz`. But plumbing that type info
        // from `wasmparser` and through to here is a bit funky.
        self.trapz(builder, i31ref, crate::TRAP_NULL_REFERENCE);
        Ok(builder.ins().sshr_imm(i31ref, 1))
    }

    pub fn translate_i31_get_u(
        &mut self,
        builder: &mut FunctionBuilder,
        i31ref: ir::Value,
    ) -> WasmResult<ir::Value> {
        // TODO: If we knew we have a `(ref i31)` here, instead of maybe a `(ref
        // null i31)`, we could omit the `trapz`. But plumbing that type info
        // from `wasmparser` and through to here is a bit funky.
        self.trapz(builder, i31ref, crate::TRAP_NULL_REFERENCE);
        Ok(builder.ins().ushr_imm(i31ref, 1))
    }

    pub fn struct_fields_len(&mut self, struct_type_index: TypeIndex) -> WasmResult<usize> {
        let ty = self.module.types[struct_type_index];
        match &self.types[ty].composite_type.inner {
            WasmCompositeInnerType::Struct(s) => Ok(s.fields.len()),
            _ => unreachable!(),
        }
    }

    pub fn translate_struct_new(
        &mut self,
        builder: &mut FunctionBuilder,
        struct_type_index: TypeIndex,
        fields: StructFieldsVec,
    ) -> WasmResult<ir::Value> {
        gc::translate_struct_new(self, builder, struct_type_index, &fields)
    }

    pub fn translate_struct_new_default(
        &mut self,
        builder: &mut FunctionBuilder,
        struct_type_index: TypeIndex,
    ) -> WasmResult<ir::Value> {
        gc::translate_struct_new_default(self, builder, struct_type_index)
    }

    pub fn translate_struct_get(
        &mut self,
        builder: &mut FunctionBuilder,
        struct_type_index: TypeIndex,
        field_index: u32,
        struct_ref: ir::Value,
    ) -> WasmResult<ir::Value> {
        gc::translate_struct_get(self, builder, struct_type_index, field_index, struct_ref)
    }

    pub fn translate_struct_get_s(
        &mut self,
        builder: &mut FunctionBuilder,
        struct_type_index: TypeIndex,
        field_index: u32,
        struct_ref: ir::Value,
    ) -> WasmResult<ir::Value> {
        gc::translate_struct_get_s(self, builder, struct_type_index, field_index, struct_ref)
    }

    pub fn translate_struct_get_u(
        &mut self,
        builder: &mut FunctionBuilder,
        struct_type_index: TypeIndex,
        field_index: u32,
        struct_ref: ir::Value,
    ) -> WasmResult<ir::Value> {
        gc::translate_struct_get_u(self, builder, struct_type_index, field_index, struct_ref)
    }

    pub fn translate_struct_set(
        &mut self,
        builder: &mut FunctionBuilder,
        struct_type_index: TypeIndex,
        field_index: u32,
        struct_ref: ir::Value,
        value: ir::Value,
    ) -> WasmResult<()> {
        gc::translate_struct_set(
            self,
            builder,
            struct_type_index,
            field_index,
            struct_ref,
            value,
        )
    }

    pub fn translate_array_new(
        &mut self,
        builder: &mut FunctionBuilder,
        array_type_index: TypeIndex,
        elem: ir::Value,
        len: ir::Value,
    ) -> WasmResult<ir::Value> {
        gc::translate_array_new(self, builder, array_type_index, elem, len)
    }

    pub fn translate_array_new_default(
        &mut self,
        builder: &mut FunctionBuilder,
        array_type_index: TypeIndex,
        len: ir::Value,
    ) -> WasmResult<ir::Value> {
        gc::translate_array_new_default(self, builder, array_type_index, len)
    }

    pub fn translate_array_new_fixed(
        &mut self,
        builder: &mut FunctionBuilder,
        array_type_index: TypeIndex,
        elems: &[ir::Value],
    ) -> WasmResult<ir::Value> {
        gc::translate_array_new_fixed(self, builder, array_type_index, elems)
    }

    pub fn translate_array_new_data(
        &mut self,
        builder: &mut FunctionBuilder,
        array_type_index: TypeIndex,
        data_index: DataIndex,
        data_offset: ir::Value,
        len: ir::Value,
    ) -> WasmResult<ir::Value> {
        let libcall = gc::builtins::array_new_data(self, builder.func)?;
        let vmctx = self.vmctx_val(&mut builder.cursor());
        let interned_type_index = self.module.types[array_type_index];
        let interned_type_index = builder
            .ins()
            .iconst(I32, i64::from(interned_type_index.as_u32()));
        let data_index = builder.ins().iconst(I32, i64::from(data_index.as_u32()));
        let call_inst = builder.ins().call(
            libcall,
            &[vmctx, interned_type_index, data_index, data_offset, len],
        );
        let result = builder.func.dfg.first_result(call_inst);
        Ok(builder.ins().ireduce(ir::types::I32, result))
    }

    pub fn translate_array_new_elem(
        &mut self,
        builder: &mut FunctionBuilder,
        array_type_index: TypeIndex,
        elem_index: ElemIndex,
        elem_offset: ir::Value,
        len: ir::Value,
    ) -> WasmResult<ir::Value> {
        let libcall = gc::builtins::array_new_elem(self, builder.func)?;
        let vmctx = self.vmctx_val(&mut builder.cursor());
        let interned_type_index = self.module.types[array_type_index];
        let interned_type_index = builder
            .ins()
            .iconst(I32, i64::from(interned_type_index.as_u32()));
        let elem_index = builder.ins().iconst(I32, i64::from(elem_index.as_u32()));
        let call_inst = builder.ins().call(
            libcall,
            &[vmctx, interned_type_index, elem_index, elem_offset, len],
        );
        let result = builder.func.dfg.first_result(call_inst);
        Ok(builder.ins().ireduce(ir::types::I32, result))
    }

    pub fn translate_array_copy(
        &mut self,
        builder: &mut FunctionBuilder,
        _dst_array_type_index: TypeIndex,
        dst_array: ir::Value,
        dst_index: ir::Value,
        _src_array_type_index: TypeIndex,
        src_array: ir::Value,
        src_index: ir::Value,
        len: ir::Value,
    ) -> WasmResult<()> {
        let libcall = gc::builtins::array_copy(self, builder.func)?;
        let vmctx = self.vmctx_val(&mut builder.cursor());
        builder.ins().call(
            libcall,
            &[vmctx, dst_array, dst_index, src_array, src_index, len],
        );
        Ok(())
    }

    pub fn translate_array_fill(
        &mut self,
        builder: &mut FunctionBuilder,
        array_type_index: TypeIndex,
        array: ir::Value,
        index: ir::Value,
        value: ir::Value,
        len: ir::Value,
    ) -> WasmResult<()> {
        gc::translate_array_fill(self, builder, array_type_index, array, index, value, len)
    }

    pub fn translate_array_init_data(
        &mut self,
        builder: &mut FunctionBuilder,
        array_type_index: TypeIndex,
        array: ir::Value,
        dst_index: ir::Value,
        data_index: DataIndex,
        data_offset: ir::Value,
        len: ir::Value,
    ) -> WasmResult<()> {
        let libcall = gc::builtins::array_init_data(self, builder.func)?;
        let vmctx = self.vmctx_val(&mut builder.cursor());
        let interned_type_index = self.module.types[array_type_index];
        let interned_type_index = builder
            .ins()
            .iconst(I32, i64::from(interned_type_index.as_u32()));
        let data_index = builder.ins().iconst(I32, i64::from(data_index.as_u32()));
        builder.ins().call(
            libcall,
            &[
                vmctx,
                interned_type_index,
                array,
                dst_index,
                data_index,
                data_offset,
                len,
            ],
        );
        Ok(())
    }

    pub fn translate_array_init_elem(
        &mut self,
        builder: &mut FunctionBuilder,
        array_type_index: TypeIndex,
        array: ir::Value,
        dst_index: ir::Value,
        elem_index: ElemIndex,
        elem_offset: ir::Value,
        len: ir::Value,
    ) -> WasmResult<()> {
        let libcall = gc::builtins::array_init_elem(self, builder.func)?;
        let vmctx = self.vmctx_val(&mut builder.cursor());
        let interned_type_index = self.module.types[array_type_index];
        let interned_type_index = builder
            .ins()
            .iconst(I32, i64::from(interned_type_index.as_u32()));
        let elem_index = builder.ins().iconst(I32, i64::from(elem_index.as_u32()));
        builder.ins().call(
            libcall,
            &[
                vmctx,
                interned_type_index,
                array,
                dst_index,
                elem_index,
                elem_offset,
                len,
            ],
        );
        Ok(())
    }

    pub fn translate_array_len(
        &mut self,
        builder: &mut FunctionBuilder,
        array: ir::Value,
    ) -> WasmResult<ir::Value> {
        gc::translate_array_len(self, builder, array)
    }

    pub fn translate_array_get(
        &mut self,
        builder: &mut FunctionBuilder,
        array_type_index: TypeIndex,
        array: ir::Value,
        index: ir::Value,
    ) -> WasmResult<ir::Value> {
        gc::translate_array_get(self, builder, array_type_index, array, index)
    }

    pub fn translate_array_get_s(
        &mut self,
        builder: &mut FunctionBuilder,
        array_type_index: TypeIndex,
        array: ir::Value,
        index: ir::Value,
    ) -> WasmResult<ir::Value> {
        gc::translate_array_get_s(self, builder, array_type_index, array, index)
    }

    pub fn translate_array_get_u(
        &mut self,
        builder: &mut FunctionBuilder,
        array_type_index: TypeIndex,
        array: ir::Value,
        index: ir::Value,
    ) -> WasmResult<ir::Value> {
        gc::translate_array_get_u(self, builder, array_type_index, array, index)
    }

    pub fn translate_array_set(
        &mut self,
        builder: &mut FunctionBuilder,
        array_type_index: TypeIndex,
        array: ir::Value,
        index: ir::Value,
        value: ir::Value,
    ) -> WasmResult<()> {
        gc::translate_array_set(self, builder, array_type_index, array, index, value)
    }

    pub fn translate_ref_test(
        &mut self,
        builder: &mut FunctionBuilder<'_>,
        ref_ty: WasmRefType,
        gc_ref: ir::Value,
    ) -> WasmResult<ir::Value> {
        gc::translate_ref_test(self, builder, ref_ty, gc_ref)
    }

    pub fn translate_ref_null(
        &mut self,
        builder: &mut FunctionBuilder,
        ht: WasmHeapType,
    ) -> WasmResult<ir::Value> {
        Ok(match ht.top() {
            WasmHeapTopType::Func => builder.ins().iconst(self.pointer_type(), 0),
            // NB: null GC references don't need to be in stack maps.
            WasmHeapTopType::Any | WasmHeapTopType::Extern => builder.ins().iconst(types::I32, 0),
            WasmHeapTopType::Cont => {
                let zero = builder.ins().iconst(self.pointer_type(), 0);
                // TODO do this nicer
                wasmfx_impl::assemble_contobj(self, builder, zero, zero)
            }
        })
    }

    pub fn translate_ref_is_null(
        &mut self,
        builder: &mut FunctionBuilder,
        value: ir::Value,
    ) -> WasmResult<ir::Value> {
        let byte_is_null = match builder.func.dfg.value_type(value) {
            // continuation
            ty if ty == wasmfx_impl::vm_contobj_type(self.pointer_type()) => {
                let (_revision, contref) = wasmfx_impl::disassemble_contobj(self, builder, value);
                builder
                    .ins()
                    .icmp_imm(cranelift_codegen::ir::condcodes::IntCC::Equal, contref, 0)
            }
            _ => builder
                .ins()
                .icmp_imm(cranelift_codegen::ir::condcodes::IntCC::Equal, value, 0),
        };

        Ok(builder.ins().uextend(ir::types::I32, byte_is_null))
    }

    pub fn translate_ref_func(
        &mut self,
        mut pos: cranelift_codegen::cursor::FuncCursor<'_>,
        func_index: FuncIndex,
    ) -> WasmResult<ir::Value> {
        let func_index = pos.ins().iconst(I32, func_index.as_u32() as i64);
        let ref_func = self.builtin_functions.ref_func(&mut pos.func);
        let vmctx = self.vmctx_val(&mut pos);

        let call_inst = pos.ins().call(ref_func, &[vmctx, func_index]);
        Ok(pos.func.dfg.first_result(call_inst))
    }

    pub fn translate_custom_global_get(
        &mut self,
        builder: &mut FunctionBuilder,
        index: GlobalIndex,
    ) -> WasmResult<ir::Value> {
        let ty = self.module.globals[index].wasm_ty;
        debug_assert!(
            ty.is_vmgcref_type(),
            "We only use GlobalVariable::Custom for VMGcRef types"
        );
        let WasmValType::Ref(ty) = ty else {
            unreachable!()
        };

        let (gv, offset) = self.get_global_location(builder.func, index);
        let gv = builder.ins().global_value(self.pointer_type(), gv);
        let src = builder.ins().iadd_imm(gv, i64::from(offset));

        gc::gc_compiler(self)?.translate_read_gc_reference(
            self,
            builder,
            ty,
            src,
            ir::MemFlags::trusted(),
        )
    }

    pub fn translate_custom_global_set(
        &mut self,
        builder: &mut FunctionBuilder,
        index: GlobalIndex,
        value: ir::Value,
    ) -> WasmResult<()> {
        let ty = self.module.globals[index].wasm_ty;
        debug_assert!(
            ty.is_vmgcref_type(),
            "We only use GlobalVariable::Custom for VMGcRef types"
        );
        let WasmValType::Ref(ty) = ty else {
            unreachable!()
        };

        let (gv, offset) = self.get_global_location(builder.func, index);
        let gv = builder.ins().global_value(self.pointer_type(), gv);
        let src = builder.ins().iadd_imm(gv, i64::from(offset));

        gc::gc_compiler(self)?.translate_write_gc_reference(
            self,
            builder,
            ty,
            src,
            value,
            ir::MemFlags::trusted(),
        )
    }

    pub fn make_heap(&mut self, func: &mut ir::Function, index: MemoryIndex) -> WasmResult<Heap> {
        let pointer_type = self.pointer_type();
        let memory = self.module.memories[index];
        let is_shared = memory.shared;

        let (ptr, base_offset, current_length_offset, ptr_memtype) = {
            let vmctx = self.vmctx(func);
            if let Some(def_index) = self.module.defined_memory_index(index) {
                if is_shared {
                    // As with imported memory, the `VMMemoryDefinition` for a
                    // shared memory is stored elsewhere. We store a `*mut
                    // VMMemoryDefinition` to it and dereference that when
                    // atomically growing it.
                    let from_offset = self.offsets.vmctx_vmmemory_pointer(def_index);
                    let (memory, def_mt) = self.load_pointer_with_memtypes(
                        func,
                        vmctx,
                        from_offset,
                        true,
                        self.pcc_vmctx_memtype,
                    );
                    let base_offset = i32::from(self.offsets.ptr.vmmemory_definition_base());
                    let current_length_offset =
                        i32::from(self.offsets.ptr.vmmemory_definition_current_length());
                    (memory, base_offset, current_length_offset, def_mt)
                } else {
                    let owned_index = self.module.owned_memory_index(def_index);
                    let owned_base_offset =
                        self.offsets.vmctx_vmmemory_definition_base(owned_index);
                    let owned_length_offset = self
                        .offsets
                        .vmctx_vmmemory_definition_current_length(owned_index);
                    let current_base_offset = i32::try_from(owned_base_offset).unwrap();
                    let current_length_offset = i32::try_from(owned_length_offset).unwrap();
                    (
                        vmctx,
                        current_base_offset,
                        current_length_offset,
                        self.pcc_vmctx_memtype,
                    )
                }
            } else {
                let from_offset = self.offsets.vmctx_vmmemory_import_from(index);
                let (memory, def_mt) = self.load_pointer_with_memtypes(
                    func,
                    vmctx,
                    from_offset,
                    true,
                    self.pcc_vmctx_memtype,
                );
                let base_offset = i32::from(self.offsets.ptr.vmmemory_definition_base());
                let current_length_offset =
                    i32::from(self.offsets.ptr.vmmemory_definition_current_length());
                (memory, base_offset, current_length_offset, def_mt)
            }
        };

        let heap_bound = func.create_global_value(ir::GlobalValueData::Load {
            base: ptr,
            offset: Offset32::new(current_length_offset),
            global_type: pointer_type,
            flags: MemFlags::trusted(),
        });

        // If we have a declared maximum, we can make this a "static" heap, which is
        // allocated up front and never moved.
        let host_page_size_log2 = self.target_config().page_size_align_log2;
        let (base_fact, memory_type) = if !memory
            .can_elide_bounds_check(self.tunables, host_page_size_log2)
        {
            if let Some(ptr_memtype) = ptr_memtype {
                // Create a memtype representing the untyped memory region.
                let data_mt = func.create_memory_type(ir::MemoryTypeData::DynamicMemory {
                    gv: heap_bound,
                    size: self.tunables.memory_guard_size,
                });
                // This fact applies to any pointer to the start of the memory.
                let base_fact = ir::Fact::dynamic_base_ptr(data_mt);
                // This fact applies to the length.
                let length_fact = ir::Fact::global_value(
                    u16::try_from(self.isa.pointer_type().bits()).unwrap(),
                    heap_bound,
                );
                // Create a field in the vmctx for the base pointer.
                match &mut func.memory_types[ptr_memtype] {
                    ir::MemoryTypeData::Struct { size, fields } => {
                        let base_offset = u64::try_from(base_offset).unwrap();
                        fields.push(ir::MemoryTypeField {
                            offset: base_offset,
                            ty: self.isa.pointer_type(),
                            // Read-only field from the PoV of PCC checks:
                            // don't allow stores to this field. (Even if
                            // it is a dynamic memory whose base can
                            // change, that update happens inside the
                            // runtime, not in generated code.)
                            readonly: true,
                            fact: Some(base_fact.clone()),
                        });
                        let current_length_offset = u64::try_from(current_length_offset).unwrap();
                        fields.push(ir::MemoryTypeField {
                            offset: current_length_offset,
                            ty: self.isa.pointer_type(),
                            // As above, read-only; only the runtime modifies it.
                            readonly: true,
                            fact: Some(length_fact),
                        });

                        let pointer_size = u64::from(self.isa.pointer_type().bytes());
                        let fields_end = std::cmp::max(
                            base_offset + pointer_size,
                            current_length_offset + pointer_size,
                        );
                        *size = std::cmp::max(*size, fields_end);
                    }
                    _ => {
                        panic!("Bad memtype");
                    }
                }
                // Apply a fact to the base pointer.
                (Some(base_fact), Some(data_mt))
            } else {
                (None, None)
            }
        } else {
            if let Some(ptr_memtype) = ptr_memtype {
                // Create a memtype representing the untyped memory region.
                let data_mt = func.create_memory_type(ir::MemoryTypeData::Memory {
                    size: self
                        .tunables
                        .memory_reservation
                        .checked_add(self.tunables.memory_guard_size)
                        .expect("Memory plan has overflowing size plus guard"),
                });
                // This fact applies to any pointer to the start of the memory.
                let base_fact = Fact::Mem {
                    ty: data_mt,
                    min_offset: 0,
                    max_offset: 0,
                    nullable: false,
                };
                // Create a field in the vmctx for the base pointer.
                match &mut func.memory_types[ptr_memtype] {
                    ir::MemoryTypeData::Struct { size, fields } => {
                        let offset = u64::try_from(base_offset).unwrap();
                        fields.push(ir::MemoryTypeField {
                            offset,
                            ty: self.isa.pointer_type(),
                            // Read-only field from the PoV of PCC checks:
                            // don't allow stores to this field. (Even if
                            // it is a dynamic memory whose base can
                            // change, that update happens inside the
                            // runtime, not in generated code.)
                            readonly: true,
                            fact: Some(base_fact.clone()),
                        });
                        *size = std::cmp::max(
                            *size,
                            offset + u64::from(self.isa.pointer_type().bytes()),
                        );
                    }
                    _ => {
                        panic!("Bad memtype");
                    }
                }
                // Apply a fact to the base pointer.
                (Some(base_fact), Some(data_mt))
            } else {
                (None, None)
            }
        };

        let mut flags = MemFlags::trusted().with_checked();
        if !memory.memory_may_move(self.tunables) {
            flags.set_readonly();
        }
        let heap_base = func.create_global_value(ir::GlobalValueData::Load {
            base: ptr,
            offset: Offset32::new(base_offset),
            global_type: pointer_type,
            flags,
        });
        func.global_value_facts[heap_base] = base_fact;

        Ok(self.heaps.push(HeapData {
            base: heap_base,
            bound: heap_bound,
            pcc_memory_type: memory_type,
            memory,
        }))
    }

    pub fn make_global(
        &mut self,
        func: &mut ir::Function,
        index: GlobalIndex,
    ) -> WasmResult<GlobalVariable> {
        let ty = self.module.globals[index].wasm_ty;

        if ty.is_vmgcref_type() {
            // Although reference-typed globals live at the same memory location as
            // any other type of global at the same index would, getting or
            // setting them requires ref counting barriers. Therefore, we need
            // to use `GlobalVariable::Custom`, as that is the only kind of
            // `GlobalVariable` for which translation supports custom
            // access translation.
            return Ok(GlobalVariable::Custom);
        }

        let (gv, offset) = self.get_global_location(func, index);
        Ok(GlobalVariable::Memory {
            gv,
            offset: offset.into(),
            ty: super::value_type(self.isa, ty),
        })
    }

    pub fn make_indirect_sig(
        &mut self,
        func: &mut ir::Function,
        index: TypeIndex,
    ) -> WasmResult<ir::SigRef> {
        let interned_index = self.module.types[index];
        let wasm_func_ty = self.types[interned_index].unwrap_func();
        let sig = crate::wasm_call_signature(self.isa, wasm_func_ty, &self.tunables);
        let sig_ref = func.import_signature(sig);
        self.sig_ref_to_ty[sig_ref] = Some(wasm_func_ty);
        Ok(sig_ref)
    }

    pub fn make_direct_func(
        &mut self,
        func: &mut ir::Function,
        index: FuncIndex,
    ) -> WasmResult<ir::FuncRef> {
        let sig = self.module.functions[index].signature;
        let wasm_func_ty = self.types[sig].unwrap_func();
        let sig = crate::wasm_call_signature(self.isa, wasm_func_ty, &self.tunables);
        let signature = func.import_signature(sig);
        self.sig_ref_to_ty[signature] = Some(wasm_func_ty);
        let name =
            ir::ExternalName::User(func.declare_imported_user_function(ir::UserExternalName {
                namespace: crate::NS_WASM_FUNC,
                index: index.as_u32(),
            }));
        Ok(func.import_function(ir::ExtFuncData {
            name,
            signature,

            // the value of this flag determines the codegen for calls to this
            // function. if this flag is `false` then absolute relocations will
            // be generated for references to the function, which requires
            // load-time relocation resolution. if this flag is set to `true`
            // then relative relocations are emitted which can be resolved at
            // object-link-time, just after all functions are compiled.
            //
            // this flag is set to `true` for functions defined in the object
            // we'll be defining in this compilation unit, or everything local
            // to the wasm module. this means that between functions in a wasm
            // module there's relative calls encoded. all calls external to a
            // wasm module (e.g. imports or libcalls) are either encoded through
            // the `vmcontext` as relative jumps (hence no relocations) or
            // they're libcalls with absolute relocations.
            colocated: self.module.defined_func_index(index).is_some(),
        }))
    }

    pub fn translate_call_indirect(
        &mut self,
        builder: &mut FunctionBuilder,
        features: &WasmFeatures,
        table_index: TableIndex,
        ty_index: TypeIndex,
        sig_ref: ir::SigRef,
        callee: ir::Value,
        call_args: &[ir::Value],
    ) -> WasmResult<Option<ir::Inst>> {
        Call::new(builder, self).indirect_call(
            features,
            table_index,
            ty_index,
            sig_ref,
            callee,
            call_args,
        )
    }

    pub fn translate_call(
        &mut self,
        builder: &mut FunctionBuilder,
        callee_index: FuncIndex,
        callee: ir::FuncRef,
        call_args: &[ir::Value],
    ) -> WasmResult<ir::Inst> {
        Call::new(builder, self).direct_call(callee_index, callee, call_args)
    }

    pub fn translate_call_ref(
        &mut self,
        builder: &mut FunctionBuilder,
        sig_ref: ir::SigRef,
        callee: ir::Value,
        call_args: &[ir::Value],
    ) -> WasmResult<ir::Inst> {
        Call::new(builder, self).call_ref(sig_ref, callee, call_args)
    }

    pub fn translate_return_call(
        &mut self,
        builder: &mut FunctionBuilder,
        callee_index: FuncIndex,
        callee: ir::FuncRef,
        call_args: &[ir::Value],
    ) -> WasmResult<()> {
        Call::new_tail(builder, self).direct_call(callee_index, callee, call_args)?;
        Ok(())
    }

    pub fn translate_return_call_indirect(
        &mut self,
        builder: &mut FunctionBuilder,
        features: &WasmFeatures,
        table_index: TableIndex,
        ty_index: TypeIndex,
        sig_ref: ir::SigRef,
        callee: ir::Value,
        call_args: &[ir::Value],
    ) -> WasmResult<()> {
        Call::new_tail(builder, self).indirect_call(
            features,
            table_index,
            ty_index,
            sig_ref,
            callee,
            call_args,
        )?;
        Ok(())
    }

    pub fn translate_return_call_ref(
        &mut self,
        builder: &mut FunctionBuilder,
        sig_ref: ir::SigRef,
        callee: ir::Value,
        call_args: &[ir::Value],
    ) -> WasmResult<()> {
        Call::new_tail(builder, self).call_ref(sig_ref, callee, call_args)?;
        Ok(())
    }

    pub fn translate_memory_grow(
        &mut self,
        builder: &mut FunctionBuilder<'_>,
        index: MemoryIndex,
        _heap: Heap,
        val: ir::Value,
    ) -> WasmResult<ir::Value> {
        let mut pos = builder.cursor();
        let memory_grow = self.builtin_functions.memory32_grow(&mut pos.func);
        let index_arg = index.index();

        let memory_index = pos.ins().iconst(I32, index_arg as i64);
        let vmctx = self.vmctx_val(&mut pos);

        let index_type = self.memory(index).idx_type;
        let val = self.cast_index_to_i64(&mut pos, val, index_type);
        let call_inst = pos.ins().call(memory_grow, &[vmctx, val, memory_index]);
        let result = *pos.func.dfg.inst_results(call_inst).first().unwrap();
        let single_byte_pages = match self.memory(index).page_size_log2 {
            16 => false,
            0 => true,
            _ => unreachable!("only page sizes 2**0 and 2**16 are currently valid"),
        };
        Ok(self.convert_pointer_to_index_type(
            builder.cursor(),
            result,
            index_type,
            single_byte_pages,
        ))
    }

    pub fn translate_memory_size(
        &mut self,
        mut pos: FuncCursor<'_>,
        index: MemoryIndex,
        _heap: Heap,
    ) -> WasmResult<ir::Value> {
        let pointer_type = self.pointer_type();
        let vmctx = self.vmctx(&mut pos.func);
        let is_shared = self.module.memories[index].shared;
        let base = pos.ins().global_value(pointer_type, vmctx);
        let current_length_in_bytes = match self.module.defined_memory_index(index) {
            Some(def_index) => {
                if is_shared {
                    let offset =
                        i32::try_from(self.offsets.vmctx_vmmemory_pointer(def_index)).unwrap();
                    let vmmemory_ptr =
                        pos.ins()
                            .load(pointer_type, ir::MemFlags::trusted(), base, offset);
                    let vmmemory_definition_offset =
                        i64::from(self.offsets.ptr.vmmemory_definition_current_length());
                    let vmmemory_definition_ptr =
                        pos.ins().iadd_imm(vmmemory_ptr, vmmemory_definition_offset);
                    // This atomic access of the
                    // `VMMemoryDefinition::current_length` is direct; no bounds
                    // check is needed. This is possible because shared memory
                    // has a static size (the maximum is always known). Shared
                    // memory is thus built with a static memory plan and no
                    // bounds-checked version of this is implemented.
                    pos.ins().atomic_load(
                        pointer_type,
                        ir::MemFlags::trusted(),
                        vmmemory_definition_ptr,
                    )
                } else {
                    let owned_index = self.module.owned_memory_index(def_index);
                    let offset = i32::try_from(
                        self.offsets
                            .vmctx_vmmemory_definition_current_length(owned_index),
                    )
                    .unwrap();
                    pos.ins()
                        .load(pointer_type, ir::MemFlags::trusted(), base, offset)
                }
            }
            None => {
                let offset = i32::try_from(self.offsets.vmctx_vmmemory_import_from(index)).unwrap();
                let vmmemory_ptr =
                    pos.ins()
                        .load(pointer_type, ir::MemFlags::trusted(), base, offset);
                if is_shared {
                    let vmmemory_definition_offset =
                        i64::from(self.offsets.ptr.vmmemory_definition_current_length());
                    let vmmemory_definition_ptr =
                        pos.ins().iadd_imm(vmmemory_ptr, vmmemory_definition_offset);
                    pos.ins().atomic_load(
                        pointer_type,
                        ir::MemFlags::trusted(),
                        vmmemory_definition_ptr,
                    )
                } else {
                    pos.ins().load(
                        pointer_type,
                        ir::MemFlags::trusted(),
                        vmmemory_ptr,
                        i32::from(self.offsets.ptr.vmmemory_definition_current_length()),
                    )
                }
            }
        };

        let page_size_log2 = i64::from(self.module.memories[index].page_size_log2);
        let current_length_in_pages = pos.ins().ushr_imm(current_length_in_bytes, page_size_log2);
        let single_byte_pages = match page_size_log2 {
            16 => false,
            0 => true,
            _ => unreachable!("only page sizes 2**0 and 2**16 are currently valid"),
        };
        Ok(self.convert_pointer_to_index_type(
            pos,
            current_length_in_pages,
            self.memory(index).idx_type,
            single_byte_pages,
        ))
    }

    pub fn translate_memory_copy(
        &mut self,
        builder: &mut FunctionBuilder<'_>,
        src_index: MemoryIndex,
        _src_heap: Heap,
        dst_index: MemoryIndex,
        _dst_heap: Heap,
        dst: ir::Value,
        src: ir::Value,
        len: ir::Value,
    ) -> WasmResult<()> {
        let mut pos = builder.cursor();
        let vmctx = self.vmctx_val(&mut pos);

        let memory_copy = self.builtin_functions.memory_copy(&mut pos.func);
        let dst = self.cast_index_to_i64(&mut pos, dst, self.memory(dst_index).idx_type);
        let src = self.cast_index_to_i64(&mut pos, src, self.memory(src_index).idx_type);
        // The length is 32-bit if either memory is 32-bit, but if they're both
        // 64-bit then it's 64-bit. Our intrinsic takes a 64-bit length for
        // compatibility across all memories, so make sure that it's cast
        // correctly here (this is a bit special so no generic helper unlike for
        // `dst`/`src` above)
        let len = if index_type_to_ir_type(self.memory(dst_index).idx_type) == I64
            && index_type_to_ir_type(self.memory(src_index).idx_type) == I64
        {
            len
        } else {
            pos.ins().uextend(I64, len)
        };
        let src_index = pos.ins().iconst(I32, i64::from(src_index.as_u32()));
        let dst_index = pos.ins().iconst(I32, i64::from(dst_index.as_u32()));
        pos.ins()
            .call(memory_copy, &[vmctx, dst_index, dst, src_index, src, len]);

        Ok(())
    }

    pub fn translate_memory_fill(
        &mut self,
        builder: &mut FunctionBuilder<'_>,
        memory_index: MemoryIndex,
        _heap: Heap,
        dst: ir::Value,
        val: ir::Value,
        len: ir::Value,
    ) -> WasmResult<()> {
        let mut pos = builder.cursor();
        let memory_fill = self.builtin_functions.memory_fill(&mut pos.func);
        let dst = self.cast_index_to_i64(&mut pos, dst, self.memory(memory_index).idx_type);
        let len = self.cast_index_to_i64(&mut pos, len, self.memory(memory_index).idx_type);
        let memory_index_arg = pos.ins().iconst(I32, i64::from(memory_index.as_u32()));

        let vmctx = self.vmctx_val(&mut pos);

        pos.ins()
            .call(memory_fill, &[vmctx, memory_index_arg, dst, val, len]);

        Ok(())
    }

    pub fn translate_memory_init(
        &mut self,
        builder: &mut FunctionBuilder<'_>,
        memory_index: MemoryIndex,
        _heap: Heap,
        seg_index: u32,
        dst: ir::Value,
        src: ir::Value,
        len: ir::Value,
    ) -> WasmResult<()> {
        let mut pos = builder.cursor();
        let memory_init = self.builtin_functions.memory_init(&mut pos.func);

        let memory_index_arg = pos.ins().iconst(I32, memory_index.index() as i64);
        let seg_index_arg = pos.ins().iconst(I32, seg_index as i64);

        let vmctx = self.vmctx_val(&mut pos);

        let dst = self.cast_index_to_i64(&mut pos, dst, self.memory(memory_index).idx_type);

        pos.ins().call(
            memory_init,
            &[vmctx, memory_index_arg, seg_index_arg, dst, src, len],
        );

        Ok(())
    }

    pub fn translate_data_drop(&mut self, mut pos: FuncCursor, seg_index: u32) -> WasmResult<()> {
        let data_drop = self.builtin_functions.data_drop(&mut pos.func);
        let seg_index_arg = pos.ins().iconst(I32, seg_index as i64);
        let vmctx = self.vmctx_val(&mut pos);
        pos.ins().call(data_drop, &[vmctx, seg_index_arg]);
        Ok(())
    }

    pub fn translate_table_size(
        &mut self,
        pos: FuncCursor,
        table_index: TableIndex,
    ) -> WasmResult<ir::Value> {
        self.ensure_table_exists(pos.func, table_index);
        let table_data = self.tables[table_index].as_ref().unwrap();
        let index_type = index_type_to_ir_type(self.table(table_index).idx_type);
        Ok(table_data.bound.bound(&*self.isa, pos, index_type))
    }

    pub fn translate_table_copy(
        &mut self,
        builder: &mut FunctionBuilder<'_>,
        dst_table_index: TableIndex,
        src_table_index: TableIndex,
        dst: ir::Value,
        src: ir::Value,
        len: ir::Value,
    ) -> WasmResult<()> {
        let (table_copy, dst_table_index_arg, src_table_index_arg) =
            self.get_table_copy_func(&mut builder.func, dst_table_index, src_table_index);

        let mut pos = builder.cursor();
        let dst = self.cast_index_to_i64(&mut pos, dst, self.table(dst_table_index).idx_type);
        let src = self.cast_index_to_i64(&mut pos, src, self.table(src_table_index).idx_type);
        let len = if index_type_to_ir_type(self.table(dst_table_index).idx_type) == I64
            && index_type_to_ir_type(self.table(src_table_index).idx_type) == I64
        {
            len
        } else {
            pos.ins().uextend(I64, len)
        };
        let dst_table_index_arg = pos.ins().iconst(I32, dst_table_index_arg as i64);
        let src_table_index_arg = pos.ins().iconst(I32, src_table_index_arg as i64);
        let vmctx = self.vmctx_val(&mut pos);
        pos.ins().call(
            table_copy,
            &[
                vmctx,
                dst_table_index_arg,
                src_table_index_arg,
                dst,
                src,
                len,
            ],
        );

        Ok(())
    }

    pub fn translate_table_init(
        &mut self,
        builder: &mut FunctionBuilder<'_>,
        seg_index: u32,
        table_index: TableIndex,
        dst: ir::Value,
        src: ir::Value,
        len: ir::Value,
    ) -> WasmResult<()> {
        let mut pos = builder.cursor();
        let table_init = self.builtin_functions.table_init(&mut pos.func);
        let table_index_arg = pos.ins().iconst(I32, i64::from(table_index.as_u32()));
        let seg_index_arg = pos.ins().iconst(I32, i64::from(seg_index));
        let vmctx = self.vmctx_val(&mut pos);
        let index_type = self.table(table_index).idx_type;
        let dst = self.cast_index_to_i64(&mut pos, dst, index_type);
        let src = pos.ins().uextend(I64, src);
        let len = pos.ins().uextend(I64, len);

        pos.ins().call(
            table_init,
            &[vmctx, table_index_arg, seg_index_arg, dst, src, len],
        );

        Ok(())
    }

    pub fn translate_elem_drop(&mut self, mut pos: FuncCursor, elem_index: u32) -> WasmResult<()> {
        let elem_drop = self.builtin_functions.elem_drop(&mut pos.func);
        let elem_index_arg = pos.ins().iconst(I32, elem_index as i64);
        let vmctx = self.vmctx_val(&mut pos);
        pos.ins().call(elem_drop, &[vmctx, elem_index_arg]);
        Ok(())
    }

    pub fn translate_atomic_wait(
        &mut self,
        builder: &mut FunctionBuilder<'_>,
        memory_index: MemoryIndex,
        _heap: Heap,
        addr: ir::Value,
        expected: ir::Value,
        timeout: ir::Value,
    ) -> WasmResult<ir::Value> {
        #[cfg(feature = "threads")]
        {
            let mut pos = builder.cursor();
            let addr = self.cast_index_to_i64(&mut pos, addr, self.memory(memory_index).idx_type);
            let implied_ty = pos.func.dfg.value_type(expected);
            let (wait_func, memory_index) =
                self.get_memory_atomic_wait(&mut pos.func, memory_index, implied_ty);

            let memory_index_arg = pos.ins().iconst(I32, memory_index as i64);

            let vmctx = self.vmctx_val(&mut pos);

            let call_inst = pos.ins().call(
                wait_func,
                &[vmctx, memory_index_arg, addr, expected, timeout],
            );
            let ret = pos.func.dfg.inst_results(call_inst)[0];
            Ok(builder.ins().ireduce(ir::types::I32, ret))
        }
        #[cfg(not(feature = "threads"))]
        {
            let _ = (builder, memory_index, addr, expected, timeout);
            Err(wasmtime_environ::WasmError::Unsupported(
                "threads support disabled at compile time".to_string(),
            ))
        }
    }

    pub fn translate_atomic_notify(
        &mut self,
        builder: &mut FunctionBuilder<'_>,
        memory_index: MemoryIndex,
        _heap: Heap,
        addr: ir::Value,
        count: ir::Value,
    ) -> WasmResult<ir::Value> {
        #[cfg(feature = "threads")]
        {
            let mut pos = builder.cursor();
            let addr = self.cast_index_to_i64(&mut pos, addr, self.memory(memory_index).idx_type);
            let atomic_notify = self.builtin_functions.memory_atomic_notify(&mut pos.func);

            let memory_index_arg = pos.ins().iconst(I32, memory_index.index() as i64);
            let vmctx = self.vmctx_val(&mut pos);
            let call_inst = pos
                .ins()
                .call(atomic_notify, &[vmctx, memory_index_arg, addr, count]);
            let ret = pos.func.dfg.inst_results(call_inst)[0];
            Ok(builder.ins().ireduce(ir::types::I32, ret))
        }
        #[cfg(not(feature = "threads"))]
        {
            let _ = (builder, memory_index, addr, count);
            Err(wasmtime_environ::WasmError::Unsupported(
                "threads support disabled at compile time".to_string(),
            ))
        }
    }

    pub fn translate_loop_header(&mut self, builder: &mut FunctionBuilder) -> WasmResult<()> {
        // Additionally if enabled check how much fuel we have remaining to see
        // if we've run out by this point.
        if self.tunables.consume_fuel {
            self.fuel_check(builder);
        }

        // If we are performing epoch-based interruption, check to see
        // if the epoch counter has changed.
        if self.tunables.epoch_interruption {
            self.epoch_check(builder);
        }

        Ok(())
    }

    pub fn before_translate_operator(
        &mut self,
        op: &Operator,
        builder: &mut FunctionBuilder,
        state: &FuncTranslationState,
    ) -> WasmResult<()> {
        if self.tunables.consume_fuel {
            self.fuel_before_op(op, builder, state.reachable());
        }
        Ok(())
    }

    pub fn after_translate_operator(
        &mut self,
        op: &Operator,
        builder: &mut FunctionBuilder,
        state: &FuncTranslationState,
    ) -> WasmResult<()> {
        if self.tunables.consume_fuel && state.reachable() {
            self.fuel_after_op(op, builder);
        }
        Ok(())
    }

    pub fn before_unconditionally_trapping_memory_access(
        &mut self,
        builder: &mut FunctionBuilder,
    ) -> WasmResult<()> {
        if self.tunables.consume_fuel {
            self.fuel_increment_var(builder);
            self.fuel_save_from_var(builder);
        }
        Ok(())
    }

    pub fn before_translate_function(
        &mut self,
        builder: &mut FunctionBuilder,
        _state: &FuncTranslationState,
    ) -> WasmResult<()> {
        // If an explicit stack limit is requested, emit one here at the start
        // of the function.
        if let Some(gv) = self.stack_limit_at_function_entry {
            let limit = builder.ins().global_value(self.pointer_type(), gv);
            let sp = builder.ins().get_stack_pointer(self.pointer_type());
            let overflow = builder.ins().icmp(IntCC::UnsignedLessThan, sp, limit);
            self.conditionally_trap(builder, overflow, ir::TrapCode::STACK_OVERFLOW);
        }

        // If the `vmruntime_limits_ptr` variable will get used then we initialize
        // it here.
        if self.tunables.consume_fuel || self.tunables.epoch_interruption {
            // TODO(frank-emrich) Ideally, we would like to use this global
            // variable in the translation of `resume` instructions. However, in
            // order to decide whether to declare the variable or not we would
            // have to know if the function body contains a `resume` instruction
            // before actually translating it. If we instead called
            // `declare_vmruntime_limits_ptr` unconditionally, we would change
            // the CLIF output of functions using no wasmfx instructions, which
            // is undesirable.
            self.declare_vmruntime_limits_ptr(builder);
        }
        // Additionally we initialize `fuel_var` if it will get used.
        if self.tunables.consume_fuel {
            self.fuel_function_entry(builder);
        }
        // Initialize `epoch_var` with the current epoch.
        if self.tunables.epoch_interruption {
            self.epoch_function_entry(builder);
        }

        #[cfg(feature = "wmemcheck")]
        if self.compiler.wmemcheck {
            let func_name = self.current_func_name(builder);
            if func_name == Some("malloc") {
                self.check_malloc_start(builder);
            } else if func_name == Some("free") {
                self.check_free_start(builder);
            }
        }

        Ok(())
    }

    pub fn after_translate_function(
        &mut self,
        builder: &mut FunctionBuilder,
        state: &FuncTranslationState,
    ) -> WasmResult<()> {
        if self.tunables.consume_fuel && state.reachable() {
            self.fuel_function_exit(builder);
        }
        Ok(())
    }

    pub fn relaxed_simd_deterministic(&self) -> bool {
        self.tunables.relaxed_simd_deterministic
    }

    pub fn has_native_fma(&self) -> bool {
        self.isa.has_native_fma()
    }

    pub fn is_x86(&self) -> bool {
        self.isa.triple().architecture == target_lexicon::Architecture::X86_64
    }

<<<<<<< HEAD
    fn translate_cont_bind(
        &mut self,
        builder: &mut FunctionBuilder,
        contobj: ir::Value,
        args: &[ir::Value],
        remaining_arg_count: usize,
    ) -> ir::Value {
        wasmfx_impl::translate_cont_bind(self, builder, contobj, args, remaining_arg_count)
    }

    fn translate_cont_new(
        &mut self,
        builder: &mut FunctionBuilder,
        state: &FuncTranslationState,
        func: ir::Value,
        arg_types: &[WasmValType],
        return_types: &[WasmValType],
    ) -> WasmResult<ir::Value> {
        wasmfx_impl::translate_cont_new(self, builder, state, func, arg_types, return_types)
    }

    // TODO(dhil): Currently, this function invokes
    // `translate_load_builtin_function_address` multiple times, which
    // causes repeated allocation of values pointing to the vmctx. We
    // should refactor or inline this logic at some point.
    fn translate_resume(
        &mut self,
        builder: &mut FunctionBuilder,
        type_index: u32,
        contobj: ir::Value,
        resume_args: &[ir::Value],
        resumetable: &[(u32, ir::Block)],
    ) -> Vec<ir::Value> {
        wasmfx_impl::translate_resume(self, builder, type_index, contobj, resume_args, resumetable)
    }

    fn translate_resume_throw(
        &mut self,
        _pos: FuncCursor,
        _state: &FuncTranslationState,
        _tag_index: u32,
        _cont: ir::Value,
    ) -> WasmResult<ir::Value> {
        todo!()
    }

    fn translate_suspend(
        &mut self,
        builder: &mut FunctionBuilder,
        tag_index: u32,
        suspend_args: &[ir::Value],
        tag_return_types: &[WasmValType],
    ) -> Vec<ir::Value> {
        wasmfx_impl::translate_suspend(self, builder, tag_index, suspend_args, tag_return_types)
    }

    fn continuation_arguments(&self, index: u32) -> &[WasmValType] {
        let idx = self.module.types[TypeIndex::from_u32(index)];
        self.types[self.types[idx].unwrap_cont().clone().interned_type_index()]
            .unwrap_func()
            .params()
    }

    fn continuation_returns(&self, index: u32) -> &[WasmValType] {
        let idx = self.module.types[TypeIndex::from_u32(index)];
        self.types[self.types[idx].unwrap_cont().clone().interned_type_index()]
            .unwrap_func()
            .returns()
    }

    fn tag_params(&self, tag_index: u32) -> &[WasmValType] {
        let idx = self.module.tags[TagIndex::from_u32(tag_index)].signature;
        self.types[idx.unwrap_module_type_index()]
            .unwrap_func()
            .params()
    }

    fn tag_returns(&self, tag_index: u32) -> &[WasmValType] {
        let idx = self.module.tags[TagIndex::from_u32(tag_index)].signature;
        self.types[idx.unwrap_module_type_index()]
            .unwrap_func()
            .returns()
    }

    fn use_x86_blendv_for_relaxed_laneselect(&self, ty: Type) -> bool {
=======
    pub fn use_x86_blendv_for_relaxed_laneselect(&self, ty: Type) -> bool {
>>>>>>> d5ee2a04
        self.isa.has_x86_blendv_lowering(ty)
    }

    pub fn use_x86_pshufb_for_relaxed_swizzle(&self) -> bool {
        self.isa.has_x86_pshufb_lowering()
    }

    pub fn use_x86_pmulhrsw_for_relaxed_q15mul(&self) -> bool {
        self.isa.has_x86_pmulhrsw_lowering()
    }

    pub fn use_x86_pmaddubsw_for_dot(&self) -> bool {
        self.isa.has_x86_pmaddubsw_lowering()
    }

    pub fn handle_before_return(&mut self, retvals: &[ir::Value], builder: &mut FunctionBuilder) {
        #[cfg(feature = "wmemcheck")]
        if self.compiler.wmemcheck {
            let func_name = self.current_func_name(builder);
            if func_name == Some("malloc") {
                self.hook_malloc_exit(builder, retvals);
            } else if func_name == Some("free") {
                self.hook_free_exit(builder);
            }
        }
        #[cfg(not(feature = "wmemcheck"))]
        let _ = (retvals, builder);
    }

    pub fn before_load(
        &mut self,
        builder: &mut FunctionBuilder,
        val_size: u8,
        addr: ir::Value,
        offset: u64,
    ) {
        #[cfg(feature = "wmemcheck")]
        if self.compiler.wmemcheck {
            let check_load = self.builtin_functions.check_load(builder.func);
            let vmctx = self.vmctx_val(&mut builder.cursor());
            let num_bytes = builder.ins().iconst(I32, val_size as i64);
            let offset_val = builder.ins().iconst(I64, offset as i64);
            builder
                .ins()
                .call(check_load, &[vmctx, num_bytes, addr, offset_val]);
        }
        #[cfg(not(feature = "wmemcheck"))]
        let _ = (builder, val_size, addr, offset);
    }

    pub fn before_store(
        &mut self,
        builder: &mut FunctionBuilder,
        val_size: u8,
        addr: ir::Value,
        offset: u64,
    ) {
        #[cfg(feature = "wmemcheck")]
        if self.compiler.wmemcheck {
            let check_store = self.builtin_functions.check_store(builder.func);
            let vmctx = self.vmctx_val(&mut builder.cursor());
            let num_bytes = builder.ins().iconst(I32, val_size as i64);
            let offset_val = builder.ins().iconst(I64, offset as i64);
            builder
                .ins()
                .call(check_store, &[vmctx, num_bytes, addr, offset_val]);
        }
        #[cfg(not(feature = "wmemcheck"))]
        let _ = (builder, val_size, addr, offset);
    }

    pub fn update_global(
        &mut self,
        builder: &mut FunctionBuilder,
        global_index: u32,
        value: ir::Value,
    ) {
        #[cfg(feature = "wmemcheck")]
        if self.compiler.wmemcheck {
            if global_index == 0 {
                // We are making the assumption that global 0 is the auxiliary stack pointer.
                let update_stack_pointer =
                    self.builtin_functions.update_stack_pointer(builder.func);
                let vmctx = self.vmctx_val(&mut builder.cursor());
                builder.ins().call(update_stack_pointer, &[vmctx, value]);
            }
        }
        #[cfg(not(feature = "wmemcheck"))]
        let _ = (builder, global_index, value);
    }

    pub fn before_memory_grow(
        &mut self,
        builder: &mut FunctionBuilder,
        num_pages: ir::Value,
        mem_index: MemoryIndex,
    ) {
        #[cfg(feature = "wmemcheck")]
        if self.compiler.wmemcheck && mem_index.as_u32() == 0 {
            let update_mem_size = self.builtin_functions.update_mem_size(builder.func);
            let vmctx = self.vmctx_val(&mut builder.cursor());
            builder.ins().call(update_mem_size, &[vmctx, num_pages]);
        }
        #[cfg(not(feature = "wmemcheck"))]
        let _ = (builder, num_pages, mem_index);
    }

    pub fn isa(&self) -> &dyn TargetIsa {
        &*self.isa
    }

    pub fn trap(&mut self, builder: &mut FunctionBuilder, trap: ir::TrapCode) {
        match (
            self.clif_instruction_traps_enabled(),
            crate::clif_trap_to_env_trap(trap),
        ) {
            // If libcall traps are disabled or there's no wasmtime-defined trap
            // code for this, then emit a native trap instruction.
            (true, _) | (_, None) => {
                builder.ins().trap(trap);
            }
            // ... otherwise with libcall traps explicitly enabled and a
            // wasmtime-based trap code invoke the libcall to raise a trap and
            // pass in our trap code. Leave a debug `unreachable` in place
            // afterwards as a defense-in-depth measure.
            (false, Some(trap)) => {
                let libcall = self.builtin_functions.trap(&mut builder.func);
                let vmctx = self.vmctx_val(&mut builder.cursor());
                let trap_code = builder.ins().iconst(I8, i64::from(trap as u8));
                builder.ins().call(libcall, &[vmctx, trap_code]);
                let raise = self.builtin_functions.raise(&mut builder.func);
                builder.ins().call(raise, &[vmctx]);
                builder.ins().trap(TRAP_INTERNAL_ASSERT);
            }
        }
    }

    pub fn trapz(&mut self, builder: &mut FunctionBuilder, value: ir::Value, trap: ir::TrapCode) {
        if self.clif_instruction_traps_enabled() {
            builder.ins().trapz(value, trap);
        } else {
            let ty = builder.func.dfg.value_type(value);
            let zero = builder.ins().iconst(ty, 0);
            let cmp = builder.ins().icmp(IntCC::Equal, value, zero);
            self.conditionally_trap(builder, cmp, trap);
        }
    }

    pub fn trapnz(&mut self, builder: &mut FunctionBuilder, value: ir::Value, trap: ir::TrapCode) {
        if self.clif_instruction_traps_enabled() {
            builder.ins().trapnz(value, trap);
        } else {
            let ty = builder.func.dfg.value_type(value);
            let zero = builder.ins().iconst(ty, 0);
            let cmp = builder.ins().icmp(IntCC::NotEqual, value, zero);
            self.conditionally_trap(builder, cmp, trap);
        }
    }

    pub fn uadd_overflow_trap(
        &mut self,
        builder: &mut FunctionBuilder,
        lhs: ir::Value,
        rhs: ir::Value,
        trap: ir::TrapCode,
    ) -> ir::Value {
        if self.clif_instruction_traps_enabled() {
            builder.ins().uadd_overflow_trap(lhs, rhs, trap)
        } else {
            let (ret, overflow) = builder.ins().uadd_overflow(lhs, rhs);
            self.conditionally_trap(builder, overflow, trap);
            ret
        }
    }

    pub fn translate_sdiv(
        &mut self,
        builder: &mut FunctionBuilder,
        lhs: ir::Value,
        rhs: ir::Value,
    ) -> ir::Value {
        self.guard_signed_divide(builder, lhs, rhs);
        builder.ins().sdiv(lhs, rhs)
    }

    pub fn translate_udiv(
        &mut self,
        builder: &mut FunctionBuilder,
        lhs: ir::Value,
        rhs: ir::Value,
    ) -> ir::Value {
        self.guard_zero_divisor(builder, rhs);
        builder.ins().udiv(lhs, rhs)
    }

    pub fn translate_srem(
        &mut self,
        builder: &mut FunctionBuilder,
        lhs: ir::Value,
        rhs: ir::Value,
    ) -> ir::Value {
        self.guard_zero_divisor(builder, rhs);
        builder.ins().srem(lhs, rhs)
    }

    pub fn translate_urem(
        &mut self,
        builder: &mut FunctionBuilder,
        lhs: ir::Value,
        rhs: ir::Value,
    ) -> ir::Value {
        self.guard_zero_divisor(builder, rhs);
        builder.ins().urem(lhs, rhs)
    }

    pub fn translate_fcvt_to_sint(
        &mut self,
        builder: &mut FunctionBuilder,
        ty: ir::Type,
        val: ir::Value,
    ) -> ir::Value {
        // NB: for now avoid translating this entire instruction to CLIF and
        // just do it in a libcall.
        if !self.clif_instruction_traps_enabled() {
            self.guard_fcvt_to_int(
                builder,
                ty,
                val,
                (-2147483649.0, 2147483648.0),
                (-9223372036854777856.0, 9223372036854775808.0),
            );
        }
        builder.ins().fcvt_to_sint(ty, val)
    }

    pub fn translate_fcvt_to_uint(
        &mut self,
        builder: &mut FunctionBuilder,
        ty: ir::Type,
        val: ir::Value,
    ) -> ir::Value {
        if !self.clif_instruction_traps_enabled() {
            self.guard_fcvt_to_int(
                builder,
                ty,
                val,
                (-1.0, 4294967296.0),
                (-1.0, 18446744073709551616.0),
            );
        }
        builder.ins().fcvt_to_uint(ty, val)
    }

    /// Returns whether it's acceptable to rely on traps in CLIF memory-related
    /// instructions (e.g. loads and stores).
    ///
    /// This is enabled if `signals_based_traps` is `true` since signal handlers
    /// are available, but this is additionally forcibly disabled if Pulley is
    /// being targetted since the Pulley runtime doesn't catch segfaults for
    /// itself.
    pub fn clif_memory_traps_enabled(&self) -> bool {
        self.tunables.signals_based_traps && !self.isa.triple().is_pulley()
    }

    /// Returns whether it's acceptable to have CLIF instructions natively trap,
    /// such as division-by-zero.
    ///
    /// This enabled if `signals_based_traps` is `true` or on Pulley
    /// unconditionally since Pulley doesn't use hardware-based traps in its
    /// runtime.
    pub fn clif_instruction_traps_enabled(&self) -> bool {
        self.tunables.signals_based_traps || self.isa.triple().is_pulley()
    }
}

// Helper function to convert an `IndexType` to an `ir::Type`.
//
// Implementing From/Into trait for `IndexType` or `ir::Type` would
// introduce an extra dependency between `wasmtime_types` and `cranelift_codegen`.
fn index_type_to_ir_type(index_type: IndexType) -> ir::Type {
    match index_type {
        IndexType::I32 => I32,
        IndexType::I64 => I64,
    }
}<|MERGE_RESOLUTION|>--- conflicted
+++ resolved
@@ -22,13 +22,9 @@
 use wasmtime_environ::{
     BuiltinFunctionIndex, DataIndex, ElemIndex, EngineOrModuleTypeIndex, FuncIndex, GlobalIndex,
     IndexType, Memory, MemoryIndex, Module, ModuleInternedTypeIndex, ModuleTranslation,
-<<<<<<< HEAD
-    ModuleTypesBuilder, PtrSize, Table, TableIndex, TagIndex, Tunables, TypeConvert, TypeIndex,
-=======
-    ModuleTypesBuilder, PtrSize, Table, TableIndex, TripleExt, Tunables, TypeConvert, TypeIndex,
->>>>>>> d5ee2a04
-    VMOffsets, WasmCompositeInnerType, WasmFuncType, WasmHeapTopType, WasmHeapType, WasmRefType,
-    WasmResult, WasmValType,
+    ModuleTypesBuilder, PtrSize, Table, TableIndex, TagIndex, TripleExt, Tunables, TypeConvert,
+    TypeIndex, VMOffsets, WasmCompositeInnerType, WasmFuncType, WasmHeapTopType, WasmHeapType,
+    WasmRefType, WasmResult, WasmValType,
 };
 use wasmtime_environ::{FUNCREF_INIT_BIT, FUNCREF_MASK};
 
@@ -96,13 +92,9 @@
 
 /// The `FuncEnvironment` implementation for use by the `ModuleEnvironment`.
 pub struct FuncEnvironment<'module_environment> {
-<<<<<<< HEAD
+    compiler: &'module_environment Compiler,
     /// NOTE(frank-emrich) pub for use in crate::wasmfx::* modules
     pub(crate) isa: &'module_environment (dyn TargetIsa + 'module_environment),
-=======
-    compiler: &'module_environment Compiler,
-    isa: &'module_environment (dyn TargetIsa + 'module_environment),
->>>>>>> d5ee2a04
     pub(crate) module: &'module_environment Module,
     pub(crate) types: &'module_environment ModuleTypesBuilder,
     wasm_func_ty: &'module_environment WasmFuncType,
@@ -1775,11 +1767,7 @@
 
     pub fn translate_table_grow(
         &mut self,
-<<<<<<< HEAD
-        builder: &mut FunctionBuilder,
-=======
         builder: &mut FunctionBuilder<'_>,
->>>>>>> d5ee2a04
         table_index: TableIndex,
         delta: ir::Value,
         init_value: ir::Value,
@@ -1787,7 +1775,7 @@
         let mut pos = builder.cursor();
         let table = self.table(table_index);
         let ty = table.ref_type.heap_type;
-        let vmctx = self.vmctx_val(&mut builder.cursor());
+        let vmctx = self.vmctx_val(&mut pos);
         let index_type = table.idx_type;
         let delta = self.cast_index_to_i64(&mut builder.cursor(), delta, index_type);
         let table_index_arg = builder.ins().iconst(I32, table_index.as_u32() as i64);
@@ -1818,18 +1806,8 @@
             }
         };
 
-<<<<<<< HEAD
         let call_inst = builder.ins().call(grow, &args);
         let result = builder.func.dfg.first_result(call_inst);
-=======
-        let index_type = table.idx_type;
-        let delta = self.cast_index_to_i64(&mut pos, delta, index_type);
-        let table_index_arg = pos.ins().iconst(I32, table_index.as_u32() as i64);
-        let call_inst = pos
-            .ins()
-            .call(grow, &[vmctx, table_index_arg, delta, init_value]);
-        let result = pos.func.dfg.first_result(call_inst);
->>>>>>> d5ee2a04
         Ok(self.convert_pointer_to_index_type(builder.cursor(), result, index_type, false))
     }
 
@@ -1929,11 +1907,7 @@
 
     pub fn translate_table_fill(
         &mut self,
-<<<<<<< HEAD
-        builder: &mut FunctionBuilder,
-=======
         builder: &mut FunctionBuilder<'_>,
->>>>>>> d5ee2a04
         table_index: TableIndex,
         dst: ir::Value,
         val: ir::Value,
@@ -1942,7 +1916,7 @@
         let mut pos = builder.cursor();
         let table = self.table(table_index);
         let ty = table.ref_type.heap_type;
-        let vmctx = self.vmctx_val(&mut builder.cursor());
+        let vmctx = self.vmctx_val(&mut pos);
         let index_type = table.idx_type;
         let table_index_arg = builder.ins().iconst(I32, table_index.as_u32() as i64);
         let dst = self.cast_index_to_i64(&mut builder.cursor(), dst, index_type);
@@ -3259,10 +3233,9 @@
         self.isa.triple().architecture == target_lexicon::Architecture::X86_64
     }
 
-<<<<<<< HEAD
-    fn translate_cont_bind(
-        &mut self,
-        builder: &mut FunctionBuilder,
+    pub fn translate_cont_bind(
+        &mut self,
+        builder: &mut FunctionBuilder<'_>,
         contobj: ir::Value,
         args: &[ir::Value],
         remaining_arg_count: usize,
@@ -3270,24 +3243,24 @@
         wasmfx_impl::translate_cont_bind(self, builder, contobj, args, remaining_arg_count)
     }
 
-    fn translate_cont_new(
-        &mut self,
-        builder: &mut FunctionBuilder,
-        state: &FuncTranslationState,
+    pub fn translate_cont_new(
+        &mut self,
+        builder: &mut FunctionBuilder<'_>,
+        _state: &FuncTranslationState,
         func: ir::Value,
         arg_types: &[WasmValType],
         return_types: &[WasmValType],
     ) -> WasmResult<ir::Value> {
-        wasmfx_impl::translate_cont_new(self, builder, state, func, arg_types, return_types)
+        wasmfx_impl::translate_cont_new(self, builder, func, arg_types, return_types)
     }
 
     // TODO(dhil): Currently, this function invokes
     // `translate_load_builtin_function_address` multiple times, which
     // causes repeated allocation of values pointing to the vmctx. We
     // should refactor or inline this logic at some point.
-    fn translate_resume(
-        &mut self,
-        builder: &mut FunctionBuilder,
+    pub fn translate_resume(
+        &mut self,
+        builder: &mut FunctionBuilder<'_>,
         type_index: u32,
         contobj: ir::Value,
         resume_args: &[ir::Value],
@@ -3296,7 +3269,8 @@
         wasmfx_impl::translate_resume(self, builder, type_index, contobj, resume_args, resumetable)
     }
 
-    fn translate_resume_throw(
+    #[allow(dead_code, reason = "TODO")]
+    pub fn translate_resume_throw(
         &mut self,
         _pos: FuncCursor,
         _state: &FuncTranslationState,
@@ -3306,9 +3280,9 @@
         todo!()
     }
 
-    fn translate_suspend(
-        &mut self,
-        builder: &mut FunctionBuilder,
+    pub fn translate_suspend(
+        &mut self,
+        builder: &mut FunctionBuilder<'_>,
         tag_index: u32,
         suspend_args: &[ir::Value],
         tag_return_types: &[WasmValType],
@@ -3316,38 +3290,35 @@
         wasmfx_impl::translate_suspend(self, builder, tag_index, suspend_args, tag_return_types)
     }
 
-    fn continuation_arguments(&self, index: u32) -> &[WasmValType] {
+    pub fn continuation_arguments(&self, index: u32) -> &[WasmValType] {
         let idx = self.module.types[TypeIndex::from_u32(index)];
         self.types[self.types[idx].unwrap_cont().clone().interned_type_index()]
             .unwrap_func()
             .params()
     }
 
-    fn continuation_returns(&self, index: u32) -> &[WasmValType] {
+    pub fn continuation_returns(&self, index: u32) -> &[WasmValType] {
         let idx = self.module.types[TypeIndex::from_u32(index)];
         self.types[self.types[idx].unwrap_cont().clone().interned_type_index()]
             .unwrap_func()
             .returns()
     }
 
-    fn tag_params(&self, tag_index: u32) -> &[WasmValType] {
+    pub fn tag_params(&self, tag_index: u32) -> &[WasmValType] {
         let idx = self.module.tags[TagIndex::from_u32(tag_index)].signature;
         self.types[idx.unwrap_module_type_index()]
             .unwrap_func()
             .params()
     }
 
-    fn tag_returns(&self, tag_index: u32) -> &[WasmValType] {
+    pub fn tag_returns(&self, tag_index: u32) -> &[WasmValType] {
         let idx = self.module.tags[TagIndex::from_u32(tag_index)].signature;
         self.types[idx.unwrap_module_type_index()]
             .unwrap_func()
             .returns()
     }
 
-    fn use_x86_blendv_for_relaxed_laneselect(&self, ty: Type) -> bool {
-=======
     pub fn use_x86_blendv_for_relaxed_laneselect(&self, ty: Type) -> bool {
->>>>>>> d5ee2a04
         self.isa.has_x86_blendv_lowering(ty)
     }
 

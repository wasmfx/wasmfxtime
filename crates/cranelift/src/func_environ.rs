use crate::translate::{
    FuncEnvironment as _, FuncTranslationState, GlobalVariable, Heap, HeapData, HeapStyle,
    StructFieldsVec, TableData, TableSize, TargetEnvironment,
};
use crate::{gc, BuiltinFunctionSignatures, TRAP_INTERNAL_ASSERT};
use cranelift_codegen::cursor::FuncCursor;
use cranelift_codegen::ir::condcodes::IntCC;
use cranelift_codegen::ir::immediates::{Imm64, Offset32};
use cranelift_codegen::ir::pcc::Fact;
use cranelift_codegen::ir::types::*;
use cranelift_codegen::ir::{self, types};
use cranelift_codegen::ir::{ArgumentPurpose, Function, InstBuilder, MemFlags};
use cranelift_codegen::isa::{TargetFrontendConfig, TargetIsa};
use cranelift_entity::packed_option::ReservedValue;
use cranelift_entity::{EntityRef, PrimaryMap, SecondaryMap};
use cranelift_frontend::FunctionBuilder;
use cranelift_frontend::Variable;
use smallvec::SmallVec;
use std::mem;
use wasmparser::Operator;
use wasmtime_environ::{
    BuiltinFunctionIndex, DataIndex, ElemIndex, EngineOrModuleTypeIndex, FuncIndex, GlobalIndex,
<<<<<<< HEAD
    IndexType, Memory, MemoryIndex, MemoryPlan, MemoryStyle, Module, ModuleTranslation,
    ModuleTypesBuilder, PtrSize, Table, TableIndex, TableStyle, TagIndex, Tunables, TypeConvert,
    TypeIndex, VMOffsets, WasmCompositeType, WasmFuncType, WasmHeapTopType, WasmHeapType,
    WasmResult, WasmValType,
=======
    IndexType, Memory, MemoryIndex, MemoryPlan, MemoryStyle, Module, ModuleInternedTypeIndex,
    ModuleTranslation, ModuleTypesBuilder, PtrSize, Table, TableIndex, TableStyle, Tunables,
    TypeConvert, TypeIndex, VMOffsets, WasmCompositeType, WasmFuncType, WasmHeapTopType,
    WasmHeapType, WasmRefType, WasmResult, WasmValType,
>>>>>>> bc6b0fe4
};
use wasmtime_environ::{FUNCREF_INIT_BIT, FUNCREF_MASK};

cfg_if::cfg_if! {
    if #[cfg(feature = "wasmfx_baseline")] {
        pub (crate) use crate::wasmfx::baseline as wasmfx_impl;
    } else {
        pub(crate) use crate::wasmfx::optimized as wasmfx_impl;
    }
}

/// A struct with an `Option<ir::FuncRef>` member for every builtin
/// function, to de-duplicate constructing/getting its function.
pub(crate) struct BuiltinFunctions {
    types: BuiltinFunctionSignatures,

    builtins:
        [Option<ir::FuncRef>; BuiltinFunctionIndex::builtin_functions_total_number() as usize],
}

impl BuiltinFunctions {
    fn new(isa: &dyn TargetIsa) -> Self {
        Self {
            types: BuiltinFunctionSignatures::new(isa),
            builtins: [None; BuiltinFunctionIndex::builtin_functions_total_number() as usize],
        }
    }

    fn load_builtin(&mut self, func: &mut Function, index: BuiltinFunctionIndex) -> ir::FuncRef {
        let cache = &mut self.builtins[index.index() as usize];
        if let Some(f) = cache {
            return *f;
        }
        let signature = func.import_signature(self.types.signature(index));
        let name =
            ir::ExternalName::User(func.declare_imported_user_function(ir::UserExternalName {
                namespace: crate::NS_WASMTIME_BUILTIN,
                index: index.index(),
            }));
        let f = func.import_function(ir::ExtFuncData {
            name,
            signature,
            colocated: true,
        });
        *cache = Some(f);
        f
    }
}

// Generate helper methods on `BuiltinFunctions` above for each named builtin
// as well.
macro_rules! declare_function_signatures {
    ($(
        $( #[$attr:meta] )*
        $name:ident( $( $pname:ident: $param:ident ),* ) $( -> $result:ident )?;
    )*) => {
        $(impl BuiltinFunctions {
            $( #[$attr] )*
            pub(crate) fn $name(&mut self, func: &mut Function) -> ir::FuncRef {
                self.load_builtin(func, BuiltinFunctionIndex::$name())
            }
        })*
    };
}
wasmtime_environ::foreach_builtin_function!(declare_function_signatures);

/// The `FuncEnvironment` implementation for use by the `ModuleEnvironment`.
pub struct FuncEnvironment<'module_environment> {
    /// NOTE(frank-emrich) pub for use in crate::wasmfx::* modules
    pub(crate) isa: &'module_environment (dyn TargetIsa + 'module_environment),
    pub(crate) module: &'module_environment Module,
    pub(crate) types: &'module_environment ModuleTypesBuilder,
    wasm_func_ty: &'module_environment WasmFuncType,
    sig_ref_to_ty: SecondaryMap<ir::SigRef, Option<&'module_environment WasmFuncType>>,

    #[cfg(feature = "gc")]
    pub(crate) ty_to_gc_layout: std::collections::HashMap<
        wasmtime_environ::ModuleInternedTypeIndex,
        wasmtime_environ::GcLayout,
    >,

    #[cfg(feature = "wmemcheck")]
    translation: &'module_environment ModuleTranslation<'module_environment>,

    /// Heaps implementing WebAssembly linear memories.
    heaps: PrimaryMap<Heap, HeapData>,

    /// Cranelift tables we have created to implement Wasm tables.
    tables: SecondaryMap<TableIndex, Option<TableData>>,

    /// The Cranelift global holding the vmctx address.
    vmctx: Option<ir::GlobalValue>,

    /// The PCC memory type describing the vmctx layout, if we're
    /// using PCC.
    pcc_vmctx_memtype: Option<ir::MemoryType>,

    /// Caches of signatures for builtin functions.
    pub(crate) builtin_functions: BuiltinFunctions,

    /// Offsets to struct fields accessed by JIT code.
    pub(crate) offsets: VMOffsets<u8>,

    tunables: &'module_environment Tunables,

    /// A function-local variable which stores the cached value of the amount of
    /// fuel remaining to execute. If used this is modified frequently so it's
    /// stored locally as a variable instead of always referenced from the field
    /// in `*const VMRuntimeLimits`
    fuel_var: cranelift_frontend::Variable,

    /// A function-local variable which caches the value of `*const
    /// VMRuntimeLimits` for this function's vmctx argument. This pointer is stored
    /// in the vmctx itself, but never changes for the lifetime of the function,
    /// so if we load it up front we can continue to use it throughout.
    /// NOTE(frank-emrich) pub for use in crate::wasmfx::* modules
    pub(crate) vmruntime_limits_ptr: ir::Value,

    /// A cached epoch deadline value, when performing epoch-based
    /// interruption. Loaded from `VMRuntimeLimits` and reloaded after
    /// any yield.
    epoch_deadline_var: cranelift_frontend::Variable,

    /// A cached pointer to the per-Engine epoch counter, when
    /// performing epoch-based interruption. Initialized in the
    /// function prologue. We prefer to use a variable here rather
    /// than reload on each check because it's better to let the
    /// regalloc keep it in a register if able; if not, it can always
    /// spill, and this isn't any worse than reloading each time.
    epoch_ptr_var: cranelift_frontend::Variable,

    fuel_consumed: i64,

    #[cfg(feature = "wmemcheck")]
    wmemcheck: bool,

    /// A `GlobalValue` in CLIF which represents the stack limit.
    ///
    /// Typically this resides in the `stack_limit` value of `ir::Function` but
    /// that requires signal handlers on the host and when that's disabled this
    /// is here with an explicit check instead. Note that the explicit check is
    /// always present even if this is a "leaf" function, as we have to call
    /// into the host to trap when signal handlers are disabled.
    pub(crate) stack_limit_at_function_entry: Option<ir::GlobalValue>,
}

impl<'module_environment> FuncEnvironment<'module_environment> {
    pub fn new(
        isa: &'module_environment (dyn TargetIsa + 'module_environment),
        translation: &'module_environment ModuleTranslation<'module_environment>,
        types: &'module_environment ModuleTypesBuilder,
        tunables: &'module_environment Tunables,
        wmemcheck: bool,
        wasm_func_ty: &'module_environment WasmFuncType,
    ) -> Self {
        let builtin_functions = BuiltinFunctions::new(isa);

        // Avoid unused warning in default build.
        #[cfg(not(feature = "wmemcheck"))]
        let _ = wmemcheck;

        Self {
            isa,
            module: &translation.module,
            types,
            wasm_func_ty,
            sig_ref_to_ty: SecondaryMap::default(),

            #[cfg(feature = "gc")]
            ty_to_gc_layout: std::collections::HashMap::new(),

            heaps: PrimaryMap::default(),
            tables: SecondaryMap::default(),
            vmctx: None,
            pcc_vmctx_memtype: None,
            builtin_functions,
            offsets: VMOffsets::new(isa.pointer_bytes(), &translation.module),
            tunables,
            fuel_var: Variable::new(0),
            epoch_deadline_var: Variable::new(0),
            epoch_ptr_var: Variable::new(0),
            vmruntime_limits_ptr: ir::Value::reserved_value(),

            // Start with at least one fuel being consumed because even empty
            // functions should consume at least some fuel.
            fuel_consumed: 1,

            #[cfg(feature = "wmemcheck")]
            wmemcheck,
            #[cfg(feature = "wmemcheck")]
            translation,

            stack_limit_at_function_entry: None,
        }
    }

    pub(crate) fn pointer_type(&self) -> ir::Type {
        self.isa.pointer_type()
    }

    pub(crate) fn vmctx(&mut self, func: &mut Function) -> ir::GlobalValue {
        self.vmctx.unwrap_or_else(|| {
            let vmctx = func.create_global_value(ir::GlobalValueData::VMContext);
            if self.isa.flags().enable_pcc() {
                // Create a placeholder memtype for the vmctx; we'll
                // add fields to it as we lazily create HeapData
                // structs and global values.
                let vmctx_memtype = func.create_memory_type(ir::MemoryTypeData::Struct {
                    size: 0,
                    fields: vec![],
                });

                self.pcc_vmctx_memtype = Some(vmctx_memtype);
                func.global_value_facts[vmctx] = Some(Fact::Mem {
                    ty: vmctx_memtype,
                    min_offset: 0,
                    max_offset: 0,
                    nullable: false,
                });
            }

            self.vmctx = Some(vmctx);
            vmctx
        })
    }

    pub(crate) fn vmctx_val(&mut self, pos: &mut FuncCursor<'_>) -> ir::Value {
        let pointer_type = self.pointer_type();
        let vmctx = self.vmctx(&mut pos.func);
        pos.ins().global_value(pointer_type, vmctx)
    }

    fn get_table_copy_func(
        &mut self,
        func: &mut Function,
        dst_table_index: TableIndex,
        src_table_index: TableIndex,
    ) -> (ir::FuncRef, usize, usize) {
        let sig = self.builtin_functions.table_copy(func);
        (
            sig,
            dst_table_index.as_u32() as usize,
            src_table_index.as_u32() as usize,
        )
    }

    #[cfg(feature = "threads")]
    fn get_memory_atomic_wait(
        &mut self,
        func: &mut Function,
        memory_index: MemoryIndex,
        ty: ir::Type,
    ) -> (ir::FuncRef, usize) {
        match ty {
            I32 => (
                self.builtin_functions.memory_atomic_wait32(func),
                memory_index.index(),
            ),
            I64 => (
                self.builtin_functions.memory_atomic_wait64(func),
                memory_index.index(),
            ),
            x => panic!("get_memory_atomic_wait unsupported type: {x:?}"),
        }
    }

    fn get_global_location(
        &mut self,
        func: &mut ir::Function,
        index: GlobalIndex,
    ) -> (ir::GlobalValue, i32) {
        let pointer_type = self.pointer_type();
        let vmctx = self.vmctx(func);
        if let Some(def_index) = self.module.defined_global_index(index) {
            let offset = i32::try_from(self.offsets.vmctx_vmglobal_definition(def_index)).unwrap();
            (vmctx, offset)
        } else {
            let from_offset = self.offsets.vmctx_vmglobal_import_from(index);
            let global = func.create_global_value(ir::GlobalValueData::Load {
                base: vmctx,
                offset: Offset32::new(i32::try_from(from_offset).unwrap()),
                global_type: pointer_type,
                flags: MemFlags::trusted().with_readonly(),
            });
            (global, 0)
        }
    }

    fn declare_vmruntime_limits_ptr(&mut self, builder: &mut FunctionBuilder<'_>) {
        // We load the `*const VMRuntimeLimits` value stored within vmctx at the
        // head of the function and reuse the same value across the entire
        // function. This is possible since we know that the pointer never
        // changes for the lifetime of the function.
        let pointer_type = self.pointer_type();
        let vmctx = self.vmctx(builder.func);
        let base = builder.ins().global_value(pointer_type, vmctx);
        let offset = i32::from(self.offsets.ptr.vmctx_runtime_limits());
        debug_assert!(self.vmruntime_limits_ptr.is_reserved_value());
        self.vmruntime_limits_ptr =
            builder
                .ins()
                .load(pointer_type, ir::MemFlags::trusted(), base, offset);
    }

    fn fuel_function_entry(&mut self, builder: &mut FunctionBuilder<'_>) {
        // On function entry we load the amount of fuel into a function-local
        // `self.fuel_var` to make fuel modifications fast locally. This cache
        // is then periodically flushed to the Store-defined location in
        // `VMRuntimeLimits` later.
        builder.declare_var(self.fuel_var, ir::types::I64);
        self.fuel_load_into_var(builder);
        self.fuel_check(builder);
    }

    fn fuel_function_exit(&mut self, builder: &mut FunctionBuilder<'_>) {
        // On exiting the function we need to be sure to save the fuel we have
        // cached locally in `self.fuel_var` back into the Store-defined
        // location.
        self.fuel_save_from_var(builder);
    }

    fn fuel_before_op(
        &mut self,
        op: &Operator<'_>,
        builder: &mut FunctionBuilder<'_>,
        reachable: bool,
    ) {
        if !reachable {
            // In unreachable code we shouldn't have any leftover fuel we
            // haven't accounted for since the reason for us to become
            // unreachable should have already added it to `self.fuel_var`.
            debug_assert_eq!(self.fuel_consumed, 0);
            return;
        }

        self.fuel_consumed += match op {
            // Nop and drop generate no code, so don't consume fuel for them.
            Operator::Nop | Operator::Drop => 0,

            // Control flow may create branches, but is generally cheap and
            // free, so don't consume fuel. Note the lack of `if` since some
            // cost is incurred with the conditional check.
            Operator::Block { .. }
            | Operator::Loop { .. }
            | Operator::Unreachable
            | Operator::Return
            | Operator::Else
            | Operator::End => 0,

            // everything else, just call it one operation.
            _ => 1,
        };

        match op {
            // Exiting a function (via a return or unreachable) or otherwise
            // entering a different function (via a call) means that we need to
            // update the fuel consumption in `VMRuntimeLimits` because we're
            // about to move control out of this function itself and the fuel
            // may need to be read.
            //
            // Before this we need to update the fuel counter from our own cost
            // leading up to this function call, and then we can store
            // `self.fuel_var` into `VMRuntimeLimits`.
            Operator::Unreachable
            | Operator::Return
            | Operator::CallIndirect { .. }
            | Operator::Call { .. }
            | Operator::ReturnCall { .. }
            | Operator::ReturnCallIndirect { .. } => {
                self.fuel_increment_var(builder);
                self.fuel_save_from_var(builder);
            }

            // To ensure all code preceding a loop is only counted once we
            // update the fuel variable on entry.
            Operator::Loop { .. }

            // Entering into an `if` block means that the edge we take isn't
            // known until runtime, so we need to update our fuel consumption
            // before we take the branch.
            | Operator::If { .. }

            // Control-flow instructions mean that we're moving to the end/exit
            // of a block somewhere else. That means we need to update the fuel
            // counter since we're effectively terminating our basic block.
            | Operator::Br { .. }
            | Operator::BrIf { .. }
            | Operator::BrTable { .. }

            // Exiting a scope means that we need to update the fuel
            // consumption because there are multiple ways to exit a scope and
            // this is the only time we have to account for instructions
            // executed so far.
            | Operator::End

            // This is similar to `end`, except that it's only the terminator
            // for an `if` block. The same reasoning applies though in that we
            // are terminating a basic block and need to update the fuel
            // variable.
            | Operator::Else => self.fuel_increment_var(builder),

            // This is a normal instruction where the fuel is buffered to later
            // get added to `self.fuel_var`.
            //
            // Note that we generally ignore instructions which may trap and
            // therefore result in exiting a block early. Current usage of fuel
            // means that it's not too important to account for a precise amount
            // of fuel consumed but rather "close to the actual amount" is good
            // enough. For 100% precise counting, however, we'd probably need to
            // not only increment but also save the fuel amount more often
            // around trapping instructions. (see the `unreachable` instruction
            // case above)
            //
            // Note that `Block` is specifically omitted from incrementing the
            // fuel variable. Control flow entering a `block` is unconditional
            // which means it's effectively executing straight-line code. We'll
            // update the counter when exiting a block, but we shouldn't need to
            // do so upon entering a block.
            _ => {}
        }
    }

    fn fuel_after_op(&mut self, op: &Operator<'_>, builder: &mut FunctionBuilder<'_>) {
        // After a function call we need to reload our fuel value since the
        // function may have changed it.
        match op {
            Operator::Call { .. } | Operator::CallIndirect { .. } => {
                self.fuel_load_into_var(builder);
            }
            _ => {}
        }
    }

    /// Adds `self.fuel_consumed` to the `fuel_var`, zero-ing out the amount of
    /// fuel consumed at that point.
    fn fuel_increment_var(&mut self, builder: &mut FunctionBuilder<'_>) {
        let consumption = mem::replace(&mut self.fuel_consumed, 0);
        if consumption == 0 {
            return;
        }

        let fuel = builder.use_var(self.fuel_var);
        let fuel = builder.ins().iadd_imm(fuel, consumption);
        builder.def_var(self.fuel_var, fuel);
    }

    /// Loads the fuel consumption value from `VMRuntimeLimits` into `self.fuel_var`
    fn fuel_load_into_var(&mut self, builder: &mut FunctionBuilder<'_>) {
        let (addr, offset) = self.fuel_addr_offset();
        let fuel = builder
            .ins()
            .load(ir::types::I64, ir::MemFlags::trusted(), addr, offset);
        builder.def_var(self.fuel_var, fuel);
    }

    /// Stores the fuel consumption value from `self.fuel_var` into
    /// `VMRuntimeLimits`.
    fn fuel_save_from_var(&mut self, builder: &mut FunctionBuilder<'_>) {
        let (addr, offset) = self.fuel_addr_offset();
        let fuel_consumed = builder.use_var(self.fuel_var);
        builder
            .ins()
            .store(ir::MemFlags::trusted(), fuel_consumed, addr, offset);
    }

    /// Returns the `(address, offset)` of the fuel consumption within
    /// `VMRuntimeLimits`, used to perform loads/stores later.
    fn fuel_addr_offset(&mut self) -> (ir::Value, ir::immediates::Offset32) {
        debug_assert!(!self.vmruntime_limits_ptr.is_reserved_value());
        (
            self.vmruntime_limits_ptr,
            i32::from(self.offsets.ptr.vmruntime_limits_fuel_consumed()).into(),
        )
    }

    /// Checks the amount of remaining, and if we've run out of fuel we call
    /// the out-of-fuel function.
    fn fuel_check(&mut self, builder: &mut FunctionBuilder) {
        self.fuel_increment_var(builder);
        let out_of_gas_block = builder.create_block();
        let continuation_block = builder.create_block();

        // Note that our fuel is encoded as adding positive values to a
        // negative number. Whenever the negative number goes positive that
        // means we ran out of fuel.
        //
        // Compare to see if our fuel is positive, and if so we ran out of gas.
        // Otherwise we can continue on like usual.
        let zero = builder.ins().iconst(ir::types::I64, 0);
        let fuel = builder.use_var(self.fuel_var);
        let cmp = builder
            .ins()
            .icmp(IntCC::SignedGreaterThanOrEqual, fuel, zero);
        builder
            .ins()
            .brif(cmp, out_of_gas_block, &[], continuation_block, &[]);
        builder.seal_block(out_of_gas_block);

        // If we ran out of gas then we call our out-of-gas intrinsic and it
        // figures out what to do. Note that this may raise a trap, or do
        // something like yield to an async runtime. In either case we don't
        // assume what happens and handle the case the intrinsic returns.
        //
        // Note that we save/reload fuel around this since the out-of-gas
        // intrinsic may alter how much fuel is in the system.
        builder.switch_to_block(out_of_gas_block);
        self.fuel_save_from_var(builder);
        let out_of_gas = self.builtin_functions.out_of_gas(builder.func);
        let vmctx = self.vmctx_val(&mut builder.cursor());
        builder.ins().call(out_of_gas, &[vmctx]);
        self.fuel_load_into_var(builder);
        builder.ins().jump(continuation_block, &[]);
        builder.seal_block(continuation_block);

        builder.switch_to_block(continuation_block);
    }

    fn epoch_function_entry(&mut self, builder: &mut FunctionBuilder<'_>) {
        builder.declare_var(self.epoch_deadline_var, ir::types::I64);
        // Let epoch_check_full load the current deadline and call def_var

        builder.declare_var(self.epoch_ptr_var, self.pointer_type());
        let epoch_ptr = self.epoch_ptr(builder);
        builder.def_var(self.epoch_ptr_var, epoch_ptr);

        // We must check for an epoch change when entering a
        // function. Why? Why aren't checks at loops sufficient to
        // bound runtime to O(|static program size|)?
        //
        // The reason is that one can construct a "zip-bomb-like"
        // program with exponential-in-program-size runtime, with no
        // backedges (loops), by building a tree of function calls: f0
        // calls f1 ten times, f1 calls f2 ten times, etc. E.g., nine
        // levels of this yields a billion function calls with no
        // backedges. So we can't do checks only at backedges.
        //
        // In this "call-tree" scenario, and in fact in any program
        // that uses calls as a sort of control flow to try to evade
        // backedge checks, a check at every function entry is
        // sufficient. Then, combined with checks at every backedge
        // (loop) the longest runtime between checks is bounded by the
        // straightline length of any function body.
        let continuation_block = builder.create_block();
        let cur_epoch_value = self.epoch_load_current(builder);
        self.epoch_check_full(builder, cur_epoch_value, continuation_block);
    }

    #[cfg(feature = "wmemcheck")]
    fn hook_malloc_exit(&mut self, builder: &mut FunctionBuilder, retvals: &[ir::Value]) {
        let check_malloc = self.builtin_functions.check_malloc(builder.func);
        let vmctx = self.vmctx_val(&mut builder.cursor());
        let func_args = builder
            .func
            .dfg
            .block_params(builder.func.layout.entry_block().unwrap());
        let len = if func_args.len() < 3 {
            return;
        } else {
            // If a function named `malloc` has at least one argument, we assume the
            // first argument is the requested allocation size.
            func_args[2]
        };
        let retval = if retvals.len() < 1 {
            return;
        } else {
            retvals[0]
        };
        builder.ins().call(check_malloc, &[vmctx, retval, len]);
    }

    #[cfg(feature = "wmemcheck")]
    fn hook_free_exit(&mut self, builder: &mut FunctionBuilder) {
        let check_free = self.builtin_functions.check_free(builder.func);
        let vmctx = self.vmctx_val(&mut builder.cursor());
        let func_args = builder
            .func
            .dfg
            .block_params(builder.func.layout.entry_block().unwrap());
        let ptr = if func_args.len() < 3 {
            return;
        } else {
            // If a function named `free` has at least one argument, we assume the
            // first argument is a pointer to memory.
            func_args[2]
        };
        builder.ins().call(check_free, &[vmctx, ptr]);
    }

    fn epoch_ptr(&mut self, builder: &mut FunctionBuilder<'_>) -> ir::Value {
        let vmctx = self.vmctx(builder.func);
        let pointer_type = self.pointer_type();
        let base = builder.ins().global_value(pointer_type, vmctx);
        let offset = i32::from(self.offsets.ptr.vmctx_epoch_ptr());
        let epoch_ptr = builder
            .ins()
            .load(pointer_type, ir::MemFlags::trusted(), base, offset);
        epoch_ptr
    }

    fn epoch_load_current(&mut self, builder: &mut FunctionBuilder<'_>) -> ir::Value {
        let addr = builder.use_var(self.epoch_ptr_var);
        builder.ins().load(
            ir::types::I64,
            ir::MemFlags::trusted(),
            addr,
            ir::immediates::Offset32::new(0),
        )
    }

    fn epoch_check(&mut self, builder: &mut FunctionBuilder<'_>) {
        let continuation_block = builder.create_block();

        // Load new epoch and check against the cached deadline.
        let cur_epoch_value = self.epoch_load_current(builder);
        self.epoch_check_cached(builder, cur_epoch_value, continuation_block);

        // At this point we've noticed that the epoch has exceeded our
        // cached deadline. However the real deadline may have been
        // updated (within another yield) during some function that we
        // called in the meantime, so reload the cache and check again.
        self.epoch_check_full(builder, cur_epoch_value, continuation_block);
    }

    fn epoch_check_cached(
        &mut self,
        builder: &mut FunctionBuilder,
        cur_epoch_value: ir::Value,
        continuation_block: ir::Block,
    ) {
        let new_epoch_block = builder.create_block();
        builder.set_cold_block(new_epoch_block);

        let epoch_deadline = builder.use_var(self.epoch_deadline_var);
        let cmp = builder.ins().icmp(
            IntCC::UnsignedGreaterThanOrEqual,
            cur_epoch_value,
            epoch_deadline,
        );
        builder
            .ins()
            .brif(cmp, new_epoch_block, &[], continuation_block, &[]);
        builder.seal_block(new_epoch_block);

        builder.switch_to_block(new_epoch_block);
    }

    fn epoch_check_full(
        &mut self,
        builder: &mut FunctionBuilder,
        cur_epoch_value: ir::Value,
        continuation_block: ir::Block,
    ) {
        // We keep the deadline cached in a register to speed the checks
        // in the common case (between epoch ticks) but we want to do a
        // precise check here by reloading the cache first.
        let deadline =
            builder.ins().load(
                ir::types::I64,
                ir::MemFlags::trusted(),
                self.vmruntime_limits_ptr,
                ir::immediates::Offset32::new(
                    self.offsets.ptr.vmruntime_limits_epoch_deadline() as i32
                ),
            );
        builder.def_var(self.epoch_deadline_var, deadline);
        self.epoch_check_cached(builder, cur_epoch_value, continuation_block);

        let new_epoch = self.builtin_functions.new_epoch(builder.func);
        let vmctx = self.vmctx_val(&mut builder.cursor());
        // new_epoch() returns the new deadline, so we don't have to
        // reload it.
        let call = builder.ins().call(new_epoch, &[vmctx]);
        let new_deadline = *builder.func.dfg.inst_results(call).first().unwrap();
        builder.def_var(self.epoch_deadline_var, new_deadline);
        builder.ins().jump(continuation_block, &[]);
        builder.seal_block(continuation_block);

        builder.switch_to_block(continuation_block);
    }

    /// Get the Memory for the given index.
    fn memory(&self, index: MemoryIndex) -> Memory {
        self.module.memory_plans[index].memory
    }

    /// Get the Table for the given index.
    fn table(&self, index: TableIndex) -> Table {
        self.module.table_plans[index].table
    }

    /// Cast the value to I64 and sign extend if necessary.
    ///
    /// Returns the value casted to I64.
    fn cast_index_to_i64(
        &self,
        pos: &mut FuncCursor<'_>,
        val: ir::Value,
        index_type: IndexType,
    ) -> ir::Value {
        match index_type {
            IndexType::I32 => pos.ins().uextend(I64, val),
            IndexType::I64 => val,
        }
    }

    /// Convert the target pointer-sized integer `val` into the memory/table's index type.
    ///
    /// For memory, `val` is holding a memory length (or the `-1` `memory.grow`-failed sentinel).
    /// For table, `val` is holding a table length.
    ///
    /// This might involve extending or truncating it depending on the memory/table's
    /// index type and the target's pointer type.
    fn convert_pointer_to_index_type(
        &self,
        mut pos: FuncCursor<'_>,
        val: ir::Value,
        index_type: IndexType,
        // When it is a memory and the memory is using single-byte pages,
        // we need to handle the tuncation differently. See comments below.
        //
        // When it is a table, this should be set to false.
        single_byte_pages: bool,
    ) -> ir::Value {
        let desired_type = index_type_to_ir_type(index_type);
        let pointer_type = self.pointer_type();
        assert_eq!(pos.func.dfg.value_type(val), pointer_type);

        // The current length is of type `pointer_type` but we need to fit it
        // into `desired_type`. We are guaranteed that the result will always
        // fit, so we just need to do the right ireduce/sextend here.
        if pointer_type == desired_type {
            val
        } else if pointer_type.bits() > desired_type.bits() {
            pos.ins().ireduce(desired_type, val)
        } else {
            // We have a 64-bit memory/table on a 32-bit host -- this combo doesn't
            // really make a whole lot of sense to do from a user perspective
            // but that is neither here nor there. We want to logically do an
            // unsigned extend *except* when we are given the `-1` sentinel,
            // which we must preserve as `-1` in the wider type.
            match single_byte_pages {
                false => {
                    // In the case that we have default page sizes, we can
                    // always sign extend, since valid memory lengths (in pages)
                    // never have their sign bit set, and so if the sign bit is
                    // set then this must be the `-1` sentinel, which we want to
                    // preserve through the extension.
                    //
                    // When it comes to table, `single_byte_pages` should have always been set to false.
                    // Then we simply do a signed extension.
                    pos.ins().sextend(desired_type, val)
                }
                true => {
                    // For single-byte pages, we have to explicitly check for
                    // `-1` and choose whether to do an unsigned extension or
                    // return a larger `-1` because there are valid memory
                    // lengths (in pages) that have the sign bit set.
                    let extended = pos.ins().uextend(desired_type, val);
                    let neg_one = pos.ins().iconst(desired_type, -1);
                    let is_failure = pos.ins().icmp_imm(IntCC::Equal, val, -1);
                    pos.ins().select(is_failure, neg_one, extended)
                }
            }
        }
    }

    /// Set up the necessary preamble definitions in `func` to access the table identified
    /// by `index`.
    ///
    /// The index space covers both imported and locally declared tables.
    fn ensure_table_exists(&mut self, func: &mut ir::Function, index: TableIndex) {
        if self.tables[index].is_some() {
            return;
        }

        let pointer_type = self.pointer_type();

        let (ptr, base_offset, current_elements_offset) = {
            let vmctx = self.vmctx(func);
            if let Some(def_index) = self.module.defined_table_index(index) {
                let base_offset =
                    i32::try_from(self.offsets.vmctx_vmtable_definition_base(def_index)).unwrap();
                let current_elements_offset = i32::try_from(
                    self.offsets
                        .vmctx_vmtable_definition_current_elements(def_index),
                )
                .unwrap();
                (vmctx, base_offset, current_elements_offset)
            } else {
                let from_offset = self.offsets.vmctx_vmtable_import_from(index);
                let table = func.create_global_value(ir::GlobalValueData::Load {
                    base: vmctx,
                    offset: Offset32::new(i32::try_from(from_offset).unwrap()),
                    global_type: pointer_type,
                    flags: MemFlags::trusted().with_readonly(),
                });
                let base_offset = i32::from(self.offsets.vmtable_definition_base());
                let current_elements_offset =
                    i32::from(self.offsets.vmtable_definition_current_elements());
                (table, base_offset, current_elements_offset)
            }
        };

        let table = &self.module.table_plans[index].table;
        let element_size = if table.ref_type.is_vmgcref_type() {
            // For GC-managed references, tables store `Option<VMGcRef>`s.
            ir::types::I32.bytes()
        } else {
            self.reference_type(table.ref_type.heap_type).0.bytes()
        };

        let base_gv = func.create_global_value(ir::GlobalValueData::Load {
            base: ptr,
            offset: Offset32::new(base_offset),
            global_type: pointer_type,
            flags: if Some(table.limits.min) == table.limits.max {
                // A fixed-size table can't be resized so its base address won't
                // change.
                MemFlags::trusted().with_readonly()
            } else {
                MemFlags::trusted()
            },
        });

        let bound = if Some(table.limits.min) == table.limits.max {
            TableSize::Static {
                bound: table.limits.min,
            }
        } else {
            TableSize::Dynamic {
                bound_gv: func.create_global_value(ir::GlobalValueData::Load {
                    base: ptr,
                    offset: Offset32::new(current_elements_offset),
                    global_type: ir::Type::int(
                        u16::from(self.offsets.size_of_vmtable_definition_current_elements()) * 8,
                    )
                    .unwrap(),
                    flags: MemFlags::trusted(),
                }),
            }
        };

        self.tables[index] = Some(TableData {
            base_gv,
            bound,
            element_size,
        });
    }

    fn get_or_init_func_ref_table_elem(
        &mut self,
        builder: &mut FunctionBuilder,
        table_index: TableIndex,
        index: ir::Value,
        cold_blocks: bool,
        lazy_init: bool,
    ) -> ir::Value {
        let pointer_type = self.pointer_type();
        self.ensure_table_exists(builder.func, table_index);
        let table_data = self.tables[table_index].clone().unwrap();

        // To support lazy initialization of table
        // contents, we check for a null entry here, and
        // if null, we take a slow-path that invokes a
        // libcall.
        let (table_entry_addr, flags) = table_data.prepare_table_addr(self, builder, index);
        let value = builder.ins().load(pointer_type, flags, table_entry_addr, 0);

        if !lazy_init {
            return value;
        }

        // Mask off the "initialized bit". See documentation on
        // FUNCREF_INIT_BIT in crates/environ/src/ref_bits.rs for more
        // details. Note that `FUNCREF_MASK` has type `usize` which may not be
        // appropriate for the target architecture. Right now its value is
        // always -2 so assert that part doesn't change and then thread through
        // -2 as the immediate.
        assert_eq!(FUNCREF_MASK as isize, -2);
        let value_masked = builder.ins().band_imm(value, Imm64::from(-2));

        let null_block = builder.create_block();
        let continuation_block = builder.create_block();
        if cold_blocks {
            builder.set_cold_block(null_block);
            builder.set_cold_block(continuation_block);
        }
        let result_param = builder.append_block_param(continuation_block, pointer_type);
        builder.set_cold_block(null_block);

        builder
            .ins()
            .brif(value, continuation_block, &[value_masked], null_block, &[]);
        builder.seal_block(null_block);

        builder.switch_to_block(null_block);
        let index_type = self.table(table_index).idx_type;
        let table_index = builder.ins().iconst(I32, table_index.index() as i64);
        let lazy_init = self
            .builtin_functions
            .table_get_lazy_init_func_ref(builder.func);
        let vmctx = self.vmctx_val(&mut builder.cursor());
        let index = self.cast_index_to_i64(&mut builder.cursor(), index, index_type);
        let call_inst = builder.ins().call(lazy_init, &[vmctx, table_index, index]);
        let returned_entry = builder.func.dfg.inst_results(call_inst)[0];
        builder.ins().jump(continuation_block, &[returned_entry]);
        builder.seal_block(continuation_block);

        builder.switch_to_block(continuation_block);
        result_param
    }

    #[cfg(feature = "wmemcheck")]
    fn check_malloc_start(&mut self, builder: &mut FunctionBuilder) {
        let malloc_start = self.builtin_functions.malloc_start(builder.func);
        let vmctx = self.vmctx_val(&mut builder.cursor());
        builder.ins().call(malloc_start, &[vmctx]);
    }

    #[cfg(feature = "wmemcheck")]
    fn check_free_start(&mut self, builder: &mut FunctionBuilder) {
        let free_start = self.builtin_functions.free_start(builder.func);
        let vmctx = self.vmctx_val(&mut builder.cursor());
        builder.ins().call(free_start, &[vmctx]);
    }

    #[cfg(feature = "wmemcheck")]
    fn current_func_name(&self, builder: &mut FunctionBuilder) -> Option<&str> {
        let func_index = match &builder.func.name {
            ir::UserFuncName::User(user) => FuncIndex::from_u32(user.index),
            _ => {
                panic!("function name not a UserFuncName::User as expected")
            }
        };
        self.translation
            .debuginfo
            .name_section
            .func_names
            .get(&func_index)
            .map(|s| *s)
    }

    /// Proof-carrying code: create a memtype describing an empty
    /// runtime struct (to be updated later).
    fn create_empty_struct_memtype(&self, func: &mut ir::Function) -> ir::MemoryType {
        func.create_memory_type(ir::MemoryTypeData::Struct {
            size: 0,
            fields: vec![],
        })
    }

    /// Proof-carrying code: add a new field to a memtype used to
    /// describe a runtime struct. A memory region of type `memtype`
    /// will have a pointer at `offset` pointing to another memory
    /// region of type `pointee`. `readonly` indicates whether the
    /// PCC-checked code is expected to update this field or not.
    fn add_field_to_memtype(
        &self,
        func: &mut ir::Function,
        memtype: ir::MemoryType,
        offset: u32,
        pointee: ir::MemoryType,
        readonly: bool,
    ) {
        let ptr_size = self.pointer_type().bytes();
        match &mut func.memory_types[memtype] {
            ir::MemoryTypeData::Struct { size, fields } => {
                *size = std::cmp::max(*size, offset.checked_add(ptr_size).unwrap().into());
                fields.push(ir::MemoryTypeField {
                    ty: self.pointer_type(),
                    offset: offset.into(),
                    readonly,
                    fact: Some(ir::Fact::Mem {
                        ty: pointee,
                        min_offset: 0,
                        max_offset: 0,
                        nullable: false,
                    }),
                });

                // Sort fields by offset -- we need to do this now
                // because we may create an arbitrary number of
                // memtypes for imported memories and we don't
                // otherwise track them.
                fields.sort_by_key(|f| f.offset);
            }
            _ => panic!("Cannot add field to non-struct memtype"),
        }
    }

    /// Add one level of indirection to a pointer-and-memtype pair:
    /// generate a load in the code at the specified offset, and if
    /// memtypes are in use, add a field to the original struct and
    /// generate a new memtype for the pointee.
    fn load_pointer_with_memtypes(
        &self,
        func: &mut ir::Function,
        value: ir::GlobalValue,
        offset: u32,
        readonly: bool,
        memtype: Option<ir::MemoryType>,
    ) -> (ir::GlobalValue, Option<ir::MemoryType>) {
        let pointee = func.create_global_value(ir::GlobalValueData::Load {
            base: value,
            offset: Offset32::new(i32::try_from(offset).unwrap()),
            global_type: self.pointer_type(),
            flags: MemFlags::trusted().with_readonly(),
        });

        let mt = memtype.map(|mt| {
            let pointee_mt = self.create_empty_struct_memtype(func);
            self.add_field_to_memtype(func, mt, offset, pointee_mt, readonly);
            func.global_value_facts[pointee] = Some(Fact::Mem {
                ty: pointee_mt,
                min_offset: 0,
                max_offset: 0,
                nullable: false,
            });
            pointee_mt
        });
        (pointee, mt)
    }

    /// Helper to emit a conditional trap based on `trap_cond`.
    ///
    /// This should only be used if `self.signals_based_traps()` is false,
    /// otherwise native CLIF instructions should be used instead.
    pub fn conditionally_trap(
        &mut self,
        builder: &mut FunctionBuilder,
        trap_cond: ir::Value,
        trap: ir::TrapCode,
    ) {
        assert!(!self.signals_based_traps());

        let trap_block = builder.create_block();
        builder.set_cold_block(trap_block);
        let continuation_block = builder.create_block();

        builder
            .ins()
            .brif(trap_cond, trap_block, &[], continuation_block, &[]);

        builder.seal_block(trap_block);
        builder.seal_block(continuation_block);

        builder.switch_to_block(trap_block);
        self.trap(builder, trap);
        builder.switch_to_block(continuation_block);
    }

    /// Helper used when `!self.signals_based_traps()` is enabled to test
    /// whether the divisor is zero.
    fn guard_zero_divisor(&mut self, builder: &mut FunctionBuilder, rhs: ir::Value) {
        if self.signals_based_traps() {
            return;
        }
        self.trapz(builder, rhs, ir::TrapCode::INTEGER_DIVISION_BY_ZERO);
    }

    /// Helper used when `!self.signals_based_traps()` is enabled to test
    /// whether a signed division operation will raise a trap.
    fn guard_signed_divide(
        &mut self,
        builder: &mut FunctionBuilder,
        lhs: ir::Value,
        rhs: ir::Value,
    ) {
        if self.signals_based_traps() {
            return;
        }
        self.trapz(builder, rhs, ir::TrapCode::INTEGER_DIVISION_BY_ZERO);

        let ty = builder.func.dfg.value_type(rhs);
        let minus_one = builder.ins().iconst(ty, -1);
        let rhs_is_minus_one = builder.ins().icmp(IntCC::Equal, rhs, minus_one);
        let int_min = builder.ins().iconst(
            ty,
            match ty {
                I32 => i64::from(i32::MIN),
                I64 => i64::MIN,
                _ => unreachable!(),
            },
        );
        let lhs_is_int_min = builder.ins().icmp(IntCC::Equal, lhs, int_min);
        let is_integer_overflow = builder.ins().band(rhs_is_minus_one, lhs_is_int_min);
        self.conditionally_trap(builder, is_integer_overflow, ir::TrapCode::INTEGER_OVERFLOW);
    }

    /// Helper used when `!self.signals_based_traps()` is enabled to perform
    /// trapping float-to-int conversions.
    fn fcvt_to_int(
        &mut self,
        builder: &mut FunctionBuilder,
        ty: ir::Type,
        val: ir::Value,
        i32: fn(&mut Self, &mut Function) -> ir::FuncRef,
        i64: fn(&mut Self, &mut Function) -> ir::FuncRef,
    ) -> ir::Value {
        assert!(!self.signals_based_traps());
        let val_ty = builder.func.dfg.value_type(val);
        let val = if val_ty == F64 {
            val
        } else {
            builder.ins().fpromote(F64, val)
        };
        let libcall = match ty {
            I32 => i32(self, &mut builder.func),
            I64 => i64(self, &mut builder.func),
            _ => unreachable!(),
        };
        let vmctx = self.vmctx_val(&mut builder.cursor());
        let call = builder.ins().call(libcall, &[vmctx, val]);
        *builder.func.dfg.inst_results(call).first().unwrap()
    }

    fn vmshared_type_index_ty(&self) -> Type {
        Type::int_with_byte_size(self.offsets.size_of_vmshared_type_index().into()).unwrap()
    }

    /// Given a `ModuleInternedTypeIndex`, emit code to get the corresponding
    /// `VMSharedTypeIndex` at runtime.
    pub(crate) fn module_interned_to_shared_ty(
        &mut self,
        pos: &mut FuncCursor,
        interned_ty: ModuleInternedTypeIndex,
    ) -> ir::Value {
        let vmctx = self.vmctx_val(pos);
        let pointer_type = self.pointer_type();
        let mem_flags = ir::MemFlags::trusted().with_readonly();

        // Load the base pointer of the array of `VMSharedTypeIndex`es.
        let shared_indices = pos.ins().load(
            pointer_type,
            mem_flags,
            vmctx,
            i32::from(self.offsets.ptr.vmctx_type_ids_array()),
        );

        // Calculate the offset in that array for this type's entry.
        let ty = self.vmshared_type_index_ty();
        let offset = i32::try_from(interned_ty.as_u32().checked_mul(ty.bytes()).unwrap()).unwrap();

        // Load the`VMSharedTypeIndex` that this `ModuleInternedTypeIndex` is
        // associated with at runtime from the array.
        pos.ins().load(ty, mem_flags, shared_indices, offset)
    }

    /// Load the associated `VMSharedTypeIndex` from inside a `*const VMFuncRef`.
    ///
    /// Does not check for null; just assumes that the `funcref` is a valid
    /// pointer.
    pub(crate) fn load_funcref_type_index(
        &mut self,
        pos: &mut FuncCursor,
        mem_flags: ir::MemFlags,
        funcref: ir::Value,
    ) -> ir::Value {
        let ty = self.vmshared_type_index_ty();
        pos.ins().load(
            ty,
            mem_flags,
            funcref,
            i32::from(self.offsets.ptr.vm_func_ref_type_index()),
        )
    }
}

struct Call<'a, 'func, 'module_env> {
    builder: &'a mut FunctionBuilder<'func>,
    env: &'a mut FuncEnvironment<'module_env>,
    tail: bool,
}

enum CheckIndirectCallTypeSignature {
    Runtime,
    StaticMatch {
        /// Whether or not the funcref may be null or if it's statically known
        /// to not be null.
        may_be_null: bool,
    },
    StaticTrap,
}

impl<'a, 'func, 'module_env> Call<'a, 'func, 'module_env> {
    /// Create a new `Call` site that will do regular, non-tail calls.
    pub fn new(
        builder: &'a mut FunctionBuilder<'func>,
        env: &'a mut FuncEnvironment<'module_env>,
    ) -> Self {
        Call {
            builder,
            env,
            tail: false,
        }
    }

    /// Create a new `Call` site that will perform tail calls.
    pub fn new_tail(
        builder: &'a mut FunctionBuilder<'func>,
        env: &'a mut FuncEnvironment<'module_env>,
    ) -> Self {
        Call {
            builder,
            env,
            tail: true,
        }
    }

    /// Do a direct call to the given callee function.
    pub fn direct_call(
        mut self,
        callee_index: FuncIndex,
        callee: ir::FuncRef,
        call_args: &[ir::Value],
    ) -> WasmResult<ir::Inst> {
        let mut real_call_args = Vec::with_capacity(call_args.len() + 2);
        let caller_vmctx = self
            .builder
            .func
            .special_param(ArgumentPurpose::VMContext)
            .unwrap();

        // Handle direct calls to locally-defined functions.
        if !self.env.module.is_imported_function(callee_index) {
            // First append the callee vmctx address, which is the same as the caller vmctx in
            // this case.
            real_call_args.push(caller_vmctx);

            // Then append the caller vmctx address.
            real_call_args.push(caller_vmctx);

            // Then append the regular call arguments.
            real_call_args.extend_from_slice(call_args);

            // Finally, make the direct call!
            return Ok(self.direct_call_inst(callee, &real_call_args));
        }

        // Handle direct calls to imported functions. We use an indirect call
        // so that we don't have to patch the code at runtime.
        let pointer_type = self.env.pointer_type();
        let sig_ref = self.builder.func.dfg.ext_funcs[callee].signature;
        let vmctx = self.env.vmctx(self.builder.func);
        let base = self.builder.ins().global_value(pointer_type, vmctx);

        let mem_flags = ir::MemFlags::trusted().with_readonly();

        // Load the callee address.
        let body_offset = i32::try_from(
            self.env
                .offsets
                .vmctx_vmfunction_import_wasm_call(callee_index),
        )
        .unwrap();
        let func_addr = self
            .builder
            .ins()
            .load(pointer_type, mem_flags, base, body_offset);

        // First append the callee vmctx address.
        let vmctx_offset =
            i32::try_from(self.env.offsets.vmctx_vmfunction_import_vmctx(callee_index)).unwrap();
        let vmctx = self
            .builder
            .ins()
            .load(pointer_type, mem_flags, base, vmctx_offset);
        real_call_args.push(vmctx);
        real_call_args.push(caller_vmctx);

        // Then append the regular call arguments.
        real_call_args.extend_from_slice(call_args);

        // Finally, make the indirect call!
        Ok(self.indirect_call_inst(sig_ref, func_addr, &real_call_args))
    }

    /// Do an indirect call through the given funcref table.
    pub fn indirect_call(
        mut self,
        table_index: TableIndex,
        ty_index: TypeIndex,
        sig_ref: ir::SigRef,
        callee: ir::Value,
        call_args: &[ir::Value],
    ) -> WasmResult<Option<ir::Inst>> {
        let (code_ptr, callee_vmctx) = match self.check_and_load_code_and_callee_vmctx(
            table_index,
            ty_index,
            callee,
            false,
        )? {
            Some(pair) => pair,
            None => return Ok(None),
        };

        self.unchecked_call_impl(sig_ref, code_ptr, callee_vmctx, call_args)
            .map(Some)
    }

    fn check_and_load_code_and_callee_vmctx(
        &mut self,
        table_index: TableIndex,
        ty_index: TypeIndex,
        callee: ir::Value,
        cold_blocks: bool,
    ) -> WasmResult<Option<(ir::Value, ir::Value)>> {
        // Get the funcref pointer from the table.
        let table = &self.env.module.table_plans[table_index];
        let TableStyle::CallerChecksSignature { lazy_init } = table.style;
        let funcref_ptr = self.env.get_or_init_func_ref_table_elem(
            self.builder,
            table_index,
            callee,
            cold_blocks,
            lazy_init,
        );

        // If necessary, check the signature.
        let check = self.check_indirect_call_type_signature(table_index, ty_index, funcref_ptr);

        let trap_code = match check {
            // `funcref_ptr` is checked at runtime that its type matches,
            // meaning that if code gets this far it's guaranteed to not be
            // null. That means nothing in `unchecked_call` can fail.
            CheckIndirectCallTypeSignature::Runtime => None,

            // No type check was performed on `funcref_ptr` because it's
            // statically known to have the right type. Note that whether or
            // not the function is null is not necessarily tested so far since
            // no type information was inspected.
            //
            // If the table may hold null functions, then further loads in
            // `unchecked_call` may fail. If the table only holds non-null
            // functions, though, then there's no possibility of a trap.
            CheckIndirectCallTypeSignature::StaticMatch { may_be_null } => {
                if may_be_null {
                    Some(crate::TRAP_INDIRECT_CALL_TO_NULL)
                } else {
                    None
                }
            }

            // Code has already trapped, so return nothing indicating that this
            // is now unreachable code.
            CheckIndirectCallTypeSignature::StaticTrap => return Ok(None),
        };

        Ok(Some(self.load_code_and_vmctx(funcref_ptr, trap_code)))
    }

    fn check_indirect_call_type_signature(
        &mut self,
        table_index: TableIndex,
        ty_index: TypeIndex,
        funcref_ptr: ir::Value,
    ) -> CheckIndirectCallTypeSignature {
        let table = &self.env.module.table_plans[table_index];
        let sig_id_size = self.env.offsets.size_of_vmshared_type_index();
        let sig_id_type = Type::int(u16::from(sig_id_size) * 8).unwrap();

        // Generate a rustc compile error here if more styles are added in
        // the future as the following code is tailored to just this style.
        let TableStyle::CallerChecksSignature { .. } = table.style;

        // Test if a type check is necessary for this table. If this table is a
        // table of typed functions and that type matches `ty_index`, then
        // there's no need to perform a typecheck.
        match table.table.ref_type.heap_type {
            // Functions do not have a statically known type in the table, a
            // typecheck is required. Fall through to below to perform the
            // actual typecheck.
            WasmHeapType::Func => {}

            // Functions that have a statically known type are either going to
            // always succeed or always fail. Figure out by inspecting the types
            // further.
            WasmHeapType::ConcreteFunc(EngineOrModuleTypeIndex::Module(table_ty)) => {
                // If `ty_index` matches `table_ty`, then this call is
                // statically known to have the right type, so no checks are
                // necessary.
                let specified_ty = self.env.module.types[ty_index];
                if specified_ty == table_ty {
                    return CheckIndirectCallTypeSignature::StaticMatch {
                        may_be_null: table.table.ref_type.nullable,
                    };
                }

                // Otherwise if the types don't match then either (a) this is a
                // null pointer or (b) it's a pointer with the wrong type.
                // Figure out which and trap here.
                //
                // If it's possible to have a null here then try to load the
                // type information. If that fails due to the function being a
                // null pointer, then this was a call to null. Otherwise if it
                // succeeds then we know it won't match, so trap anyway.
                if table.table.ref_type.nullable {
                    if self.env.signals_based_traps() {
                        let mem_flags = ir::MemFlags::trusted().with_readonly();
                        self.builder.ins().load(
                            sig_id_type,
                            mem_flags.with_trap_code(Some(crate::TRAP_INDIRECT_CALL_TO_NULL)),
                            funcref_ptr,
                            i32::from(self.env.offsets.ptr.vm_func_ref_type_index()),
                        );
                    } else {
                        self.env.trapz(
                            self.builder,
                            funcref_ptr,
                            crate::TRAP_INDIRECT_CALL_TO_NULL,
                        );
                    }
                }
                self.env.trap(self.builder, crate::TRAP_BAD_SIGNATURE);
                return CheckIndirectCallTypeSignature::StaticTrap;
            }

            // Tables of `nofunc` can only be inhabited by null, so go ahead and
            // trap with that.
            WasmHeapType::NoFunc => {
                assert!(table.table.ref_type.nullable);
                self.env
                    .trap(self.builder, crate::TRAP_INDIRECT_CALL_TO_NULL);
                return CheckIndirectCallTypeSignature::StaticTrap;
            }

            // Engine-indexed types don't show up until runtime and it's a Wasm
            // validation error to perform a call through a non-function table,
            // so these cases are dynamically not reachable.
            WasmHeapType::ConcreteFunc(EngineOrModuleTypeIndex::Engine(_))
            | WasmHeapType::ConcreteFunc(EngineOrModuleTypeIndex::RecGroup(_))
            | WasmHeapType::Extern
            | WasmHeapType::NoExtern
            | WasmHeapType::Any
            | WasmHeapType::Eq
            | WasmHeapType::I31
            | WasmHeapType::Array
            | WasmHeapType::ConcreteArray(_)
            | WasmHeapType::Struct
            | WasmHeapType::ConcreteStruct(_)
            | WasmHeapType::None => {
                unreachable!()
            }

            WasmHeapType::NoCont | WasmHeapType::ConcreteCont(_) | WasmHeapType::Cont => {
                unreachable!()
            }
        }

        // Load the caller's `VMSharedTypeIndex.
        let interned_ty = self.env.module.types[ty_index];
        let caller_sig_id = self
            .env
            .module_interned_to_shared_ty(&mut self.builder.cursor(), interned_ty);

        // Load the callee's `VMSharedTypeIndex`.
        //
        // Note that the callee may be null in which case this load may
        // trap. If so use the `TRAP_INDIRECT_CALL_TO_NULL` trap code.
        let mut mem_flags = ir::MemFlags::trusted().with_readonly();
        if self.env.signals_based_traps() {
            mem_flags = mem_flags.with_trap_code(Some(crate::TRAP_INDIRECT_CALL_TO_NULL));
        } else {
            self.env
                .trapz(self.builder, funcref_ptr, crate::TRAP_INDIRECT_CALL_TO_NULL);
        }
        let callee_sig_id =
            self.env
                .load_funcref_type_index(&mut self.builder.cursor(), mem_flags, funcref_ptr);

        // Check that they match.
        let cmp = self
            .builder
            .ins()
            .icmp(IntCC::Equal, callee_sig_id, caller_sig_id);
        self.env.trapz(self.builder, cmp, crate::TRAP_BAD_SIGNATURE);
        CheckIndirectCallTypeSignature::Runtime
    }

    /// Call a typed function reference.
    pub fn call_ref(
        mut self,
        sig_ref: ir::SigRef,
        callee: ir::Value,
        args: &[ir::Value],
    ) -> WasmResult<ir::Inst> {
        // FIXME: the wasm type system tracks enough information to know whether
        // `callee` is a null reference or not. In some situations it can be
        // statically known here that `callee` cannot be null in which case this
        // can be `None` instead. This requires feeding type information from
        // wasmparser's validator into this function, however, which is not
        // easily done at this time.
        let callee_load_trap_code = Some(crate::TRAP_NULL_REFERENCE);

        self.unchecked_call(sig_ref, callee, callee_load_trap_code, args)
    }

    /// This calls a function by reference without checking the signature.
    ///
    /// It gets the function address, sets relevant flags, and passes the
    /// special callee/caller vmctxs. It is used by both call_indirect (which
    /// checks the signature) and call_ref (which doesn't).
    fn unchecked_call(
        &mut self,
        sig_ref: ir::SigRef,
        callee: ir::Value,
        callee_load_trap_code: Option<ir::TrapCode>,
        call_args: &[ir::Value],
    ) -> WasmResult<ir::Inst> {
        let (func_addr, callee_vmctx) = self.load_code_and_vmctx(callee, callee_load_trap_code);
        self.unchecked_call_impl(sig_ref, func_addr, callee_vmctx, call_args)
    }

    fn load_code_and_vmctx(
        &mut self,
        callee: ir::Value,
        callee_load_trap_code: Option<ir::TrapCode>,
    ) -> (ir::Value, ir::Value) {
        let pointer_type = self.env.pointer_type();

        // Dereference callee pointer to get the function address.
        //
        // Note that this may trap if `callee` hasn't previously been verified
        // to be non-null. This means that this load is annotated with an
        // optional trap code provided by the caller of `unchecked_call` which
        // will handle the case where this is either already known to be
        // non-null or may trap.
        let mem_flags = ir::MemFlags::trusted().with_readonly();
        let mut callee_flags = mem_flags;
        if self.env.signals_based_traps() {
            callee_flags = callee_flags.with_trap_code(callee_load_trap_code);
        } else {
            if let Some(trap) = callee_load_trap_code {
                self.env.trapz(self.builder, callee, trap);
            }
        }
        let func_addr = self.builder.ins().load(
            pointer_type,
            callee_flags,
            callee,
            i32::from(self.env.offsets.ptr.vm_func_ref_wasm_call()),
        );
        let callee_vmctx = self.builder.ins().load(
            pointer_type,
            mem_flags,
            callee,
            i32::from(self.env.offsets.ptr.vm_func_ref_vmctx()),
        );

        (func_addr, callee_vmctx)
    }

    /// This calls a function by reference without checking the
    /// signature, given the raw code pointer to the
    /// Wasm-calling-convention entry point and the callee vmctx.
    fn unchecked_call_impl(
        &mut self,
        sig_ref: ir::SigRef,
        func_addr: ir::Value,
        callee_vmctx: ir::Value,
        call_args: &[ir::Value],
    ) -> WasmResult<ir::Inst> {
        let mut real_call_args = Vec::with_capacity(call_args.len() + 2);
        let caller_vmctx = self
            .builder
            .func
            .special_param(ArgumentPurpose::VMContext)
            .unwrap();

        // First append the callee and caller vmctx addresses.
        real_call_args.push(callee_vmctx);
        real_call_args.push(caller_vmctx);

        // Then append the regular call arguments.
        real_call_args.extend_from_slice(call_args);

        Ok(self.indirect_call_inst(sig_ref, func_addr, &real_call_args))
    }

    fn direct_call_inst(&mut self, callee: ir::FuncRef, args: &[ir::Value]) -> ir::Inst {
        if self.tail {
            self.builder.ins().return_call(callee, args)
        } else {
            let inst = self.builder.ins().call(callee, args);
            let results: SmallVec<[_; 4]> = self
                .builder
                .func
                .dfg
                .inst_results(inst)
                .iter()
                .copied()
                .collect();
            for (i, val) in results.into_iter().enumerate() {
                if self
                    .env
                    .func_ref_result_needs_stack_map(&self.builder.func, callee, i)
                {
                    self.builder.declare_value_needs_stack_map(val);
                }
            }
            inst
        }
    }

    fn indirect_call_inst(
        &mut self,
        sig_ref: ir::SigRef,
        func_addr: ir::Value,
        args: &[ir::Value],
    ) -> ir::Inst {
        if self.tail {
            self.builder
                .ins()
                .return_call_indirect(sig_ref, func_addr, args)
        } else {
            let inst = self.builder.ins().call_indirect(sig_ref, func_addr, args);
            let results: SmallVec<[_; 4]> = self
                .builder
                .func
                .dfg
                .inst_results(inst)
                .iter()
                .copied()
                .collect();
            for (i, val) in results.into_iter().enumerate() {
                if self.env.sig_ref_result_needs_stack_map(sig_ref, i) {
                    self.builder.declare_value_needs_stack_map(val);
                }
            }
            inst
        }
    }
}

impl TypeConvert for FuncEnvironment<'_> {
    fn lookup_heap_type(&self, ty: wasmparser::UnpackedIndex) -> WasmHeapType {
        wasmtime_environ::WasmparserTypeConverter::new(self.types, self.module).lookup_heap_type(ty)
    }

    fn lookup_type_index(&self, index: wasmparser::UnpackedIndex) -> EngineOrModuleTypeIndex {
        wasmtime_environ::WasmparserTypeConverter::new(self.types, self.module)
            .lookup_type_index(index)
    }
}

impl<'module_environment> TargetEnvironment for FuncEnvironment<'module_environment> {
    fn target_config(&self) -> TargetFrontendConfig {
        self.isa.frontend_config()
    }

    fn reference_type(&self, wasm_ty: WasmHeapType) -> (ir::Type, bool) {
        let ty = crate::reference_type(wasm_ty, self.pointer_type());
        let needs_stack_map = match wasm_ty.top() {
            WasmHeapTopType::Extern | WasmHeapTopType::Any => true,
            WasmHeapTopType::Func => false,
            WasmHeapTopType::Cont => false,
        };
        (ty, needs_stack_map)
    }

    fn heap_access_spectre_mitigation(&self) -> bool {
        self.isa.flags().enable_heap_access_spectre_mitigation()
    }

    fn proof_carrying_code(&self) -> bool {
        self.isa.flags().enable_pcc()
    }
}

impl<'module_environment> crate::translate::FuncEnvironment
    for FuncEnvironment<'module_environment>
{
    fn heaps(&self) -> &PrimaryMap<Heap, HeapData> {
        &self.heaps
    }

    fn is_wasm_parameter(&self, _signature: &ir::Signature, index: usize) -> bool {
        // The first two parameters are the vmctx and caller vmctx. The rest are
        // the wasm parameters.
        index >= 2
    }

    fn param_needs_stack_map(&self, _signature: &ir::Signature, index: usize) -> bool {
        // Skip the caller and callee vmctx.
        if index < 2 {
            return false;
        }

        self.wasm_func_ty.params()[index - 2].is_vmgcref_type_and_not_i31()
    }

    fn sig_ref_result_needs_stack_map(&self, sig_ref: ir::SigRef, index: usize) -> bool {
        let wasm_func_ty = self.sig_ref_to_ty[sig_ref].as_ref().unwrap();
        wasm_func_ty.returns()[index].is_vmgcref_type_and_not_i31()
    }

    fn func_ref_result_needs_stack_map(
        &self,
        func: &ir::Function,
        func_ref: ir::FuncRef,
        index: usize,
    ) -> bool {
        let sig_ref = func.dfg.ext_funcs[func_ref].signature;
        let wasm_func_ty = self.sig_ref_to_ty[sig_ref].as_ref().unwrap();
        wasm_func_ty.returns()[index].is_vmgcref_type_and_not_i31()
    }

    fn after_locals(&mut self, num_locals: usize) {
        self.fuel_var = Variable::new(num_locals);
        self.epoch_deadline_var = Variable::new(num_locals + 1);
        self.epoch_ptr_var = Variable::new(num_locals + 2);
    }

    fn translate_table_grow(
        &mut self,
        builder: &mut FunctionBuilder,
        table_index: TableIndex,
        delta: ir::Value,
        init_value: ir::Value,
    ) -> WasmResult<ir::Value> {
        let table = self.table(table_index);
        let ty = table.ref_type.heap_type;
        let vmctx = self.vmctx_val(&mut builder.cursor());
        let index_type = table.idx_type;
        let delta = self.cast_index_to_i64(&mut builder.cursor(), delta, index_type);
        let table_index_arg = builder.ins().iconst(I32, table_index.as_u32() as i64);
        let mut args = vec![vmctx, table_index_arg, delta];
        let grow = if ty.is_vmgcref_type() {
            args.push(init_value);
            gc::builtins::table_grow_gc_ref(self, &mut builder.cursor().func)?
        } else {
            debug_assert!(matches!(
                ty.top(),
                WasmHeapTopType::Func | WasmHeapTopType::Cont
            ));
            match ty.top() {
                WasmHeapTopType::Func => {
                    args.push(init_value);
                    self.builtin_functions
                        .table_grow_func_ref(&mut builder.func)
                }
                WasmHeapTopType::Cont => {
                    let (revision, contref) =
                        wasmfx_impl::disassemble_contobj(self, builder, init_value);
                    args.extend_from_slice(&[contref, revision]);
                    self.builtin_functions
                        .table_grow_cont_obj(&mut builder.func)
                }

                _ => panic!("unsupported table type."),
            }
        };

        let call_inst = builder.ins().call(grow, &args);
        let result = builder.func.dfg.first_result(call_inst);
        Ok(self.convert_pointer_to_index_type(builder.cursor(), result, index_type, false))
    }

    fn translate_table_get(
        &mut self,
        builder: &mut FunctionBuilder,
        table_index: TableIndex,
        index: ir::Value,
    ) -> WasmResult<ir::Value> {
        let plan = &self.module.table_plans[table_index];
        let table = plan.table;
        self.ensure_table_exists(builder.func, table_index);
        let table_data = self.tables[table_index].clone().unwrap();
        let heap_ty = table.ref_type.heap_type;
        match heap_ty.top() {
            // GC-managed types.
            WasmHeapTopType::Any | WasmHeapTopType::Extern => {
                let (src, flags) = table_data.prepare_table_addr(self, builder, index);
                gc::gc_compiler(self)?.translate_read_gc_reference(
                    self,
                    builder,
                    table.ref_type,
                    src,
                    flags,
                )
            }

            // Function types.
            WasmHeapTopType::Func => match plan.style {
                TableStyle::CallerChecksSignature { lazy_init } => Ok(self
                    .get_or_init_func_ref_table_elem(
                        builder,
                        table_index,
                        index,
                        false,
                        lazy_init,
                    )),
            },

            // Continuation types.
            WasmHeapTopType::Cont => match plan.style {
                TableStyle::CallerChecksSignature { lazy_init: _ } => {
                    self.ensure_table_exists(builder.func, table_index);
                    let (table_entry_addr, flags) =
                        table_data.prepare_table_addr(self, builder, index);
                    Ok(builder.ins().load(
                        wasmfx_impl::vm_contobj_type(self.pointer_type()),
                        flags,
                        table_entry_addr,
                        0,
                    ))
                }
            },
        }
    }

    fn translate_table_set(
        &mut self,
        builder: &mut FunctionBuilder,
        table_index: TableIndex,
        value: ir::Value,
        index: ir::Value,
    ) -> WasmResult<()> {
        let plan = &self.module.table_plans[table_index];
        let table = plan.table;
        self.ensure_table_exists(builder.func, table_index);
        let table_data = self.tables[table_index].clone().unwrap();
        let heap_ty = table.ref_type.heap_type;
        match heap_ty.top() {
            // GC-managed types.
            WasmHeapTopType::Any | WasmHeapTopType::Extern => {
                let (dst, flags) = table_data.prepare_table_addr(self, builder, index);
                gc::gc_compiler(self)?.translate_write_gc_reference(
                    self,
                    builder,
                    table.ref_type,
                    dst,
                    value,
                    flags,
                )
            }

            // Function types.
            WasmHeapTopType::Func => {
                match plan.style {
                    TableStyle::CallerChecksSignature { lazy_init } => {
                        let (elem_addr, flags) =
                            table_data.prepare_table_addr(self, builder, index);
                        // Set the "initialized bit". See doc-comment on
                        // `FUNCREF_INIT_BIT` in
                        // crates/environ/src/ref_bits.rs for details.
                        let value_with_init_bit = if lazy_init {
                            builder
                                .ins()
                                .bor_imm(value, Imm64::from(FUNCREF_INIT_BIT as i64))
                        } else {
                            value
                        };
                        builder
                            .ins()
                            .store(flags, value_with_init_bit, elem_addr, 0);
                        Ok(())
                    }
                }
            }

            // Continuation types.
            WasmHeapTopType::Cont => match plan.style {
                TableStyle::CallerChecksSignature { lazy_init: _ } => {
                    let (elem_addr, flags) = table_data.prepare_table_addr(self, builder, index);
                    builder.ins().store(flags, value, elem_addr, 0);
                    Ok(())
                }
            },
        }
    }

    fn translate_table_fill(
        &mut self,
        builder: &mut FunctionBuilder,
        table_index: TableIndex,
        dst: ir::Value,
        val: ir::Value,
        len: ir::Value,
    ) -> WasmResult<()> {
        let table = self.table(table_index);
        let ty = table.ref_type.heap_type;
        let vmctx = self.vmctx_val(&mut builder.cursor());
        let index_type = table.idx_type;
        let table_index_arg = builder.ins().iconst(I32, table_index.as_u32() as i64);
        let dst = self.cast_index_to_i64(&mut builder.cursor(), dst, index_type);
        let len = self.cast_index_to_i64(&mut builder.cursor(), len, index_type);
        let mut args = vec![vmctx, table_index_arg, dst];
        let libcall = if ty.is_vmgcref_type() {
            args.push(val);
            gc::builtins::table_fill_gc_ref(self, &mut builder.cursor().func)?
        } else {
            match ty.top() {
                WasmHeapTopType::Func => {
                    args.push(val);
                    self.builtin_functions
                        .table_fill_func_ref(&mut builder.func)
                }
                WasmHeapTopType::Cont => {
                    let (revision, contref) = wasmfx_impl::disassemble_contobj(self, builder, val);
                    args.extend_from_slice(&[contref, revision]);
                    self.builtin_functions
                        .table_fill_cont_obj(&mut builder.func)
                }
                _ => panic!("unsupported table type"),
            }
        };
        args.push(len);

        builder.ins().call(libcall, &args);

        Ok(())
    }

    fn translate_ref_i31(&mut self, mut pos: FuncCursor, val: ir::Value) -> WasmResult<ir::Value> {
        debug_assert_eq!(pos.func.dfg.value_type(val), ir::types::I32);
        let shifted = pos.ins().ishl_imm(val, 1);
        let tagged = pos
            .ins()
            .bor_imm(shifted, i64::from(crate::I31_REF_DISCRIMINANT));
        let (ref_ty, _needs_stack_map) = self.reference_type(WasmHeapType::I31);
        debug_assert_eq!(ref_ty, ir::types::I32);
        Ok(tagged)
    }

    fn translate_i31_get_s(
        &mut self,
        builder: &mut FunctionBuilder,
        i31ref: ir::Value,
    ) -> WasmResult<ir::Value> {
        // TODO: If we knew we have a `(ref i31)` here, instead of maybe a `(ref
        // null i31)`, we could omit the `trapz`. But plumbing that type info
        // from `wasmparser` and through to here is a bit funky.
        self.trapz(builder, i31ref, crate::TRAP_NULL_REFERENCE);
        Ok(builder.ins().sshr_imm(i31ref, 1))
    }

    fn translate_i31_get_u(
        &mut self,
        builder: &mut FunctionBuilder,
        i31ref: ir::Value,
    ) -> WasmResult<ir::Value> {
        // TODO: If we knew we have a `(ref i31)` here, instead of maybe a `(ref
        // null i31)`, we could omit the `trapz`. But plumbing that type info
        // from `wasmparser` and through to here is a bit funky.
        self.trapz(builder, i31ref, crate::TRAP_NULL_REFERENCE);
        Ok(builder.ins().ushr_imm(i31ref, 1))
    }

    fn struct_fields_len(&mut self, struct_type_index: TypeIndex) -> WasmResult<usize> {
        let ty = self.module.types[struct_type_index];
        match &self.types[ty].composite_type {
            WasmCompositeType::Struct(s) => Ok(s.fields.len()),
            _ => unreachable!(),
        }
    }

    fn translate_struct_new(
        &mut self,
        builder: &mut FunctionBuilder,
        struct_type_index: TypeIndex,
        fields: StructFieldsVec,
    ) -> WasmResult<ir::Value> {
        gc::translate_struct_new(self, builder, struct_type_index, &fields)
    }

    fn translate_struct_new_default(
        &mut self,
        builder: &mut FunctionBuilder,
        struct_type_index: TypeIndex,
    ) -> WasmResult<ir::Value> {
        gc::translate_struct_new_default(self, builder, struct_type_index)
    }

    fn translate_struct_get(
        &mut self,
        builder: &mut FunctionBuilder,
        struct_type_index: TypeIndex,
        field_index: u32,
        struct_ref: ir::Value,
    ) -> WasmResult<ir::Value> {
        gc::translate_struct_get(self, builder, struct_type_index, field_index, struct_ref)
    }

    fn translate_struct_get_s(
        &mut self,
        builder: &mut FunctionBuilder,
        struct_type_index: TypeIndex,
        field_index: u32,
        struct_ref: ir::Value,
    ) -> WasmResult<ir::Value> {
        gc::translate_struct_get_s(self, builder, struct_type_index, field_index, struct_ref)
    }

    fn translate_struct_get_u(
        &mut self,
        builder: &mut FunctionBuilder,
        struct_type_index: TypeIndex,
        field_index: u32,
        struct_ref: ir::Value,
    ) -> WasmResult<ir::Value> {
        gc::translate_struct_get_u(self, builder, struct_type_index, field_index, struct_ref)
    }

    fn translate_struct_set(
        &mut self,
        builder: &mut FunctionBuilder,
        struct_type_index: TypeIndex,
        field_index: u32,
        struct_ref: ir::Value,
        value: ir::Value,
    ) -> WasmResult<()> {
        gc::translate_struct_set(
            self,
            builder,
            struct_type_index,
            field_index,
            struct_ref,
            value,
        )
    }

    fn translate_array_new(
        &mut self,
        builder: &mut FunctionBuilder,
        array_type_index: TypeIndex,
        elem: ir::Value,
        len: ir::Value,
    ) -> WasmResult<ir::Value> {
        gc::translate_array_new(self, builder, array_type_index, elem, len)
    }

    fn translate_array_new_default(
        &mut self,
        builder: &mut FunctionBuilder,
        array_type_index: TypeIndex,
        len: ir::Value,
    ) -> WasmResult<ir::Value> {
        gc::translate_array_new_default(self, builder, array_type_index, len)
    }

    fn translate_array_new_fixed(
        &mut self,
        builder: &mut FunctionBuilder,
        array_type_index: TypeIndex,
        elems: &[ir::Value],
    ) -> WasmResult<ir::Value> {
        gc::translate_array_new_fixed(self, builder, array_type_index, elems)
    }

    fn translate_array_new_data(
        &mut self,
        builder: &mut FunctionBuilder,
        array_type_index: TypeIndex,
        data_index: DataIndex,
        data_offset: ir::Value,
        len: ir::Value,
    ) -> WasmResult<ir::Value> {
        let libcall = gc::builtins::array_new_data(self, builder.func)?;
        let vmctx = self.vmctx_val(&mut builder.cursor());
        let interned_type_index = self.module.types[array_type_index];
        let interned_type_index = builder
            .ins()
            .iconst(I32, i64::from(interned_type_index.as_u32()));
        let data_index = builder.ins().iconst(I32, i64::from(data_index.as_u32()));
        let call_inst = builder.ins().call(
            libcall,
            &[vmctx, interned_type_index, data_index, data_offset, len],
        );
        Ok(builder.func.dfg.first_result(call_inst))
    }

    fn translate_array_new_elem(
        &mut self,
        builder: &mut FunctionBuilder,
        array_type_index: TypeIndex,
        elem_index: ElemIndex,
        elem_offset: ir::Value,
        len: ir::Value,
    ) -> WasmResult<ir::Value> {
        let libcall = gc::builtins::array_new_elem(self, builder.func)?;
        let vmctx = self.vmctx_val(&mut builder.cursor());
        let interned_type_index = self.module.types[array_type_index];
        let interned_type_index = builder
            .ins()
            .iconst(I32, i64::from(interned_type_index.as_u32()));
        let elem_index = builder.ins().iconst(I32, i64::from(elem_index.as_u32()));
        let call_inst = builder.ins().call(
            libcall,
            &[vmctx, interned_type_index, elem_index, elem_offset, len],
        );
        Ok(builder.func.dfg.first_result(call_inst))
    }

    fn translate_array_copy(
        &mut self,
        builder: &mut FunctionBuilder,
        _dst_array_type_index: TypeIndex,
        dst_array: ir::Value,
        dst_index: ir::Value,
        _src_array_type_index: TypeIndex,
        src_array: ir::Value,
        src_index: ir::Value,
        len: ir::Value,
    ) -> WasmResult<()> {
        let libcall = gc::builtins::array_copy(self, builder.func)?;
        let vmctx = self.vmctx_val(&mut builder.cursor());
        builder.ins().call(
            libcall,
            &[vmctx, dst_array, dst_index, src_array, src_index, len],
        );
        Ok(())
    }

    fn translate_array_fill(
        &mut self,
        builder: &mut FunctionBuilder,
        array_type_index: TypeIndex,
        array: ir::Value,
        index: ir::Value,
        value: ir::Value,
        len: ir::Value,
    ) -> WasmResult<()> {
        gc::translate_array_fill(self, builder, array_type_index, array, index, value, len)
    }

    fn translate_array_init_data(
        &mut self,
        builder: &mut FunctionBuilder,
        array_type_index: TypeIndex,
        array: ir::Value,
        dst_index: ir::Value,
        data_index: DataIndex,
        data_offset: ir::Value,
        len: ir::Value,
    ) -> WasmResult<()> {
        let libcall = gc::builtins::array_init_data(self, builder.func)?;
        let vmctx = self.vmctx_val(&mut builder.cursor());
        let interned_type_index = self.module.types[array_type_index];
        let interned_type_index = builder
            .ins()
            .iconst(I32, i64::from(interned_type_index.as_u32()));
        let data_index = builder.ins().iconst(I32, i64::from(data_index.as_u32()));
        builder.ins().call(
            libcall,
            &[
                vmctx,
                interned_type_index,
                array,
                dst_index,
                data_index,
                data_offset,
                len,
            ],
        );
        Ok(())
    }

    fn translate_array_init_elem(
        &mut self,
        builder: &mut FunctionBuilder,
        array_type_index: TypeIndex,
        array: ir::Value,
        dst_index: ir::Value,
        elem_index: ElemIndex,
        elem_offset: ir::Value,
        len: ir::Value,
    ) -> WasmResult<()> {
        let libcall = gc::builtins::array_init_elem(self, builder.func)?;
        let vmctx = self.vmctx_val(&mut builder.cursor());
        let interned_type_index = self.module.types[array_type_index];
        let interned_type_index = builder
            .ins()
            .iconst(I32, i64::from(interned_type_index.as_u32()));
        let elem_index = builder.ins().iconst(I32, i64::from(elem_index.as_u32()));
        builder.ins().call(
            libcall,
            &[
                vmctx,
                interned_type_index,
                array,
                dst_index,
                elem_index,
                elem_offset,
                len,
            ],
        );
        Ok(())
    }

    fn translate_array_len(
        &mut self,
        builder: &mut FunctionBuilder,
        array: ir::Value,
    ) -> WasmResult<ir::Value> {
        gc::translate_array_len(self, builder, array)
    }

    fn translate_array_get(
        &mut self,
        builder: &mut FunctionBuilder,
        array_type_index: TypeIndex,
        array: ir::Value,
        index: ir::Value,
    ) -> WasmResult<ir::Value> {
        gc::translate_array_get(self, builder, array_type_index, array, index)
    }

    fn translate_array_get_s(
        &mut self,
        builder: &mut FunctionBuilder,
        array_type_index: TypeIndex,
        array: ir::Value,
        index: ir::Value,
    ) -> WasmResult<ir::Value> {
        gc::translate_array_get_s(self, builder, array_type_index, array, index)
    }

    fn translate_array_get_u(
        &mut self,
        builder: &mut FunctionBuilder,
        array_type_index: TypeIndex,
        array: ir::Value,
        index: ir::Value,
    ) -> WasmResult<ir::Value> {
        gc::translate_array_get_u(self, builder, array_type_index, array, index)
    }

    fn translate_array_set(
        &mut self,
        builder: &mut FunctionBuilder,
        array_type_index: TypeIndex,
        array: ir::Value,
        index: ir::Value,
        value: ir::Value,
    ) -> WasmResult<()> {
        gc::translate_array_set(self, builder, array_type_index, array, index, value)
    }

    fn translate_ref_test(
        &mut self,
        builder: &mut FunctionBuilder<'_>,
        ref_ty: WasmRefType,
        gc_ref: ir::Value,
    ) -> WasmResult<ir::Value> {
        gc::translate_ref_test(self, builder, ref_ty, gc_ref)
    }

    fn translate_ref_null(
        &mut self,
        builder: &mut FunctionBuilder,
        ht: WasmHeapType,
    ) -> WasmResult<ir::Value> {
        Ok(match ht.top() {
            WasmHeapTopType::Func => builder.ins().iconst(self.pointer_type(), 0),
            // NB: null GC references don't need to be in stack maps.
            WasmHeapTopType::Any | WasmHeapTopType::Extern => builder.ins().iconst(types::I32, 0),
            WasmHeapTopType::Cont => {
                let zero = builder.ins().iconst(self.pointer_type(), 0);
                // TODO do this nicer
                wasmfx_impl::assemble_contobj(self, builder, zero, zero)
            }
        })
    }

    fn translate_ref_is_null(
        &mut self,
        builder: &mut FunctionBuilder,
        value: ir::Value,
    ) -> WasmResult<ir::Value> {
        let byte_is_null = match builder.func.dfg.value_type(value) {
            // continuation
            ty if ty == wasmfx_impl::vm_contobj_type(self.pointer_type()) => {
                let (_revision, contref) = wasmfx_impl::disassemble_contobj(self, builder, value);
                builder
                    .ins()
                    .icmp_imm(cranelift_codegen::ir::condcodes::IntCC::Equal, contref, 0)
            }
            _ => builder
                .ins()
                .icmp_imm(cranelift_codegen::ir::condcodes::IntCC::Equal, value, 0),
        };

        Ok(builder.ins().uextend(ir::types::I32, byte_is_null))
    }

    fn translate_ref_func(
        &mut self,
        mut pos: cranelift_codegen::cursor::FuncCursor<'_>,
        func_index: FuncIndex,
    ) -> WasmResult<ir::Value> {
        let func_index = pos.ins().iconst(I32, func_index.as_u32() as i64);
        let ref_func = self.builtin_functions.ref_func(&mut pos.func);
        let vmctx = self.vmctx_val(&mut pos);

        let call_inst = pos.ins().call(ref_func, &[vmctx, func_index]);
        Ok(pos.func.dfg.first_result(call_inst))
    }

    fn translate_custom_global_get(
        &mut self,
        builder: &mut FunctionBuilder,
        index: GlobalIndex,
    ) -> WasmResult<ir::Value> {
        let ty = self.module.globals[index].wasm_ty;
        debug_assert!(
            ty.is_vmgcref_type(),
            "We only use GlobalVariable::Custom for VMGcRef types"
        );
        let WasmValType::Ref(ty) = ty else {
            unreachable!()
        };

        let (gv, offset) = self.get_global_location(builder.func, index);
        let gv = builder.ins().global_value(self.pointer_type(), gv);
        let src = builder.ins().iadd_imm(gv, i64::from(offset));

        gc::gc_compiler(self)?.translate_read_gc_reference(
            self,
            builder,
            ty,
            src,
            ir::MemFlags::trusted(),
        )
    }

    fn translate_custom_global_set(
        &mut self,
        builder: &mut FunctionBuilder,
        index: GlobalIndex,
        value: ir::Value,
    ) -> WasmResult<()> {
        let ty = self.module.globals[index].wasm_ty;
        debug_assert!(
            ty.is_vmgcref_type(),
            "We only use GlobalVariable::Custom for VMGcRef types"
        );
        let WasmValType::Ref(ty) = ty else {
            unreachable!()
        };

        let (gv, offset) = self.get_global_location(builder.func, index);
        let gv = builder.ins().global_value(self.pointer_type(), gv);
        let src = builder.ins().iadd_imm(gv, i64::from(offset));

        gc::gc_compiler(self)?.translate_write_gc_reference(
            self,
            builder,
            ty,
            src,
            value,
            ir::MemFlags::trusted(),
        )
    }

    fn make_heap(&mut self, func: &mut ir::Function, index: MemoryIndex) -> WasmResult<Heap> {
        let pointer_type = self.pointer_type();
        let is_shared = self.module.memory_plans[index].memory.shared;

        let min_size = self.module.memory_plans[index]
            .memory
            .minimum_byte_size()
            .unwrap_or_else(|_| {
                // The only valid Wasm memory size that won't fit in a 64-bit
                // integer is the maximum memory64 size (2^64) which is one
                // larger than `u64::MAX` (2^64 - 1). In this case, just say the
                // minimum heap size is `u64::MAX`.
                debug_assert_eq!(self.module.memory_plans[index].memory.limits.min, 1 << 48);
                debug_assert_eq!(self.module.memory_plans[index].memory.page_size(), 1 << 16);
                u64::MAX
            });

        let max_size = self.module.memory_plans[index]
            .memory
            .maximum_byte_size()
            .ok();

        let (ptr, base_offset, current_length_offset, ptr_memtype) = {
            let vmctx = self.vmctx(func);
            if let Some(def_index) = self.module.defined_memory_index(index) {
                if is_shared {
                    // As with imported memory, the `VMMemoryDefinition` for a
                    // shared memory is stored elsewhere. We store a `*mut
                    // VMMemoryDefinition` to it and dereference that when
                    // atomically growing it.
                    let from_offset = self.offsets.vmctx_vmmemory_pointer(def_index);
                    let (memory, def_mt) = self.load_pointer_with_memtypes(
                        func,
                        vmctx,
                        from_offset,
                        true,
                        self.pcc_vmctx_memtype,
                    );
                    let base_offset = i32::from(self.offsets.ptr.vmmemory_definition_base());
                    let current_length_offset =
                        i32::from(self.offsets.ptr.vmmemory_definition_current_length());
                    (memory, base_offset, current_length_offset, def_mt)
                } else {
                    let owned_index = self.module.owned_memory_index(def_index);
                    let owned_base_offset =
                        self.offsets.vmctx_vmmemory_definition_base(owned_index);
                    let owned_length_offset = self
                        .offsets
                        .vmctx_vmmemory_definition_current_length(owned_index);
                    let current_base_offset = i32::try_from(owned_base_offset).unwrap();
                    let current_length_offset = i32::try_from(owned_length_offset).unwrap();
                    (
                        vmctx,
                        current_base_offset,
                        current_length_offset,
                        self.pcc_vmctx_memtype,
                    )
                }
            } else {
                let from_offset = self.offsets.vmctx_vmmemory_import_from(index);
                let (memory, def_mt) = self.load_pointer_with_memtypes(
                    func,
                    vmctx,
                    from_offset,
                    true,
                    self.pcc_vmctx_memtype,
                );
                let base_offset = i32::from(self.offsets.ptr.vmmemory_definition_base());
                let current_length_offset =
                    i32::from(self.offsets.ptr.vmmemory_definition_current_length());
                (memory, base_offset, current_length_offset, def_mt)
            }
        };

        let page_size_log2 = self.module.memory_plans[index].memory.page_size_log2;

        // If we have a declared maximum, we can make this a "static" heap, which is
        // allocated up front and never moved.
        let (offset_guard_size, heap_style, readonly_base, base_fact, memory_type) =
            match self.module.memory_plans[index] {
                MemoryPlan {
                    style: MemoryStyle::Dynamic { .. },
                    offset_guard_size,
                    pre_guard_size: _,
                    memory: _,
                } => {
                    let heap_bound = func.create_global_value(ir::GlobalValueData::Load {
                        base: ptr,
                        offset: Offset32::new(current_length_offset),
                        global_type: pointer_type,
                        flags: MemFlags::trusted(),
                    });

                    let (base_fact, data_mt) = if let Some(ptr_memtype) = ptr_memtype {
                        // Create a memtype representing the untyped memory region.
                        let data_mt = func.create_memory_type(ir::MemoryTypeData::DynamicMemory {
                            gv: heap_bound,
                            size: offset_guard_size,
                        });
                        // This fact applies to any pointer to the start of the memory.
                        let base_fact = ir::Fact::dynamic_base_ptr(data_mt);
                        // This fact applies to the length.
                        let length_fact = ir::Fact::global_value(
                            u16::try_from(self.isa.pointer_type().bits()).unwrap(),
                            heap_bound,
                        );
                        // Create a field in the vmctx for the base pointer.
                        match &mut func.memory_types[ptr_memtype] {
                            ir::MemoryTypeData::Struct { size, fields } => {
                                let base_offset = u64::try_from(base_offset).unwrap();
                                fields.push(ir::MemoryTypeField {
                                    offset: base_offset,
                                    ty: self.isa.pointer_type(),
                                    // Read-only field from the PoV of PCC checks:
                                    // don't allow stores to this field. (Even if
                                    // it is a dynamic memory whose base can
                                    // change, that update happens inside the
                                    // runtime, not in generated code.)
                                    readonly: true,
                                    fact: Some(base_fact.clone()),
                                });
                                let current_length_offset =
                                    u64::try_from(current_length_offset).unwrap();
                                fields.push(ir::MemoryTypeField {
                                    offset: current_length_offset,
                                    ty: self.isa.pointer_type(),
                                    // As above, read-only; only the runtime modifies it.
                                    readonly: true,
                                    fact: Some(length_fact),
                                });

                                let pointer_size = u64::from(self.isa.pointer_type().bytes());
                                let fields_end = std::cmp::max(
                                    base_offset + pointer_size,
                                    current_length_offset + pointer_size,
                                );
                                *size = std::cmp::max(*size, fields_end);
                            }
                            _ => {
                                panic!("Bad memtype");
                            }
                        }
                        // Apply a fact to the base pointer.
                        (Some(base_fact), Some(data_mt))
                    } else {
                        (None, None)
                    };

                    (
                        offset_guard_size,
                        HeapStyle::Dynamic {
                            bound_gv: heap_bound,
                        },
                        false,
                        base_fact,
                        data_mt,
                    )
                }
                MemoryPlan {
                    style:
                        MemoryStyle::Static {
                            byte_reservation: bound_bytes,
                        },
                    offset_guard_size,
                    pre_guard_size: _,
                    memory: _,
                } => {
                    let (base_fact, data_mt) = if let Some(ptr_memtype) = ptr_memtype {
                        // Create a memtype representing the untyped memory region.
                        let data_mt = func.create_memory_type(ir::MemoryTypeData::Memory {
                            size: bound_bytes
                                .checked_add(offset_guard_size)
                                .expect("Memory plan has overflowing size plus guard"),
                        });
                        // This fact applies to any pointer to the start of the memory.
                        let base_fact = Fact::Mem {
                            ty: data_mt,
                            min_offset: 0,
                            max_offset: 0,
                            nullable: false,
                        };
                        // Create a field in the vmctx for the base pointer.
                        match &mut func.memory_types[ptr_memtype] {
                            ir::MemoryTypeData::Struct { size, fields } => {
                                let offset = u64::try_from(base_offset).unwrap();
                                fields.push(ir::MemoryTypeField {
                                    offset,
                                    ty: self.isa.pointer_type(),
                                    // Read-only field from the PoV of PCC checks:
                                    // don't allow stores to this field. (Even if
                                    // it is a dynamic memory whose base can
                                    // change, that update happens inside the
                                    // runtime, not in generated code.)
                                    readonly: true,
                                    fact: Some(base_fact.clone()),
                                });
                                *size = std::cmp::max(
                                    *size,
                                    offset + u64::from(self.isa.pointer_type().bytes()),
                                );
                            }
                            _ => {
                                panic!("Bad memtype");
                            }
                        }
                        // Apply a fact to the base pointer.
                        (Some(base_fact), Some(data_mt))
                    } else {
                        (None, None)
                    };
                    (
                        offset_guard_size,
                        HeapStyle::Static { bound: bound_bytes },
                        true,
                        base_fact,
                        data_mt,
                    )
                }
            };

        let mut flags = MemFlags::trusted().with_checked();
        if readonly_base {
            flags.set_readonly();
        }
        let heap_base = func.create_global_value(ir::GlobalValueData::Load {
            base: ptr,
            offset: Offset32::new(base_offset),
            global_type: pointer_type,
            flags,
        });
        func.global_value_facts[heap_base] = base_fact;

        Ok(self.heaps.push(HeapData {
            base: heap_base,
            min_size,
            max_size,
            offset_guard_size,
            style: heap_style,
            index_type: index_type_to_ir_type(self.memory(index).idx_type),
            memory_type,
            page_size_log2,
        }))
    }

    fn make_global(
        &mut self,
        func: &mut ir::Function,
        index: GlobalIndex,
    ) -> WasmResult<GlobalVariable> {
        let ty = self.module.globals[index].wasm_ty;

        if ty.is_vmgcref_type() {
            // Although reference-typed globals live at the same memory location as
            // any other type of global at the same index would, getting or
            // setting them requires ref counting barriers. Therefore, we need
            // to use `GlobalVariable::Custom`, as that is the only kind of
            // `GlobalVariable` for which translation supports custom
            // access translation.
            return Ok(GlobalVariable::Custom);
        }

        let (gv, offset) = self.get_global_location(func, index);
        Ok(GlobalVariable::Memory {
            gv,
            offset: offset.into(),
            ty: super::value_type(self.isa, ty),
        })
    }

    fn make_indirect_sig(
        &mut self,
        func: &mut ir::Function,
        index: TypeIndex,
    ) -> WasmResult<ir::SigRef> {
        let interned_index = self.module.types[index];
        let wasm_func_ty = self.types[interned_index].unwrap_func();
        let sig = crate::wasm_call_signature(self.isa, wasm_func_ty, &self.tunables);
        let sig_ref = func.import_signature(sig);
        self.sig_ref_to_ty[sig_ref] = Some(wasm_func_ty);
        Ok(sig_ref)
    }

    fn make_direct_func(
        &mut self,
        func: &mut ir::Function,
        index: FuncIndex,
    ) -> WasmResult<ir::FuncRef> {
        let sig = self.module.functions[index].signature;
        let wasm_func_ty = self.types[sig].unwrap_func();
        let sig = crate::wasm_call_signature(self.isa, wasm_func_ty, &self.tunables);
        let signature = func.import_signature(sig);
        self.sig_ref_to_ty[signature] = Some(wasm_func_ty);
        let name =
            ir::ExternalName::User(func.declare_imported_user_function(ir::UserExternalName {
                namespace: crate::NS_WASM_FUNC,
                index: index.as_u32(),
            }));
        Ok(func.import_function(ir::ExtFuncData {
            name,
            signature,

            // the value of this flag determines the codegen for calls to this
            // function. if this flag is `false` then absolute relocations will
            // be generated for references to the function, which requires
            // load-time relocation resolution. if this flag is set to `true`
            // then relative relocations are emitted which can be resolved at
            // object-link-time, just after all functions are compiled.
            //
            // this flag is set to `true` for functions defined in the object
            // we'll be defining in this compilation unit, or everything local
            // to the wasm module. this means that between functions in a wasm
            // module there's relative calls encoded. all calls external to a
            // wasm module (e.g. imports or libcalls) are either encoded through
            // the `vmcontext` as relative jumps (hence no relocations) or
            // they're libcalls with absolute relocations.
            colocated: self.module.defined_func_index(index).is_some(),
        }))
    }

    fn translate_call_indirect(
        &mut self,
        builder: &mut FunctionBuilder,
        table_index: TableIndex,
        ty_index: TypeIndex,
        sig_ref: ir::SigRef,
        callee: ir::Value,
        call_args: &[ir::Value],
    ) -> WasmResult<Option<ir::Inst>> {
        Call::new(builder, self).indirect_call(table_index, ty_index, sig_ref, callee, call_args)
    }

    fn translate_call(
        &mut self,
        builder: &mut FunctionBuilder,
        callee_index: FuncIndex,
        callee: ir::FuncRef,
        call_args: &[ir::Value],
    ) -> WasmResult<ir::Inst> {
        Call::new(builder, self).direct_call(callee_index, callee, call_args)
    }

    fn translate_call_ref(
        &mut self,
        builder: &mut FunctionBuilder,
        sig_ref: ir::SigRef,
        callee: ir::Value,
        call_args: &[ir::Value],
    ) -> WasmResult<ir::Inst> {
        Call::new(builder, self).call_ref(sig_ref, callee, call_args)
    }

    fn translate_return_call(
        &mut self,
        builder: &mut FunctionBuilder,
        callee_index: FuncIndex,
        callee: ir::FuncRef,
        call_args: &[ir::Value],
    ) -> WasmResult<()> {
        Call::new_tail(builder, self).direct_call(callee_index, callee, call_args)?;
        Ok(())
    }

    fn translate_return_call_indirect(
        &mut self,
        builder: &mut FunctionBuilder,
        table_index: TableIndex,
        ty_index: TypeIndex,
        sig_ref: ir::SigRef,
        callee: ir::Value,
        call_args: &[ir::Value],
    ) -> WasmResult<()> {
        Call::new_tail(builder, self).indirect_call(
            table_index,
            ty_index,
            sig_ref,
            callee,
            call_args,
        )?;
        Ok(())
    }

    fn translate_return_call_ref(
        &mut self,
        builder: &mut FunctionBuilder,
        sig_ref: ir::SigRef,
        callee: ir::Value,
        call_args: &[ir::Value],
    ) -> WasmResult<()> {
        Call::new_tail(builder, self).call_ref(sig_ref, callee, call_args)?;
        Ok(())
    }

    fn translate_memory_grow(
        &mut self,
        mut pos: FuncCursor<'_>,
        index: MemoryIndex,
        _heap: Heap,
        val: ir::Value,
    ) -> WasmResult<ir::Value> {
        let memory_grow = self.builtin_functions.memory32_grow(&mut pos.func);
        let index_arg = index.index();

        let memory_index = pos.ins().iconst(I32, index_arg as i64);
        let vmctx = self.vmctx_val(&mut pos);

        let index_type = self.memory(index).idx_type;
        let val = self.cast_index_to_i64(&mut pos, val, index_type);
        let call_inst = pos.ins().call(memory_grow, &[vmctx, val, memory_index]);
        let result = *pos.func.dfg.inst_results(call_inst).first().unwrap();
        let single_byte_pages = match self.memory(index).page_size_log2 {
            16 => false,
            0 => true,
            _ => unreachable!("only page sizes 2**0 and 2**16 are currently valid"),
        };
        Ok(self.convert_pointer_to_index_type(pos, result, index_type, single_byte_pages))
    }

    fn translate_memory_size(
        &mut self,
        mut pos: FuncCursor<'_>,
        index: MemoryIndex,
        _heap: Heap,
    ) -> WasmResult<ir::Value> {
        let pointer_type = self.pointer_type();
        let vmctx = self.vmctx(&mut pos.func);
        let is_shared = self.module.memory_plans[index].memory.shared;
        let base = pos.ins().global_value(pointer_type, vmctx);
        let current_length_in_bytes = match self.module.defined_memory_index(index) {
            Some(def_index) => {
                if is_shared {
                    let offset =
                        i32::try_from(self.offsets.vmctx_vmmemory_pointer(def_index)).unwrap();
                    let vmmemory_ptr =
                        pos.ins()
                            .load(pointer_type, ir::MemFlags::trusted(), base, offset);
                    let vmmemory_definition_offset =
                        i64::from(self.offsets.ptr.vmmemory_definition_current_length());
                    let vmmemory_definition_ptr =
                        pos.ins().iadd_imm(vmmemory_ptr, vmmemory_definition_offset);
                    // This atomic access of the
                    // `VMMemoryDefinition::current_length` is direct; no bounds
                    // check is needed. This is possible because shared memory
                    // has a static size (the maximum is always known). Shared
                    // memory is thus built with a static memory plan and no
                    // bounds-checked version of this is implemented.
                    pos.ins().atomic_load(
                        pointer_type,
                        ir::MemFlags::trusted(),
                        vmmemory_definition_ptr,
                    )
                } else {
                    let owned_index = self.module.owned_memory_index(def_index);
                    let offset = i32::try_from(
                        self.offsets
                            .vmctx_vmmemory_definition_current_length(owned_index),
                    )
                    .unwrap();
                    pos.ins()
                        .load(pointer_type, ir::MemFlags::trusted(), base, offset)
                }
            }
            None => {
                let offset = i32::try_from(self.offsets.vmctx_vmmemory_import_from(index)).unwrap();
                let vmmemory_ptr =
                    pos.ins()
                        .load(pointer_type, ir::MemFlags::trusted(), base, offset);
                if is_shared {
                    let vmmemory_definition_offset =
                        i64::from(self.offsets.ptr.vmmemory_definition_current_length());
                    let vmmemory_definition_ptr =
                        pos.ins().iadd_imm(vmmemory_ptr, vmmemory_definition_offset);
                    pos.ins().atomic_load(
                        pointer_type,
                        ir::MemFlags::trusted(),
                        vmmemory_definition_ptr,
                    )
                } else {
                    pos.ins().load(
                        pointer_type,
                        ir::MemFlags::trusted(),
                        vmmemory_ptr,
                        i32::from(self.offsets.ptr.vmmemory_definition_current_length()),
                    )
                }
            }
        };

        let page_size_log2 = i64::from(self.module.memory_plans[index].memory.page_size_log2);
        let current_length_in_pages = pos.ins().ushr_imm(current_length_in_bytes, page_size_log2);
        let single_byte_pages = match page_size_log2 {
            16 => false,
            0 => true,
            _ => unreachable!("only page sizes 2**0 and 2**16 are currently valid"),
        };
        Ok(self.convert_pointer_to_index_type(
            pos,
            current_length_in_pages,
            self.memory(index).idx_type,
            single_byte_pages,
        ))
    }

    fn translate_memory_copy(
        &mut self,
        mut pos: FuncCursor,
        src_index: MemoryIndex,
        _src_heap: Heap,
        dst_index: MemoryIndex,
        _dst_heap: Heap,
        dst: ir::Value,
        src: ir::Value,
        len: ir::Value,
    ) -> WasmResult<()> {
        let vmctx = self.vmctx_val(&mut pos);

        let memory_copy = self.builtin_functions.memory_copy(&mut pos.func);
        let dst = self.cast_index_to_i64(&mut pos, dst, self.memory(dst_index).idx_type);
        let src = self.cast_index_to_i64(&mut pos, src, self.memory(src_index).idx_type);
        // The length is 32-bit if either memory is 32-bit, but if they're both
        // 64-bit then it's 64-bit. Our intrinsic takes a 64-bit length for
        // compatibility across all memories, so make sure that it's cast
        // correctly here (this is a bit special so no generic helper unlike for
        // `dst`/`src` above)
        let len = if index_type_to_ir_type(self.memory(dst_index).idx_type) == I64
            && index_type_to_ir_type(self.memory(src_index).idx_type) == I64
        {
            len
        } else {
            pos.ins().uextend(I64, len)
        };
        let src_index = pos.ins().iconst(I32, i64::from(src_index.as_u32()));
        let dst_index = pos.ins().iconst(I32, i64::from(dst_index.as_u32()));
        pos.ins()
            .call(memory_copy, &[vmctx, dst_index, dst, src_index, src, len]);

        Ok(())
    }

    fn translate_memory_fill(
        &mut self,
        mut pos: FuncCursor,
        memory_index: MemoryIndex,
        _heap: Heap,
        dst: ir::Value,
        val: ir::Value,
        len: ir::Value,
    ) -> WasmResult<()> {
        let memory_fill = self.builtin_functions.memory_fill(&mut pos.func);
        let dst = self.cast_index_to_i64(&mut pos, dst, self.memory(memory_index).idx_type);
        let len = self.cast_index_to_i64(&mut pos, len, self.memory(memory_index).idx_type);
        let memory_index_arg = pos.ins().iconst(I32, i64::from(memory_index.as_u32()));

        let vmctx = self.vmctx_val(&mut pos);

        pos.ins()
            .call(memory_fill, &[vmctx, memory_index_arg, dst, val, len]);

        Ok(())
    }

    fn translate_memory_init(
        &mut self,
        mut pos: FuncCursor,
        memory_index: MemoryIndex,
        _heap: Heap,
        seg_index: u32,
        dst: ir::Value,
        src: ir::Value,
        len: ir::Value,
    ) -> WasmResult<()> {
        let memory_init = self.builtin_functions.memory_init(&mut pos.func);

        let memory_index_arg = pos.ins().iconst(I32, memory_index.index() as i64);
        let seg_index_arg = pos.ins().iconst(I32, seg_index as i64);

        let vmctx = self.vmctx_val(&mut pos);

        let dst = self.cast_index_to_i64(&mut pos, dst, self.memory(memory_index).idx_type);

        pos.ins().call(
            memory_init,
            &[vmctx, memory_index_arg, seg_index_arg, dst, src, len],
        );

        Ok(())
    }

    fn translate_data_drop(&mut self, mut pos: FuncCursor, seg_index: u32) -> WasmResult<()> {
        let data_drop = self.builtin_functions.data_drop(&mut pos.func);
        let seg_index_arg = pos.ins().iconst(I32, seg_index as i64);
        let vmctx = self.vmctx_val(&mut pos);
        pos.ins().call(data_drop, &[vmctx, seg_index_arg]);
        Ok(())
    }

    fn translate_table_size(
        &mut self,
        pos: FuncCursor,
        table_index: TableIndex,
    ) -> WasmResult<ir::Value> {
        self.ensure_table_exists(pos.func, table_index);
        let table_data = self.tables[table_index].as_ref().unwrap();
        let index_type = index_type_to_ir_type(self.table(table_index).idx_type);
        Ok(table_data.bound.bound(&*self.isa, pos, index_type))
    }

    fn translate_table_copy(
        &mut self,
        mut pos: FuncCursor,
        dst_table_index: TableIndex,
        src_table_index: TableIndex,
        dst: ir::Value,
        src: ir::Value,
        len: ir::Value,
    ) -> WasmResult<()> {
        let (table_copy, dst_table_index_arg, src_table_index_arg) =
            self.get_table_copy_func(&mut pos.func, dst_table_index, src_table_index);

        let dst = self.cast_index_to_i64(&mut pos, dst, self.table(dst_table_index).idx_type);
        let src = self.cast_index_to_i64(&mut pos, src, self.table(src_table_index).idx_type);
        let len = if index_type_to_ir_type(self.table(dst_table_index).idx_type) == I64
            && index_type_to_ir_type(self.table(src_table_index).idx_type) == I64
        {
            len
        } else {
            pos.ins().uextend(I64, len)
        };
        let dst_table_index_arg = pos.ins().iconst(I32, dst_table_index_arg as i64);
        let src_table_index_arg = pos.ins().iconst(I32, src_table_index_arg as i64);
        let vmctx = self.vmctx_val(&mut pos);
        pos.ins().call(
            table_copy,
            &[
                vmctx,
                dst_table_index_arg,
                src_table_index_arg,
                dst,
                src,
                len,
            ],
        );

        Ok(())
    }

    fn translate_table_init(
        &mut self,
        mut pos: FuncCursor,
        seg_index: u32,
        table_index: TableIndex,
        dst: ir::Value,
        src: ir::Value,
        len: ir::Value,
    ) -> WasmResult<()> {
        let table_init = self.builtin_functions.table_init(&mut pos.func);
        let table_index_arg = pos.ins().iconst(I32, i64::from(table_index.as_u32()));
        let seg_index_arg = pos.ins().iconst(I32, i64::from(seg_index));
        let vmctx = self.vmctx_val(&mut pos);
        let index_type = self.table(table_index).idx_type;
        let dst = self.cast_index_to_i64(&mut pos, dst, index_type);
        let src = pos.ins().uextend(I64, src);
        let len = pos.ins().uextend(I64, len);

        pos.ins().call(
            table_init,
            &[vmctx, table_index_arg, seg_index_arg, dst, src, len],
        );

        Ok(())
    }

    fn translate_elem_drop(&mut self, mut pos: FuncCursor, elem_index: u32) -> WasmResult<()> {
        let elem_drop = self.builtin_functions.elem_drop(&mut pos.func);
        let elem_index_arg = pos.ins().iconst(I32, elem_index as i64);
        let vmctx = self.vmctx_val(&mut pos);
        pos.ins().call(elem_drop, &[vmctx, elem_index_arg]);
        Ok(())
    }

    fn translate_atomic_wait(
        &mut self,
        mut pos: FuncCursor,
        memory_index: MemoryIndex,
        _heap: Heap,
        addr: ir::Value,
        expected: ir::Value,
        timeout: ir::Value,
    ) -> WasmResult<ir::Value> {
        #[cfg(feature = "threads")]
        {
            let addr = self.cast_index_to_i64(&mut pos, addr, self.memory(memory_index).idx_type);
            let implied_ty = pos.func.dfg.value_type(expected);
            let (wait_func, memory_index) =
                self.get_memory_atomic_wait(&mut pos.func, memory_index, implied_ty);

            let memory_index_arg = pos.ins().iconst(I32, memory_index as i64);

            let vmctx = self.vmctx_val(&mut pos);

            let call_inst = pos.ins().call(
                wait_func,
                &[vmctx, memory_index_arg, addr, expected, timeout],
            );

            Ok(*pos.func.dfg.inst_results(call_inst).first().unwrap())
        }
        #[cfg(not(feature = "threads"))]
        {
            let _ = (&mut pos, memory_index, addr, expected, timeout);
            Err(wasmtime_environ::WasmError::Unsupported(
                "threads support disabled at compile time".to_string(),
            ))
        }
    }

    fn translate_atomic_notify(
        &mut self,
        mut pos: FuncCursor,
        memory_index: MemoryIndex,
        _heap: Heap,
        addr: ir::Value,
        count: ir::Value,
    ) -> WasmResult<ir::Value> {
        #[cfg(feature = "threads")]
        {
            let addr = self.cast_index_to_i64(&mut pos, addr, self.memory(memory_index).idx_type);
            let atomic_notify = self.builtin_functions.memory_atomic_notify(&mut pos.func);

            let memory_index_arg = pos.ins().iconst(I32, memory_index.index() as i64);
            let vmctx = self.vmctx_val(&mut pos);
            let call_inst = pos
                .ins()
                .call(atomic_notify, &[vmctx, memory_index_arg, addr, count]);

            Ok(*pos.func.dfg.inst_results(call_inst).first().unwrap())
        }
        #[cfg(not(feature = "threads"))]
        {
            let _ = (&mut pos, memory_index, addr, count);
            Err(wasmtime_environ::WasmError::Unsupported(
                "threads support disabled at compile time".to_string(),
            ))
        }
    }

    fn translate_loop_header(&mut self, builder: &mut FunctionBuilder) -> WasmResult<()> {
        // Additionally if enabled check how much fuel we have remaining to see
        // if we've run out by this point.
        if self.tunables.consume_fuel {
            self.fuel_check(builder);
        }

        // If we are performing epoch-based interruption, check to see
        // if the epoch counter has changed.
        if self.tunables.epoch_interruption {
            self.epoch_check(builder);
        }

        Ok(())
    }

    fn before_translate_operator(
        &mut self,
        op: &Operator,
        builder: &mut FunctionBuilder,
        state: &FuncTranslationState,
    ) -> WasmResult<()> {
        if self.tunables.consume_fuel {
            self.fuel_before_op(op, builder, state.reachable());
        }
        Ok(())
    }

    fn after_translate_operator(
        &mut self,
        op: &Operator,
        builder: &mut FunctionBuilder,
        state: &FuncTranslationState,
    ) -> WasmResult<()> {
        if self.tunables.consume_fuel && state.reachable() {
            self.fuel_after_op(op, builder);
        }
        Ok(())
    }

    fn before_unconditionally_trapping_memory_access(
        &mut self,
        builder: &mut FunctionBuilder,
    ) -> WasmResult<()> {
        if self.tunables.consume_fuel {
            self.fuel_increment_var(builder);
            self.fuel_save_from_var(builder);
        }
        Ok(())
    }

    fn before_translate_function(
        &mut self,
        builder: &mut FunctionBuilder,
        _state: &FuncTranslationState,
    ) -> WasmResult<()> {
        // If an explicit stack limit is requested, emit one here at the start
        // of the function.
        if let Some(gv) = self.stack_limit_at_function_entry {
            let limit = builder.ins().global_value(self.pointer_type(), gv);
            let sp = builder.ins().get_stack_pointer(self.pointer_type());
            let overflow = builder.ins().icmp(IntCC::UnsignedLessThan, sp, limit);
            self.conditionally_trap(builder, overflow, ir::TrapCode::STACK_OVERFLOW);
        }

        // If the `vmruntime_limits_ptr` variable will get used then we initialize
        // it here.
        if self.tunables.consume_fuel || self.tunables.epoch_interruption {
            // TODO(frank-emrich) Ideally, we would like to use this global
            // variable in the translation of `resume` instructions. However, in
            // order to decide whether to declare the variable or not we would
            // have to know if the function body contains a `resume` instruction
            // before actually translating it. If we instead called
            // `declare_vmruntime_limits_ptr` unconditionally, we would change
            // the CLIF output of functions using no wasmfx instructions, which
            // is undesirable.
            self.declare_vmruntime_limits_ptr(builder);
        }
        // Additionally we initialize `fuel_var` if it will get used.
        if self.tunables.consume_fuel {
            self.fuel_function_entry(builder);
        }
        // Initialize `epoch_var` with the current epoch.
        if self.tunables.epoch_interruption {
            self.epoch_function_entry(builder);
        }

        #[cfg(feature = "wmemcheck")]
        if self.wmemcheck {
            let func_name = self.current_func_name(builder);
            if func_name == Some("malloc") {
                self.check_malloc_start(builder);
            } else if func_name == Some("free") {
                self.check_free_start(builder);
            }
        }

        Ok(())
    }

    fn after_translate_function(
        &mut self,
        builder: &mut FunctionBuilder,
        state: &FuncTranslationState,
    ) -> WasmResult<()> {
        if self.tunables.consume_fuel && state.reachable() {
            self.fuel_function_exit(builder);
        }
        Ok(())
    }

    fn relaxed_simd_deterministic(&self) -> bool {
        self.tunables.relaxed_simd_deterministic
    }

    fn has_native_fma(&self) -> bool {
        self.isa.has_native_fma()
    }

    fn is_x86(&self) -> bool {
        self.isa.triple().architecture == target_lexicon::Architecture::X86_64
    }

    fn translate_cont_bind(
        &mut self,
        builder: &mut FunctionBuilder,
        contobj: ir::Value,
        args: &[ir::Value],
        remaining_arg_count: usize,
    ) -> ir::Value {
        wasmfx_impl::translate_cont_bind(self, builder, contobj, args, remaining_arg_count)
    }

    fn translate_cont_new(
        &mut self,
        builder: &mut FunctionBuilder,
        state: &FuncTranslationState,
        func: ir::Value,
        arg_types: &[WasmValType],
        return_types: &[WasmValType],
    ) -> WasmResult<ir::Value> {
        wasmfx_impl::translate_cont_new(self, builder, state, func, arg_types, return_types)
    }

    // TODO(dhil): Currently, this function invokes
    // `translate_load_builtin_function_address` multiple times, which
    // causes repeated allocation of values pointing to the vmctx. We
    // should refactor or inline this logic at some point.
    fn translate_resume(
        &mut self,
        builder: &mut FunctionBuilder,
        type_index: u32,
        contobj: ir::Value,
        resume_args: &[ir::Value],
        resumetable: &[(u32, ir::Block)],
    ) -> Vec<ir::Value> {
        wasmfx_impl::translate_resume(self, builder, type_index, contobj, resume_args, resumetable)
    }

    fn translate_resume_throw(
        &mut self,
        _pos: FuncCursor,
        _state: &FuncTranslationState,
        _tag_index: u32,
        _cont: ir::Value,
    ) -> WasmResult<ir::Value> {
        todo!()
    }

    fn translate_suspend(
        &mut self,
        builder: &mut FunctionBuilder,
        tag_index: u32,
        suspend_args: &[ir::Value],
        tag_return_types: &[WasmValType],
    ) -> Vec<ir::Value> {
        wasmfx_impl::translate_suspend(self, builder, tag_index, suspend_args, tag_return_types)
    }

    fn continuation_arguments(&self, index: u32) -> &[WasmValType] {
        let idx = self.module.types[TypeIndex::from_u32(index)];
        self.types[self.types[idx].unwrap_cont().clone().interned_type_index()]
            .unwrap_func()
            .params()
    }

    fn continuation_returns(&self, index: u32) -> &[WasmValType] {
        let idx = self.module.types[TypeIndex::from_u32(index)];
        self.types[self.types[idx].unwrap_cont().clone().interned_type_index()]
            .unwrap_func()
            .returns()
    }

    fn tag_params(&self, tag_index: u32) -> &[WasmValType] {
        let idx = self.module.tags[TagIndex::from_u32(tag_index)].signature;
        self.types[idx.unwrap_module_type_index()]
            .unwrap_func()
            .params()
    }

    fn tag_returns(&self, tag_index: u32) -> &[WasmValType] {
        let idx = self.module.tags[TagIndex::from_u32(tag_index)].signature;
        self.types[idx.unwrap_module_type_index()]
            .unwrap_func()
            .returns()
    }

    fn use_x86_blendv_for_relaxed_laneselect(&self, ty: Type) -> bool {
        self.isa.has_x86_blendv_lowering(ty)
    }

    fn use_x86_pshufb_for_relaxed_swizzle(&self) -> bool {
        self.isa.has_x86_pshufb_lowering()
    }

    fn use_x86_pmulhrsw_for_relaxed_q15mul(&self) -> bool {
        self.isa.has_x86_pmulhrsw_lowering()
    }

    fn use_x86_pmaddubsw_for_dot(&self) -> bool {
        self.isa.has_x86_pmaddubsw_lowering()
    }

    #[cfg(feature = "wmemcheck")]
    fn handle_before_return(&mut self, retvals: &[ir::Value], builder: &mut FunctionBuilder) {
        if self.wmemcheck {
            let func_name = self.current_func_name(builder);
            if func_name == Some("malloc") {
                self.hook_malloc_exit(builder, retvals);
            } else if func_name == Some("free") {
                self.hook_free_exit(builder);
            }
        }
    }

    #[cfg(feature = "wmemcheck")]
    fn before_load(
        &mut self,
        builder: &mut FunctionBuilder,
        val_size: u8,
        addr: ir::Value,
        offset: u64,
    ) {
        if self.wmemcheck {
            let check_load = self.builtin_functions.check_load(builder.func);
            let vmctx = self.vmctx_val(&mut builder.cursor());
            let num_bytes = builder.ins().iconst(I32, val_size as i64);
            let offset_val = builder.ins().iconst(I64, offset as i64);
            builder
                .ins()
                .call(check_load, &[vmctx, num_bytes, addr, offset_val]);
        }
    }

    #[cfg(feature = "wmemcheck")]
    fn before_store(
        &mut self,
        builder: &mut FunctionBuilder,
        val_size: u8,
        addr: ir::Value,
        offset: u64,
    ) {
        if self.wmemcheck {
            let check_store = self.builtin_functions.check_store(builder.func);
            let vmctx = self.vmctx_val(&mut builder.cursor());
            let num_bytes = builder.ins().iconst(I32, val_size as i64);
            let offset_val = builder.ins().iconst(I64, offset as i64);
            builder
                .ins()
                .call(check_store, &[vmctx, num_bytes, addr, offset_val]);
        }
    }

    #[cfg(feature = "wmemcheck")]
    fn update_global(
        &mut self,
        builder: &mut FunctionBuilder,
        global_index: u32,
        value: ir::Value,
    ) {
        if self.wmemcheck {
            if global_index == 0 {
                // We are making the assumption that global 0 is the auxiliary stack pointer.
                let update_stack_pointer =
                    self.builtin_functions.update_stack_pointer(builder.func);
                let vmctx = self.vmctx_val(&mut builder.cursor());
                builder.ins().call(update_stack_pointer, &[vmctx, value]);
            }
        }
    }

    #[cfg(feature = "wmemcheck")]
    fn before_memory_grow(
        &mut self,
        builder: &mut FunctionBuilder,
        num_pages: ir::Value,
        mem_index: MemoryIndex,
    ) {
        if self.wmemcheck && mem_index.as_u32() == 0 {
            let update_mem_size = self.builtin_functions.update_mem_size(builder.func);
            let vmctx = self.vmctx_val(&mut builder.cursor());
            builder.ins().call(update_mem_size, &[vmctx, num_pages]);
        }
    }

    fn isa(&self) -> &dyn TargetIsa {
        &*self.isa
    }

    fn trap(&mut self, builder: &mut FunctionBuilder, trap: ir::TrapCode) {
        match (
            self.signals_based_traps(),
            crate::clif_trap_to_env_trap(trap),
        ) {
            // If libcall traps are disabled or there's no wasmtime-defined trap
            // code for this, then emit a native trap instruction.
            (true, _) | (_, None) => {
                builder.ins().trap(trap);
            }
            // ... otherwise with libcall traps explicitly enabled and a
            // wasmtime-based trap code invoke the libcall to raise a trap and
            // pass in our trap code. Leave a debug `unreachable` in place
            // afterwards as a defense-in-depth measure.
            (false, Some(trap)) => {
                let libcall = self.builtin_functions.trap(&mut builder.func);
                let vmctx = self.vmctx_val(&mut builder.cursor());
                let trap_code = builder.ins().iconst(I8, i64::from(trap as u8));
                builder.ins().call(libcall, &[vmctx, trap_code]);
                builder.ins().trap(TRAP_INTERNAL_ASSERT);
            }
        }
    }

    fn trapz(&mut self, builder: &mut FunctionBuilder, value: ir::Value, trap: ir::TrapCode) {
        if self.signals_based_traps() {
            builder.ins().trapz(value, trap);
        } else {
            let ty = builder.func.dfg.value_type(value);
            let zero = builder.ins().iconst(ty, 0);
            let cmp = builder.ins().icmp(IntCC::Equal, value, zero);
            self.conditionally_trap(builder, cmp, trap);
        }
    }

    fn trapnz(&mut self, builder: &mut FunctionBuilder, value: ir::Value, trap: ir::TrapCode) {
        if self.signals_based_traps() {
            builder.ins().trapnz(value, trap);
        } else {
            let ty = builder.func.dfg.value_type(value);
            let zero = builder.ins().iconst(ty, 0);
            let cmp = builder.ins().icmp(IntCC::NotEqual, value, zero);
            self.conditionally_trap(builder, cmp, trap);
        }
    }

    fn uadd_overflow_trap(
        &mut self,
        builder: &mut FunctionBuilder,
        lhs: ir::Value,
        rhs: ir::Value,
        trap: ir::TrapCode,
    ) -> ir::Value {
        if self.signals_based_traps() {
            builder.ins().uadd_overflow_trap(lhs, rhs, trap)
        } else {
            let (ret, overflow) = builder.ins().uadd_overflow(lhs, rhs);
            self.conditionally_trap(builder, overflow, trap);
            ret
        }
    }

    fn signals_based_traps(&self) -> bool {
        self.tunables.signals_based_traps
    }

    fn translate_sdiv(
        &mut self,
        builder: &mut FunctionBuilder,
        lhs: ir::Value,
        rhs: ir::Value,
    ) -> ir::Value {
        self.guard_signed_divide(builder, lhs, rhs);
        builder.ins().sdiv(lhs, rhs)
    }

    fn translate_udiv(
        &mut self,
        builder: &mut FunctionBuilder,
        lhs: ir::Value,
        rhs: ir::Value,
    ) -> ir::Value {
        self.guard_zero_divisor(builder, rhs);
        builder.ins().udiv(lhs, rhs)
    }

    fn translate_srem(
        &mut self,
        builder: &mut FunctionBuilder,
        lhs: ir::Value,
        rhs: ir::Value,
    ) -> ir::Value {
        self.guard_zero_divisor(builder, rhs);
        builder.ins().srem(lhs, rhs)
    }

    fn translate_urem(
        &mut self,
        builder: &mut FunctionBuilder,
        lhs: ir::Value,
        rhs: ir::Value,
    ) -> ir::Value {
        self.guard_zero_divisor(builder, rhs);
        builder.ins().urem(lhs, rhs)
    }

    fn translate_fcvt_to_sint(
        &mut self,
        builder: &mut FunctionBuilder,
        ty: ir::Type,
        val: ir::Value,
    ) -> ir::Value {
        // NB: for now avoid translating this entire instruction to CLIF and
        // just do it in a libcall.
        if self.signals_based_traps() {
            builder.ins().fcvt_to_sint(ty, val)
        } else {
            self.fcvt_to_int(
                builder,
                ty,
                val,
                |me, func| me.builtin_functions.f64_to_i32(func),
                |me, func| me.builtin_functions.f64_to_i64(func),
            )
        }
    }

    fn translate_fcvt_to_uint(
        &mut self,
        builder: &mut FunctionBuilder,
        ty: ir::Type,
        val: ir::Value,
    ) -> ir::Value {
        // NB: for now avoid translating this entire instruction to CLIF and
        // just do it in a libcall.
        if self.signals_based_traps() {
            builder.ins().fcvt_to_uint(ty, val)
        } else {
            self.fcvt_to_int(
                builder,
                ty,
                val,
                |me, func| me.builtin_functions.f64_to_u32(func),
                |me, func| me.builtin_functions.f64_to_u64(func),
            )
        }
    }
}

// Helper function to convert an `IndexType` to an `ir::Type`.
//
// Implementing From/Into trait for `IndexType` or `ir::Type` would
// introduce an extra dependency between `wasmtime_types` and `cranelift_codegen`.
fn index_type_to_ir_type(index_type: IndexType) -> ir::Type {
    match index_type {
        IndexType::I32 => I32,
        IndexType::I64 => I64,
    }
}<|MERGE_RESOLUTION|>--- conflicted
+++ resolved
@@ -20,17 +20,10 @@
 use wasmparser::Operator;
 use wasmtime_environ::{
     BuiltinFunctionIndex, DataIndex, ElemIndex, EngineOrModuleTypeIndex, FuncIndex, GlobalIndex,
-<<<<<<< HEAD
-    IndexType, Memory, MemoryIndex, MemoryPlan, MemoryStyle, Module, ModuleTranslation,
-    ModuleTypesBuilder, PtrSize, Table, TableIndex, TableStyle, TagIndex, Tunables, TypeConvert,
-    TypeIndex, VMOffsets, WasmCompositeType, WasmFuncType, WasmHeapTopType, WasmHeapType,
-    WasmResult, WasmValType,
-=======
     IndexType, Memory, MemoryIndex, MemoryPlan, MemoryStyle, Module, ModuleInternedTypeIndex,
-    ModuleTranslation, ModuleTypesBuilder, PtrSize, Table, TableIndex, TableStyle, Tunables,
-    TypeConvert, TypeIndex, VMOffsets, WasmCompositeType, WasmFuncType, WasmHeapTopType,
+    ModuleTranslation, ModuleTypesBuilder, PtrSize, Table, TableIndex, TableStyle, TagIndex,
+    Tunables, TypeConvert, TypeIndex, VMOffsets, WasmCompositeType, WasmFuncType, WasmHeapTopType,
     WasmHeapType, WasmRefType, WasmResult, WasmValType,
->>>>>>> bc6b0fe4
 };
 use wasmtime_environ::{FUNCREF_INIT_BIT, FUNCREF_MASK};
 

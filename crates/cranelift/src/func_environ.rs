use crate::BuiltinFunctionSignatures;
use cranelift_codegen::cursor::FuncCursor;
use cranelift_codegen::ir;
use cranelift_codegen::ir::condcodes::*;
use cranelift_codegen::ir::immediates::{Imm64, Offset32};
use cranelift_codegen::ir::pcc::Fact;
use cranelift_codegen::ir::types::*;
use cranelift_codegen::ir::{ArgumentPurpose, Function, InstBuilder, MemFlags};
use cranelift_codegen::isa::{TargetFrontendConfig, TargetIsa};
use cranelift_entity::{EntityRef, PrimaryMap, SecondaryMap};
use cranelift_frontend::FunctionBuilder;
use cranelift_frontend::Variable;
use cranelift_wasm::{
    EngineOrModuleTypeIndex, FuncIndex, FuncTranslationState, GlobalIndex, GlobalVariable, Heap,
    HeapData, HeapStyle, MemoryIndex, TableData, TableIndex, TableSize, TagIndex,
    TargetEnvironment, TypeIndex, WasmHeapType, WasmRefType, WasmResult, WasmValType,
};
use std::mem;
use wasmparser::Operator;
use wasmtime_environ::{
    BuiltinFunctionIndex, MemoryPlan, MemoryStyle, Module, ModuleTranslation, ModuleType,
    ModuleTypesBuilder, PtrSize, TableStyle, Tunables, TypeConvert, VMOffsets, WASM_PAGE_SIZE,
};
use wasmtime_environ::{FUNCREF_INIT_BIT, FUNCREF_MASK};

<<<<<<< HEAD
cfg_if::cfg_if! {
    if #[cfg(feature = "typed_continuations_baseline_implementation")] {
        use crate::wasmfx::baseline as wasmfx_impl;
    } else {
        use crate::wasmfx::optimized as wasmfx_impl;
    }
}

/// A struct with an `Option<ir::FuncRef>` member for every builtin
/// function, to de-duplicate constructing/getting its function.
pub(crate) struct BuiltinFunctions {
    types: BuiltinFunctionSignatures,

=======
/// A struct with an `Option<ir::FuncRef>` member for every builtin
/// function, to de-duplicate constructing/getting its function.
struct BuiltinFunctions {
    types: BuiltinFunctionSignatures,

>>>>>>> 138148a5
    builtins:
        [Option<ir::FuncRef>; BuiltinFunctionIndex::builtin_functions_total_number() as usize],
}

impl BuiltinFunctions {
    fn new(isa: &dyn TargetIsa) -> Self {
        Self {
            types: BuiltinFunctionSignatures::new(isa),
            builtins: [None; BuiltinFunctionIndex::builtin_functions_total_number() as usize],
        }
    }

    fn load_builtin(&mut self, func: &mut Function, index: BuiltinFunctionIndex) -> ir::FuncRef {
        let cache = &mut self.builtins[index.index() as usize];
        if let Some(f) = cache {
            return *f;
        }
        let signature = func.import_signature(self.types.signature(index));
        let name =
            ir::ExternalName::User(func.declare_imported_user_function(ir::UserExternalName {
                namespace: crate::NS_WASMTIME_BUILTIN,
                index: index.index(),
            }));
        let f = func.import_function(ir::ExtFuncData {
            name,
            signature,
            colocated: true,
        });
        *cache = Some(f);
        f
    }
}

// Generate helper methods on `BuiltinFunctions` above for each named builtin
// as well.
macro_rules! declare_function_signatures {
    ($(
        $( #[$attr:meta] )*
        $name:ident( $( $pname:ident: $param:ident ),* ) $( -> $result:ident )?;
    )*) => {
        $(impl BuiltinFunctions {
            $( #[$attr] )*
<<<<<<< HEAD
            pub(crate) fn $name(&mut self, func: &mut Function) -> ir::FuncRef {
=======
            fn $name(&mut self, func: &mut Function) -> ir::FuncRef {
>>>>>>> 138148a5
                self.load_builtin(func, BuiltinFunctionIndex::$name())
            }
        })*
    };
}
wasmtime_environ::foreach_builtin_function!(declare_function_signatures);

/// The `FuncEnvironment` implementation for use by the `ModuleEnvironment`.
pub struct FuncEnvironment<'module_environment> {
    /// NOTE(frank-emrich) pub for use in crate::wasmfx::* modules
    pub(crate) isa: &'module_environment (dyn TargetIsa + 'module_environment),
    module: &'module_environment Module,
    types: &'module_environment ModuleTypesBuilder,

    #[cfg(feature = "wmemcheck")]
    translation: &'module_environment ModuleTranslation<'module_environment>,

    /// Heaps implementing WebAssembly linear memories.
    heaps: PrimaryMap<Heap, HeapData>,

    /// Cranelift tables we have created to implement Wasm tables.
    tables: SecondaryMap<TableIndex, Option<TableData>>,

    /// The Cranelift global holding the vmctx address.
    vmctx: Option<ir::GlobalValue>,

    /// The PCC memory type describing the vmctx layout, if we're
    /// using PCC.
    pcc_vmctx_memtype: Option<ir::MemoryType>,

    /// Caches of signatures for builtin functions.
<<<<<<< HEAD
    /// NOTE(frank-emrich) pub for use in crate::wasmfx::* modules
    pub(crate) builtin_functions: BuiltinFunctions,
=======
    builtin_functions: BuiltinFunctions,
>>>>>>> 138148a5

    /// Offsets to struct fields accessed by JIT code.
    pub(crate) offsets: VMOffsets<u8>,

    tunables: &'module_environment Tunables,

    /// A function-local variable which stores the cached value of the amount of
    /// fuel remaining to execute. If used this is modified frequently so it's
    /// stored locally as a variable instead of always referenced from the field
    /// in `*const VMRuntimeLimits`
    fuel_var: cranelift_frontend::Variable,

    /// A function-local variable which caches the value of `*const
    /// VMRuntimeLimits` for this function's vmctx argument. This pointer is stored
    /// in the vmctx itself, but never changes for the lifetime of the function,
    /// so if we load it up front we can continue to use it throughout.
    /// NOTE(frank-emrich) pub for use in crate::wasmfx::* modules
    pub(crate) vmruntime_limits_ptr: cranelift_frontend::Variable,

    /// A cached epoch deadline value, when performing epoch-based
    /// interruption. Loaded from `VMRuntimeLimits` and reloaded after
    /// any yield.
    epoch_deadline_var: cranelift_frontend::Variable,

    /// A cached pointer to the per-Engine epoch counter, when
    /// performing epoch-based interruption. Initialized in the
    /// function prologue. We prefer to use a variable here rather
    /// than reload on each check because it's better to let the
    /// regalloc keep it in a register if able; if not, it can always
    /// spill, and this isn't any worse than reloading each time.
    epoch_ptr_var: cranelift_frontend::Variable,

    fuel_consumed: i64,

    #[cfg(feature = "wmemcheck")]
    wmemcheck: bool,
}

impl<'module_environment> FuncEnvironment<'module_environment> {
    pub fn new(
        isa: &'module_environment (dyn TargetIsa + 'module_environment),
        translation: &'module_environment ModuleTranslation<'module_environment>,
        types: &'module_environment ModuleTypesBuilder,
        tunables: &'module_environment Tunables,
        wmemcheck: bool,
    ) -> Self {
        let builtin_functions = BuiltinFunctions::new(isa);

        // Avoid unused warning in default build.
        #[cfg(not(feature = "wmemcheck"))]
        let _ = wmemcheck;

        Self {
            isa,
            module: &translation.module,
            types,
            heaps: PrimaryMap::default(),
            tables: SecondaryMap::default(),
            vmctx: None,
            pcc_vmctx_memtype: None,
            builtin_functions,
            offsets: VMOffsets::new(isa.pointer_bytes(), &translation.module),
            tunables,
            fuel_var: Variable::new(0),
            epoch_deadline_var: Variable::new(0),
            epoch_ptr_var: Variable::new(0),
            vmruntime_limits_ptr: Variable::new(0),

            // Start with at least one fuel being consumed because even empty
            // functions should consume at least some fuel.
            fuel_consumed: 1,
            #[cfg(feature = "wmemcheck")]
            wmemcheck,
            #[cfg(feature = "wmemcheck")]
            translation,
        }
    }

    // NOTE(frank-emrich) pub for use in crate::wasmfx::* modules
    pub(crate) fn pointer_type(&self) -> ir::Type {
        self.isa.pointer_type()
    }

    // NOTE(frank-emrich) pub for use in crate::wasmfx::* modules
    pub(crate) fn vmctx(&mut self, func: &mut Function) -> ir::GlobalValue {
        self.vmctx.unwrap_or_else(|| {
            let vmctx = func.create_global_value(ir::GlobalValueData::VMContext);
            if self.isa.flags().enable_pcc() {
                // Create a placeholder memtype for the vmctx; we'll
                // add fields to it as we lazily create HeapData
                // structs and global values.
                let vmctx_memtype = func.create_memory_type(ir::MemoryTypeData::Struct {
                    size: 0,
                    fields: vec![],
                });

                self.pcc_vmctx_memtype = Some(vmctx_memtype);
                func.global_value_facts[vmctx] = Some(Fact::Mem {
                    ty: vmctx_memtype,
                    min_offset: 0,
                    max_offset: 0,
                    nullable: false,
                });
            }

            self.vmctx = Some(vmctx);
            vmctx
        })
    }

<<<<<<< HEAD
    // NOTE(dhil): pub for use in crate::wasmfx::* modules
    pub(crate) fn vmctx_val(&mut self, pos: &mut FuncCursor<'_>) -> ir::Value {
=======
    fn vmctx_val(&mut self, pos: &mut FuncCursor<'_>) -> ir::Value {
>>>>>>> 138148a5
        let pointer_type = self.pointer_type();
        let vmctx = self.vmctx(&mut pos.func);
        pos.ins().global_value(pointer_type, vmctx)
    }

    fn get_table_copy_func(
        &mut self,
        func: &mut Function,
        dst_table_index: TableIndex,
        src_table_index: TableIndex,
    ) -> (ir::FuncRef, usize, usize) {
        let sig = self.builtin_functions.table_copy(func);
        (
            sig,
            dst_table_index.as_u32() as usize,
            src_table_index.as_u32() as usize,
        )
    }

    fn get_memory_atomic_wait(
        &mut self,
        func: &mut Function,
        memory_index: MemoryIndex,
        ty: ir::Type,
    ) -> (ir::FuncRef, usize) {
        match ty {
            I32 => (
                self.builtin_functions.memory_atomic_wait32(func),
                memory_index.index(),
            ),
            I64 => (
                self.builtin_functions.memory_atomic_wait64(func),
                memory_index.index(),
            ),
            x => panic!("get_memory_atomic_wait unsupported type: {:?}", x),
        }
    }

    /// Generate code to increment or decrement the given `externref`'s
    /// reference count.
    ///
    /// The new reference count is returned.
    #[cfg(feature = "gc")]
    fn mutate_externref_ref_count(
        &mut self,
        builder: &mut FunctionBuilder,
        externref: ir::Value,
        delta: i64,
    ) -> ir::Value {
        debug_assert!(delta == -1 || delta == 1);
        let pointer_type = self.pointer_type();
        let offset = i32::try_from(self.offsets.vm_extern_data_ref_count()).unwrap();
        let count = builder
            .ins()
            .load(pointer_type, ir::MemFlags::trusted(), externref, offset);
        let new_count = builder.ins().iadd_imm(count, delta);
        builder
            .ins()
            .store(ir::MemFlags::trusted(), new_count, externref, offset);
        new_count
    }

    fn get_global_location(
        &mut self,
        func: &mut ir::Function,
        index: GlobalIndex,
    ) -> (ir::GlobalValue, i32) {
        let pointer_type = self.pointer_type();
        let vmctx = self.vmctx(func);
        if let Some(def_index) = self.module.defined_global_index(index) {
            let offset = i32::try_from(self.offsets.vmctx_vmglobal_definition(def_index)).unwrap();
            (vmctx, offset)
        } else {
            let from_offset = self.offsets.vmctx_vmglobal_import_from(index);
            let global = func.create_global_value(ir::GlobalValueData::Load {
                base: vmctx,
                offset: Offset32::new(i32::try_from(from_offset).unwrap()),
                global_type: pointer_type,
                flags: MemFlags::trusted().with_readonly(),
            });
            (global, 0)
        }
    }

    fn declare_vmruntime_limits_ptr(&mut self, builder: &mut FunctionBuilder<'_>) {
        // We load the `*const VMRuntimeLimits` value stored within vmctx at the
        // head of the function and reuse the same value across the entire
        // function. This is possible since we know that the pointer never
        // changes for the lifetime of the function.
        let pointer_type = self.pointer_type();
        builder.declare_var(self.vmruntime_limits_ptr, pointer_type);
        let vmctx = self.vmctx(builder.func);
        let base = builder.ins().global_value(pointer_type, vmctx);
        let offset = i32::try_from(self.offsets.vmctx_runtime_limits()).unwrap();
        let interrupt_ptr = builder
            .ins()
            .load(pointer_type, ir::MemFlags::trusted(), base, offset);
        builder.def_var(self.vmruntime_limits_ptr, interrupt_ptr);
    }

    fn fuel_function_entry(&mut self, builder: &mut FunctionBuilder<'_>) {
        // On function entry we load the amount of fuel into a function-local
        // `self.fuel_var` to make fuel modifications fast locally. This cache
        // is then periodically flushed to the Store-defined location in
        // `VMRuntimeLimits` later.
        builder.declare_var(self.fuel_var, ir::types::I64);
        self.fuel_load_into_var(builder);
        self.fuel_check(builder);
    }

    fn fuel_function_exit(&mut self, builder: &mut FunctionBuilder<'_>) {
        // On exiting the function we need to be sure to save the fuel we have
        // cached locally in `self.fuel_var` back into the Store-defined
        // location.
        self.fuel_save_from_var(builder);
    }

    fn fuel_before_op(
        &mut self,
        op: &Operator<'_>,
        builder: &mut FunctionBuilder<'_>,
        reachable: bool,
    ) {
        if !reachable {
            // In unreachable code we shouldn't have any leftover fuel we
            // haven't accounted for since the reason for us to become
            // unreachable should have already added it to `self.fuel_var`.
            debug_assert_eq!(self.fuel_consumed, 0);
            return;
        }

        self.fuel_consumed += match op {
            // Nop and drop generate no code, so don't consume fuel for them.
            Operator::Nop | Operator::Drop => 0,

            // Control flow may create branches, but is generally cheap and
            // free, so don't consume fuel. Note the lack of `if` since some
            // cost is incurred with the conditional check.
            Operator::Block { .. }
            | Operator::Loop { .. }
            | Operator::Unreachable
            | Operator::Return
            | Operator::Else
            | Operator::End => 0,

            // everything else, just call it one operation.
            _ => 1,
        };

        match op {
            // Exiting a function (via a return or unreachable) or otherwise
            // entering a different function (via a call) means that we need to
            // update the fuel consumption in `VMRuntimeLimits` because we're
            // about to move control out of this function itself and the fuel
            // may need to be read.
            //
            // Before this we need to update the fuel counter from our own cost
            // leading up to this function call, and then we can store
            // `self.fuel_var` into `VMRuntimeLimits`.
            Operator::Unreachable
            | Operator::Return
            | Operator::CallIndirect { .. }
            | Operator::Call { .. }
            | Operator::ReturnCall { .. }
            | Operator::ReturnCallIndirect { .. } => {
                self.fuel_increment_var(builder);
                self.fuel_save_from_var(builder);
            }

            // To ensure all code preceding a loop is only counted once we
            // update the fuel variable on entry.
            Operator::Loop { .. }

            // Entering into an `if` block means that the edge we take isn't
            // known until runtime, so we need to update our fuel consumption
            // before we take the branch.
            | Operator::If { .. }

            // Control-flow instructions mean that we're moving to the end/exit
            // of a block somewhere else. That means we need to update the fuel
            // counter since we're effectively terminating our basic block.
            | Operator::Br { .. }
            | Operator::BrIf { .. }
            | Operator::BrTable { .. }

            // Exiting a scope means that we need to update the fuel
            // consumption because there are multiple ways to exit a scope and
            // this is the only time we have to account for instructions
            // executed so far.
            | Operator::End

            // This is similar to `end`, except that it's only the terminator
            // for an `if` block. The same reasoning applies though in that we
            // are terminating a basic block and need to update the fuel
            // variable.
            | Operator::Else => self.fuel_increment_var(builder),

            // This is a normal instruction where the fuel is buffered to later
            // get added to `self.fuel_var`.
            //
            // Note that we generally ignore instructions which may trap and
            // therefore result in exiting a block early. Current usage of fuel
            // means that it's not too important to account for a precise amount
            // of fuel consumed but rather "close to the actual amount" is good
            // enough. For 100% precise counting, however, we'd probably need to
            // not only increment but also save the fuel amount more often
            // around trapping instructions. (see the `unreachable` instruction
            // case above)
            //
            // Note that `Block` is specifically omitted from incrementing the
            // fuel variable. Control flow entering a `block` is unconditional
            // which means it's effectively executing straight-line code. We'll
            // update the counter when exiting a block, but we shouldn't need to
            // do so upon entering a block.
            _ => {}
        }
    }

    fn fuel_after_op(&mut self, op: &Operator<'_>, builder: &mut FunctionBuilder<'_>) {
        // After a function call we need to reload our fuel value since the
        // function may have changed it.
        match op {
            Operator::Call { .. } | Operator::CallIndirect { .. } => {
                self.fuel_load_into_var(builder);
            }
            _ => {}
        }
    }

    /// Adds `self.fuel_consumed` to the `fuel_var`, zero-ing out the amount of
    /// fuel consumed at that point.
    fn fuel_increment_var(&mut self, builder: &mut FunctionBuilder<'_>) {
        let consumption = mem::replace(&mut self.fuel_consumed, 0);
        if consumption == 0 {
            return;
        }

        let fuel = builder.use_var(self.fuel_var);
        let fuel = builder.ins().iadd_imm(fuel, consumption);
        builder.def_var(self.fuel_var, fuel);
    }

    /// Loads the fuel consumption value from `VMRuntimeLimits` into `self.fuel_var`
    fn fuel_load_into_var(&mut self, builder: &mut FunctionBuilder<'_>) {
        let (addr, offset) = self.fuel_addr_offset(builder);
        let fuel = builder
            .ins()
            .load(ir::types::I64, ir::MemFlags::trusted(), addr, offset);
        builder.def_var(self.fuel_var, fuel);
    }

    /// Stores the fuel consumption value from `self.fuel_var` into
    /// `VMRuntimeLimits`.
    fn fuel_save_from_var(&mut self, builder: &mut FunctionBuilder<'_>) {
        let (addr, offset) = self.fuel_addr_offset(builder);
        let fuel_consumed = builder.use_var(self.fuel_var);
        builder
            .ins()
            .store(ir::MemFlags::trusted(), fuel_consumed, addr, offset);
    }

    /// Returns the `(address, offset)` of the fuel consumption within
    /// `VMRuntimeLimits`, used to perform loads/stores later.
    fn fuel_addr_offset(
        &mut self,
        builder: &mut FunctionBuilder<'_>,
    ) -> (ir::Value, ir::immediates::Offset32) {
        (
            builder.use_var(self.vmruntime_limits_ptr),
            i32::from(self.offsets.ptr.vmruntime_limits_fuel_consumed()).into(),
        )
    }

    /// Checks the amount of remaining, and if we've run out of fuel we call
    /// the out-of-fuel function.
    fn fuel_check(&mut self, builder: &mut FunctionBuilder) {
        self.fuel_increment_var(builder);
        let out_of_gas_block = builder.create_block();
        let continuation_block = builder.create_block();

        // Note that our fuel is encoded as adding positive values to a
        // negative number. Whenever the negative number goes positive that
        // means we ran out of fuel.
        //
        // Compare to see if our fuel is positive, and if so we ran out of gas.
        // Otherwise we can continue on like usual.
        let zero = builder.ins().iconst(ir::types::I64, 0);
        let fuel = builder.use_var(self.fuel_var);
        let cmp = builder
            .ins()
            .icmp(IntCC::SignedGreaterThanOrEqual, fuel, zero);
        builder
            .ins()
            .brif(cmp, out_of_gas_block, &[], continuation_block, &[]);
        builder.seal_block(out_of_gas_block);

        // If we ran out of gas then we call our out-of-gas intrinsic and it
        // figures out what to do. Note that this may raise a trap, or do
        // something like yield to an async runtime. In either case we don't
        // assume what happens and handle the case the intrinsic returns.
        //
        // Note that we save/reload fuel around this since the out-of-gas
        // intrinsic may alter how much fuel is in the system.
        builder.switch_to_block(out_of_gas_block);
        self.fuel_save_from_var(builder);
        let out_of_gas = self.builtin_functions.out_of_gas(builder.func);
        let vmctx = self.vmctx_val(&mut builder.cursor());
        builder.ins().call(out_of_gas, &[vmctx]);
        self.fuel_load_into_var(builder);
        builder.ins().jump(continuation_block, &[]);
        builder.seal_block(continuation_block);

        builder.switch_to_block(continuation_block);
    }

    fn epoch_function_entry(&mut self, builder: &mut FunctionBuilder<'_>) {
        builder.declare_var(self.epoch_deadline_var, ir::types::I64);
        self.epoch_load_deadline_into_var(builder);
        builder.declare_var(self.epoch_ptr_var, self.pointer_type());
        let epoch_ptr = self.epoch_ptr(builder);
        builder.def_var(self.epoch_ptr_var, epoch_ptr);

        // We must check for an epoch change when entering a
        // function. Why? Why aren't checks at loops sufficient to
        // bound runtime to O(|static program size|)?
        //
        // The reason is that one can construct a "zip-bomb-like"
        // program with exponential-in-program-size runtime, with no
        // backedges (loops), by building a tree of function calls: f0
        // calls f1 ten times, f1 calls f2 ten times, etc. E.g., nine
        // levels of this yields a billion function calls with no
        // backedges. So we can't do checks only at backedges.
        //
        // In this "call-tree" scenario, and in fact in any program
        // that uses calls as a sort of control flow to try to evade
        // backedge checks, a check at every function entry is
        // sufficient. Then, combined with checks at every backedge
        // (loop) the longest runtime between checks is bounded by the
        // straightline length of any function body.
        self.epoch_check(builder);
    }

    #[cfg(feature = "wmemcheck")]
    fn hook_malloc_exit(&mut self, builder: &mut FunctionBuilder, retvals: &[Value]) {
        let check_malloc_sig = self.builtin_functions.check_malloc(builder.func);
        let (vmctx, check_malloc) = self.translate_load_builtin_function_address(
            &mut builder.cursor(),
            BuiltinFunctionIndex::check_malloc(),
        );
        let func_args = builder
            .func
            .dfg
            .block_params(builder.func.layout.entry_block().unwrap());
        let len = if func_args.len() < 3 {
            return;
        } else {
            // If a function named `malloc` has at least one argument, we assume the
            // first argument is the requested allocation size.
            func_args[2]
        };
        let retval = if retvals.len() < 1 {
            return;
        } else {
            retvals[0]
        };
        builder
            .ins()
            .call_indirect(check_malloc_sig, check_malloc, &[vmctx, retval, len]);
    }

    #[cfg(feature = "wmemcheck")]
    fn hook_free_exit(&mut self, builder: &mut FunctionBuilder) {
        let check_free_sig = self.builtin_functions.check_free(builder.func);
        let (vmctx, check_free) = self.translate_load_builtin_function_address(
            &mut builder.cursor(),
            BuiltinFunctionIndex::check_free(),
        );
        let func_args = builder
            .func
            .dfg
            .block_params(builder.func.layout.entry_block().unwrap());
        let ptr = if func_args.len() < 3 {
            return;
        } else {
            // If a function named `free` has at least one argument, we assume the
            // first argument is a pointer to memory.
            func_args[2]
        };
        builder
            .ins()
            .call_indirect(check_free_sig, check_free, &[vmctx, ptr]);
    }

    fn epoch_ptr(&mut self, builder: &mut FunctionBuilder<'_>) -> ir::Value {
        let vmctx = self.vmctx(builder.func);
        let pointer_type = self.pointer_type();
        let base = builder.ins().global_value(pointer_type, vmctx);
        let offset = i32::try_from(self.offsets.vmctx_epoch_ptr()).unwrap();
        let epoch_ptr = builder
            .ins()
            .load(pointer_type, ir::MemFlags::trusted(), base, offset);
        epoch_ptr
    }

    fn epoch_load_current(&mut self, builder: &mut FunctionBuilder<'_>) -> ir::Value {
        let addr = builder.use_var(self.epoch_ptr_var);
        builder.ins().load(
            ir::types::I64,
            ir::MemFlags::trusted(),
            addr,
            ir::immediates::Offset32::new(0),
        )
    }

    fn epoch_load_deadline_into_var(&mut self, builder: &mut FunctionBuilder<'_>) {
        let interrupts = builder.use_var(self.vmruntime_limits_ptr);
        let deadline =
            builder.ins().load(
                ir::types::I64,
                ir::MemFlags::trusted(),
                interrupts,
                ir::immediates::Offset32::new(
                    self.offsets.ptr.vmruntime_limits_epoch_deadline() as i32
                ),
            );
        builder.def_var(self.epoch_deadline_var, deadline);
    }

    fn epoch_check(&mut self, builder: &mut FunctionBuilder<'_>) {
        let new_epoch_block = builder.create_block();
        let new_epoch_doublecheck_block = builder.create_block();
        let continuation_block = builder.create_block();
        builder.set_cold_block(new_epoch_block);
        builder.set_cold_block(new_epoch_doublecheck_block);

        let epoch_deadline = builder.use_var(self.epoch_deadline_var);
        // Load new epoch and check against cached deadline. The
        // deadline may be out of date if it was updated (within
        // another yield) during some function that we called; this is
        // fine, as we'll reload it and check again before yielding in
        // the cold path.
        let cur_epoch_value = self.epoch_load_current(builder);
        let cmp = builder.ins().icmp(
            IntCC::UnsignedGreaterThanOrEqual,
            cur_epoch_value,
            epoch_deadline,
        );
        builder
            .ins()
            .brif(cmp, new_epoch_block, &[], continuation_block, &[]);
        builder.seal_block(new_epoch_block);

        // In the "new epoch block", we've noticed that the epoch has
        // exceeded our cached deadline. However the real deadline may
        // have been moved in the meantime. We keep the cached value
        // in a register to speed the checks in the common case
        // (between epoch ticks) but we want to do a precise check
        // here, on the cold path, by reloading the latest value
        // first.
        builder.switch_to_block(new_epoch_block);
        self.epoch_load_deadline_into_var(builder);
        let fresh_epoch_deadline = builder.use_var(self.epoch_deadline_var);
        let fresh_cmp = builder.ins().icmp(
            IntCC::UnsignedGreaterThanOrEqual,
            cur_epoch_value,
            fresh_epoch_deadline,
        );
        builder.ins().brif(
            fresh_cmp,
            new_epoch_doublecheck_block,
            &[],
            continuation_block,
            &[],
        );
        builder.seal_block(new_epoch_doublecheck_block);

        builder.switch_to_block(new_epoch_doublecheck_block);
        let new_epoch = self.builtin_functions.new_epoch(builder.func);
        let vmctx = self.vmctx_val(&mut builder.cursor());
        // new_epoch() returns the new deadline, so we don't have to
        // reload it.
        let call = builder.ins().call(new_epoch, &[vmctx]);
        let new_deadline = *builder.func.dfg.inst_results(call).first().unwrap();
        builder.def_var(self.epoch_deadline_var, new_deadline);
        builder.ins().jump(continuation_block, &[]);
        builder.seal_block(continuation_block);

        builder.switch_to_block(continuation_block);
    }

    fn memory_index_type(&self, index: MemoryIndex) -> ir::Type {
        if self.module.memory_plans[index].memory.memory64 {
            I64
        } else {
            I32
        }
    }

    fn cast_pointer_to_memory_index(
        &self,
        mut pos: FuncCursor<'_>,
        val: ir::Value,
        index: MemoryIndex,
    ) -> ir::Value {
        let desired_type = self.memory_index_type(index);
        let pointer_type = self.pointer_type();
        assert_eq!(pos.func.dfg.value_type(val), pointer_type);

        // The current length is of type `pointer_type` but we need to fit it
        // into `desired_type`. We are guaranteed that the result will always
        // fit, so we just need to do the right ireduce/sextend here.
        if pointer_type == desired_type {
            val
        } else if pointer_type.bits() > desired_type.bits() {
            pos.ins().ireduce(desired_type, val)
        } else {
            // Note that we `sextend` instead of the probably expected
            // `uextend`. This function is only used within the contexts of
            // `memory.size` and `memory.grow` where we're working with units of
            // pages instead of actual bytes, so we know that the upper bit is
            // always cleared for "valid values". The one case we care about
            // sextend would be when the return value of `memory.grow` is `-1`,
            // in which case we want to copy the sign bit.
            //
            // This should only come up on 32-bit hosts running wasm64 modules,
            // which at some point also makes you question various assumptions
            // made along the way...
            pos.ins().sextend(desired_type, val)
        }
    }

    fn cast_memory_index_to_i64(
        &self,
        pos: &mut FuncCursor<'_>,
        val: ir::Value,
        index: MemoryIndex,
    ) -> ir::Value {
        if self.memory_index_type(index) == I64 {
            val
        } else {
            pos.ins().uextend(I64, val)
        }
    }

    /// Set up the necessary preamble definitions in `func` to access the table identified
    /// by `index`.
    ///
    /// The index space covers both imported and locally declared tables.
    fn ensure_table_exists(&mut self, func: &mut ir::Function, index: TableIndex) {
        if self.tables[index].is_some() {
            return;
        }

        let pointer_type = self.pointer_type();

        let (ptr, base_offset, current_elements_offset) = {
            let vmctx = self.vmctx(func);
            if let Some(def_index) = self.module.defined_table_index(index) {
                let base_offset =
                    i32::try_from(self.offsets.vmctx_vmtable_definition_base(def_index)).unwrap();
                let current_elements_offset = i32::try_from(
                    self.offsets
                        .vmctx_vmtable_definition_current_elements(def_index),
                )
                .unwrap();
                (vmctx, base_offset, current_elements_offset)
            } else {
                let from_offset = self.offsets.vmctx_vmtable_import_from(index);
                let table = func.create_global_value(ir::GlobalValueData::Load {
                    base: vmctx,
                    offset: Offset32::new(i32::try_from(from_offset).unwrap()),
                    global_type: pointer_type,
                    flags: MemFlags::trusted().with_readonly(),
                });
                let base_offset = i32::from(self.offsets.vmtable_definition_base());
                let current_elements_offset =
                    i32::from(self.offsets.vmtable_definition_current_elements());
                (table, base_offset, current_elements_offset)
            }
        };

        let table = &self.module.table_plans[index].table;
        let element_size = self.reference_type(table.wasm_ty.heap_type).bytes();

        let base_gv = func.create_global_value(ir::GlobalValueData::Load {
            base: ptr,
            offset: Offset32::new(base_offset),
            global_type: pointer_type,
            flags: if Some(table.minimum) == table.maximum {
                // A fixed-size table can't be resized so its base address won't
                // change.
                MemFlags::trusted().with_readonly()
            } else {
                MemFlags::trusted()
            },
        });

        let bound = if Some(table.minimum) == table.maximum {
            TableSize::Static {
                bound: table.minimum,
            }
        } else {
            TableSize::Dynamic {
                bound_gv: func.create_global_value(ir::GlobalValueData::Load {
                    base: ptr,
                    offset: Offset32::new(current_elements_offset),
                    global_type: ir::Type::int(
                        u16::from(self.offsets.size_of_vmtable_definition_current_elements()) * 8,
                    )
                    .unwrap(),
                    flags: MemFlags::trusted(),
                }),
            }
        };

        self.tables[index] = Some(TableData {
            base_gv,
            bound,
            element_size,
        });
    }

    fn get_or_init_func_ref_table_elem(
        &mut self,
        builder: &mut FunctionBuilder,
        table_index: TableIndex,
        index: ir::Value,
    ) -> ir::Value {
        let pointer_type = self.pointer_type();
        self.ensure_table_exists(builder.func, table_index);
        let table_data = self.tables[table_index].as_ref().unwrap();

        // To support lazy initialization of table
        // contents, we check for a null entry here, and
        // if null, we take a slow-path that invokes a
        // libcall.
        let (table_entry_addr, flags) = table_data.prepare_table_addr(
            builder,
            index,
            pointer_type,
            self.isa.flags().enable_table_access_spectre_mitigation(),
        );
        let value = builder.ins().load(pointer_type, flags, table_entry_addr, 0);
        // Mask off the "initialized bit". See documentation on
        // FUNCREF_INIT_BIT in crates/environ/src/ref_bits.rs for more
        // details. Note that `FUNCREF_MASK` has type `usize` which may not be
        // appropriate for the target architecture. Right now its value is
        // always -2 so assert that part doesn't change and then thread through
        // -2 as the immediate.
        assert_eq!(FUNCREF_MASK as isize, -2);
        let value_masked = builder.ins().band_imm(value, Imm64::from(-2));

        let null_block = builder.create_block();
        let continuation_block = builder.create_block();
        let result_param = builder.append_block_param(continuation_block, pointer_type);
        builder.set_cold_block(null_block);

        builder
            .ins()
            .brif(value, continuation_block, &[value_masked], null_block, &[]);
        builder.seal_block(null_block);

        builder.switch_to_block(null_block);
        let table_index = builder.ins().iconst(I32, table_index.index() as i64);
        let lazy_init = self
            .builtin_functions
            .table_get_lazy_init_func_ref(builder.func);
        let vmctx = self.vmctx_val(&mut builder.cursor());
        let call_inst = builder.ins().call(lazy_init, &[vmctx, table_index, index]);
        let returned_entry = builder.func.dfg.inst_results(call_inst)[0];
        builder.ins().jump(continuation_block, &[returned_entry]);
        builder.seal_block(continuation_block);

        builder.switch_to_block(continuation_block);
        result_param
    }

    #[cfg(feature = "wmemcheck")]
    fn check_malloc_start(&mut self, builder: &mut FunctionBuilder) {
        let malloc_start_sig = self.builtin_function_signatures.malloc_start(builder.func);
        let (vmctx, malloc_start) = self.translate_load_builtin_function_address(
            &mut builder.cursor(),
            BuiltinFunctionIndex::malloc_start(),
        );
        builder
            .ins()
            .call_indirect(malloc_start_sig, malloc_start, &[vmctx]);
    }

    #[cfg(feature = "wmemcheck")]
    fn check_free_start(&mut self, builder: &mut FunctionBuilder) {
        let free_start_sig = self.builtin_function_signatures.free_start(builder.func);
        let (vmctx, free_start) = self.translate_load_builtin_function_address(
            &mut builder.cursor(),
            BuiltinFunctionIndex::free_start(),
        );
        builder
            .ins()
            .call_indirect(free_start_sig, free_start, &[vmctx]);
    }

    #[cfg(feature = "wmemcheck")]
    fn current_func_name(&self, builder: &mut FunctionBuilder) -> Option<&str> {
        let func_index = match &builder.func.name {
            UserFuncName::User(user) => FuncIndex::from_u32(user.index),
            _ => {
                panic!("function name not a UserFuncName::User as expected")
            }
        };
        self.translation
            .debuginfo
            .name_section
            .func_names
            .get(&func_index)
            .map(|s| *s)
    }

    /// Proof-carrying code: create a memtype describing an empty
    /// runtime struct (to be updated later).
    fn create_empty_struct_memtype(&self, func: &mut ir::Function) -> ir::MemoryType {
        func.create_memory_type(ir::MemoryTypeData::Struct {
            size: 0,
            fields: vec![],
        })
    }

    /// Proof-carrying code: add a new field to a memtype used to
    /// describe a runtime struct. A memory region of type `memtype`
    /// will have a pointer at `offset` pointing to another memory
    /// region of type `pointee`. `readonly` indicates whether the
    /// PCC-checked code is expected to update this field or not.
    fn add_field_to_memtype(
        &self,
        func: &mut ir::Function,
        memtype: ir::MemoryType,
        offset: u32,
        pointee: ir::MemoryType,
        readonly: bool,
    ) {
        let ptr_size = self.pointer_type().bytes();
        match &mut func.memory_types[memtype] {
            ir::MemoryTypeData::Struct { size, fields } => {
                *size = std::cmp::max(*size, offset.checked_add(ptr_size).unwrap().into());
                fields.push(ir::MemoryTypeField {
                    ty: self.pointer_type(),
                    offset: offset.into(),
                    readonly,
                    fact: Some(ir::Fact::Mem {
                        ty: pointee,
                        min_offset: 0,
                        max_offset: 0,
                        nullable: false,
                    }),
                });

                // Sort fields by offset -- we need to do this now
                // because we may create an arbitrary number of
                // memtypes for imported memories and we don't
                // otherwise track them.
                fields.sort_by_key(|f| f.offset);
            }
            _ => panic!("Cannot add field to non-struct memtype"),
        }
    }

    /// Add one level of indirection to a pointer-and-memtype pair:
    /// generate a load in the code at the specified offset, and if
    /// memtypes are in use, add a field to the original struct and
    /// generate a new memtype for the pointee.
    fn load_pointer_with_memtypes(
        &self,
        func: &mut ir::Function,
        value: ir::GlobalValue,
        offset: u32,
        readonly: bool,
        memtype: Option<ir::MemoryType>,
    ) -> (ir::GlobalValue, Option<ir::MemoryType>) {
        let pointee = func.create_global_value(ir::GlobalValueData::Load {
            base: value,
            offset: Offset32::new(i32::try_from(offset).unwrap()),
            global_type: self.pointer_type(),
            flags: MemFlags::trusted().with_readonly(),
        });

        let mt = memtype.map(|mt| {
            let pointee_mt = self.create_empty_struct_memtype(func);
            self.add_field_to_memtype(func, mt, offset, pointee_mt, readonly);
            func.global_value_facts[pointee] = Some(Fact::Mem {
                ty: pointee_mt,
                min_offset: 0,
                max_offset: 0,
                nullable: false,
            });
            pointee_mt
        });
        (pointee, mt)
    }
}

struct Call<'a, 'func, 'module_env> {
    builder: &'a mut FunctionBuilder<'func>,
    env: &'a mut FuncEnvironment<'module_env>,
    tail: bool,
}

enum CheckIndirectCallTypeSignature {
    Runtime,
    StaticMatch {
        /// Whether or not the funcref may be null or if it's statically known
        /// to not be null.
        may_be_null: bool,
    },
    StaticTrap,
}

impl<'a, 'func, 'module_env> Call<'a, 'func, 'module_env> {
    /// Create a new `Call` site that will do regular, non-tail calls.
    pub fn new(
        builder: &'a mut FunctionBuilder<'func>,
        env: &'a mut FuncEnvironment<'module_env>,
    ) -> Self {
        Call {
            builder,
            env,
            tail: false,
        }
    }

    /// Create a new `Call` site that will perform tail calls.
    pub fn new_tail(
        builder: &'a mut FunctionBuilder<'func>,
        env: &'a mut FuncEnvironment<'module_env>,
    ) -> Self {
        Call {
            builder,
            env,
            tail: true,
        }
    }

    /// Do a direct call to the given callee function.
    pub fn direct_call(
        mut self,
        callee_index: FuncIndex,
        callee: ir::FuncRef,
        call_args: &[ir::Value],
    ) -> WasmResult<ir::Inst> {
        let mut real_call_args = Vec::with_capacity(call_args.len() + 2);
        let caller_vmctx = self
            .builder
            .func
            .special_param(ArgumentPurpose::VMContext)
            .unwrap();

        // Handle direct calls to locally-defined functions.
        if !self.env.module.is_imported_function(callee_index) {
            // First append the callee vmctx address, which is the same as the caller vmctx in
            // this case.
            real_call_args.push(caller_vmctx);

            // Then append the caller vmctx address.
            real_call_args.push(caller_vmctx);

            // Then append the regular call arguments.
            real_call_args.extend_from_slice(call_args);

            // Finally, make the direct call!
            return Ok(self.direct_call_inst(callee, &real_call_args));
        }

        // Handle direct calls to imported functions. We use an indirect call
        // so that we don't have to patch the code at runtime.
        let pointer_type = self.env.pointer_type();
        let sig_ref = self.builder.func.dfg.ext_funcs[callee].signature;
        let vmctx = self.env.vmctx(self.builder.func);
        let base = self.builder.ins().global_value(pointer_type, vmctx);

        let mem_flags = ir::MemFlags::trusted().with_readonly();

        // Load the callee address.
        let body_offset = i32::try_from(
            self.env
                .offsets
                .vmctx_vmfunction_import_wasm_call(callee_index),
        )
        .unwrap();
        let func_addr = self
            .builder
            .ins()
            .load(pointer_type, mem_flags, base, body_offset);

        // First append the callee vmctx address.
        let vmctx_offset =
            i32::try_from(self.env.offsets.vmctx_vmfunction_import_vmctx(callee_index)).unwrap();
        let vmctx = self
            .builder
            .ins()
            .load(pointer_type, mem_flags, base, vmctx_offset);
        real_call_args.push(vmctx);
        real_call_args.push(caller_vmctx);

        // Then append the regular call arguments.
        real_call_args.extend_from_slice(call_args);

        // Finally, make the indirect call!
        Ok(self.indirect_call_inst(sig_ref, func_addr, &real_call_args))
    }

    /// Do an indirect call through the given funcref table.
    pub fn indirect_call(
        mut self,
        table_index: TableIndex,
        ty_index: TypeIndex,
        sig_ref: ir::SigRef,
        callee: ir::Value,
        call_args: &[ir::Value],
    ) -> WasmResult<Option<ir::Inst>> {
        // Get the funcref pointer from the table.
        let funcref_ptr =
            self.env
                .get_or_init_func_ref_table_elem(self.builder, table_index, callee);

        // If necessary, check the signature.
        let check = self.check_indirect_call_type_signature(table_index, ty_index, funcref_ptr);

        let trap_code = match check {
            // `funcref_ptr` is checked at runtime that its type matches,
            // meaning that if code gets this far it's guaranteed to not be
            // null. That means nothing in `unchecked_call` can fail.
            CheckIndirectCallTypeSignature::Runtime => None,

            // No type check was performed on `funcref_ptr` because it's
            // statically known to have the right type. Note that whether or
            // not the function is null is not necessarily tested so far since
            // no type information was inspected.
            //
            // If the table may hold null functions, then further loads in
            // `unchecked_call` may fail. If the table only holds non-null
            // functions, though, then there's no possibility of a trap.
            CheckIndirectCallTypeSignature::StaticMatch { may_be_null } => {
                if may_be_null {
                    Some(ir::TrapCode::IndirectCallToNull)
                } else {
                    None
                }
            }

            // Code has already trapped, so return nothing indicating that this
            // is now unreachable code.
            CheckIndirectCallTypeSignature::StaticTrap => return Ok(None),
        };
        self.unchecked_call(sig_ref, funcref_ptr, trap_code, call_args)
            .map(Some)
    }

    fn check_indirect_call_type_signature(
        &mut self,
        table_index: TableIndex,
        ty_index: TypeIndex,
        funcref_ptr: ir::Value,
    ) -> CheckIndirectCallTypeSignature {
        let pointer_type = self.env.pointer_type();
        let table = &self.env.module.table_plans[table_index];
        let sig_id_size = self.env.offsets.size_of_vmshared_type_index();
        let sig_id_type = Type::int(u16::from(sig_id_size) * 8).unwrap();

        // Generate a rustc compile error here if more styles are added in
        // the future as the following code is tailored to just this style.
        let TableStyle::CallerChecksSignature = table.style;

        // Test if a type check is necessary for this table. If this table is a
        // table of typed functions and that type matches `ty_index`, then
        // there's no need to perform a typecheck.
        match table.table.wasm_ty.heap_type {
            // Functions do not have a statically known type in the table, a
            // typecheck is required. Fall through to below to perform the
            // actual typecheck.
            WasmHeapType::Func => {}

            // Functions that have a statically known type are either going to
            // always succeed or always fail. Figure out by inspecting the types
            // further.
            WasmHeapType::Concrete(EngineOrModuleTypeIndex::Module(table_ty)) => {
                // If `ty_index` matches `table_ty`, then this call is
                // statically known to have the right type, so no checks are
                // necessary.
                match self.env.module.types[ty_index] {
                    ModuleType::Function(specified_ty) => {
                        if specified_ty == table_ty {
                            return CheckIndirectCallTypeSignature::StaticMatch {
                                may_be_null: table.table.wasm_ty.nullable,
                            };
                        }
                    }
                    ModuleType::Continuation(_) => todo!(),
                }

                // Otherwise if the types don't match then either (a) this is a
                // null pointer or (b) it's a pointer with the wrong type.
                // Figure out which and trap here.
                //
                // If it's possible to have a null here then try to load the
                // type information. If that fails due to the function being a
                // null pointer, then this was a call to null. Otherwise if it
                // succeeds then we know it won't match, so trap anyway.
                if table.table.wasm_ty.nullable {
                    let mem_flags = ir::MemFlags::trusted().with_readonly();
                    self.builder.ins().load(
                        sig_id_type,
                        mem_flags.with_trap_code(Some(ir::TrapCode::IndirectCallToNull)),
                        funcref_ptr,
                        i32::from(self.env.offsets.ptr.vm_func_ref_type_index()),
                    );
                }
                self.builder.ins().trap(ir::TrapCode::BadSignature);
                return CheckIndirectCallTypeSignature::StaticTrap;
            }

            // Tables of `nofunc` can only be inhabited by null, so go ahead and
            // trap with that.
            WasmHeapType::NoFunc => {
                assert!(table.table.wasm_ty.nullable);
                self.builder.ins().trap(ir::TrapCode::IndirectCallToNull);
                return CheckIndirectCallTypeSignature::StaticTrap;
            }

            // Engine-indexed types don't show up until runtime and it's a wasm
            // validation error to perform a call through an `externref` table,
            // so these cases are dynamically not reachable.
            WasmHeapType::Concrete(EngineOrModuleTypeIndex::Engine(_)) | WasmHeapType::Extern => {
                unreachable!()
            }

            WasmHeapType::NoCont => todo!(),
            WasmHeapType::Cont => todo!(),
        }

        let vmctx = self.env.vmctx(self.builder.func);
        let base = self.builder.ins().global_value(pointer_type, vmctx);

        // Load the caller ID. This requires loading the `*mut VMFuncRef` base
        // pointer from `VMContext` and then loading, based on `SignatureIndex`,
        // the corresponding entry.
        let mem_flags = ir::MemFlags::trusted().with_readonly();
        let signatures = self.builder.ins().load(
            pointer_type,
            mem_flags,
            base,
            i32::try_from(self.env.offsets.vmctx_type_ids_array()).unwrap(),
        );
        let sig_index = self.env.module.types[ty_index].unwrap_function();
        let offset =
            i32::try_from(sig_index.as_u32().checked_mul(sig_id_type.bytes()).unwrap()).unwrap();
        let caller_sig_id = self
            .builder
            .ins()
            .load(sig_id_type, mem_flags, signatures, offset);

        // Load the callee ID.
        //
        // Note that the callee may be null in which case this load may
        // trap. If so use the `IndirectCallToNull` trap code.
        let mem_flags = ir::MemFlags::trusted().with_readonly();
        let callee_sig_id = self.builder.ins().load(
            sig_id_type,
            mem_flags.with_trap_code(Some(ir::TrapCode::IndirectCallToNull)),
            funcref_ptr,
            i32::from(self.env.offsets.ptr.vm_func_ref_type_index()),
        );

        // Check that they match.
        let cmp = self
            .builder
            .ins()
            .icmp(IntCC::Equal, callee_sig_id, caller_sig_id);
        self.builder.ins().trapz(cmp, ir::TrapCode::BadSignature);
        CheckIndirectCallTypeSignature::Runtime
    }

    /// Call a typed function reference.
    pub fn call_ref(
        mut self,
        sig_ref: ir::SigRef,
        callee: ir::Value,
        args: &[ir::Value],
    ) -> WasmResult<ir::Inst> {
        // FIXME: the wasm type system tracks enough information to know whether
        // `callee` is a null reference or not. In some situations it can be
        // statically known here that `callee` cannot be null in which case this
        // can be `None` instead. This requires feeding type information from
        // wasmparser's validator into this function, however, which is not
        // easily done at this time.
        let callee_load_trap_code = Some(ir::TrapCode::NullReference);

        self.unchecked_call(sig_ref, callee, callee_load_trap_code, args)
    }

    /// This calls a function by reference without checking the signature.
    ///
    /// It gets the function address, sets relevant flags, and passes the
    /// special callee/caller vmctxs. It is used by both call_indirect (which
    /// checks the signature) and call_ref (which doesn't).
    fn unchecked_call(
        &mut self,
        sig_ref: ir::SigRef,
        callee: ir::Value,
        callee_load_trap_code: Option<ir::TrapCode>,
        call_args: &[ir::Value],
    ) -> WasmResult<ir::Inst> {
        let pointer_type = self.env.pointer_type();

        // Dereference callee pointer to get the function address.
        //
        // Note that this may trap if `callee` hasn't previously been verified
        // to be non-null. This means that this load is annotated with an
        // optional trap code provided by the caller of `unchecked_call` which
        // will handle the case where this is either already known to be
        // non-null or may trap.
        let mem_flags = ir::MemFlags::trusted().with_readonly();
        let func_addr = self.builder.ins().load(
            pointer_type,
            mem_flags.with_trap_code(callee_load_trap_code),
            callee,
            i32::from(self.env.offsets.ptr.vm_func_ref_wasm_call()),
        );

        let mut real_call_args = Vec::with_capacity(call_args.len() + 2);
        let caller_vmctx = self
            .builder
            .func
            .special_param(ArgumentPurpose::VMContext)
            .unwrap();

        // First append the callee vmctx address.
        let vmctx = self.builder.ins().load(
            pointer_type,
            mem_flags,
            callee,
            i32::from(self.env.offsets.ptr.vm_func_ref_vmctx()),
        );
        real_call_args.push(vmctx);
        real_call_args.push(caller_vmctx);

        // Then append the regular call arguments.
        real_call_args.extend_from_slice(call_args);

        Ok(self.indirect_call_inst(sig_ref, func_addr, &real_call_args))
    }

    fn direct_call_inst(&mut self, callee: ir::FuncRef, args: &[ir::Value]) -> ir::Inst {
        if self.tail {
            self.builder.ins().return_call(callee, args)
        } else {
            self.builder.ins().call(callee, args)
        }
    }

    fn indirect_call_inst(
        &mut self,
        sig_ref: ir::SigRef,
        func_addr: ir::Value,
        args: &[ir::Value],
    ) -> ir::Inst {
        if self.tail {
            self.builder
                .ins()
                .return_call_indirect(sig_ref, func_addr, args)
        } else {
            self.builder.ins().call_indirect(sig_ref, func_addr, args)
        }
    }
}

impl TypeConvert for FuncEnvironment<'_> {
    fn lookup_heap_type(&self, ty: wasmparser::UnpackedIndex) -> WasmHeapType {
        wasmtime_environ::WasmparserTypeConverter {
            module: self.module,
            types: self.types,
        }
        .lookup_heap_type(ty)
    }
}

impl<'module_environment> TargetEnvironment for FuncEnvironment<'module_environment> {
    fn target_config(&self) -> TargetFrontendConfig {
        self.isa.frontend_config()
    }

    fn reference_type(&self, ty: WasmHeapType) -> ir::Type {
        crate::reference_type(ty, self.pointer_type())
    }

    fn heap_access_spectre_mitigation(&self) -> bool {
        self.isa.flags().enable_heap_access_spectre_mitigation()
    }

    fn proof_carrying_code(&self) -> bool {
        self.isa.flags().enable_pcc()
    }
}

impl<'module_environment> cranelift_wasm::FuncEnvironment for FuncEnvironment<'module_environment> {
    fn heaps(&self) -> &PrimaryMap<Heap, HeapData> {
        &self.heaps
    }

    fn is_wasm_parameter(&self, _signature: &ir::Signature, index: usize) -> bool {
        // The first two parameters are the vmctx and caller vmctx. The rest are
        // the wasm parameters.
        index >= 2
    }

    fn after_locals(&mut self, num_locals: usize) {
        self.vmruntime_limits_ptr = Variable::new(num_locals);
        self.fuel_var = Variable::new(num_locals + 1);
        self.epoch_deadline_var = Variable::new(num_locals + 2);
        self.epoch_ptr_var = Variable::new(num_locals + 3);
    }

    fn translate_table_grow(
        &mut self,
        mut pos: cranelift_codegen::cursor::FuncCursor<'_>,
        table_index: TableIndex,
        delta: ir::Value,
        init_value: ir::Value,
    ) -> WasmResult<ir::Value> {
        let grow = match self.module.table_plans[table_index].table.wasm_ty.heap_type {
            WasmHeapType::Func | WasmHeapType::Concrete(_) | WasmHeapType::NoFunc => {
                self.builtin_functions.table_grow_func_ref(&mut pos.func)
            }

            #[cfg(feature = "gc")]
            WasmHeapType::Extern => self.builtin_functions.table_grow_externref(&mut pos.func),

            #[cfg(not(feature = "gc"))]
            WasmHeapType::Extern => {
                return Err(cranelift_wasm::wasm_unsupported!(
                    "support for `externref` disabled at compile time because \
                     the `gc` cargo feature was not enabled",
                ))
            }
<<<<<<< HEAD

            WasmHeapType::Cont | WasmHeapType::NoCont => todo!(), // TODO(dhil): revisit this later.
=======
>>>>>>> 138148a5
        };

        let vmctx = self.vmctx_val(&mut pos);

        let table_index_arg = pos.ins().iconst(I32, table_index.as_u32() as i64);
        let call_inst = pos
            .ins()
            .call(grow, &[vmctx, table_index_arg, delta, init_value]);

        Ok(pos.func.dfg.first_result(call_inst))
    }

    fn translate_table_get(
        &mut self,
        builder: &mut FunctionBuilder,
        table_index: TableIndex,
        index: ir::Value,
    ) -> WasmResult<ir::Value> {
        let plan = &self.module.table_plans[table_index];
        match plan.table.wasm_ty.heap_type {
            WasmHeapType::Func | WasmHeapType::Concrete(_) | WasmHeapType::NoFunc => {
                match plan.style {
                    TableStyle::CallerChecksSignature => {
                        Ok(self.get_or_init_func_ref_table_elem(builder, table_index, index))
                    }
                }
            }
            WasmHeapType::Cont | WasmHeapType::NoCont => todo!(), // TODO(dhil): revisit this later.

            #[cfg(feature = "gc")]
            WasmHeapType::Extern => {
                // Our read barrier for `externref` tables is roughly equivalent
                // to the following pseudocode:
                //
                // ```
                // let elem = table[index]
                // if elem is not null:
                //     let (next, end) = VMExternRefActivationsTable bump region
                //     if next != end:
                //         elem.ref_count += 1
                //         *next = elem
                //         next += 1
                //     else:
                //         call activations_table_insert_with_gc(elem)
                // return elem
                // ```
                //
                // This ensures that all `externref`s coming out of tables and
                // onto the stack are safely held alive by the
                // `VMExternRefActivationsTable`.

                let pointer_type = self.pointer_type();
                let reference_type = self.reference_type(WasmHeapType::Extern);

                builder.ensure_inserted_block();
                let continue_block = builder.create_block();
                let non_null_elem_block = builder.create_block();
                let gc_block = builder.create_block();
                let no_gc_block = builder.create_block();
                let current_block = builder.current_block().unwrap();
                builder.insert_block_after(non_null_elem_block, current_block);
                builder.insert_block_after(no_gc_block, non_null_elem_block);
                builder.insert_block_after(gc_block, no_gc_block);
                builder.insert_block_after(continue_block, gc_block);

                // Load the table element.
                self.ensure_table_exists(builder.func, table_index);
                let table_data = self.tables[table_index].as_ref().unwrap();
                let (elem_addr, flags) = table_data.prepare_table_addr(
                    builder,
                    index,
                    pointer_type,
                    self.isa.flags().enable_table_access_spectre_mitigation(),
                );
                let elem = builder.ins().load(reference_type, flags, elem_addr, 0);

                let elem_is_null = builder.ins().is_null(elem);
                builder
                    .ins()
                    .brif(elem_is_null, continue_block, &[], non_null_elem_block, &[]);

                // Load the `VMExternRefActivationsTable::next` bump finger and
                // the `VMExternRefActivationsTable::end` bump boundary.
                builder.switch_to_block(non_null_elem_block);
                let vmctx = self.vmctx(&mut builder.func);
                let vmctx = builder.ins().global_value(pointer_type, vmctx);
                let activations_table = builder.ins().load(
                    pointer_type,
                    ir::MemFlags::trusted(),
                    vmctx,
                    i32::try_from(self.offsets.vmctx_externref_activations_table()).unwrap(),
                );
                let next = builder.ins().load(
                    pointer_type,
                    ir::MemFlags::trusted(),
                    activations_table,
                    i32::try_from(self.offsets.vm_extern_ref_activation_table_next()).unwrap(),
                );
                let end = builder.ins().load(
                    pointer_type,
                    ir::MemFlags::trusted(),
                    activations_table,
                    i32::try_from(self.offsets.vm_extern_ref_activation_table_end()).unwrap(),
                );

                // If `next == end`, then we are at full capacity. Call a
                // builtin to do a GC and insert this reference into the
                // just-swept table for us.
                let at_capacity = builder.ins().icmp(ir::condcodes::IntCC::Equal, next, end);
                builder
                    .ins()
                    .brif(at_capacity, gc_block, &[], no_gc_block, &[]);
                builder.switch_to_block(gc_block);
                let insert = self
                    .builtin_functions
                    .activations_table_insert_with_gc(builder.func);
                let vmctx = self.vmctx_val(&mut builder.cursor());
                builder.ins().call(insert, &[vmctx, elem]);
                builder.ins().jump(continue_block, &[]);

                // If `next != end`, then:
                //
                // * increment this reference's ref count,
                // * store the reference into the bump table at `*next`,
                // * and finally increment the `next` bump finger.
                builder.switch_to_block(no_gc_block);
                self.mutate_externref_ref_count(builder, elem, 1);
                builder.ins().store(ir::MemFlags::trusted(), elem, next, 0);

                let new_next = builder
                    .ins()
                    .iadd_imm(next, i64::from(reference_type.bytes()));
                builder.ins().store(
                    ir::MemFlags::trusted(),
                    new_next,
                    activations_table,
                    i32::try_from(self.offsets.vm_extern_ref_activation_table_next()).unwrap(),
                );

                builder.ins().jump(continue_block, &[]);
                builder.switch_to_block(continue_block);

                builder.seal_block(non_null_elem_block);
                builder.seal_block(gc_block);
                builder.seal_block(no_gc_block);
                builder.seal_block(continue_block);

                Ok(elem)
            }
            #[cfg(not(feature = "gc"))]
            WasmHeapType::Extern => {
                return Err(cranelift_wasm::wasm_unsupported!(
                    "support for `externref` disabled at compile time because the \
                 `gc` cargo feature was not enabled",
                ))
            }
        }
    }

    fn translate_table_set(
        &mut self,
        builder: &mut FunctionBuilder,
        table_index: TableIndex,
        value: ir::Value,
        index: ir::Value,
    ) -> WasmResult<()> {
        let pointer_type = self.pointer_type();
        let plan = &self.module.table_plans[table_index];
        self.ensure_table_exists(builder.func, table_index);
        let table_data = self.tables[table_index].as_ref().unwrap();
        match plan.table.wasm_ty.heap_type {
            WasmHeapType::Func | WasmHeapType::Concrete(_) | WasmHeapType::NoFunc => {
                match plan.style {
                    TableStyle::CallerChecksSignature => {
                        let (table_entry_addr, flags) = table_data.prepare_table_addr(
                            builder,
                            index,
                            pointer_type,
                            self.isa.flags().enable_table_access_spectre_mitigation(),
                        );
                        // Set the "initialized bit". See doc-comment on
                        // `FUNCREF_INIT_BIT` in
                        // crates/environ/src/ref_bits.rs for details.
                        let value_with_init_bit = builder
                            .ins()
                            .bor_imm(value, Imm64::from(FUNCREF_INIT_BIT as i64));
                        builder
                            .ins()
                            .store(flags, value_with_init_bit, table_entry_addr, 0);
                        Ok(())
                    }
                }
            }

            WasmHeapType::Cont | WasmHeapType::NoCont => todo!(), // TODO(dhil): revisit this later.

            #[cfg(feature = "gc")]
            WasmHeapType::Extern => {
                // Our write barrier for `externref`s being copied out of the
                // stack and into a table is roughly equivalent to the following
                // pseudocode:
                //
                // ```
                // let current_elem = table[index]
                // table[index] = value
                // if value != null:
                //     value.ref_count += 1
                // if current_elem != null:
                //     current_elem.ref_count -= 1
                //     if current_elem.ref_count == 0:
                //         call drop_externref(current_elem)
                // ```
                //
                // This write barrier is responsible for ensuring that:
                //
                // 1. The value's ref count is incremented now that the
                //    table is holding onto it. This is required for memory safety.
                //
                // 2. The old table element, if any, has its ref count
                //    decremented, and that the wrapped data is dropped if the
                //    ref count reaches zero. This is not required for memory
                //    safety, but is required to avoid leaks. Furthermore, the
                //    destructor might GC or touch this table, so we must only
                //    drop the old table element *after* we've replaced it with
                //    the new `value`!

                builder.ensure_inserted_block();
                let current_block = builder.current_block().unwrap();
                let inc_ref_count_block = builder.create_block();
                builder.insert_block_after(inc_ref_count_block, current_block);
                let check_current_elem_block = builder.create_block();
                builder.insert_block_after(check_current_elem_block, inc_ref_count_block);
                let dec_ref_count_block = builder.create_block();
                builder.insert_block_after(dec_ref_count_block, check_current_elem_block);
                let drop_block = builder.create_block();
                builder.insert_block_after(drop_block, dec_ref_count_block);
                let continue_block = builder.create_block();
                builder.insert_block_after(continue_block, drop_block);

                // Grab the current element from the table if it's in-bounds,
                // and store the new `value` into the table. This is the first
                // thing we do, because we don't want to modify the ref count
                // on `value` if this `table.set` is going to trap due to an
                // out-of-bounds index.
                //
                // Note that we load the current element as a pointer, not a
                // reference. This is so that if we call out-of-line to run its
                // destructor, and its destructor triggers GC, this reference is
                // not recorded in the stack map (which would lead to the GC
                // saving a reference to a deallocated object, and then using it
                // after its been freed).
                let (table_entry_addr, flags) = table_data.prepare_table_addr(
                    builder,
                    index,
                    pointer_type,
                    self.isa.flags().enable_table_access_spectre_mitigation(),
                );
                let current_elem = builder.ins().load(pointer_type, flags, table_entry_addr, 0);

                // After the load, a store to the same address can't trap.
                let flags = ir::MemFlags::trusted().with_alias_region(Some(ir::AliasRegion::Table));
                builder.ins().store(flags, value, table_entry_addr, 0);

                // If value is not null, increment `value`'s ref count.
                //
                // This has to come *before* decrementing the current table
                // element's ref count, because it might reach ref count == zero,
                // causing us to deallocate the current table element. However,
                // if `value` *is* the current table element (and therefore this
                // whole `table.set` is a no-op), then we would incorrectly
                // deallocate `value` and leave it in the table, leading to use
                // after free.
                let value_is_null = builder.ins().is_null(value);
                builder.ins().brif(
                    value_is_null,
                    check_current_elem_block,
                    &[],
                    inc_ref_count_block,
                    &[],
                );
                builder.switch_to_block(inc_ref_count_block);
                self.mutate_externref_ref_count(builder, value, 1);
                builder.ins().jump(check_current_elem_block, &[]);

                // If the current element is non-null, decrement its reference
                // count. And if its reference count has reached zero, then make
                // an out-of-line call to deallocate it.
                builder.switch_to_block(check_current_elem_block);
                let current_elem_is_null =
                    builder
                        .ins()
                        .icmp_imm(ir::condcodes::IntCC::Equal, current_elem, 0);
                builder.ins().brif(
                    current_elem_is_null,
                    continue_block,
                    &[],
                    dec_ref_count_block,
                    &[],
                );

                builder.switch_to_block(dec_ref_count_block);
                let new_ref_count = self.mutate_externref_ref_count(builder, current_elem, -1);
                let cond = builder.ins().icmp_imm(IntCC::Equal, new_ref_count, 0);
                builder
                    .ins()
                    .brif(cond, drop_block, &[], continue_block, &[]);

                // Call the `drop_externref` builtin to (you guessed it) drop
                // the `externref`.
                builder.switch_to_block(drop_block);
                let drop_externref = self.builtin_functions.drop_externref(builder.func);
                let vmctx = self.vmctx_val(&mut builder.cursor());
                builder.ins().call(drop_externref, &[vmctx, current_elem]);
                builder.ins().jump(continue_block, &[]);

                builder.switch_to_block(continue_block);

                builder.seal_block(inc_ref_count_block);
                builder.seal_block(check_current_elem_block);
                builder.seal_block(dec_ref_count_block);
                builder.seal_block(drop_block);
                builder.seal_block(continue_block);

                Ok(())
            }

            #[cfg(not(feature = "gc"))]
            WasmHeapType::Extern => {
                return Err(cranelift_wasm::wasm_unsupported!(
                    "support for `externref` disabled at compile time because the \
                     `gc` cargo feature was not enabled",
                ))
            }
        }
    }

    fn translate_table_fill(
        &mut self,
        mut pos: cranelift_codegen::cursor::FuncCursor<'_>,
        table_index: TableIndex,
        dst: ir::Value,
        val: ir::Value,
        len: ir::Value,
    ) -> WasmResult<()> {
        let libcall = match self.module.table_plans[table_index].table.wasm_ty.heap_type {
            WasmHeapType::Func | WasmHeapType::Concrete(_) | WasmHeapType::NoFunc => {
                self.builtin_functions.table_fill_func_ref(&mut pos.func)
            }
            #[cfg(feature = "gc")]
            WasmHeapType::Extern => self.builtin_functions.table_fill_externref(&mut pos.func),
            #[cfg(not(feature = "gc"))]
            WasmHeapType::Extern => {
                return Err(cranelift_wasm::wasm_unsupported!(
                    "support for `externref` disabled at compile time because the \
                         `gc` cargo feature was not enabled",
                ));
            }
<<<<<<< HEAD
            WasmHeapType::Cont | WasmHeapType::NoCont => todo!(), // TODO(dhil): revisit this later.
=======
>>>>>>> 138148a5
        };

        let vmctx = self.vmctx_val(&mut pos);

        let table_index_arg = pos.ins().iconst(I32, table_index.as_u32() as i64);
        pos.ins()
            .call(libcall, &[vmctx, table_index_arg, dst, val, len]);

        Ok(())
    }

    fn translate_ref_null(
        &mut self,
        mut pos: cranelift_codegen::cursor::FuncCursor,
        ht: WasmHeapType,
    ) -> WasmResult<ir::Value> {
        Ok(match ht {
            WasmHeapType::Func | WasmHeapType::Concrete(_) | WasmHeapType::NoFunc => {
                pos.ins().iconst(self.pointer_type(), 0)
            }
            WasmHeapType::Cont | WasmHeapType::NoCont => {
                pos.ins().iconst(self.pointer_type(), 0) // TODO(dhil): I haven't really thought this through.
            }
            WasmHeapType::Extern => pos.ins().null(self.reference_type(ht)),
        })
    }

    fn translate_ref_is_null(
        &mut self,
        mut pos: cranelift_codegen::cursor::FuncCursor,
        value: ir::Value,
    ) -> WasmResult<ir::Value> {
        let bool_is_null = match pos.func.dfg.value_type(value) {
            // `externref`
            ty if ty.is_ref() => pos.ins().is_null(value),
            // `funcref`
            ty if ty == self.pointer_type() => {
                pos.ins()
                    .icmp_imm(cranelift_codegen::ir::condcodes::IntCC::Equal, value, 0)
            }
            _ => unreachable!(),
        };

        Ok(pos.ins().uextend(ir::types::I32, bool_is_null))
    }

    fn translate_ref_func(
        &mut self,
        mut pos: cranelift_codegen::cursor::FuncCursor<'_>,
        func_index: FuncIndex,
    ) -> WasmResult<ir::Value> {
        let func_index = pos.ins().iconst(I32, func_index.as_u32() as i64);
        let ref_func = self.builtin_functions.ref_func(&mut pos.func);
        let vmctx = self.vmctx_val(&mut pos);

        let call_inst = pos.ins().call(ref_func, &[vmctx, func_index]);
        Ok(pos.func.dfg.first_result(call_inst))
    }

    #[cfg(feature = "gc")]
    fn translate_custom_global_get(
        &mut self,
        mut pos: cranelift_codegen::cursor::FuncCursor<'_>,
        index: cranelift_wasm::GlobalIndex,
    ) -> WasmResult<ir::Value> {
        debug_assert_eq!(
            self.module.globals[index].wasm_ty,
            WasmValType::Ref(WasmRefType::EXTERNREF),
            "We only use GlobalVariable::Custom for externref"
        );

        let externref_global_get = self.builtin_functions.externref_global_get(&mut pos.func);

        let vmctx = self.vmctx_val(&mut pos);

        let global_index_arg = pos.ins().iconst(I32, index.as_u32() as i64);
        let call_inst = pos
            .ins()
            .call(externref_global_get, &[vmctx, global_index_arg]);

        Ok(pos.func.dfg.first_result(call_inst))
    }

    #[cfg(not(feature = "gc"))]
    fn translate_custom_global_get(
        &mut self,
        _pos: FuncCursor,
        index: GlobalIndex,
    ) -> WasmResult<ir::Value> {
        debug_assert_eq!(
            self.module.globals[index].wasm_ty,
            WasmValType::Ref(WasmRefType::EXTERNREF),
            "We only use GlobalVariable::Custom for externref"
        );
        Err(cranelift_wasm::wasm_unsupported!(
            "support for `externref` disabled at compile time because the \
             `gc` cargo feature was not enabled",
        ))
    }

    #[cfg(feature = "gc")]
    fn translate_custom_global_set(
        &mut self,
        mut pos: cranelift_codegen::cursor::FuncCursor<'_>,
        index: cranelift_wasm::GlobalIndex,
        value: ir::Value,
    ) -> WasmResult<()> {
        debug_assert_eq!(
            self.module.globals[index].wasm_ty,
            WasmValType::Ref(WasmRefType::EXTERNREF),
            "We only use GlobalVariable::Custom for externref"
        );

        let externref_global_set = self.builtin_functions.externref_global_set(&mut pos.func);

        let vmctx = self.vmctx_val(&mut pos);

        let global_index_arg = pos.ins().iconst(I32, index.as_u32() as i64);
        pos.ins()
            .call(externref_global_set, &[vmctx, global_index_arg, value]);

        Ok(())
    }

    #[cfg(not(feature = "gc"))]
    fn translate_custom_global_set(
        &mut self,
        _pos: FuncCursor,
        index: GlobalIndex,
        _value: ir::Value,
    ) -> WasmResult<()> {
        debug_assert_eq!(
            self.module.globals[index].wasm_ty,
            WasmValType::Ref(WasmRefType::EXTERNREF),
            "We only use GlobalVariable::Custom for externref"
        );
        Err(cranelift_wasm::wasm_unsupported!(
            "support for `externref` disabled at compile time because the \
             `gc` cargo feature was not enabled",
        ))
    }

    fn make_heap(&mut self, func: &mut ir::Function, index: MemoryIndex) -> WasmResult<Heap> {
        let pointer_type = self.pointer_type();
        let is_shared = self.module.memory_plans[index].memory.shared;

        let min_size = self.module.memory_plans[index]
            .memory
            .minimum
            .checked_mul(u64::from(WASM_PAGE_SIZE))
            .unwrap_or_else(|| {
                // The only valid Wasm memory size that won't fit in a 64-bit
                // integer is the maximum memory64 size (2^64) which is one
                // larger than `u64::MAX` (2^64 - 1). In this case, just say the
                // minimum heap size is `u64::MAX`.
                debug_assert_eq!(self.module.memory_plans[index].memory.minimum, 1 << 48);
                u64::MAX
            });

        let max_size = self.module.memory_plans[index]
            .memory
            .maximum
            .and_then(|max| max.checked_mul(u64::from(WASM_PAGE_SIZE)));

        let (ptr, base_offset, current_length_offset, ptr_memtype) = {
            let vmctx = self.vmctx(func);
            if let Some(def_index) = self.module.defined_memory_index(index) {
                if is_shared {
                    // As with imported memory, the `VMMemoryDefinition` for a
                    // shared memory is stored elsewhere. We store a `*mut
                    // VMMemoryDefinition` to it and dereference that when
                    // atomically growing it.
                    let from_offset = self.offsets.vmctx_vmmemory_pointer(def_index);
                    let (memory, def_mt) = self.load_pointer_with_memtypes(
                        func,
                        vmctx,
                        from_offset,
                        true,
                        self.pcc_vmctx_memtype,
                    );
                    let base_offset = i32::from(self.offsets.ptr.vmmemory_definition_base());
                    let current_length_offset =
                        i32::from(self.offsets.ptr.vmmemory_definition_current_length());
                    (memory, base_offset, current_length_offset, def_mt)
                } else {
                    let owned_index = self.module.owned_memory_index(def_index);
                    let owned_base_offset =
                        self.offsets.vmctx_vmmemory_definition_base(owned_index);
                    let owned_length_offset = self
                        .offsets
                        .vmctx_vmmemory_definition_current_length(owned_index);
                    let current_base_offset = i32::try_from(owned_base_offset).unwrap();
                    let current_length_offset = i32::try_from(owned_length_offset).unwrap();
                    (
                        vmctx,
                        current_base_offset,
                        current_length_offset,
                        self.pcc_vmctx_memtype,
                    )
                }
            } else {
                let from_offset = self.offsets.vmctx_vmmemory_import_from(index);
                let (memory, def_mt) = self.load_pointer_with_memtypes(
                    func,
                    vmctx,
                    from_offset,
                    true,
                    self.pcc_vmctx_memtype,
                );
                let base_offset = i32::from(self.offsets.ptr.vmmemory_definition_base());
                let current_length_offset =
                    i32::from(self.offsets.ptr.vmmemory_definition_current_length());
                (memory, base_offset, current_length_offset, def_mt)
            }
        };

        // If we have a declared maximum, we can make this a "static" heap, which is
        // allocated up front and never moved.
        let (offset_guard_size, heap_style, readonly_base, base_fact, memory_type) =
            match self.module.memory_plans[index] {
                MemoryPlan {
                    style: MemoryStyle::Dynamic { .. },
                    offset_guard_size,
                    pre_guard_size: _,
                    memory: _,
                } => {
                    let heap_bound = func.create_global_value(ir::GlobalValueData::Load {
                        base: ptr,
                        offset: Offset32::new(current_length_offset),
                        global_type: pointer_type,
                        flags: MemFlags::trusted(),
                    });

                    let (base_fact, data_mt) = if let Some(ptr_memtype) = ptr_memtype {
                        // Create a memtype representing the untyped memory region.
                        let data_mt = func.create_memory_type(ir::MemoryTypeData::DynamicMemory {
                            gv: heap_bound,
                            size: offset_guard_size,
                        });
                        // This fact applies to any pointer to the start of the memory.
                        let base_fact = ir::Fact::dynamic_base_ptr(data_mt);
                        // This fact applies to the length.
                        let length_fact = ir::Fact::global_value(
                            u16::try_from(self.isa.pointer_type().bits()).unwrap(),
                            heap_bound,
                        );
                        // Create a field in the vmctx for the base pointer.
                        match &mut func.memory_types[ptr_memtype] {
                            ir::MemoryTypeData::Struct { size, fields } => {
                                let base_offset = u64::try_from(base_offset).unwrap();
                                fields.push(ir::MemoryTypeField {
                                    offset: base_offset,
                                    ty: self.isa.pointer_type(),
                                    // Read-only field from the PoV of PCC checks:
                                    // don't allow stores to this field. (Even if
                                    // it is a dynamic memory whose base can
                                    // change, that update happens inside the
                                    // runtime, not in generated code.)
                                    readonly: true,
                                    fact: Some(base_fact.clone()),
                                });
                                let current_length_offset =
                                    u64::try_from(current_length_offset).unwrap();
                                fields.push(ir::MemoryTypeField {
                                    offset: current_length_offset,
                                    ty: self.isa.pointer_type(),
                                    // As above, read-only; only the runtime modifies it.
                                    readonly: true,
                                    fact: Some(length_fact),
                                });

                                let pointer_size = u64::from(self.isa.pointer_type().bytes());
                                let fields_end = std::cmp::max(
                                    base_offset + pointer_size,
                                    current_length_offset + pointer_size,
                                );
                                *size = std::cmp::max(*size, fields_end);
                            }
                            _ => {
                                panic!("Bad memtype");
                            }
                        }
                        // Apply a fact to the base pointer.
                        (Some(base_fact), Some(data_mt))
                    } else {
                        (None, None)
                    };

                    (
                        offset_guard_size,
                        HeapStyle::Dynamic {
                            bound_gv: heap_bound,
                        },
                        false,
                        base_fact,
                        data_mt,
                    )
                }
                MemoryPlan {
                    style: MemoryStyle::Static { bound: bound_pages },
                    offset_guard_size,
                    pre_guard_size: _,
                    memory: _,
                } => {
                    let bound_bytes = u64::from(bound_pages) * u64::from(WASM_PAGE_SIZE);
                    let (base_fact, data_mt) = if let Some(ptr_memtype) = ptr_memtype {
                        // Create a memtype representing the untyped memory region.
                        let data_mt = func.create_memory_type(ir::MemoryTypeData::Memory {
                            size: bound_bytes
                                .checked_add(offset_guard_size)
                                .expect("Memory plan has overflowing size plus guard"),
                        });
                        // This fact applies to any pointer to the start of the memory.
                        let base_fact = Fact::Mem {
                            ty: data_mt,
                            min_offset: 0,
                            max_offset: 0,
                            nullable: false,
                        };
                        // Create a field in the vmctx for the base pointer.
                        match &mut func.memory_types[ptr_memtype] {
                            ir::MemoryTypeData::Struct { size, fields } => {
                                let offset = u64::try_from(base_offset).unwrap();
                                fields.push(ir::MemoryTypeField {
                                    offset,
                                    ty: self.isa.pointer_type(),
                                    // Read-only field from the PoV of PCC checks:
                                    // don't allow stores to this field. (Even if
                                    // it is a dynamic memory whose base can
                                    // change, that update happens inside the
                                    // runtime, not in generated code.)
                                    readonly: true,
                                    fact: Some(base_fact.clone()),
                                });
                                *size = std::cmp::max(
                                    *size,
                                    offset + u64::from(self.isa.pointer_type().bytes()),
                                );
                            }
                            _ => {
                                panic!("Bad memtype");
                            }
                        }
                        // Apply a fact to the base pointer.
                        (Some(base_fact), Some(data_mt))
                    } else {
                        (None, None)
                    };
                    (
                        offset_guard_size,
                        HeapStyle::Static { bound: bound_bytes },
                        true,
                        base_fact,
                        data_mt,
                    )
                }
            };

        let mut flags = MemFlags::trusted().with_checked();
        if readonly_base {
            flags.set_readonly();
        }
        let heap_base = func.create_global_value(ir::GlobalValueData::Load {
            base: ptr,
            offset: Offset32::new(base_offset),
            global_type: pointer_type,
            flags,
        });
        func.global_value_facts[heap_base] = base_fact;

        Ok(self.heaps.push(HeapData {
            base: heap_base,
            min_size,
            max_size,
            offset_guard_size,
            style: heap_style,
            index_type: self.memory_index_type(index),
            memory_type,
        }))
    }

    fn make_global(
        &mut self,
        func: &mut ir::Function,
        index: GlobalIndex,
    ) -> WasmResult<GlobalVariable> {
        let ty = self.module.globals[index].wasm_ty;
        match ty {
            // Although `ExternRef`s live at the same memory location as any
            // other type of global at the same index would, getting or setting
            // them requires ref counting barriers. Therefore, we need to use
            // `GlobalVariable::Custom`, as that is the only kind of
            // `GlobalVariable` for which `cranelift-wasm` supports custom
            // access translation.
            WasmValType::Ref(WasmRefType {
                heap_type: WasmHeapType::Extern,
                ..
            }) => return Ok(GlobalVariable::Custom),

            // Funcrefs are represented as pointers which survive for the
            // entire lifetime of the `Store` so there's no need for barriers.
            // This means that they can fall through to memory as well.
            WasmValType::Ref(WasmRefType {
                heap_type: WasmHeapType::Func | WasmHeapType::Concrete(_) | WasmHeapType::NoFunc,
                ..
            }) => {}

            WasmValType::Ref(WasmRefType {
                heap_type: WasmHeapType::Cont | WasmHeapType::NoCont,
                ..
            }) => todo!(), // TODO(dhil): revisit later

            // Value types all live in memory so let them fall through to a
            // memory-based global.
            WasmValType::I32
            | WasmValType::I64
            | WasmValType::F32
            | WasmValType::F64
            | WasmValType::V128 => {}
        }

        let (gv, offset) = self.get_global_location(func, index);
        Ok(GlobalVariable::Memory {
            gv,
            offset: offset.into(),
            ty: super::value_type(self.isa, ty),
        })
    }

    fn make_indirect_sig(
        &mut self,
        func: &mut ir::Function,
        index: TypeIndex,
    ) -> WasmResult<ir::SigRef> {
        let index = self.module.types[index].unwrap_function();
        let sig = crate::wasm_call_signature(self.isa, &self.types[index], &self.tunables);
        Ok(func.import_signature(sig))
    }

    fn make_direct_func(
        &mut self,
        func: &mut ir::Function,
        index: FuncIndex,
    ) -> WasmResult<ir::FuncRef> {
        let sig = self.module.functions[index].signature;
        let sig = crate::wasm_call_signature(self.isa, &self.types[sig], &self.tunables);
        let signature = func.import_signature(sig);
        let name =
            ir::ExternalName::User(func.declare_imported_user_function(ir::UserExternalName {
                namespace: crate::NS_WASM_FUNC,
                index: index.as_u32(),
            }));
        Ok(func.import_function(ir::ExtFuncData {
            name,
            signature,

            // The value of this flag determines the codegen for calls to this
            // function. If this flag is `false` then absolute relocations will
            // be generated for references to the function, which requires
            // load-time relocation resolution. If this flag is set to `true`
            // then relative relocations are emitted which can be resolved at
            // object-link-time, just after all functions are compiled.
            //
            // This flag is set to `true` for functions defined in the object
            // we'll be defining in this compilation unit, or everything local
            // to the wasm module. This means that between functions in a wasm
            // module there's relative calls encoded. All calls external to a
            // wasm module (e.g. imports or libcalls) are either encoded through
            // the `VMContext` as relative jumps (hence no relocations) or
            // they're libcalls with absolute relocations.
            colocated: self.module.defined_func_index(index).is_some(),
        }))
    }

    fn translate_call_indirect(
        &mut self,
        builder: &mut FunctionBuilder,
        table_index: TableIndex,
        ty_index: TypeIndex,
        sig_ref: ir::SigRef,
        callee: ir::Value,
        call_args: &[ir::Value],
    ) -> WasmResult<Option<ir::Inst>> {
        Call::new(builder, self).indirect_call(table_index, ty_index, sig_ref, callee, call_args)
    }

    fn translate_call(
        &mut self,
        builder: &mut FunctionBuilder,
        callee_index: FuncIndex,
        callee: ir::FuncRef,
        call_args: &[ir::Value],
    ) -> WasmResult<ir::Inst> {
        Call::new(builder, self).direct_call(callee_index, callee, call_args)
    }

    fn translate_call_ref(
        &mut self,
        builder: &mut FunctionBuilder,
        sig_ref: ir::SigRef,
        callee: ir::Value,
        call_args: &[ir::Value],
    ) -> WasmResult<ir::Inst> {
        Call::new(builder, self).call_ref(sig_ref, callee, call_args)
    }

    fn translate_return_call(
        &mut self,
        builder: &mut FunctionBuilder,
        callee_index: FuncIndex,
        callee: ir::FuncRef,
        call_args: &[ir::Value],
    ) -> WasmResult<()> {
        Call::new_tail(builder, self).direct_call(callee_index, callee, call_args)?;
        Ok(())
    }

    fn translate_return_call_indirect(
        &mut self,
        builder: &mut FunctionBuilder,
        table_index: TableIndex,
        ty_index: TypeIndex,
        sig_ref: ir::SigRef,
        callee: ir::Value,
        call_args: &[ir::Value],
    ) -> WasmResult<()> {
        Call::new_tail(builder, self).indirect_call(
            table_index,
            ty_index,
            sig_ref,
            callee,
            call_args,
        )?;
        Ok(())
    }

    fn translate_return_call_ref(
        &mut self,
        builder: &mut FunctionBuilder,
        sig_ref: ir::SigRef,
        callee: ir::Value,
        call_args: &[ir::Value],
    ) -> WasmResult<()> {
        Call::new_tail(builder, self).call_ref(sig_ref, callee, call_args)?;
        Ok(())
    }

    fn translate_memory_grow(
        &mut self,
        mut pos: FuncCursor<'_>,
        index: MemoryIndex,
        _heap: Heap,
        val: ir::Value,
    ) -> WasmResult<ir::Value> {
        let memory_grow = self.builtin_functions.memory32_grow(&mut pos.func);
        let index_arg = index.index();

        let memory_index = pos.ins().iconst(I32, index_arg as i64);
        let vmctx = self.vmctx_val(&mut pos);

        let val = self.cast_memory_index_to_i64(&mut pos, val, index);
        let call_inst = pos.ins().call(memory_grow, &[vmctx, val, memory_index]);
        let result = *pos.func.dfg.inst_results(call_inst).first().unwrap();
        Ok(self.cast_pointer_to_memory_index(pos, result, index))
    }

    fn translate_memory_size(
        &mut self,
        mut pos: FuncCursor<'_>,
        index: MemoryIndex,
        _heap: Heap,
    ) -> WasmResult<ir::Value> {
        let pointer_type = self.pointer_type();
        let vmctx = self.vmctx(&mut pos.func);
        let is_shared = self.module.memory_plans[index].memory.shared;
        let base = pos.ins().global_value(pointer_type, vmctx);
        let current_length_in_bytes = match self.module.defined_memory_index(index) {
            Some(def_index) => {
                if is_shared {
                    let offset =
                        i32::try_from(self.offsets.vmctx_vmmemory_pointer(def_index)).unwrap();
                    let vmmemory_ptr =
                        pos.ins()
                            .load(pointer_type, ir::MemFlags::trusted(), base, offset);
                    let vmmemory_definition_offset =
                        i64::from(self.offsets.ptr.vmmemory_definition_current_length());
                    let vmmemory_definition_ptr =
                        pos.ins().iadd_imm(vmmemory_ptr, vmmemory_definition_offset);
                    // This atomic access of the
                    // `VMMemoryDefinition::current_length` is direct; no bounds
                    // check is needed. This is possible because shared memory
                    // has a static size (the maximum is always known). Shared
                    // memory is thus built with a static memory plan and no
                    // bounds-checked version of this is implemented.
                    pos.ins().atomic_load(
                        pointer_type,
                        ir::MemFlags::trusted(),
                        vmmemory_definition_ptr,
                    )
                } else {
                    let owned_index = self.module.owned_memory_index(def_index);
                    let offset = i32::try_from(
                        self.offsets
                            .vmctx_vmmemory_definition_current_length(owned_index),
                    )
                    .unwrap();
                    pos.ins()
                        .load(pointer_type, ir::MemFlags::trusted(), base, offset)
                }
            }
            None => {
                let offset = i32::try_from(self.offsets.vmctx_vmmemory_import_from(index)).unwrap();
                let vmmemory_ptr =
                    pos.ins()
                        .load(pointer_type, ir::MemFlags::trusted(), base, offset);
                if is_shared {
                    let vmmemory_definition_offset =
                        i64::from(self.offsets.ptr.vmmemory_definition_current_length());
                    let vmmemory_definition_ptr =
                        pos.ins().iadd_imm(vmmemory_ptr, vmmemory_definition_offset);
                    pos.ins().atomic_load(
                        pointer_type,
                        ir::MemFlags::trusted(),
                        vmmemory_definition_ptr,
                    )
                } else {
                    pos.ins().load(
                        pointer_type,
                        ir::MemFlags::trusted(),
                        vmmemory_ptr,
                        i32::from(self.offsets.ptr.vmmemory_definition_current_length()),
                    )
                }
            }
        };
        let current_length_in_pages = pos
            .ins()
            .udiv_imm(current_length_in_bytes, i64::from(WASM_PAGE_SIZE));

        Ok(self.cast_pointer_to_memory_index(pos, current_length_in_pages, index))
    }

    fn translate_memory_copy(
        &mut self,
        mut pos: FuncCursor,
        src_index: MemoryIndex,
        _src_heap: Heap,
        dst_index: MemoryIndex,
        _dst_heap: Heap,
        dst: ir::Value,
        src: ir::Value,
        len: ir::Value,
    ) -> WasmResult<()> {
        let vmctx = self.vmctx_val(&mut pos);

        let memory_copy = self.builtin_functions.memory_copy(&mut pos.func);
        let dst = self.cast_memory_index_to_i64(&mut pos, dst, dst_index);
        let src = self.cast_memory_index_to_i64(&mut pos, src, src_index);
        // The length is 32-bit if either memory is 32-bit, but if they're both
        // 64-bit then it's 64-bit. Our intrinsic takes a 64-bit length for
        // compatibility across all memories, so make sure that it's cast
        // correctly here (this is a bit special so no generic helper unlike for
        // `dst`/`src` above)
        let len = if self.memory_index_type(dst_index) == I64
            && self.memory_index_type(src_index) == I64
        {
            len
        } else {
            pos.ins().uextend(I64, len)
        };
        let src_index = pos.ins().iconst(I32, i64::from(src_index.as_u32()));
        let dst_index = pos.ins().iconst(I32, i64::from(dst_index.as_u32()));
        pos.ins()
            .call(memory_copy, &[vmctx, dst_index, dst, src_index, src, len]);

        Ok(())
    }

    fn translate_memory_fill(
        &mut self,
        mut pos: FuncCursor,
        memory_index: MemoryIndex,
        _heap: Heap,
        dst: ir::Value,
        val: ir::Value,
        len: ir::Value,
    ) -> WasmResult<()> {
        let memory_fill = self.builtin_functions.memory_fill(&mut pos.func);
        let dst = self.cast_memory_index_to_i64(&mut pos, dst, memory_index);
        let len = self.cast_memory_index_to_i64(&mut pos, len, memory_index);
        let memory_index_arg = pos.ins().iconst(I32, i64::from(memory_index.as_u32()));

        let vmctx = self.vmctx_val(&mut pos);

        pos.ins()
            .call(memory_fill, &[vmctx, memory_index_arg, dst, val, len]);

        Ok(())
    }

    fn translate_memory_init(
        &mut self,
        mut pos: FuncCursor,
        memory_index: MemoryIndex,
        _heap: Heap,
        seg_index: u32,
        dst: ir::Value,
        src: ir::Value,
        len: ir::Value,
    ) -> WasmResult<()> {
        let memory_init = self.builtin_functions.memory_init(&mut pos.func);

        let memory_index_arg = pos.ins().iconst(I32, memory_index.index() as i64);
        let seg_index_arg = pos.ins().iconst(I32, seg_index as i64);

        let vmctx = self.vmctx_val(&mut pos);

        let dst = self.cast_memory_index_to_i64(&mut pos, dst, memory_index);

        pos.ins().call(
            memory_init,
            &[vmctx, memory_index_arg, seg_index_arg, dst, src, len],
        );

        Ok(())
    }

    fn translate_data_drop(&mut self, mut pos: FuncCursor, seg_index: u32) -> WasmResult<()> {
        let data_drop = self.builtin_functions.data_drop(&mut pos.func);
        let seg_index_arg = pos.ins().iconst(I32, seg_index as i64);
        let vmctx = self.vmctx_val(&mut pos);
        pos.ins().call(data_drop, &[vmctx, seg_index_arg]);
        Ok(())
    }

    fn translate_table_size(
        &mut self,
        pos: FuncCursor,
        table_index: TableIndex,
    ) -> WasmResult<ir::Value> {
        self.ensure_table_exists(pos.func, table_index);
        let table_data = self.tables[table_index].as_ref().unwrap();
        Ok(table_data.bound.bound(pos, ir::types::I32))
    }

    fn translate_table_copy(
        &mut self,
        mut pos: FuncCursor,
        dst_table_index: TableIndex,
        src_table_index: TableIndex,
        dst: ir::Value,
        src: ir::Value,
        len: ir::Value,
    ) -> WasmResult<()> {
        let (table_copy, dst_table_index_arg, src_table_index_arg) =
            self.get_table_copy_func(&mut pos.func, dst_table_index, src_table_index);

        let dst_table_index_arg = pos.ins().iconst(I32, dst_table_index_arg as i64);
        let src_table_index_arg = pos.ins().iconst(I32, src_table_index_arg as i64);
        let vmctx = self.vmctx_val(&mut pos);
        pos.ins().call(
            table_copy,
            &[
                vmctx,
                dst_table_index_arg,
                src_table_index_arg,
                dst,
                src,
                len,
            ],
        );

        Ok(())
    }

    fn translate_table_init(
        &mut self,
        mut pos: FuncCursor,
        seg_index: u32,
        table_index: TableIndex,
        dst: ir::Value,
        src: ir::Value,
        len: ir::Value,
    ) -> WasmResult<()> {
        let table_init = self.builtin_functions.table_init(&mut pos.func);
        let table_index_arg = pos.ins().iconst(I32, i64::from(table_index.as_u32()));
        let seg_index_arg = pos.ins().iconst(I32, i64::from(seg_index));
        let vmctx = self.vmctx_val(&mut pos);
        pos.ins().call(
            table_init,
            &[vmctx, table_index_arg, seg_index_arg, dst, src, len],
        );

        Ok(())
    }

    fn translate_elem_drop(&mut self, mut pos: FuncCursor, elem_index: u32) -> WasmResult<()> {
        let elem_drop = self.builtin_functions.elem_drop(&mut pos.func);
        let elem_index_arg = pos.ins().iconst(I32, elem_index as i64);
        let vmctx = self.vmctx_val(&mut pos);
        pos.ins().call(elem_drop, &[vmctx, elem_index_arg]);
        Ok(())
    }

    fn translate_atomic_wait(
        &mut self,
        mut pos: FuncCursor,
        memory_index: MemoryIndex,
        _heap: Heap,
        addr: ir::Value,
        expected: ir::Value,
        timeout: ir::Value,
    ) -> WasmResult<ir::Value> {
        let addr = self.cast_memory_index_to_i64(&mut pos, addr, memory_index);
        let implied_ty = pos.func.dfg.value_type(expected);
        let (wait_func, memory_index) =
            self.get_memory_atomic_wait(&mut pos.func, memory_index, implied_ty);

        let memory_index_arg = pos.ins().iconst(I32, memory_index as i64);

        let vmctx = self.vmctx_val(&mut pos);

        let call_inst = pos.ins().call(
            wait_func,
            &[vmctx, memory_index_arg, addr, expected, timeout],
        );

        Ok(*pos.func.dfg.inst_results(call_inst).first().unwrap())
    }

    fn translate_atomic_notify(
        &mut self,
        mut pos: FuncCursor,
        memory_index: MemoryIndex,
        _heap: Heap,
        addr: ir::Value,
        count: ir::Value,
    ) -> WasmResult<ir::Value> {
        let addr = self.cast_memory_index_to_i64(&mut pos, addr, memory_index);
        let atomic_notify = self.builtin_functions.memory_atomic_notify(&mut pos.func);

        let memory_index_arg = pos.ins().iconst(I32, memory_index.index() as i64);
        let vmctx = self.vmctx_val(&mut pos);
        let call_inst = pos
            .ins()
            .call(atomic_notify, &[vmctx, memory_index_arg, addr, count]);

        Ok(*pos.func.dfg.inst_results(call_inst).first().unwrap())
    }

    fn translate_loop_header(&mut self, builder: &mut FunctionBuilder) -> WasmResult<()> {
        // Additionally if enabled check how much fuel we have remaining to see
        // if we've run out by this point.
        if self.tunables.consume_fuel {
            self.fuel_check(builder);
        }

        // If we are performing epoch-based interruption, check to see
        // if the epoch counter has changed.
        if self.tunables.epoch_interruption {
            self.epoch_check(builder);
        }

        Ok(())
    }

    fn before_translate_operator(
        &mut self,
        op: &Operator,
        builder: &mut FunctionBuilder,
        state: &FuncTranslationState,
    ) -> WasmResult<()> {
        if self.tunables.consume_fuel {
            self.fuel_before_op(op, builder, state.reachable());
        }
        Ok(())
    }

    fn after_translate_operator(
        &mut self,
        op: &Operator,
        builder: &mut FunctionBuilder,
        state: &FuncTranslationState,
    ) -> WasmResult<()> {
        if self.tunables.consume_fuel && state.reachable() {
            self.fuel_after_op(op, builder);
        }
        Ok(())
    }

    fn before_unconditionally_trapping_memory_access(
        &mut self,
        builder: &mut FunctionBuilder,
    ) -> WasmResult<()> {
        if self.tunables.consume_fuel {
            self.fuel_increment_var(builder);
            self.fuel_save_from_var(builder);
        }
        Ok(())
    }

    fn before_translate_function(
        &mut self,
        builder: &mut FunctionBuilder,
        _state: &FuncTranslationState,
    ) -> WasmResult<()> {
        // If the `vmruntime_limits_ptr` variable will get used then we initialize
        // it here.
        if self.tunables.consume_fuel || self.tunables.epoch_interruption {
            // TODO(frank-emrich) Ideally, we would like to use this global
            // variable in the translation of `resume` instructions. However, in
            // order to decide whether to declare the variable or not we would
            // have to know if the function body contains a `resume` instruction
            // before actually translating it. If we instead called
            // `declare_vmruntime_limits_ptr` unconditionally, we would change
            // the CLIF output of functions using no wasmfx instructions, which
            // is undesirable.
            self.declare_vmruntime_limits_ptr(builder);
        }
        // Additionally we initialize `fuel_var` if it will get used.
        if self.tunables.consume_fuel {
            self.fuel_function_entry(builder);
        }
        // Initialize `epoch_var` with the current epoch.
        if self.tunables.epoch_interruption {
            self.epoch_function_entry(builder);
        }

        #[cfg(feature = "wmemcheck")]
        {
            let func_name = self.current_func_name(builder);
            if func_name == Some("malloc") {
                self.check_malloc_start(builder);
            } else if func_name == Some("free") {
                self.check_free_start(builder);
            }
        }

        Ok(())
    }

    fn after_translate_function(
        &mut self,
        builder: &mut FunctionBuilder,
        state: &FuncTranslationState,
    ) -> WasmResult<()> {
        if self.tunables.consume_fuel && state.reachable() {
            self.fuel_function_exit(builder);
        }
        Ok(())
    }

    fn relaxed_simd_deterministic(&self) -> bool {
        self.tunables.relaxed_simd_deterministic
    }

    fn has_native_fma(&self) -> bool {
        self.isa.has_native_fma()
    }

    fn is_x86(&self) -> bool {
        self.isa.triple().architecture == target_lexicon::Architecture::X86_64
    }

    fn translate_cont_new(
        &mut self,
        builder: &mut FunctionBuilder,
        state: &FuncTranslationState,
        func: ir::Value,
        arg_types: &[WasmValType],
        return_types: &[WasmValType],
    ) -> WasmResult<ir::Value> {
        wasmfx_impl::translate_cont_new(self, builder, state, func, arg_types, return_types)
    }

    // TODO(dhil): Currently, this function invokes
    // `translate_load_builtin_function_address` multiple times, which
    // causes repeated allocation of values pointing to the vmctx. We
    // should refactor or inline this logic at some point.
    fn translate_resume(
        &mut self,
        builder: &mut FunctionBuilder,
        type_index: u32,
        contref: ir::Value,
        resume_args: &[ir::Value],
        resumetable: &[(u32, ir::Block)],
    ) -> Vec<ir::Value> {
        wasmfx_impl::translate_resume(self, builder, type_index, contref, resume_args, resumetable)
    }

    fn translate_resume_throw(
        &mut self,
        _pos: FuncCursor,
        _state: &FuncTranslationState,
        _tag_index: u32,
        _cont: ir::Value,
    ) -> WasmResult<ir::Value> {
        todo!()
    }

    fn translate_suspend(
        &mut self,
        builder: &mut FunctionBuilder,
        tag_index: ir::Value,
    ) -> ir::Value {
        wasmfx_impl::translate_suspend(self, builder, tag_index)
    }

    fn continuation_arguments(&self, index: u32) -> &[WasmValType] {
        let idx = self.module.types[TypeIndex::from_u32(index)].unwrap_continuation();
        self.types[idx].params()
    }

    fn continuation_returns(&self, index: u32) -> &[WasmValType] {
        let idx = self.module.types[TypeIndex::from_u32(index)].unwrap_continuation();
        self.types[idx].returns()
    }

    fn tag_params(&self, tag_index: u32) -> &[WasmValType] {
        let idx = self.module.tags[TagIndex::from_u32(tag_index)].signature;
        self.types[idx].params()
    }

    fn tag_returns(&self, tag_index: u32) -> &[WasmValType] {
        let idx = self.module.tags[TagIndex::from_u32(tag_index)].signature;
        self.types[idx].returns()
    }

    fn typed_continuations_load_tag_return_values(
        &mut self,
        builder: &mut FunctionBuilder,
        contobj: ir::Value,
        valtypes: &[WasmValType],
    ) -> Vec<ir::Value> {
        wasmfx_impl::typed_continuations_load_tag_return_values(self, builder, contobj, valtypes)
    }

    /// TODO
    fn typed_continuations_cont_ref_get_cont_obj(
        &mut self,
        builder: &mut FunctionBuilder,
        contref: ir::Value,
    ) -> ir::Value {
        wasmfx_impl::typed_continuations_cont_ref_get_cont_obj(self, builder, contref)
    }

    /// TODO
    fn typed_continuations_store_resume_args(
        &mut self,
        builder: &mut FunctionBuilder,
        values: &[ir::Value],
        remaining_arg_count: ir::Value,
        contobj: ir::Value,
    ) {
        wasmfx_impl::typed_continuations_store_resume_args(
            self,
            builder,
            values,
            remaining_arg_count,
            contobj,
        )
    }

    //TODO(frank-emrich) Consider removing `valtypes` argument, as values are inherently typed
    fn typed_continuations_store_payloads(
        &mut self,
        builder: &mut FunctionBuilder,
        valtypes: &[WasmValType],
        values: &[ir::Value],
    ) {
        wasmfx_impl::typed_continuations_store_payloads(self, builder, valtypes, values)
    }

    fn typed_continuations_load_continuation_object(
        &mut self,
        builder: &mut FunctionBuilder,
    ) -> ir::Value {
        wasmfx_impl::typed_continuations_load_continuation_object(self, builder)
    }

    fn typed_continuations_new_cont_ref(
        &mut self,
        builder: &mut FunctionBuilder,
        contobj_addr: ir::Value,
    ) -> ir::Value {
        wasmfx_impl::typed_continuations_new_cont_ref(self, builder, contobj_addr)
    }

    fn use_x86_blendv_for_relaxed_laneselect(&self, ty: Type) -> bool {
        self.isa.has_x86_blendv_lowering(ty)
    }

    fn use_x86_pshufb_for_relaxed_swizzle(&self) -> bool {
        self.isa.has_x86_pshufb_lowering()
    }

    fn use_x86_pmulhrsw_for_relaxed_q15mul(&self) -> bool {
        self.isa.has_x86_pmulhrsw_lowering()
    }

    fn use_x86_pmaddubsw_for_dot(&self) -> bool {
        self.isa.has_x86_pmaddubsw_lowering()
    }

    #[cfg(feature = "wmemcheck")]
    fn handle_before_return(&mut self, retvals: &[Value], builder: &mut FunctionBuilder) {
        if self.wmemcheck {
            let func_name = self.current_func_name(builder);
            if func_name == Some("malloc") {
                self.hook_malloc_exit(builder, retvals);
            } else if func_name == Some("free") {
                self.hook_free_exit(builder);
            }
        }
    }

    #[cfg(feature = "wmemcheck")]
    fn before_load(
        &mut self,
        builder: &mut FunctionBuilder,
        val_size: u8,
        addr: ir::Value,
        offset: u64,
    ) {
        if self.wmemcheck {
            let check_load_sig = self.builtin_function_signatures.check_load(builder.func);
            let (vmctx, check_load) = self.translate_load_builtin_function_address(
                &mut builder.cursor(),
                BuiltinFunctionIndex::check_load(),
            );
            let num_bytes = builder.ins().iconst(I32, val_size as i64);
            let offset_val = builder.ins().iconst(I64, offset as i64);
            builder.ins().call_indirect(
                check_load_sig,
                check_load,
                &[vmctx, num_bytes, addr, offset_val],
            );
        }
    }

    #[cfg(feature = "wmemcheck")]
    fn before_store(
        &mut self,
        builder: &mut FunctionBuilder,
        val_size: u8,
        addr: ir::Value,
        offset: u64,
    ) {
        if self.wmemcheck {
            let check_store_sig = self.builtin_function_signatures.check_store(builder.func);
            let (vmctx, check_store) = self.translate_load_builtin_function_address(
                &mut builder.cursor(),
                BuiltinFunctionIndex::check_store(),
            );
            let num_bytes = builder.ins().iconst(I32, val_size as i64);
            let offset_val = builder.ins().iconst(I64, offset as i64);
            builder.ins().call_indirect(
                check_store_sig,
                check_store,
                &[vmctx, num_bytes, addr, offset_val],
            );
        }
    }

    #[cfg(feature = "wmemcheck")]
    fn update_global(
        &mut self,
        builder: &mut FunctionBuilder,
        global_index: u32,
        value: ir::Value,
    ) {
        if self.wmemcheck {
            if global_index == 0 {
                // We are making the assumption that global 0 is the auxiliary stack pointer.
                let update_stack_pointer_sig = self
                    .builtin_function_signatures
                    .update_stack_pointer(builder.func);
                let (vmctx, update_stack_pointer) = self.translate_load_builtin_function_address(
                    &mut builder.cursor(),
                    BuiltinFunctionIndex::update_stack_pointer(),
                );
                builder.ins().call_indirect(
                    update_stack_pointer_sig,
                    update_stack_pointer,
                    &[vmctx, value],
                );
            }
        }
    }

    #[cfg(feature = "wmemcheck")]
    fn before_memory_grow(
        &mut self,
        builder: &mut FunctionBuilder,
        num_pages: ir::Value,
        mem_index: MemoryIndex,
    ) {
        if self.wmemcheck && mem_index.as_u32() == 0 {
            let update_mem_size_sig = self
                .builtin_function_signatures
                .update_mem_size(builder.func);
            let (vmctx, update_mem_size) = self.translate_load_builtin_function_address(
                &mut builder.cursor(),
                BuiltinFunctionIndex::update_mem_size(),
            );
            builder
                .ins()
                .call_indirect(update_mem_size_sig, update_mem_size, &[vmctx, num_pages]);
        }
    }
}<|MERGE_RESOLUTION|>--- conflicted
+++ resolved
@@ -23,7 +23,6 @@
 };
 use wasmtime_environ::{FUNCREF_INIT_BIT, FUNCREF_MASK};
 
-<<<<<<< HEAD
 cfg_if::cfg_if! {
     if #[cfg(feature = "typed_continuations_baseline_implementation")] {
         use crate::wasmfx::baseline as wasmfx_impl;
@@ -37,13 +36,6 @@
 pub(crate) struct BuiltinFunctions {
     types: BuiltinFunctionSignatures,
 
-=======
-/// A struct with an `Option<ir::FuncRef>` member for every builtin
-/// function, to de-duplicate constructing/getting its function.
-struct BuiltinFunctions {
-    types: BuiltinFunctionSignatures,
-
->>>>>>> 138148a5
     builtins:
         [Option<ir::FuncRef>; BuiltinFunctionIndex::builtin_functions_total_number() as usize],
 }
@@ -86,11 +78,7 @@
     )*) => {
         $(impl BuiltinFunctions {
             $( #[$attr] )*
-<<<<<<< HEAD
             pub(crate) fn $name(&mut self, func: &mut Function) -> ir::FuncRef {
-=======
-            fn $name(&mut self, func: &mut Function) -> ir::FuncRef {
->>>>>>> 138148a5
                 self.load_builtin(func, BuiltinFunctionIndex::$name())
             }
         })*
@@ -122,12 +110,8 @@
     pcc_vmctx_memtype: Option<ir::MemoryType>,
 
     /// Caches of signatures for builtin functions.
-<<<<<<< HEAD
     /// NOTE(frank-emrich) pub for use in crate::wasmfx::* modules
     pub(crate) builtin_functions: BuiltinFunctions,
-=======
-    builtin_functions: BuiltinFunctions,
->>>>>>> 138148a5
 
     /// Offsets to struct fields accessed by JIT code.
     pub(crate) offsets: VMOffsets<u8>,
@@ -238,12 +222,8 @@
         })
     }
 
-<<<<<<< HEAD
     // NOTE(dhil): pub for use in crate::wasmfx::* modules
     pub(crate) fn vmctx_val(&mut self, pos: &mut FuncCursor<'_>) -> ir::Value {
-=======
-    fn vmctx_val(&mut self, pos: &mut FuncCursor<'_>) -> ir::Value {
->>>>>>> 138148a5
         let pointer_type = self.pointer_type();
         let vmctx = self.vmctx(&mut pos.func);
         pos.ins().global_value(pointer_type, vmctx)
@@ -1485,11 +1465,8 @@
                      the `gc` cargo feature was not enabled",
                 ))
             }
-<<<<<<< HEAD
 
             WasmHeapType::Cont | WasmHeapType::NoCont => todo!(), // TODO(dhil): revisit this later.
-=======
->>>>>>> 138148a5
         };
 
         let vmctx = self.vmctx_val(&mut pos);
@@ -1847,10 +1824,7 @@
                          `gc` cargo feature was not enabled",
                 ));
             }
-<<<<<<< HEAD
             WasmHeapType::Cont | WasmHeapType::NoCont => todo!(), // TODO(dhil): revisit this later.
-=======
->>>>>>> 138148a5
         };
 
         let vmctx = self.vmctx_val(&mut pos);

--- conflicted
+++ resolved
@@ -13,19 +13,10 @@
 use cranelift_frontend::FunctionBuilder;
 use cranelift_frontend::Variable;
 use cranelift_wasm::{
-<<<<<<< HEAD
-    self, FuncIndex, FuncTranslationState, GlobalIndex, GlobalVariable, Heap, HeapData, HeapStyle,
+    FuncIndex, FuncTranslationState, GlobalIndex, GlobalVariable, Heap, HeapData, HeapStyle,
     MemoryIndex, TableIndex, TagIndex, TargetEnvironment, TypeIndex, WasmHeapType, WasmRefType,
     WasmResult, WasmValType,
 };
-
-use std::convert::TryFrom;
-=======
-    FuncIndex, FuncTranslationState, GlobalIndex, GlobalVariable, Heap, HeapData, HeapStyle,
-    MemoryIndex, TableIndex, TargetEnvironment, TypeIndex, WasmHeapType, WasmRefType, WasmResult,
-    WasmValType,
-};
->>>>>>> 5b825020
 use std::mem;
 use std::vec::Vec;
 use wasmparser::Operator;

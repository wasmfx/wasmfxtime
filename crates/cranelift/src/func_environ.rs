--- conflicted
+++ resolved
@@ -12,15 +12,10 @@
 use cranelift_frontend::FunctionBuilder;
 use cranelift_frontend::Variable;
 use cranelift_wasm::{
-<<<<<<< HEAD
-    EngineOrModuleTypeIndex, FuncIndex, FuncTranslationState, GlobalIndex, GlobalVariable, Heap,
-    HeapData, HeapStyle, MemoryIndex, TableData, TableIndex, TableSize, TagIndex,
-    TargetEnvironment, TypeIndex, WasmHeapTopType, WasmHeapType, WasmResult, WasmValType,
-=======
     EngineOrModuleTypeIndex, FuncEnvironment as _, FuncIndex, FuncTranslationState, GlobalIndex,
     GlobalVariable, Heap, HeapData, HeapStyle, MemoryIndex, TableData, TableIndex, TableSize,
-    TargetEnvironment, TypeIndex, WasmFuncType, WasmHeapTopType, WasmHeapType, WasmResult,
->>>>>>> 2389dcce
+    TagIndex, TargetEnvironment, TypeIndex, WasmFuncType, WasmHeapTopType, WasmHeapType,
+    WasmResult, WasmValType,
 };
 use smallvec::SmallVec;
 use std::mem;
@@ -1506,6 +1501,7 @@
         let needs_stack_map = match wasm_ty.top() {
             WasmHeapTopType::Extern | WasmHeapTopType::Any => true,
             WasmHeapTopType::Func => false,
+            WasmHeapTopType::Cont => false,
         };
         (ty, needs_stack_map)
     }
@@ -1838,21 +1834,14 @@
         ht: WasmHeapType,
     ) -> WasmResult<ir::Value> {
         Ok(match ht.top() {
-<<<<<<< HEAD
             WasmHeapTopType::Func => builder.ins().iconst(self.pointer_type(), 0),
+            // NB: null GC references don't need to be in stack maps.
+            WasmHeapTopType::Any | WasmHeapTopType::Extern => builder.ins().iconst(types::I32, 0),
             WasmHeapTopType::Cont => {
                 let zero = builder.ins().iconst(self.pointer_type(), 0);
                 // TODO do this nicer
                 wasmfx_impl::assemble_contobj(self, builder, zero, zero)
             }
-            WasmHeapTopType::Any | WasmHeapTopType::Extern => {
-                builder.ins().null(self.reference_type(ht))
-            }
-=======
-            WasmHeapTopType::Func => pos.ins().iconst(self.pointer_type(), 0),
-            // NB: null GC references don't need to be in stack maps.
-            WasmHeapTopType::Any | WasmHeapTopType::Extern => pos.ins().iconst(types::I32, 0),
->>>>>>> 2389dcce
         })
     }
 
@@ -1861,16 +1850,7 @@
         builder: &mut FunctionBuilder,
         value: ir::Value,
     ) -> WasmResult<ir::Value> {
-<<<<<<< HEAD
-        let bool_is_null = match builder.func.dfg.value_type(value) {
-            // `externref`
-            ty if ty.is_ref() => builder.ins().is_null(value),
-            // `funcref` or continuation (if not using fat pointers)
-            ty if ty == self.pointer_type() => {
-                builder
-                    .ins()
-                    .icmp_imm(cranelift_codegen::ir::condcodes::IntCC::Equal, value, 0)
-            }
+        let byte_is_null = match builder.func.dfg.value_type(value) {
             // continuation
             ty if ty == wasmfx_impl::vm_contobj_type(self.pointer_type()) => {
                 let (_revision, contref) = wasmfx_impl::disassemble_contobj(self, builder, value);
@@ -1878,16 +1858,12 @@
                     .ins()
                     .icmp_imm(cranelift_codegen::ir::condcodes::IntCC::Equal, contref, 0)
             }
-            _ => unreachable!(),
+            _ => builder
+                .ins()
+                .icmp_imm(cranelift_codegen::ir::condcodes::IntCC::Equal, value, 0),
         };
 
-        Ok(builder.ins().uextend(ir::types::I32, bool_is_null))
-=======
-        let byte_is_null =
-            pos.ins()
-                .icmp_imm(cranelift_codegen::ir::condcodes::IntCC::Equal, value, 0);
-        Ok(pos.ins().uextend(ir::types::I32, byte_is_null))
->>>>>>> 2389dcce
+        Ok(builder.ins().uextend(ir::types::I32, byte_is_null))
     }
 
     fn translate_ref_func(

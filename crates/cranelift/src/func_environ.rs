--- conflicted
+++ resolved
@@ -13,15 +13,9 @@
 use cranelift_frontend::Variable;
 use cranelift_wasm::{
     EngineOrModuleTypeIndex, FuncEnvironment as _, FuncIndex, FuncTranslationState, GlobalIndex,
-<<<<<<< HEAD
-    GlobalVariable, Heap, HeapData, HeapStyle, IndexType, Memory, MemoryIndex, Table, TableData,
-    TableIndex, TableSize, TagIndex, TargetEnvironment, TypeIndex, WasmFuncType, WasmHeapTopType,
-    WasmHeapType, WasmResult, WasmValType,
-=======
     GlobalVariable, Heap, HeapData, HeapStyle, IndexType, Memory, MemoryIndex, StructFieldsVec,
-    Table, TableData, TableIndex, TableSize, TargetEnvironment, TypeIndex, WasmCompositeType,
-    WasmFuncType, WasmHeapTopType, WasmHeapType, WasmResult, WasmValType,
->>>>>>> 1af294ea
+    Table, TableData, TableIndex, TableSize, TagIndex, TargetEnvironment, TypeIndex,
+    WasmCompositeType, WasmFuncType, WasmHeapTopType, WasmHeapType, WasmResult, WasmValType,
 };
 use smallvec::SmallVec;
 use std::mem;
@@ -97,16 +91,10 @@
 
 /// The `FuncEnvironment` implementation for use by the `ModuleEnvironment`.
 pub struct FuncEnvironment<'module_environment> {
-<<<<<<< HEAD
     /// NOTE(frank-emrich) pub for use in crate::wasmfx::* modules
     pub(crate) isa: &'module_environment (dyn TargetIsa + 'module_environment),
     pub(crate) module: &'module_environment Module,
-    types: &'module_environment ModuleTypesBuilder,
-=======
-    isa: &'module_environment (dyn TargetIsa + 'module_environment),
-    pub(crate) module: &'module_environment Module,
     pub(crate) types: &'module_environment ModuleTypesBuilder,
->>>>>>> 1af294ea
     wasm_func_ty: &'module_environment WasmFuncType,
     sig_ref_to_ty: SecondaryMap<ir::SigRef, Option<&'module_environment WasmFuncType>>,
 

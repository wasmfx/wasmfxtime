use crate::translate::{
    FuncEnvironment as _, FuncTranslationState, GlobalVariable, Heap, HeapData, HeapStyle,
    StructFieldsVec, TableData, TableSize, TargetEnvironment,
};
use crate::{gc, BuiltinFunctionSignatures, TRAP_INTERNAL_ASSERT};
use cranelift_codegen::cursor::FuncCursor;
use cranelift_codegen::ir::condcodes::IntCC;
use cranelift_codegen::ir::immediates::{Imm64, Offset32};
use cranelift_codegen::ir::pcc::Fact;
use cranelift_codegen::ir::types::*;
use cranelift_codegen::ir::{self, types};
use cranelift_codegen::ir::{ArgumentPurpose, Function, InstBuilder, MemFlags};
use cranelift_codegen::isa::{TargetFrontendConfig, TargetIsa};
use cranelift_entity::packed_option::ReservedValue;
use cranelift_entity::{EntityRef, PrimaryMap, SecondaryMap};
use cranelift_frontend::FunctionBuilder;
use cranelift_frontend::Variable;
use smallvec::SmallVec;
use std::mem;
use wasmparser::{Operator, WasmFeatures};
use wasmtime_environ::{
    BuiltinFunctionIndex, DataIndex, ElemIndex, EngineOrModuleTypeIndex, FuncIndex, GlobalIndex,
<<<<<<< HEAD
    IndexType, Memory, MemoryIndex, MemoryPlan, MemoryStyle, Module, ModuleInternedTypeIndex,
    ModuleTranslation, ModuleTypesBuilder, PtrSize, Table, TableIndex, TableStyle, TagIndex,
    Tunables, TypeConvert, TypeIndex, VMOffsets, WasmCompositeType, WasmFuncType, WasmHeapTopType,
    WasmHeapType, WasmRefType, WasmResult, WasmValType,
=======
    IndexType, Memory, MemoryIndex, MemoryStyle, Module, ModuleInternedTypeIndex,
    ModuleTranslation, ModuleTypesBuilder, PtrSize, Table, TableIndex, Tunables, TypeConvert,
    TypeIndex, VMOffsets, WasmCompositeType, WasmFuncType, WasmHeapTopType, WasmHeapType,
    WasmRefType, WasmResult, WasmValType,
>>>>>>> 288c1513
};
use wasmtime_environ::{FUNCREF_INIT_BIT, FUNCREF_MASK};

cfg_if::cfg_if! {
    if #[cfg(feature = "wasmfx_baseline")] {
        pub (crate) use crate::wasmfx::baseline as wasmfx_impl;
    } else {
        pub(crate) use crate::wasmfx::optimized as wasmfx_impl;
    }
}

/// A struct with an `Option<ir::FuncRef>` member for every builtin
/// function, to de-duplicate constructing/getting its function.
pub(crate) struct BuiltinFunctions {
    types: BuiltinFunctionSignatures,

    builtins:
        [Option<ir::FuncRef>; BuiltinFunctionIndex::builtin_functions_total_number() as usize],
}

impl BuiltinFunctions {
    fn new(isa: &dyn TargetIsa) -> Self {
        Self {
            types: BuiltinFunctionSignatures::new(isa),
            builtins: [None; BuiltinFunctionIndex::builtin_functions_total_number() as usize],
        }
    }

    fn load_builtin(&mut self, func: &mut Function, index: BuiltinFunctionIndex) -> ir::FuncRef {
        let cache = &mut self.builtins[index.index() as usize];
        if let Some(f) = cache {
            return *f;
        }
        let signature = func.import_signature(self.types.signature(index));
        let name =
            ir::ExternalName::User(func.declare_imported_user_function(ir::UserExternalName {
                namespace: crate::NS_WASMTIME_BUILTIN,
                index: index.index(),
            }));
        let f = func.import_function(ir::ExtFuncData {
            name,
            signature,
            colocated: true,
        });
        *cache = Some(f);
        f
    }
}

// Generate helper methods on `BuiltinFunctions` above for each named builtin
// as well.
macro_rules! declare_function_signatures {
    ($(
        $( #[$attr:meta] )*
        $name:ident( $( $pname:ident: $param:ident ),* ) $( -> $result:ident )?;
    )*) => {
        $(impl BuiltinFunctions {
            $( #[$attr] )*
            pub(crate) fn $name(&mut self, func: &mut Function) -> ir::FuncRef {
                self.load_builtin(func, BuiltinFunctionIndex::$name())
            }
        })*
    };
}
wasmtime_environ::foreach_builtin_function!(declare_function_signatures);

/// The `FuncEnvironment` implementation for use by the `ModuleEnvironment`.
pub struct FuncEnvironment<'module_environment> {
    /// NOTE(frank-emrich) pub for use in crate::wasmfx::* modules
    pub(crate) isa: &'module_environment (dyn TargetIsa + 'module_environment),
    pub(crate) module: &'module_environment Module,
    pub(crate) types: &'module_environment ModuleTypesBuilder,
    wasm_func_ty: &'module_environment WasmFuncType,
    sig_ref_to_ty: SecondaryMap<ir::SigRef, Option<&'module_environment WasmFuncType>>,

    #[cfg(feature = "gc")]
    pub(crate) ty_to_gc_layout: std::collections::HashMap<
        wasmtime_environ::ModuleInternedTypeIndex,
        wasmtime_environ::GcLayout,
    >,

    #[cfg(feature = "wmemcheck")]
    translation: &'module_environment ModuleTranslation<'module_environment>,

    /// Heaps implementing WebAssembly linear memories.
    heaps: PrimaryMap<Heap, HeapData>,

    /// Cranelift tables we have created to implement Wasm tables.
    tables: SecondaryMap<TableIndex, Option<TableData>>,

    /// The Cranelift global holding the vmctx address.
    vmctx: Option<ir::GlobalValue>,

    /// The PCC memory type describing the vmctx layout, if we're
    /// using PCC.
    pcc_vmctx_memtype: Option<ir::MemoryType>,

    /// Caches of signatures for builtin functions.
    pub(crate) builtin_functions: BuiltinFunctions,

    /// Offsets to struct fields accessed by JIT code.
    pub(crate) offsets: VMOffsets<u8>,

    pub(crate) tunables: &'module_environment Tunables,

    /// A function-local variable which stores the cached value of the amount of
    /// fuel remaining to execute. If used this is modified frequently so it's
    /// stored locally as a variable instead of always referenced from the field
    /// in `*const VMRuntimeLimits`
    fuel_var: cranelift_frontend::Variable,

    /// A function-local variable which caches the value of `*const
    /// VMRuntimeLimits` for this function's vmctx argument. This pointer is stored
    /// in the vmctx itself, but never changes for the lifetime of the function,
    /// so if we load it up front we can continue to use it throughout.
    /// NOTE(frank-emrich) pub for use in crate::wasmfx::* modules
    pub(crate) vmruntime_limits_ptr: ir::Value,

    /// A cached epoch deadline value, when performing epoch-based
    /// interruption. Loaded from `VMRuntimeLimits` and reloaded after
    /// any yield.
    epoch_deadline_var: cranelift_frontend::Variable,

    /// A cached pointer to the per-Engine epoch counter, when
    /// performing epoch-based interruption. Initialized in the
    /// function prologue. We prefer to use a variable here rather
    /// than reload on each check because it's better to let the
    /// regalloc keep it in a register if able; if not, it can always
    /// spill, and this isn't any worse than reloading each time.
    epoch_ptr_var: cranelift_frontend::Variable,

    fuel_consumed: i64,

    #[cfg(feature = "wmemcheck")]
    wmemcheck: bool,

    /// A `GlobalValue` in CLIF which represents the stack limit.
    ///
    /// Typically this resides in the `stack_limit` value of `ir::Function` but
    /// that requires signal handlers on the host and when that's disabled this
    /// is here with an explicit check instead. Note that the explicit check is
    /// always present even if this is a "leaf" function, as we have to call
    /// into the host to trap when signal handlers are disabled.
    pub(crate) stack_limit_at_function_entry: Option<ir::GlobalValue>,
}

impl<'module_environment> FuncEnvironment<'module_environment> {
    pub fn new(
        isa: &'module_environment (dyn TargetIsa + 'module_environment),
        translation: &'module_environment ModuleTranslation<'module_environment>,
        types: &'module_environment ModuleTypesBuilder,
        tunables: &'module_environment Tunables,
        wmemcheck: bool,
        wasm_func_ty: &'module_environment WasmFuncType,
    ) -> Self {
        let builtin_functions = BuiltinFunctions::new(isa);

        // Avoid unused warning in default build.
        #[cfg(not(feature = "wmemcheck"))]
        let _ = wmemcheck;

        Self {
            isa,
            module: &translation.module,
            types,
            wasm_func_ty,
            sig_ref_to_ty: SecondaryMap::default(),

            #[cfg(feature = "gc")]
            ty_to_gc_layout: std::collections::HashMap::new(),

            heaps: PrimaryMap::default(),
            tables: SecondaryMap::default(),
            vmctx: None,
            pcc_vmctx_memtype: None,
            builtin_functions,
            offsets: VMOffsets::new(isa.pointer_bytes(), &translation.module),
            tunables,
            fuel_var: Variable::new(0),
            epoch_deadline_var: Variable::new(0),
            epoch_ptr_var: Variable::new(0),
            vmruntime_limits_ptr: ir::Value::reserved_value(),

            // Start with at least one fuel being consumed because even empty
            // functions should consume at least some fuel.
            fuel_consumed: 1,

            #[cfg(feature = "wmemcheck")]
            wmemcheck,
            #[cfg(feature = "wmemcheck")]
            translation,

            stack_limit_at_function_entry: None,
        }
    }

    pub(crate) fn pointer_type(&self) -> ir::Type {
        self.isa.pointer_type()
    }

    pub(crate) fn vmctx(&mut self, func: &mut Function) -> ir::GlobalValue {
        self.vmctx.unwrap_or_else(|| {
            let vmctx = func.create_global_value(ir::GlobalValueData::VMContext);
            if self.isa.flags().enable_pcc() {
                // Create a placeholder memtype for the vmctx; we'll
                // add fields to it as we lazily create HeapData
                // structs and global values.
                let vmctx_memtype = func.create_memory_type(ir::MemoryTypeData::Struct {
                    size: 0,
                    fields: vec![],
                });

                self.pcc_vmctx_memtype = Some(vmctx_memtype);
                func.global_value_facts[vmctx] = Some(Fact::Mem {
                    ty: vmctx_memtype,
                    min_offset: 0,
                    max_offset: 0,
                    nullable: false,
                });
            }

            self.vmctx = Some(vmctx);
            vmctx
        })
    }

    pub(crate) fn vmctx_val(&mut self, pos: &mut FuncCursor<'_>) -> ir::Value {
        let pointer_type = self.pointer_type();
        let vmctx = self.vmctx(&mut pos.func);
        pos.ins().global_value(pointer_type, vmctx)
    }

    fn get_table_copy_func(
        &mut self,
        func: &mut Function,
        dst_table_index: TableIndex,
        src_table_index: TableIndex,
    ) -> (ir::FuncRef, usize, usize) {
        let sig = self.builtin_functions.table_copy(func);
        (
            sig,
            dst_table_index.as_u32() as usize,
            src_table_index.as_u32() as usize,
        )
    }

    #[cfg(feature = "threads")]
    fn get_memory_atomic_wait(
        &mut self,
        func: &mut Function,
        memory_index: MemoryIndex,
        ty: ir::Type,
    ) -> (ir::FuncRef, usize) {
        match ty {
            I32 => (
                self.builtin_functions.memory_atomic_wait32(func),
                memory_index.index(),
            ),
            I64 => (
                self.builtin_functions.memory_atomic_wait64(func),
                memory_index.index(),
            ),
            x => panic!("get_memory_atomic_wait unsupported type: {x:?}"),
        }
    }

    fn get_global_location(
        &mut self,
        func: &mut ir::Function,
        index: GlobalIndex,
    ) -> (ir::GlobalValue, i32) {
        let pointer_type = self.pointer_type();
        let vmctx = self.vmctx(func);
        if let Some(def_index) = self.module.defined_global_index(index) {
            let offset = i32::try_from(self.offsets.vmctx_vmglobal_definition(def_index)).unwrap();
            (vmctx, offset)
        } else {
            let from_offset = self.offsets.vmctx_vmglobal_import_from(index);
            let global = func.create_global_value(ir::GlobalValueData::Load {
                base: vmctx,
                offset: Offset32::new(i32::try_from(from_offset).unwrap()),
                global_type: pointer_type,
                flags: MemFlags::trusted().with_readonly(),
            });
            (global, 0)
        }
    }

    fn declare_vmruntime_limits_ptr(&mut self, builder: &mut FunctionBuilder<'_>) {
        // We load the `*const VMRuntimeLimits` value stored within vmctx at the
        // head of the function and reuse the same value across the entire
        // function. This is possible since we know that the pointer never
        // changes for the lifetime of the function.
        let pointer_type = self.pointer_type();
        let vmctx = self.vmctx(builder.func);
        let base = builder.ins().global_value(pointer_type, vmctx);
        let offset = i32::from(self.offsets.ptr.vmctx_runtime_limits());
        debug_assert!(self.vmruntime_limits_ptr.is_reserved_value());
        self.vmruntime_limits_ptr =
            builder
                .ins()
                .load(pointer_type, ir::MemFlags::trusted(), base, offset);
    }

    fn fuel_function_entry(&mut self, builder: &mut FunctionBuilder<'_>) {
        // On function entry we load the amount of fuel into a function-local
        // `self.fuel_var` to make fuel modifications fast locally. This cache
        // is then periodically flushed to the Store-defined location in
        // `VMRuntimeLimits` later.
        builder.declare_var(self.fuel_var, ir::types::I64);
        self.fuel_load_into_var(builder);
        self.fuel_check(builder);
    }

    fn fuel_function_exit(&mut self, builder: &mut FunctionBuilder<'_>) {
        // On exiting the function we need to be sure to save the fuel we have
        // cached locally in `self.fuel_var` back into the Store-defined
        // location.
        self.fuel_save_from_var(builder);
    }

    fn fuel_before_op(
        &mut self,
        op: &Operator<'_>,
        builder: &mut FunctionBuilder<'_>,
        reachable: bool,
    ) {
        if !reachable {
            // In unreachable code we shouldn't have any leftover fuel we
            // haven't accounted for since the reason for us to become
            // unreachable should have already added it to `self.fuel_var`.
            debug_assert_eq!(self.fuel_consumed, 0);
            return;
        }

        self.fuel_consumed += match op {
            // Nop and drop generate no code, so don't consume fuel for them.
            Operator::Nop | Operator::Drop => 0,

            // Control flow may create branches, but is generally cheap and
            // free, so don't consume fuel. Note the lack of `if` since some
            // cost is incurred with the conditional check.
            Operator::Block { .. }
            | Operator::Loop { .. }
            | Operator::Unreachable
            | Operator::Return
            | Operator::Else
            | Operator::End => 0,

            // everything else, just call it one operation.
            _ => 1,
        };

        match op {
            // Exiting a function (via a return or unreachable) or otherwise
            // entering a different function (via a call) means that we need to
            // update the fuel consumption in `VMRuntimeLimits` because we're
            // about to move control out of this function itself and the fuel
            // may need to be read.
            //
            // Before this we need to update the fuel counter from our own cost
            // leading up to this function call, and then we can store
            // `self.fuel_var` into `VMRuntimeLimits`.
            Operator::Unreachable
            | Operator::Return
            | Operator::CallIndirect { .. }
            | Operator::Call { .. }
            | Operator::ReturnCall { .. }
            | Operator::ReturnCallIndirect { .. } => {
                self.fuel_increment_var(builder);
                self.fuel_save_from_var(builder);
            }

            // To ensure all code preceding a loop is only counted once we
            // update the fuel variable on entry.
            Operator::Loop { .. }

            // Entering into an `if` block means that the edge we take isn't
            // known until runtime, so we need to update our fuel consumption
            // before we take the branch.
            | Operator::If { .. }

            // Control-flow instructions mean that we're moving to the end/exit
            // of a block somewhere else. That means we need to update the fuel
            // counter since we're effectively terminating our basic block.
            | Operator::Br { .. }
            | Operator::BrIf { .. }
            | Operator::BrTable { .. }

            // Exiting a scope means that we need to update the fuel
            // consumption because there are multiple ways to exit a scope and
            // this is the only time we have to account for instructions
            // executed so far.
            | Operator::End

            // This is similar to `end`, except that it's only the terminator
            // for an `if` block. The same reasoning applies though in that we
            // are terminating a basic block and need to update the fuel
            // variable.
            | Operator::Else => self.fuel_increment_var(builder),

            // This is a normal instruction where the fuel is buffered to later
            // get added to `self.fuel_var`.
            //
            // Note that we generally ignore instructions which may trap and
            // therefore result in exiting a block early. Current usage of fuel
            // means that it's not too important to account for a precise amount
            // of fuel consumed but rather "close to the actual amount" is good
            // enough. For 100% precise counting, however, we'd probably need to
            // not only increment but also save the fuel amount more often
            // around trapping instructions. (see the `unreachable` instruction
            // case above)
            //
            // Note that `Block` is specifically omitted from incrementing the
            // fuel variable. Control flow entering a `block` is unconditional
            // which means it's effectively executing straight-line code. We'll
            // update the counter when exiting a block, but we shouldn't need to
            // do so upon entering a block.
            _ => {}
        }
    }

    fn fuel_after_op(&mut self, op: &Operator<'_>, builder: &mut FunctionBuilder<'_>) {
        // After a function call we need to reload our fuel value since the
        // function may have changed it.
        match op {
            Operator::Call { .. } | Operator::CallIndirect { .. } => {
                self.fuel_load_into_var(builder);
            }
            _ => {}
        }
    }

    /// Adds `self.fuel_consumed` to the `fuel_var`, zero-ing out the amount of
    /// fuel consumed at that point.
    fn fuel_increment_var(&mut self, builder: &mut FunctionBuilder<'_>) {
        let consumption = mem::replace(&mut self.fuel_consumed, 0);
        if consumption == 0 {
            return;
        }

        let fuel = builder.use_var(self.fuel_var);
        let fuel = builder.ins().iadd_imm(fuel, consumption);
        builder.def_var(self.fuel_var, fuel);
    }

    /// Loads the fuel consumption value from `VMRuntimeLimits` into `self.fuel_var`
    fn fuel_load_into_var(&mut self, builder: &mut FunctionBuilder<'_>) {
        let (addr, offset) = self.fuel_addr_offset();
        let fuel = builder
            .ins()
            .load(ir::types::I64, ir::MemFlags::trusted(), addr, offset);
        builder.def_var(self.fuel_var, fuel);
    }

    /// Stores the fuel consumption value from `self.fuel_var` into
    /// `VMRuntimeLimits`.
    fn fuel_save_from_var(&mut self, builder: &mut FunctionBuilder<'_>) {
        let (addr, offset) = self.fuel_addr_offset();
        let fuel_consumed = builder.use_var(self.fuel_var);
        builder
            .ins()
            .store(ir::MemFlags::trusted(), fuel_consumed, addr, offset);
    }

    /// Returns the `(address, offset)` of the fuel consumption within
    /// `VMRuntimeLimits`, used to perform loads/stores later.
    fn fuel_addr_offset(&mut self) -> (ir::Value, ir::immediates::Offset32) {
        debug_assert!(!self.vmruntime_limits_ptr.is_reserved_value());
        (
            self.vmruntime_limits_ptr,
            i32::from(self.offsets.ptr.vmruntime_limits_fuel_consumed()).into(),
        )
    }

    /// Checks the amount of remaining, and if we've run out of fuel we call
    /// the out-of-fuel function.
    fn fuel_check(&mut self, builder: &mut FunctionBuilder) {
        self.fuel_increment_var(builder);
        let out_of_gas_block = builder.create_block();
        let continuation_block = builder.create_block();

        // Note that our fuel is encoded as adding positive values to a
        // negative number. Whenever the negative number goes positive that
        // means we ran out of fuel.
        //
        // Compare to see if our fuel is positive, and if so we ran out of gas.
        // Otherwise we can continue on like usual.
        let zero = builder.ins().iconst(ir::types::I64, 0);
        let fuel = builder.use_var(self.fuel_var);
        let cmp = builder
            .ins()
            .icmp(IntCC::SignedGreaterThanOrEqual, fuel, zero);
        builder
            .ins()
            .brif(cmp, out_of_gas_block, &[], continuation_block, &[]);
        builder.seal_block(out_of_gas_block);

        // If we ran out of gas then we call our out-of-gas intrinsic and it
        // figures out what to do. Note that this may raise a trap, or do
        // something like yield to an async runtime. In either case we don't
        // assume what happens and handle the case the intrinsic returns.
        //
        // Note that we save/reload fuel around this since the out-of-gas
        // intrinsic may alter how much fuel is in the system.
        builder.switch_to_block(out_of_gas_block);
        self.fuel_save_from_var(builder);
        let out_of_gas = self.builtin_functions.out_of_gas(builder.func);
        let vmctx = self.vmctx_val(&mut builder.cursor());
        builder.ins().call(out_of_gas, &[vmctx]);
        self.fuel_load_into_var(builder);
        builder.ins().jump(continuation_block, &[]);
        builder.seal_block(continuation_block);

        builder.switch_to_block(continuation_block);
    }

    fn epoch_function_entry(&mut self, builder: &mut FunctionBuilder<'_>) {
        builder.declare_var(self.epoch_deadline_var, ir::types::I64);
        // Let epoch_check_full load the current deadline and call def_var

        builder.declare_var(self.epoch_ptr_var, self.pointer_type());
        let epoch_ptr = self.epoch_ptr(builder);
        builder.def_var(self.epoch_ptr_var, epoch_ptr);

        // We must check for an epoch change when entering a
        // function. Why? Why aren't checks at loops sufficient to
        // bound runtime to O(|static program size|)?
        //
        // The reason is that one can construct a "zip-bomb-like"
        // program with exponential-in-program-size runtime, with no
        // backedges (loops), by building a tree of function calls: f0
        // calls f1 ten times, f1 calls f2 ten times, etc. E.g., nine
        // levels of this yields a billion function calls with no
        // backedges. So we can't do checks only at backedges.
        //
        // In this "call-tree" scenario, and in fact in any program
        // that uses calls as a sort of control flow to try to evade
        // backedge checks, a check at every function entry is
        // sufficient. Then, combined with checks at every backedge
        // (loop) the longest runtime between checks is bounded by the
        // straightline length of any function body.
        let continuation_block = builder.create_block();
        let cur_epoch_value = self.epoch_load_current(builder);
        self.epoch_check_full(builder, cur_epoch_value, continuation_block);
    }

    #[cfg(feature = "wmemcheck")]
    fn hook_malloc_exit(&mut self, builder: &mut FunctionBuilder, retvals: &[ir::Value]) {
        let check_malloc = self.builtin_functions.check_malloc(builder.func);
        let vmctx = self.vmctx_val(&mut builder.cursor());
        let func_args = builder
            .func
            .dfg
            .block_params(builder.func.layout.entry_block().unwrap());
        let len = if func_args.len() < 3 {
            return;
        } else {
            // If a function named `malloc` has at least one argument, we assume the
            // first argument is the requested allocation size.
            func_args[2]
        };
        let retval = if retvals.len() < 1 {
            return;
        } else {
            retvals[0]
        };
        builder.ins().call(check_malloc, &[vmctx, retval, len]);
    }

    #[cfg(feature = "wmemcheck")]
    fn hook_free_exit(&mut self, builder: &mut FunctionBuilder) {
        let check_free = self.builtin_functions.check_free(builder.func);
        let vmctx = self.vmctx_val(&mut builder.cursor());
        let func_args = builder
            .func
            .dfg
            .block_params(builder.func.layout.entry_block().unwrap());
        let ptr = if func_args.len() < 3 {
            return;
        } else {
            // If a function named `free` has at least one argument, we assume the
            // first argument is a pointer to memory.
            func_args[2]
        };
        builder.ins().call(check_free, &[vmctx, ptr]);
    }

    fn epoch_ptr(&mut self, builder: &mut FunctionBuilder<'_>) -> ir::Value {
        let vmctx = self.vmctx(builder.func);
        let pointer_type = self.pointer_type();
        let base = builder.ins().global_value(pointer_type, vmctx);
        let offset = i32::from(self.offsets.ptr.vmctx_epoch_ptr());
        let epoch_ptr = builder
            .ins()
            .load(pointer_type, ir::MemFlags::trusted(), base, offset);
        epoch_ptr
    }

    fn epoch_load_current(&mut self, builder: &mut FunctionBuilder<'_>) -> ir::Value {
        let addr = builder.use_var(self.epoch_ptr_var);
        builder.ins().load(
            ir::types::I64,
            ir::MemFlags::trusted(),
            addr,
            ir::immediates::Offset32::new(0),
        )
    }

    fn epoch_check(&mut self, builder: &mut FunctionBuilder<'_>) {
        let continuation_block = builder.create_block();

        // Load new epoch and check against the cached deadline.
        let cur_epoch_value = self.epoch_load_current(builder);
        self.epoch_check_cached(builder, cur_epoch_value, continuation_block);

        // At this point we've noticed that the epoch has exceeded our
        // cached deadline. However the real deadline may have been
        // updated (within another yield) during some function that we
        // called in the meantime, so reload the cache and check again.
        self.epoch_check_full(builder, cur_epoch_value, continuation_block);
    }

    fn epoch_check_cached(
        &mut self,
        builder: &mut FunctionBuilder,
        cur_epoch_value: ir::Value,
        continuation_block: ir::Block,
    ) {
        let new_epoch_block = builder.create_block();
        builder.set_cold_block(new_epoch_block);

        let epoch_deadline = builder.use_var(self.epoch_deadline_var);
        let cmp = builder.ins().icmp(
            IntCC::UnsignedGreaterThanOrEqual,
            cur_epoch_value,
            epoch_deadline,
        );
        builder
            .ins()
            .brif(cmp, new_epoch_block, &[], continuation_block, &[]);
        builder.seal_block(new_epoch_block);

        builder.switch_to_block(new_epoch_block);
    }

    fn epoch_check_full(
        &mut self,
        builder: &mut FunctionBuilder,
        cur_epoch_value: ir::Value,
        continuation_block: ir::Block,
    ) {
        // We keep the deadline cached in a register to speed the checks
        // in the common case (between epoch ticks) but we want to do a
        // precise check here by reloading the cache first.
        let deadline =
            builder.ins().load(
                ir::types::I64,
                ir::MemFlags::trusted(),
                self.vmruntime_limits_ptr,
                ir::immediates::Offset32::new(
                    self.offsets.ptr.vmruntime_limits_epoch_deadline() as i32
                ),
            );
        builder.def_var(self.epoch_deadline_var, deadline);
        self.epoch_check_cached(builder, cur_epoch_value, continuation_block);

        let new_epoch = self.builtin_functions.new_epoch(builder.func);
        let vmctx = self.vmctx_val(&mut builder.cursor());
        // new_epoch() returns the new deadline, so we don't have to
        // reload it.
        let call = builder.ins().call(new_epoch, &[vmctx]);
        let new_deadline = *builder.func.dfg.inst_results(call).first().unwrap();
        builder.def_var(self.epoch_deadline_var, new_deadline);
        builder.ins().jump(continuation_block, &[]);
        builder.seal_block(continuation_block);

        builder.switch_to_block(continuation_block);
    }

    /// Get the Memory for the given index.
    fn memory(&self, index: MemoryIndex) -> Memory {
        self.module.memories[index]
    }

    /// Get the Table for the given index.
    fn table(&self, index: TableIndex) -> Table {
        self.module.tables[index]
    }

    /// Cast the value to I64 and sign extend if necessary.
    ///
    /// Returns the value casted to I64.
    fn cast_index_to_i64(
        &self,
        pos: &mut FuncCursor<'_>,
        val: ir::Value,
        index_type: IndexType,
    ) -> ir::Value {
        match index_type {
            IndexType::I32 => pos.ins().uextend(I64, val),
            IndexType::I64 => val,
        }
    }

    /// Convert the target pointer-sized integer `val` into the memory/table's index type.
    ///
    /// For memory, `val` is holding a memory length (or the `-1` `memory.grow`-failed sentinel).
    /// For table, `val` is holding a table length.
    ///
    /// This might involve extending or truncating it depending on the memory/table's
    /// index type and the target's pointer type.
    fn convert_pointer_to_index_type(
        &self,
        mut pos: FuncCursor<'_>,
        val: ir::Value,
        index_type: IndexType,
        // When it is a memory and the memory is using single-byte pages,
        // we need to handle the tuncation differently. See comments below.
        //
        // When it is a table, this should be set to false.
        single_byte_pages: bool,
    ) -> ir::Value {
        let desired_type = index_type_to_ir_type(index_type);
        let pointer_type = self.pointer_type();
        assert_eq!(pos.func.dfg.value_type(val), pointer_type);

        // The current length is of type `pointer_type` but we need to fit it
        // into `desired_type`. We are guaranteed that the result will always
        // fit, so we just need to do the right ireduce/sextend here.
        if pointer_type == desired_type {
            val
        } else if pointer_type.bits() > desired_type.bits() {
            pos.ins().ireduce(desired_type, val)
        } else {
            // We have a 64-bit memory/table on a 32-bit host -- this combo doesn't
            // really make a whole lot of sense to do from a user perspective
            // but that is neither here nor there. We want to logically do an
            // unsigned extend *except* when we are given the `-1` sentinel,
            // which we must preserve as `-1` in the wider type.
            match single_byte_pages {
                false => {
                    // In the case that we have default page sizes, we can
                    // always sign extend, since valid memory lengths (in pages)
                    // never have their sign bit set, and so if the sign bit is
                    // set then this must be the `-1` sentinel, which we want to
                    // preserve through the extension.
                    //
                    // When it comes to table, `single_byte_pages` should have always been set to false.
                    // Then we simply do a signed extension.
                    pos.ins().sextend(desired_type, val)
                }
                true => {
                    // For single-byte pages, we have to explicitly check for
                    // `-1` and choose whether to do an unsigned extension or
                    // return a larger `-1` because there are valid memory
                    // lengths (in pages) that have the sign bit set.
                    let extended = pos.ins().uextend(desired_type, val);
                    let neg_one = pos.ins().iconst(desired_type, -1);
                    let is_failure = pos.ins().icmp_imm(IntCC::Equal, val, -1);
                    pos.ins().select(is_failure, neg_one, extended)
                }
            }
        }
    }

    /// Set up the necessary preamble definitions in `func` to access the table identified
    /// by `index`.
    ///
    /// The index space covers both imported and locally declared tables.
    fn ensure_table_exists(&mut self, func: &mut ir::Function, index: TableIndex) {
        if self.tables[index].is_some() {
            return;
        }

        let pointer_type = self.pointer_type();

        let (ptr, base_offset, current_elements_offset) = {
            let vmctx = self.vmctx(func);
            if let Some(def_index) = self.module.defined_table_index(index) {
                let base_offset =
                    i32::try_from(self.offsets.vmctx_vmtable_definition_base(def_index)).unwrap();
                let current_elements_offset = i32::try_from(
                    self.offsets
                        .vmctx_vmtable_definition_current_elements(def_index),
                )
                .unwrap();
                (vmctx, base_offset, current_elements_offset)
            } else {
                let from_offset = self.offsets.vmctx_vmtable_import_from(index);
                let table = func.create_global_value(ir::GlobalValueData::Load {
                    base: vmctx,
                    offset: Offset32::new(i32::try_from(from_offset).unwrap()),
                    global_type: pointer_type,
                    flags: MemFlags::trusted().with_readonly(),
                });
                let base_offset = i32::from(self.offsets.vmtable_definition_base());
                let current_elements_offset =
                    i32::from(self.offsets.vmtable_definition_current_elements());
                (table, base_offset, current_elements_offset)
            }
        };

        let table = &self.module.tables[index];
        let element_size = if table.ref_type.is_vmgcref_type() {
            // For GC-managed references, tables store `Option<VMGcRef>`s.
            ir::types::I32.bytes()
        } else {
            self.reference_type(table.ref_type.heap_type).0.bytes()
        };

        let base_gv = func.create_global_value(ir::GlobalValueData::Load {
            base: ptr,
            offset: Offset32::new(base_offset),
            global_type: pointer_type,
            flags: if Some(table.limits.min) == table.limits.max {
                // A fixed-size table can't be resized so its base address won't
                // change.
                MemFlags::trusted().with_readonly()
            } else {
                MemFlags::trusted()
            },
        });

        let bound = if Some(table.limits.min) == table.limits.max {
            TableSize::Static {
                bound: table.limits.min,
            }
        } else {
            TableSize::Dynamic {
                bound_gv: func.create_global_value(ir::GlobalValueData::Load {
                    base: ptr,
                    offset: Offset32::new(current_elements_offset),
                    global_type: ir::Type::int(
                        u16::from(self.offsets.size_of_vmtable_definition_current_elements()) * 8,
                    )
                    .unwrap(),
                    flags: MemFlags::trusted(),
                }),
            }
        };

        self.tables[index] = Some(TableData {
            base_gv,
            bound,
            element_size,
        });
    }

    fn get_or_init_func_ref_table_elem(
        &mut self,
        builder: &mut FunctionBuilder,
        table_index: TableIndex,
        index: ir::Value,
        cold_blocks: bool,
    ) -> ir::Value {
        let pointer_type = self.pointer_type();
        self.ensure_table_exists(builder.func, table_index);
        let table_data = self.tables[table_index].clone().unwrap();

        // To support lazy initialization of table
        // contents, we check for a null entry here, and
        // if null, we take a slow-path that invokes a
        // libcall.
        let (table_entry_addr, flags) = table_data.prepare_table_addr(self, builder, index);
        let value = builder.ins().load(pointer_type, flags, table_entry_addr, 0);

        if !self.tunables.table_lazy_init {
            return value;
        }

        // Mask off the "initialized bit". See documentation on
        // FUNCREF_INIT_BIT in crates/environ/src/ref_bits.rs for more
        // details. Note that `FUNCREF_MASK` has type `usize` which may not be
        // appropriate for the target architecture. Right now its value is
        // always -2 so assert that part doesn't change and then thread through
        // -2 as the immediate.
        assert_eq!(FUNCREF_MASK as isize, -2);
        let value_masked = builder.ins().band_imm(value, Imm64::from(-2));

        let null_block = builder.create_block();
        let continuation_block = builder.create_block();
        if cold_blocks {
            builder.set_cold_block(null_block);
            builder.set_cold_block(continuation_block);
        }
        let result_param = builder.append_block_param(continuation_block, pointer_type);
        builder.set_cold_block(null_block);

        builder
            .ins()
            .brif(value, continuation_block, &[value_masked], null_block, &[]);
        builder.seal_block(null_block);

        builder.switch_to_block(null_block);
        let index_type = self.table(table_index).idx_type;
        let table_index = builder.ins().iconst(I32, table_index.index() as i64);
        let lazy_init = self
            .builtin_functions
            .table_get_lazy_init_func_ref(builder.func);
        let vmctx = self.vmctx_val(&mut builder.cursor());
        let index = self.cast_index_to_i64(&mut builder.cursor(), index, index_type);
        let call_inst = builder.ins().call(lazy_init, &[vmctx, table_index, index]);
        let returned_entry = builder.func.dfg.inst_results(call_inst)[0];
        builder.ins().jump(continuation_block, &[returned_entry]);
        builder.seal_block(continuation_block);

        builder.switch_to_block(continuation_block);
        result_param
    }

    #[cfg(feature = "wmemcheck")]
    fn check_malloc_start(&mut self, builder: &mut FunctionBuilder) {
        let malloc_start = self.builtin_functions.malloc_start(builder.func);
        let vmctx = self.vmctx_val(&mut builder.cursor());
        builder.ins().call(malloc_start, &[vmctx]);
    }

    #[cfg(feature = "wmemcheck")]
    fn check_free_start(&mut self, builder: &mut FunctionBuilder) {
        let free_start = self.builtin_functions.free_start(builder.func);
        let vmctx = self.vmctx_val(&mut builder.cursor());
        builder.ins().call(free_start, &[vmctx]);
    }

    #[cfg(feature = "wmemcheck")]
    fn current_func_name(&self, builder: &mut FunctionBuilder) -> Option<&str> {
        let func_index = match &builder.func.name {
            ir::UserFuncName::User(user) => FuncIndex::from_u32(user.index),
            _ => {
                panic!("function name not a UserFuncName::User as expected")
            }
        };
        self.translation
            .debuginfo
            .name_section
            .func_names
            .get(&func_index)
            .map(|s| *s)
    }

    /// Proof-carrying code: create a memtype describing an empty
    /// runtime struct (to be updated later).
    fn create_empty_struct_memtype(&self, func: &mut ir::Function) -> ir::MemoryType {
        func.create_memory_type(ir::MemoryTypeData::Struct {
            size: 0,
            fields: vec![],
        })
    }

    /// Proof-carrying code: add a new field to a memtype used to
    /// describe a runtime struct. A memory region of type `memtype`
    /// will have a pointer at `offset` pointing to another memory
    /// region of type `pointee`. `readonly` indicates whether the
    /// PCC-checked code is expected to update this field or not.
    fn add_field_to_memtype(
        &self,
        func: &mut ir::Function,
        memtype: ir::MemoryType,
        offset: u32,
        pointee: ir::MemoryType,
        readonly: bool,
    ) {
        let ptr_size = self.pointer_type().bytes();
        match &mut func.memory_types[memtype] {
            ir::MemoryTypeData::Struct { size, fields } => {
                *size = std::cmp::max(*size, offset.checked_add(ptr_size).unwrap().into());
                fields.push(ir::MemoryTypeField {
                    ty: self.pointer_type(),
                    offset: offset.into(),
                    readonly,
                    fact: Some(ir::Fact::Mem {
                        ty: pointee,
                        min_offset: 0,
                        max_offset: 0,
                        nullable: false,
                    }),
                });

                // Sort fields by offset -- we need to do this now
                // because we may create an arbitrary number of
                // memtypes for imported memories and we don't
                // otherwise track them.
                fields.sort_by_key(|f| f.offset);
            }
            _ => panic!("Cannot add field to non-struct memtype"),
        }
    }

    /// Add one level of indirection to a pointer-and-memtype pair:
    /// generate a load in the code at the specified offset, and if
    /// memtypes are in use, add a field to the original struct and
    /// generate a new memtype for the pointee.
    fn load_pointer_with_memtypes(
        &self,
        func: &mut ir::Function,
        value: ir::GlobalValue,
        offset: u32,
        readonly: bool,
        memtype: Option<ir::MemoryType>,
    ) -> (ir::GlobalValue, Option<ir::MemoryType>) {
        let pointee = func.create_global_value(ir::GlobalValueData::Load {
            base: value,
            offset: Offset32::new(i32::try_from(offset).unwrap()),
            global_type: self.pointer_type(),
            flags: MemFlags::trusted().with_readonly(),
        });

        let mt = memtype.map(|mt| {
            let pointee_mt = self.create_empty_struct_memtype(func);
            self.add_field_to_memtype(func, mt, offset, pointee_mt, readonly);
            func.global_value_facts[pointee] = Some(Fact::Mem {
                ty: pointee_mt,
                min_offset: 0,
                max_offset: 0,
                nullable: false,
            });
            pointee_mt
        });
        (pointee, mt)
    }

    /// Helper to emit a conditional trap based on `trap_cond`.
    ///
    /// This should only be used if `self.signals_based_traps()` is false,
    /// otherwise native CLIF instructions should be used instead.
    pub fn conditionally_trap(
        &mut self,
        builder: &mut FunctionBuilder,
        trap_cond: ir::Value,
        trap: ir::TrapCode,
    ) {
        assert!(!self.signals_based_traps());

        let trap_block = builder.create_block();
        builder.set_cold_block(trap_block);
        let continuation_block = builder.create_block();

        builder
            .ins()
            .brif(trap_cond, trap_block, &[], continuation_block, &[]);

        builder.seal_block(trap_block);
        builder.seal_block(continuation_block);

        builder.switch_to_block(trap_block);
        self.trap(builder, trap);
        builder.switch_to_block(continuation_block);
    }

    /// Helper used when `!self.signals_based_traps()` is enabled to test
    /// whether the divisor is zero.
    fn guard_zero_divisor(&mut self, builder: &mut FunctionBuilder, rhs: ir::Value) {
        if self.signals_based_traps() {
            return;
        }
        self.trapz(builder, rhs, ir::TrapCode::INTEGER_DIVISION_BY_ZERO);
    }

    /// Helper used when `!self.signals_based_traps()` is enabled to test
    /// whether a signed division operation will raise a trap.
    fn guard_signed_divide(
        &mut self,
        builder: &mut FunctionBuilder,
        lhs: ir::Value,
        rhs: ir::Value,
    ) {
        if self.signals_based_traps() {
            return;
        }
        self.trapz(builder, rhs, ir::TrapCode::INTEGER_DIVISION_BY_ZERO);

        let ty = builder.func.dfg.value_type(rhs);
        let minus_one = builder.ins().iconst(ty, -1);
        let rhs_is_minus_one = builder.ins().icmp(IntCC::Equal, rhs, minus_one);
        let int_min = builder.ins().iconst(
            ty,
            match ty {
                I32 => i64::from(i32::MIN),
                I64 => i64::MIN,
                _ => unreachable!(),
            },
        );
        let lhs_is_int_min = builder.ins().icmp(IntCC::Equal, lhs, int_min);
        let is_integer_overflow = builder.ins().band(rhs_is_minus_one, lhs_is_int_min);
        self.conditionally_trap(builder, is_integer_overflow, ir::TrapCode::INTEGER_OVERFLOW);
    }

    /// Helper used when `!self.signals_based_traps()` is enabled to perform
    /// trapping float-to-int conversions.
    fn fcvt_to_int(
        &mut self,
        builder: &mut FunctionBuilder,
        ty: ir::Type,
        val: ir::Value,
        i32: fn(&mut Self, &mut Function) -> ir::FuncRef,
        i64: fn(&mut Self, &mut Function) -> ir::FuncRef,
    ) -> ir::Value {
        assert!(!self.signals_based_traps());
        let val_ty = builder.func.dfg.value_type(val);
        let val = if val_ty == F64 {
            val
        } else {
            builder.ins().fpromote(F64, val)
        };
        let libcall = match ty {
            I32 => i32(self, &mut builder.func),
            I64 => i64(self, &mut builder.func),
            _ => unreachable!(),
        };
        let vmctx = self.vmctx_val(&mut builder.cursor());
        let call = builder.ins().call(libcall, &[vmctx, val]);
        *builder.func.dfg.inst_results(call).first().unwrap()
    }

    /// Get the `ir::Type` for a `VMSharedTypeIndex`.
    pub(crate) fn vmshared_type_index_ty(&self) -> Type {
        Type::int_with_byte_size(self.offsets.size_of_vmshared_type_index().into()).unwrap()
    }

    /// Given a `ModuleInternedTypeIndex`, emit code to get the corresponding
    /// `VMSharedTypeIndex` at runtime.
    pub(crate) fn module_interned_to_shared_ty(
        &mut self,
        pos: &mut FuncCursor,
        interned_ty: ModuleInternedTypeIndex,
    ) -> ir::Value {
        let vmctx = self.vmctx_val(pos);
        let pointer_type = self.pointer_type();
        let mem_flags = ir::MemFlags::trusted().with_readonly();

        // Load the base pointer of the array of `VMSharedTypeIndex`es.
        let shared_indices = pos.ins().load(
            pointer_type,
            mem_flags,
            vmctx,
            i32::from(self.offsets.ptr.vmctx_type_ids_array()),
        );

        // Calculate the offset in that array for this type's entry.
        let ty = self.vmshared_type_index_ty();
        let offset = i32::try_from(interned_ty.as_u32().checked_mul(ty.bytes()).unwrap()).unwrap();

        // Load the`VMSharedTypeIndex` that this `ModuleInternedTypeIndex` is
        // associated with at runtime from the array.
        pos.ins().load(ty, mem_flags, shared_indices, offset)
    }

    /// Load the associated `VMSharedTypeIndex` from inside a `*const VMFuncRef`.
    ///
    /// Does not check for null; just assumes that the `funcref` is a valid
    /// pointer.
    pub(crate) fn load_funcref_type_index(
        &mut self,
        pos: &mut FuncCursor,
        mem_flags: ir::MemFlags,
        funcref: ir::Value,
    ) -> ir::Value {
        let ty = self.vmshared_type_index_ty();
        pos.ins().load(
            ty,
            mem_flags,
            funcref,
            i32::from(self.offsets.ptr.vm_func_ref_type_index()),
        )
    }
}

struct Call<'a, 'func, 'module_env> {
    builder: &'a mut FunctionBuilder<'func>,
    env: &'a mut FuncEnvironment<'module_env>,
    tail: bool,
}

enum CheckIndirectCallTypeSignature {
    Runtime,
    StaticMatch {
        /// Whether or not the funcref may be null or if it's statically known
        /// to not be null.
        may_be_null: bool,
    },
    StaticTrap,
}

impl<'a, 'func, 'module_env> Call<'a, 'func, 'module_env> {
    /// Create a new `Call` site that will do regular, non-tail calls.
    pub fn new(
        builder: &'a mut FunctionBuilder<'func>,
        env: &'a mut FuncEnvironment<'module_env>,
    ) -> Self {
        Call {
            builder,
            env,
            tail: false,
        }
    }

    /// Create a new `Call` site that will perform tail calls.
    pub fn new_tail(
        builder: &'a mut FunctionBuilder<'func>,
        env: &'a mut FuncEnvironment<'module_env>,
    ) -> Self {
        Call {
            builder,
            env,
            tail: true,
        }
    }

    /// Do a direct call to the given callee function.
    pub fn direct_call(
        mut self,
        callee_index: FuncIndex,
        callee: ir::FuncRef,
        call_args: &[ir::Value],
    ) -> WasmResult<ir::Inst> {
        let mut real_call_args = Vec::with_capacity(call_args.len() + 2);
        let caller_vmctx = self
            .builder
            .func
            .special_param(ArgumentPurpose::VMContext)
            .unwrap();

        // Handle direct calls to locally-defined functions.
        if !self.env.module.is_imported_function(callee_index) {
            // First append the callee vmctx address, which is the same as the caller vmctx in
            // this case.
            real_call_args.push(caller_vmctx);

            // Then append the caller vmctx address.
            real_call_args.push(caller_vmctx);

            // Then append the regular call arguments.
            real_call_args.extend_from_slice(call_args);

            // Finally, make the direct call!
            return Ok(self.direct_call_inst(callee, &real_call_args));
        }

        // Handle direct calls to imported functions. We use an indirect call
        // so that we don't have to patch the code at runtime.
        let pointer_type = self.env.pointer_type();
        let sig_ref = self.builder.func.dfg.ext_funcs[callee].signature;
        let vmctx = self.env.vmctx(self.builder.func);
        let base = self.builder.ins().global_value(pointer_type, vmctx);

        let mem_flags = ir::MemFlags::trusted().with_readonly();

        // Load the callee address.
        let body_offset = i32::try_from(
            self.env
                .offsets
                .vmctx_vmfunction_import_wasm_call(callee_index),
        )
        .unwrap();
        let func_addr = self
            .builder
            .ins()
            .load(pointer_type, mem_flags, base, body_offset);

        // First append the callee vmctx address.
        let vmctx_offset =
            i32::try_from(self.env.offsets.vmctx_vmfunction_import_vmctx(callee_index)).unwrap();
        let vmctx = self
            .builder
            .ins()
            .load(pointer_type, mem_flags, base, vmctx_offset);
        real_call_args.push(vmctx);
        real_call_args.push(caller_vmctx);

        // Then append the regular call arguments.
        real_call_args.extend_from_slice(call_args);

        // Finally, make the indirect call!
        Ok(self.indirect_call_inst(sig_ref, func_addr, &real_call_args))
    }

    /// Do an indirect call through the given funcref table.
    pub fn indirect_call(
        mut self,
        features: &WasmFeatures,
        table_index: TableIndex,
        ty_index: TypeIndex,
        sig_ref: ir::SigRef,
        callee: ir::Value,
        call_args: &[ir::Value],
    ) -> WasmResult<Option<ir::Inst>> {
        let (code_ptr, callee_vmctx) = match self.check_and_load_code_and_callee_vmctx(
            features,
            table_index,
            ty_index,
            callee,
            false,
        )? {
            Some(pair) => pair,
            None => return Ok(None),
        };

        self.unchecked_call_impl(sig_ref, code_ptr, callee_vmctx, call_args)
            .map(Some)
    }

    fn check_and_load_code_and_callee_vmctx(
        &mut self,
        features: &WasmFeatures,
        table_index: TableIndex,
        ty_index: TypeIndex,
        callee: ir::Value,
        cold_blocks: bool,
    ) -> WasmResult<Option<(ir::Value, ir::Value)>> {
        // Get the funcref pointer from the table.
        let funcref_ptr = self.env.get_or_init_func_ref_table_elem(
            self.builder,
            table_index,
            callee,
            cold_blocks,
        );

        // If necessary, check the signature.
        let check =
            self.check_indirect_call_type_signature(features, table_index, ty_index, funcref_ptr);

        let trap_code = match check {
            // `funcref_ptr` is checked at runtime that its type matches,
            // meaning that if code gets this far it's guaranteed to not be
            // null. That means nothing in `unchecked_call` can fail.
            CheckIndirectCallTypeSignature::Runtime => None,

            // No type check was performed on `funcref_ptr` because it's
            // statically known to have the right type. Note that whether or
            // not the function is null is not necessarily tested so far since
            // no type information was inspected.
            //
            // If the table may hold null functions, then further loads in
            // `unchecked_call` may fail. If the table only holds non-null
            // functions, though, then there's no possibility of a trap.
            CheckIndirectCallTypeSignature::StaticMatch { may_be_null } => {
                if may_be_null {
                    Some(crate::TRAP_INDIRECT_CALL_TO_NULL)
                } else {
                    None
                }
            }

            // Code has already trapped, so return nothing indicating that this
            // is now unreachable code.
            CheckIndirectCallTypeSignature::StaticTrap => return Ok(None),
        };

        Ok(Some(self.load_code_and_vmctx(funcref_ptr, trap_code)))
    }

    fn check_indirect_call_type_signature(
        &mut self,
        features: &WasmFeatures,
        table_index: TableIndex,
        ty_index: TypeIndex,
        funcref_ptr: ir::Value,
    ) -> CheckIndirectCallTypeSignature {
        let table = &self.env.module.tables[table_index];
        let sig_id_size = self.env.offsets.size_of_vmshared_type_index();
        let sig_id_type = Type::int(u16::from(sig_id_size) * 8).unwrap();

        // Test if a type check is necessary for this table. If this table is a
        // table of typed functions and that type matches `ty_index`, then
        // there's no need to perform a typecheck.
        match table.ref_type.heap_type {
            // Functions do not have a statically known type in the table, a
            // typecheck is required. Fall through to below to perform the
            // actual typecheck.
            WasmHeapType::Func => {}

            // Functions that have a statically known type are either going to
            // always succeed or always fail. Figure out by inspecting the types
            // further.
            WasmHeapType::ConcreteFunc(EngineOrModuleTypeIndex::Module(table_ty)) => {
                // If `ty_index` matches `table_ty`, then this call is
                // statically known to have the right type, so no checks are
                // necessary.
                let specified_ty = self.env.module.types[ty_index];
                if specified_ty == table_ty {
                    return CheckIndirectCallTypeSignature::StaticMatch {
                        may_be_null: table.ref_type.nullable,
                    };
                }

                if features.gc() {
                    // If we are in the Wasm GC world, then we need to perform
                    // an actual subtype check at runtime. Fall through to below
                    // to do that.
                } else {
                    // Otherwise if the types don't match then either (a) this
                    // is a null pointer or (b) it's a pointer with the wrong
                    // type. Figure out which and trap here.
                    //
                    // If it's possible to have a null here then try to load the
                    // type information. If that fails due to the function being
                    // a null pointer, then this was a call to null. Otherwise
                    // if it succeeds then we know it won't match, so trap
                    // anyway.
                    if table.ref_type.nullable {
                        if self.env.signals_based_traps() {
                            let mem_flags = ir::MemFlags::trusted().with_readonly();
                            self.builder.ins().load(
                                sig_id_type,
                                mem_flags.with_trap_code(Some(crate::TRAP_INDIRECT_CALL_TO_NULL)),
                                funcref_ptr,
                                i32::from(self.env.offsets.ptr.vm_func_ref_type_index()),
                            );
                        } else {
                            self.env.trapz(
                                self.builder,
                                funcref_ptr,
                                crate::TRAP_INDIRECT_CALL_TO_NULL,
                            );
                        }
                    }
                    self.env.trap(self.builder, crate::TRAP_BAD_SIGNATURE);
                    return CheckIndirectCallTypeSignature::StaticTrap;
                }
            }

            // Tables of `nofunc` can only be inhabited by null, so go ahead and
            // trap with that.
            WasmHeapType::NoFunc => {
                assert!(table.ref_type.nullable);
                self.env
                    .trap(self.builder, crate::TRAP_INDIRECT_CALL_TO_NULL);
                return CheckIndirectCallTypeSignature::StaticTrap;
            }

            // Engine-indexed types don't show up until runtime and it's a Wasm
            // validation error to perform a call through a non-function table,
            // so these cases are dynamically not reachable.
            WasmHeapType::ConcreteFunc(EngineOrModuleTypeIndex::Engine(_))
            | WasmHeapType::ConcreteFunc(EngineOrModuleTypeIndex::RecGroup(_))
            | WasmHeapType::Extern
            | WasmHeapType::NoExtern
            | WasmHeapType::Any
            | WasmHeapType::Eq
            | WasmHeapType::I31
            | WasmHeapType::Array
            | WasmHeapType::ConcreteArray(_)
            | WasmHeapType::Struct
            | WasmHeapType::ConcreteStruct(_)
            | WasmHeapType::None => {
                unreachable!()
            }

            WasmHeapType::NoCont | WasmHeapType::ConcreteCont(_) | WasmHeapType::Cont => {
                unreachable!()
            }
        }

        // Load the caller's `VMSharedTypeIndex.
        let interned_ty = self.env.module.types[ty_index];
        let caller_sig_id = self
            .env
            .module_interned_to_shared_ty(&mut self.builder.cursor(), interned_ty);

        // Load the callee's `VMSharedTypeIndex`.
        //
        // Note that the callee may be null in which case this load may
        // trap. If so use the `TRAP_INDIRECT_CALL_TO_NULL` trap code.
        let mut mem_flags = ir::MemFlags::trusted().with_readonly();
        if self.env.signals_based_traps() {
            mem_flags = mem_flags.with_trap_code(Some(crate::TRAP_INDIRECT_CALL_TO_NULL));
        } else {
            self.env
                .trapz(self.builder, funcref_ptr, crate::TRAP_INDIRECT_CALL_TO_NULL);
        }
        let callee_sig_id =
            self.env
                .load_funcref_type_index(&mut self.builder.cursor(), mem_flags, funcref_ptr);

        // Check that they match: in the case of Wasm GC, this means doing a
        // full subtype check. Otherwise, we do a simple equality check.
        let matches = if features.gc() {
            #[cfg(feature = "gc")]
            {
                self.env
                    .is_subtype(self.builder, callee_sig_id, caller_sig_id)
            }
            #[cfg(not(feature = "gc"))]
            {
                unreachable!()
            }
        } else {
            self.builder
                .ins()
                .icmp(IntCC::Equal, callee_sig_id, caller_sig_id)
        };
        self.env
            .trapz(self.builder, matches, crate::TRAP_BAD_SIGNATURE);
        CheckIndirectCallTypeSignature::Runtime
    }

    /// Call a typed function reference.
    pub fn call_ref(
        mut self,
        sig_ref: ir::SigRef,
        callee: ir::Value,
        args: &[ir::Value],
    ) -> WasmResult<ir::Inst> {
        // FIXME: the wasm type system tracks enough information to know whether
        // `callee` is a null reference or not. In some situations it can be
        // statically known here that `callee` cannot be null in which case this
        // can be `None` instead. This requires feeding type information from
        // wasmparser's validator into this function, however, which is not
        // easily done at this time.
        let callee_load_trap_code = Some(crate::TRAP_NULL_REFERENCE);

        self.unchecked_call(sig_ref, callee, callee_load_trap_code, args)
    }

    /// This calls a function by reference without checking the signature.
    ///
    /// It gets the function address, sets relevant flags, and passes the
    /// special callee/caller vmctxs. It is used by both call_indirect (which
    /// checks the signature) and call_ref (which doesn't).
    fn unchecked_call(
        &mut self,
        sig_ref: ir::SigRef,
        callee: ir::Value,
        callee_load_trap_code: Option<ir::TrapCode>,
        call_args: &[ir::Value],
    ) -> WasmResult<ir::Inst> {
        let (func_addr, callee_vmctx) = self.load_code_and_vmctx(callee, callee_load_trap_code);
        self.unchecked_call_impl(sig_ref, func_addr, callee_vmctx, call_args)
    }

    fn load_code_and_vmctx(
        &mut self,
        callee: ir::Value,
        callee_load_trap_code: Option<ir::TrapCode>,
    ) -> (ir::Value, ir::Value) {
        let pointer_type = self.env.pointer_type();

        // Dereference callee pointer to get the function address.
        //
        // Note that this may trap if `callee` hasn't previously been verified
        // to be non-null. This means that this load is annotated with an
        // optional trap code provided by the caller of `unchecked_call` which
        // will handle the case where this is either already known to be
        // non-null or may trap.
        let mem_flags = ir::MemFlags::trusted().with_readonly();
        let mut callee_flags = mem_flags;
        if self.env.signals_based_traps() {
            callee_flags = callee_flags.with_trap_code(callee_load_trap_code);
        } else {
            if let Some(trap) = callee_load_trap_code {
                self.env.trapz(self.builder, callee, trap);
            }
        }
        let func_addr = self.builder.ins().load(
            pointer_type,
            callee_flags,
            callee,
            i32::from(self.env.offsets.ptr.vm_func_ref_wasm_call()),
        );
        let callee_vmctx = self.builder.ins().load(
            pointer_type,
            mem_flags,
            callee,
            i32::from(self.env.offsets.ptr.vm_func_ref_vmctx()),
        );

        (func_addr, callee_vmctx)
    }

    /// This calls a function by reference without checking the
    /// signature, given the raw code pointer to the
    /// Wasm-calling-convention entry point and the callee vmctx.
    fn unchecked_call_impl(
        &mut self,
        sig_ref: ir::SigRef,
        func_addr: ir::Value,
        callee_vmctx: ir::Value,
        call_args: &[ir::Value],
    ) -> WasmResult<ir::Inst> {
        let mut real_call_args = Vec::with_capacity(call_args.len() + 2);
        let caller_vmctx = self
            .builder
            .func
            .special_param(ArgumentPurpose::VMContext)
            .unwrap();

        // First append the callee and caller vmctx addresses.
        real_call_args.push(callee_vmctx);
        real_call_args.push(caller_vmctx);

        // Then append the regular call arguments.
        real_call_args.extend_from_slice(call_args);

        Ok(self.indirect_call_inst(sig_ref, func_addr, &real_call_args))
    }

    fn direct_call_inst(&mut self, callee: ir::FuncRef, args: &[ir::Value]) -> ir::Inst {
        if self.tail {
            self.builder.ins().return_call(callee, args)
        } else {
            let inst = self.builder.ins().call(callee, args);
            let results: SmallVec<[_; 4]> = self
                .builder
                .func
                .dfg
                .inst_results(inst)
                .iter()
                .copied()
                .collect();
            for (i, val) in results.into_iter().enumerate() {
                if self
                    .env
                    .func_ref_result_needs_stack_map(&self.builder.func, callee, i)
                {
                    self.builder.declare_value_needs_stack_map(val);
                }
            }
            inst
        }
    }

    fn indirect_call_inst(
        &mut self,
        sig_ref: ir::SigRef,
        func_addr: ir::Value,
        args: &[ir::Value],
    ) -> ir::Inst {
        if self.tail {
            self.builder
                .ins()
                .return_call_indirect(sig_ref, func_addr, args)
        } else {
            let inst = self.builder.ins().call_indirect(sig_ref, func_addr, args);
            let results: SmallVec<[_; 4]> = self
                .builder
                .func
                .dfg
                .inst_results(inst)
                .iter()
                .copied()
                .collect();
            for (i, val) in results.into_iter().enumerate() {
                if self.env.sig_ref_result_needs_stack_map(sig_ref, i) {
                    self.builder.declare_value_needs_stack_map(val);
                }
            }
            inst
        }
    }
}

impl TypeConvert for FuncEnvironment<'_> {
    fn lookup_heap_type(&self, ty: wasmparser::UnpackedIndex) -> WasmHeapType {
        wasmtime_environ::WasmparserTypeConverter::new(self.types, |idx| self.module.types[idx])
            .lookup_heap_type(ty)
    }

    fn lookup_type_index(&self, index: wasmparser::UnpackedIndex) -> EngineOrModuleTypeIndex {
        wasmtime_environ::WasmparserTypeConverter::new(self.types, |idx| self.module.types[idx])
            .lookup_type_index(index)
    }
}

impl<'module_environment> TargetEnvironment for FuncEnvironment<'module_environment> {
    fn target_config(&self) -> TargetFrontendConfig {
        self.isa.frontend_config()
    }

    fn reference_type(&self, wasm_ty: WasmHeapType) -> (ir::Type, bool) {
        let ty = crate::reference_type(wasm_ty, self.pointer_type());
        let needs_stack_map = match wasm_ty.top() {
            WasmHeapTopType::Extern | WasmHeapTopType::Any => true,
            WasmHeapTopType::Func => false,
            WasmHeapTopType::Cont => false,
        };
        (ty, needs_stack_map)
    }

    fn heap_access_spectre_mitigation(&self) -> bool {
        self.isa.flags().enable_heap_access_spectre_mitigation()
    }

    fn proof_carrying_code(&self) -> bool {
        self.isa.flags().enable_pcc()
    }
}

impl<'module_environment> crate::translate::FuncEnvironment
    for FuncEnvironment<'module_environment>
{
    fn heaps(&self) -> &PrimaryMap<Heap, HeapData> {
        &self.heaps
    }

    fn is_wasm_parameter(&self, _signature: &ir::Signature, index: usize) -> bool {
        // The first two parameters are the vmctx and caller vmctx. The rest are
        // the wasm parameters.
        index >= 2
    }

    fn param_needs_stack_map(&self, _signature: &ir::Signature, index: usize) -> bool {
        // Skip the caller and callee vmctx.
        if index < 2 {
            return false;
        }

        self.wasm_func_ty.params()[index - 2].is_vmgcref_type_and_not_i31()
    }

    fn sig_ref_result_needs_stack_map(&self, sig_ref: ir::SigRef, index: usize) -> bool {
        let wasm_func_ty = self.sig_ref_to_ty[sig_ref].as_ref().unwrap();
        wasm_func_ty.returns()[index].is_vmgcref_type_and_not_i31()
    }

    fn func_ref_result_needs_stack_map(
        &self,
        func: &ir::Function,
        func_ref: ir::FuncRef,
        index: usize,
    ) -> bool {
        let sig_ref = func.dfg.ext_funcs[func_ref].signature;
        let wasm_func_ty = self.sig_ref_to_ty[sig_ref].as_ref().unwrap();
        wasm_func_ty.returns()[index].is_vmgcref_type_and_not_i31()
    }

    fn after_locals(&mut self, num_locals: usize) {
        self.fuel_var = Variable::new(num_locals);
        self.epoch_deadline_var = Variable::new(num_locals + 1);
        self.epoch_ptr_var = Variable::new(num_locals + 2);
    }

    fn translate_table_grow(
        &mut self,
        builder: &mut FunctionBuilder,
        table_index: TableIndex,
        delta: ir::Value,
        init_value: ir::Value,
    ) -> WasmResult<ir::Value> {
        let table = self.table(table_index);
        let ty = table.ref_type.heap_type;
        let vmctx = self.vmctx_val(&mut builder.cursor());
        let index_type = table.idx_type;
        let delta = self.cast_index_to_i64(&mut builder.cursor(), delta, index_type);
        let table_index_arg = builder.ins().iconst(I32, table_index.as_u32() as i64);
        let mut args = vec![vmctx, table_index_arg, delta];
        let grow = if ty.is_vmgcref_type() {
            args.push(init_value);
            gc::builtins::table_grow_gc_ref(self, &mut builder.cursor().func)?
        } else {
            debug_assert!(matches!(
                ty.top(),
                WasmHeapTopType::Func | WasmHeapTopType::Cont
            ));
            match ty.top() {
                WasmHeapTopType::Func => {
                    args.push(init_value);
                    self.builtin_functions
                        .table_grow_func_ref(&mut builder.func)
                }
                WasmHeapTopType::Cont => {
                    let (revision, contref) =
                        wasmfx_impl::disassemble_contobj(self, builder, init_value);
                    args.extend_from_slice(&[contref, revision]);
                    self.builtin_functions
                        .table_grow_cont_obj(&mut builder.func)
                }

                _ => panic!("unsupported table type."),
            }
        };

        let call_inst = builder.ins().call(grow, &args);
        let result = builder.func.dfg.first_result(call_inst);
        Ok(self.convert_pointer_to_index_type(builder.cursor(), result, index_type, false))
    }

    fn translate_table_get(
        &mut self,
        builder: &mut FunctionBuilder,
        table_index: TableIndex,
        index: ir::Value,
    ) -> WasmResult<ir::Value> {
        let table = self.module.tables[table_index];
        self.ensure_table_exists(builder.func, table_index);
        let table_data = self.tables[table_index].clone().unwrap();
        let heap_ty = table.ref_type.heap_type;
        match heap_ty.top() {
            // GC-managed types.
            WasmHeapTopType::Any | WasmHeapTopType::Extern => {
                let (src, flags) = table_data.prepare_table_addr(self, builder, index);
                gc::gc_compiler(self)?.translate_read_gc_reference(
                    self,
                    builder,
                    table.ref_type,
                    src,
                    flags,
                )
            }

            // Function types.
<<<<<<< HEAD
            WasmHeapTopType::Func => match plan.style {
                TableStyle::CallerChecksSignature { lazy_init } => Ok(self
                    .get_or_init_func_ref_table_elem(
                        builder,
                        table_index,
                        index,
                        false,
                        lazy_init,
                    )),
            },

            // Continuation types.
            WasmHeapTopType::Cont => match plan.style {
                TableStyle::CallerChecksSignature { lazy_init: _ } => {
                    self.ensure_table_exists(builder.func, table_index);
                    let (table_entry_addr, flags) =
                        table_data.prepare_table_addr(self, builder, index);
                    Ok(builder.ins().load(
                        wasmfx_impl::vm_contobj_type(self.pointer_type()),
                        flags,
                        table_entry_addr,
                        0,
                    ))
                }
            },
=======
            WasmHeapTopType::Func => {
                Ok(self.get_or_init_func_ref_table_elem(builder, table_index, index, false))
            }
>>>>>>> 288c1513
        }
    }

    fn translate_table_set(
        &mut self,
        builder: &mut FunctionBuilder,
        table_index: TableIndex,
        value: ir::Value,
        index: ir::Value,
    ) -> WasmResult<()> {
        let table = self.module.tables[table_index];
        self.ensure_table_exists(builder.func, table_index);
        let table_data = self.tables[table_index].clone().unwrap();
        let heap_ty = table.ref_type.heap_type;
        match heap_ty.top() {
            // GC-managed types.
            WasmHeapTopType::Any | WasmHeapTopType::Extern => {
                let (dst, flags) = table_data.prepare_table_addr(self, builder, index);
                gc::gc_compiler(self)?.translate_write_gc_reference(
                    self,
                    builder,
                    table.ref_type,
                    dst,
                    value,
                    flags,
                )
            }

            // Function types.
            WasmHeapTopType::Func => {
                let (elem_addr, flags) = table_data.prepare_table_addr(self, builder, index);
                // Set the "initialized bit". See doc-comment on
                // `FUNCREF_INIT_BIT` in
                // crates/environ/src/ref_bits.rs for details.
                let value_with_init_bit = if self.tunables.table_lazy_init {
                    builder
                        .ins()
                        .bor_imm(value, Imm64::from(FUNCREF_INIT_BIT as i64))
                } else {
                    value
                };
                builder
                    .ins()
                    .store(flags, value_with_init_bit, elem_addr, 0);
                Ok(())
            }

            // Continuation types.
            WasmHeapTopType::Cont => match plan.style {
                TableStyle::CallerChecksSignature { lazy_init: _ } => {
                    let (elem_addr, flags) = table_data.prepare_table_addr(self, builder, index);
                    builder.ins().store(flags, value, elem_addr, 0);
                    Ok(())
                }
            },
        }
    }

    fn translate_table_fill(
        &mut self,
        builder: &mut FunctionBuilder,
        table_index: TableIndex,
        dst: ir::Value,
        val: ir::Value,
        len: ir::Value,
    ) -> WasmResult<()> {
        let table = self.table(table_index);
        let ty = table.ref_type.heap_type;
        let vmctx = self.vmctx_val(&mut builder.cursor());
        let index_type = table.idx_type;
        let table_index_arg = builder.ins().iconst(I32, table_index.as_u32() as i64);
        let dst = self.cast_index_to_i64(&mut builder.cursor(), dst, index_type);
        let len = self.cast_index_to_i64(&mut builder.cursor(), len, index_type);
        let mut args = vec![vmctx, table_index_arg, dst];
        let libcall = if ty.is_vmgcref_type() {
            args.push(val);
            gc::builtins::table_fill_gc_ref(self, &mut builder.cursor().func)?
        } else {
            match ty.top() {
                WasmHeapTopType::Func => {
                    args.push(val);
                    self.builtin_functions
                        .table_fill_func_ref(&mut builder.func)
                }
                WasmHeapTopType::Cont => {
                    let (revision, contref) = wasmfx_impl::disassemble_contobj(self, builder, val);
                    args.extend_from_slice(&[contref, revision]);
                    self.builtin_functions
                        .table_fill_cont_obj(&mut builder.func)
                }
                _ => panic!("unsupported table type"),
            }
        };
        args.push(len);

        builder.ins().call(libcall, &args);

        Ok(())
    }

    fn translate_ref_i31(&mut self, mut pos: FuncCursor, val: ir::Value) -> WasmResult<ir::Value> {
        debug_assert_eq!(pos.func.dfg.value_type(val), ir::types::I32);
        let shifted = pos.ins().ishl_imm(val, 1);
        let tagged = pos
            .ins()
            .bor_imm(shifted, i64::from(crate::I31_REF_DISCRIMINANT));
        let (ref_ty, _needs_stack_map) = self.reference_type(WasmHeapType::I31);
        debug_assert_eq!(ref_ty, ir::types::I32);
        Ok(tagged)
    }

    fn translate_i31_get_s(
        &mut self,
        builder: &mut FunctionBuilder,
        i31ref: ir::Value,
    ) -> WasmResult<ir::Value> {
        // TODO: If we knew we have a `(ref i31)` here, instead of maybe a `(ref
        // null i31)`, we could omit the `trapz`. But plumbing that type info
        // from `wasmparser` and through to here is a bit funky.
        self.trapz(builder, i31ref, crate::TRAP_NULL_REFERENCE);
        Ok(builder.ins().sshr_imm(i31ref, 1))
    }

    fn translate_i31_get_u(
        &mut self,
        builder: &mut FunctionBuilder,
        i31ref: ir::Value,
    ) -> WasmResult<ir::Value> {
        // TODO: If we knew we have a `(ref i31)` here, instead of maybe a `(ref
        // null i31)`, we could omit the `trapz`. But plumbing that type info
        // from `wasmparser` and through to here is a bit funky.
        self.trapz(builder, i31ref, crate::TRAP_NULL_REFERENCE);
        Ok(builder.ins().ushr_imm(i31ref, 1))
    }

    fn struct_fields_len(&mut self, struct_type_index: TypeIndex) -> WasmResult<usize> {
        let ty = self.module.types[struct_type_index];
        match &self.types[ty].composite_type {
            WasmCompositeType::Struct(s) => Ok(s.fields.len()),
            _ => unreachable!(),
        }
    }

    fn translate_struct_new(
        &mut self,
        builder: &mut FunctionBuilder,
        struct_type_index: TypeIndex,
        fields: StructFieldsVec,
    ) -> WasmResult<ir::Value> {
        gc::translate_struct_new(self, builder, struct_type_index, &fields)
    }

    fn translate_struct_new_default(
        &mut self,
        builder: &mut FunctionBuilder,
        struct_type_index: TypeIndex,
    ) -> WasmResult<ir::Value> {
        gc::translate_struct_new_default(self, builder, struct_type_index)
    }

    fn translate_struct_get(
        &mut self,
        builder: &mut FunctionBuilder,
        struct_type_index: TypeIndex,
        field_index: u32,
        struct_ref: ir::Value,
    ) -> WasmResult<ir::Value> {
        gc::translate_struct_get(self, builder, struct_type_index, field_index, struct_ref)
    }

    fn translate_struct_get_s(
        &mut self,
        builder: &mut FunctionBuilder,
        struct_type_index: TypeIndex,
        field_index: u32,
        struct_ref: ir::Value,
    ) -> WasmResult<ir::Value> {
        gc::translate_struct_get_s(self, builder, struct_type_index, field_index, struct_ref)
    }

    fn translate_struct_get_u(
        &mut self,
        builder: &mut FunctionBuilder,
        struct_type_index: TypeIndex,
        field_index: u32,
        struct_ref: ir::Value,
    ) -> WasmResult<ir::Value> {
        gc::translate_struct_get_u(self, builder, struct_type_index, field_index, struct_ref)
    }

    fn translate_struct_set(
        &mut self,
        builder: &mut FunctionBuilder,
        struct_type_index: TypeIndex,
        field_index: u32,
        struct_ref: ir::Value,
        value: ir::Value,
    ) -> WasmResult<()> {
        gc::translate_struct_set(
            self,
            builder,
            struct_type_index,
            field_index,
            struct_ref,
            value,
        )
    }

    fn translate_array_new(
        &mut self,
        builder: &mut FunctionBuilder,
        array_type_index: TypeIndex,
        elem: ir::Value,
        len: ir::Value,
    ) -> WasmResult<ir::Value> {
        gc::translate_array_new(self, builder, array_type_index, elem, len)
    }

    fn translate_array_new_default(
        &mut self,
        builder: &mut FunctionBuilder,
        array_type_index: TypeIndex,
        len: ir::Value,
    ) -> WasmResult<ir::Value> {
        gc::translate_array_new_default(self, builder, array_type_index, len)
    }

    fn translate_array_new_fixed(
        &mut self,
        builder: &mut FunctionBuilder,
        array_type_index: TypeIndex,
        elems: &[ir::Value],
    ) -> WasmResult<ir::Value> {
        gc::translate_array_new_fixed(self, builder, array_type_index, elems)
    }

    fn translate_array_new_data(
        &mut self,
        builder: &mut FunctionBuilder,
        array_type_index: TypeIndex,
        data_index: DataIndex,
        data_offset: ir::Value,
        len: ir::Value,
    ) -> WasmResult<ir::Value> {
        let libcall = gc::builtins::array_new_data(self, builder.func)?;
        let vmctx = self.vmctx_val(&mut builder.cursor());
        let interned_type_index = self.module.types[array_type_index];
        let interned_type_index = builder
            .ins()
            .iconst(I32, i64::from(interned_type_index.as_u32()));
        let data_index = builder.ins().iconst(I32, i64::from(data_index.as_u32()));
        let call_inst = builder.ins().call(
            libcall,
            &[vmctx, interned_type_index, data_index, data_offset, len],
        );
        Ok(builder.func.dfg.first_result(call_inst))
    }

    fn translate_array_new_elem(
        &mut self,
        builder: &mut FunctionBuilder,
        array_type_index: TypeIndex,
        elem_index: ElemIndex,
        elem_offset: ir::Value,
        len: ir::Value,
    ) -> WasmResult<ir::Value> {
        let libcall = gc::builtins::array_new_elem(self, builder.func)?;
        let vmctx = self.vmctx_val(&mut builder.cursor());
        let interned_type_index = self.module.types[array_type_index];
        let interned_type_index = builder
            .ins()
            .iconst(I32, i64::from(interned_type_index.as_u32()));
        let elem_index = builder.ins().iconst(I32, i64::from(elem_index.as_u32()));
        let call_inst = builder.ins().call(
            libcall,
            &[vmctx, interned_type_index, elem_index, elem_offset, len],
        );
        Ok(builder.func.dfg.first_result(call_inst))
    }

    fn translate_array_copy(
        &mut self,
        builder: &mut FunctionBuilder,
        _dst_array_type_index: TypeIndex,
        dst_array: ir::Value,
        dst_index: ir::Value,
        _src_array_type_index: TypeIndex,
        src_array: ir::Value,
        src_index: ir::Value,
        len: ir::Value,
    ) -> WasmResult<()> {
        let libcall = gc::builtins::array_copy(self, builder.func)?;
        let vmctx = self.vmctx_val(&mut builder.cursor());
        builder.ins().call(
            libcall,
            &[vmctx, dst_array, dst_index, src_array, src_index, len],
        );
        Ok(())
    }

    fn translate_array_fill(
        &mut self,
        builder: &mut FunctionBuilder,
        array_type_index: TypeIndex,
        array: ir::Value,
        index: ir::Value,
        value: ir::Value,
        len: ir::Value,
    ) -> WasmResult<()> {
        gc::translate_array_fill(self, builder, array_type_index, array, index, value, len)
    }

    fn translate_array_init_data(
        &mut self,
        builder: &mut FunctionBuilder,
        array_type_index: TypeIndex,
        array: ir::Value,
        dst_index: ir::Value,
        data_index: DataIndex,
        data_offset: ir::Value,
        len: ir::Value,
    ) -> WasmResult<()> {
        let libcall = gc::builtins::array_init_data(self, builder.func)?;
        let vmctx = self.vmctx_val(&mut builder.cursor());
        let interned_type_index = self.module.types[array_type_index];
        let interned_type_index = builder
            .ins()
            .iconst(I32, i64::from(interned_type_index.as_u32()));
        let data_index = builder.ins().iconst(I32, i64::from(data_index.as_u32()));
        builder.ins().call(
            libcall,
            &[
                vmctx,
                interned_type_index,
                array,
                dst_index,
                data_index,
                data_offset,
                len,
            ],
        );
        Ok(())
    }

    fn translate_array_init_elem(
        &mut self,
        builder: &mut FunctionBuilder,
        array_type_index: TypeIndex,
        array: ir::Value,
        dst_index: ir::Value,
        elem_index: ElemIndex,
        elem_offset: ir::Value,
        len: ir::Value,
    ) -> WasmResult<()> {
        let libcall = gc::builtins::array_init_elem(self, builder.func)?;
        let vmctx = self.vmctx_val(&mut builder.cursor());
        let interned_type_index = self.module.types[array_type_index];
        let interned_type_index = builder
            .ins()
            .iconst(I32, i64::from(interned_type_index.as_u32()));
        let elem_index = builder.ins().iconst(I32, i64::from(elem_index.as_u32()));
        builder.ins().call(
            libcall,
            &[
                vmctx,
                interned_type_index,
                array,
                dst_index,
                elem_index,
                elem_offset,
                len,
            ],
        );
        Ok(())
    }

    fn translate_array_len(
        &mut self,
        builder: &mut FunctionBuilder,
        array: ir::Value,
    ) -> WasmResult<ir::Value> {
        gc::translate_array_len(self, builder, array)
    }

    fn translate_array_get(
        &mut self,
        builder: &mut FunctionBuilder,
        array_type_index: TypeIndex,
        array: ir::Value,
        index: ir::Value,
    ) -> WasmResult<ir::Value> {
        gc::translate_array_get(self, builder, array_type_index, array, index)
    }

    fn translate_array_get_s(
        &mut self,
        builder: &mut FunctionBuilder,
        array_type_index: TypeIndex,
        array: ir::Value,
        index: ir::Value,
    ) -> WasmResult<ir::Value> {
        gc::translate_array_get_s(self, builder, array_type_index, array, index)
    }

    fn translate_array_get_u(
        &mut self,
        builder: &mut FunctionBuilder,
        array_type_index: TypeIndex,
        array: ir::Value,
        index: ir::Value,
    ) -> WasmResult<ir::Value> {
        gc::translate_array_get_u(self, builder, array_type_index, array, index)
    }

    fn translate_array_set(
        &mut self,
        builder: &mut FunctionBuilder,
        array_type_index: TypeIndex,
        array: ir::Value,
        index: ir::Value,
        value: ir::Value,
    ) -> WasmResult<()> {
        gc::translate_array_set(self, builder, array_type_index, array, index, value)
    }

    fn translate_ref_test(
        &mut self,
        builder: &mut FunctionBuilder<'_>,
        ref_ty: WasmRefType,
        gc_ref: ir::Value,
    ) -> WasmResult<ir::Value> {
        gc::translate_ref_test(self, builder, ref_ty, gc_ref)
    }

    fn translate_ref_null(
        &mut self,
        builder: &mut FunctionBuilder,
        ht: WasmHeapType,
    ) -> WasmResult<ir::Value> {
        Ok(match ht.top() {
            WasmHeapTopType::Func => builder.ins().iconst(self.pointer_type(), 0),
            // NB: null GC references don't need to be in stack maps.
            WasmHeapTopType::Any | WasmHeapTopType::Extern => builder.ins().iconst(types::I32, 0),
            WasmHeapTopType::Cont => {
                let zero = builder.ins().iconst(self.pointer_type(), 0);
                // TODO do this nicer
                wasmfx_impl::assemble_contobj(self, builder, zero, zero)
            }
        })
    }

    fn translate_ref_is_null(
        &mut self,
        builder: &mut FunctionBuilder,
        value: ir::Value,
    ) -> WasmResult<ir::Value> {
        let byte_is_null = match builder.func.dfg.value_type(value) {
            // continuation
            ty if ty == wasmfx_impl::vm_contobj_type(self.pointer_type()) => {
                let (_revision, contref) = wasmfx_impl::disassemble_contobj(self, builder, value);
                builder
                    .ins()
                    .icmp_imm(cranelift_codegen::ir::condcodes::IntCC::Equal, contref, 0)
            }
            _ => builder
                .ins()
                .icmp_imm(cranelift_codegen::ir::condcodes::IntCC::Equal, value, 0),
        };

        Ok(builder.ins().uextend(ir::types::I32, byte_is_null))
    }

    fn translate_ref_func(
        &mut self,
        mut pos: cranelift_codegen::cursor::FuncCursor<'_>,
        func_index: FuncIndex,
    ) -> WasmResult<ir::Value> {
        let func_index = pos.ins().iconst(I32, func_index.as_u32() as i64);
        let ref_func = self.builtin_functions.ref_func(&mut pos.func);
        let vmctx = self.vmctx_val(&mut pos);

        let call_inst = pos.ins().call(ref_func, &[vmctx, func_index]);
        Ok(pos.func.dfg.first_result(call_inst))
    }

    fn translate_custom_global_get(
        &mut self,
        builder: &mut FunctionBuilder,
        index: GlobalIndex,
    ) -> WasmResult<ir::Value> {
        let ty = self.module.globals[index].wasm_ty;
        debug_assert!(
            ty.is_vmgcref_type(),
            "We only use GlobalVariable::Custom for VMGcRef types"
        );
        let WasmValType::Ref(ty) = ty else {
            unreachable!()
        };

        let (gv, offset) = self.get_global_location(builder.func, index);
        let gv = builder.ins().global_value(self.pointer_type(), gv);
        let src = builder.ins().iadd_imm(gv, i64::from(offset));

        gc::gc_compiler(self)?.translate_read_gc_reference(
            self,
            builder,
            ty,
            src,
            ir::MemFlags::trusted(),
        )
    }

    fn translate_custom_global_set(
        &mut self,
        builder: &mut FunctionBuilder,
        index: GlobalIndex,
        value: ir::Value,
    ) -> WasmResult<()> {
        let ty = self.module.globals[index].wasm_ty;
        debug_assert!(
            ty.is_vmgcref_type(),
            "We only use GlobalVariable::Custom for VMGcRef types"
        );
        let WasmValType::Ref(ty) = ty else {
            unreachable!()
        };

        let (gv, offset) = self.get_global_location(builder.func, index);
        let gv = builder.ins().global_value(self.pointer_type(), gv);
        let src = builder.ins().iadd_imm(gv, i64::from(offset));

        gc::gc_compiler(self)?.translate_write_gc_reference(
            self,
            builder,
            ty,
            src,
            value,
            ir::MemFlags::trusted(),
        )
    }

    fn make_heap(&mut self, func: &mut ir::Function, index: MemoryIndex) -> WasmResult<Heap> {
        let pointer_type = self.pointer_type();
        let memory = self.module.memories[index];
        let is_shared = memory.shared;

        let min_size = memory.minimum_byte_size().unwrap_or_else(|_| {
            // The only valid Wasm memory size that won't fit in a 64-bit
            // integer is the maximum memory64 size (2^64) which is one
            // larger than `u64::MAX` (2^64 - 1). In this case, just say the
            // minimum heap size is `u64::MAX`.
            debug_assert_eq!(memory.limits.min, 1 << 48);
            debug_assert_eq!(memory.page_size(), 1 << 16);
            u64::MAX
        });

        let max_size = memory.maximum_byte_size().ok();

        let (ptr, base_offset, current_length_offset, ptr_memtype) = {
            let vmctx = self.vmctx(func);
            if let Some(def_index) = self.module.defined_memory_index(index) {
                if is_shared {
                    // As with imported memory, the `VMMemoryDefinition` for a
                    // shared memory is stored elsewhere. We store a `*mut
                    // VMMemoryDefinition` to it and dereference that when
                    // atomically growing it.
                    let from_offset = self.offsets.vmctx_vmmemory_pointer(def_index);
                    let (memory, def_mt) = self.load_pointer_with_memtypes(
                        func,
                        vmctx,
                        from_offset,
                        true,
                        self.pcc_vmctx_memtype,
                    );
                    let base_offset = i32::from(self.offsets.ptr.vmmemory_definition_base());
                    let current_length_offset =
                        i32::from(self.offsets.ptr.vmmemory_definition_current_length());
                    (memory, base_offset, current_length_offset, def_mt)
                } else {
                    let owned_index = self.module.owned_memory_index(def_index);
                    let owned_base_offset =
                        self.offsets.vmctx_vmmemory_definition_base(owned_index);
                    let owned_length_offset = self
                        .offsets
                        .vmctx_vmmemory_definition_current_length(owned_index);
                    let current_base_offset = i32::try_from(owned_base_offset).unwrap();
                    let current_length_offset = i32::try_from(owned_length_offset).unwrap();
                    (
                        vmctx,
                        current_base_offset,
                        current_length_offset,
                        self.pcc_vmctx_memtype,
                    )
                }
            } else {
                let from_offset = self.offsets.vmctx_vmmemory_import_from(index);
                let (memory, def_mt) = self.load_pointer_with_memtypes(
                    func,
                    vmctx,
                    from_offset,
                    true,
                    self.pcc_vmctx_memtype,
                );
                let base_offset = i32::from(self.offsets.ptr.vmmemory_definition_base());
                let current_length_offset =
                    i32::from(self.offsets.ptr.vmmemory_definition_current_length());
                (memory, base_offset, current_length_offset, def_mt)
            }
        };

        let page_size_log2 = memory.page_size_log2;

        // If we have a declared maximum, we can make this a "static" heap, which is
        // allocated up front and never moved.
        let (style, offset_guard_size) = MemoryStyle::for_memory(memory, self.tunables);
        let (heap_style, readonly_base, base_fact, memory_type) = match style {
            MemoryStyle::Dynamic { .. } => {
                let heap_bound = func.create_global_value(ir::GlobalValueData::Load {
                    base: ptr,
                    offset: Offset32::new(current_length_offset),
                    global_type: pointer_type,
                    flags: MemFlags::trusted(),
                });

                let (base_fact, data_mt) = if let Some(ptr_memtype) = ptr_memtype {
                    // Create a memtype representing the untyped memory region.
                    let data_mt = func.create_memory_type(ir::MemoryTypeData::DynamicMemory {
                        gv: heap_bound,
                        size: offset_guard_size,
                    });
                    // This fact applies to any pointer to the start of the memory.
                    let base_fact = ir::Fact::dynamic_base_ptr(data_mt);
                    // This fact applies to the length.
                    let length_fact = ir::Fact::global_value(
                        u16::try_from(self.isa.pointer_type().bits()).unwrap(),
                        heap_bound,
                    );
                    // Create a field in the vmctx for the base pointer.
                    match &mut func.memory_types[ptr_memtype] {
                        ir::MemoryTypeData::Struct { size, fields } => {
                            let base_offset = u64::try_from(base_offset).unwrap();
                            fields.push(ir::MemoryTypeField {
                                offset: base_offset,
                                ty: self.isa.pointer_type(),
                                // Read-only field from the PoV of PCC checks:
                                // don't allow stores to this field. (Even if
                                // it is a dynamic memory whose base can
                                // change, that update happens inside the
                                // runtime, not in generated code.)
                                readonly: true,
                                fact: Some(base_fact.clone()),
                            });
                            let current_length_offset =
                                u64::try_from(current_length_offset).unwrap();
                            fields.push(ir::MemoryTypeField {
                                offset: current_length_offset,
                                ty: self.isa.pointer_type(),
                                // As above, read-only; only the runtime modifies it.
                                readonly: true,
                                fact: Some(length_fact),
                            });

                            let pointer_size = u64::from(self.isa.pointer_type().bytes());
                            let fields_end = std::cmp::max(
                                base_offset + pointer_size,
                                current_length_offset + pointer_size,
                            );
                            *size = std::cmp::max(*size, fields_end);
                        }
                        _ => {
                            panic!("Bad memtype");
                        }
                    }
                    // Apply a fact to the base pointer.
                    (Some(base_fact), Some(data_mt))
                } else {
                    (None, None)
                };

                (
                    HeapStyle::Dynamic {
                        bound_gv: heap_bound,
                    },
                    false,
                    base_fact,
                    data_mt,
                )
            }
            MemoryStyle::Static {
                byte_reservation: bound_bytes,
            } => {
                let (base_fact, data_mt) = if let Some(ptr_memtype) = ptr_memtype {
                    // Create a memtype representing the untyped memory region.
                    let data_mt = func.create_memory_type(ir::MemoryTypeData::Memory {
                        size: bound_bytes
                            .checked_add(offset_guard_size)
                            .expect("Memory plan has overflowing size plus guard"),
                    });
                    // This fact applies to any pointer to the start of the memory.
                    let base_fact = Fact::Mem {
                        ty: data_mt,
                        min_offset: 0,
                        max_offset: 0,
                        nullable: false,
                    };
                    // Create a field in the vmctx for the base pointer.
                    match &mut func.memory_types[ptr_memtype] {
                        ir::MemoryTypeData::Struct { size, fields } => {
                            let offset = u64::try_from(base_offset).unwrap();
                            fields.push(ir::MemoryTypeField {
                                offset,
                                ty: self.isa.pointer_type(),
                                // Read-only field from the PoV of PCC checks:
                                // don't allow stores to this field. (Even if
                                // it is a dynamic memory whose base can
                                // change, that update happens inside the
                                // runtime, not in generated code.)
                                readonly: true,
                                fact: Some(base_fact.clone()),
                            });
                            *size = std::cmp::max(
                                *size,
                                offset + u64::from(self.isa.pointer_type().bytes()),
                            );
                        }
                        _ => {
                            panic!("Bad memtype");
                        }
                    }
                    // Apply a fact to the base pointer.
                    (Some(base_fact), Some(data_mt))
                } else {
                    (None, None)
                };
                (
                    HeapStyle::Static { bound: bound_bytes },
                    true,
                    base_fact,
                    data_mt,
                )
            }
        };

        let mut flags = MemFlags::trusted().with_checked();
        if readonly_base {
            flags.set_readonly();
        }
        let heap_base = func.create_global_value(ir::GlobalValueData::Load {
            base: ptr,
            offset: Offset32::new(base_offset),
            global_type: pointer_type,
            flags,
        });
        func.global_value_facts[heap_base] = base_fact;

        Ok(self.heaps.push(HeapData {
            base: heap_base,
            min_size,
            max_size,
            offset_guard_size,
            style: heap_style,
            index_type: index_type_to_ir_type(self.memory(index).idx_type),
            memory_type,
            page_size_log2,
        }))
    }

    fn make_global(
        &mut self,
        func: &mut ir::Function,
        index: GlobalIndex,
    ) -> WasmResult<GlobalVariable> {
        let ty = self.module.globals[index].wasm_ty;

        if ty.is_vmgcref_type() {
            // Although reference-typed globals live at the same memory location as
            // any other type of global at the same index would, getting or
            // setting them requires ref counting barriers. Therefore, we need
            // to use `GlobalVariable::Custom`, as that is the only kind of
            // `GlobalVariable` for which translation supports custom
            // access translation.
            return Ok(GlobalVariable::Custom);
        }

        let (gv, offset) = self.get_global_location(func, index);
        Ok(GlobalVariable::Memory {
            gv,
            offset: offset.into(),
            ty: super::value_type(self.isa, ty),
        })
    }

    fn make_indirect_sig(
        &mut self,
        func: &mut ir::Function,
        index: TypeIndex,
    ) -> WasmResult<ir::SigRef> {
        let interned_index = self.module.types[index];
        let wasm_func_ty = self.types[interned_index].unwrap_func();
        let sig = crate::wasm_call_signature(self.isa, wasm_func_ty, &self.tunables);
        let sig_ref = func.import_signature(sig);
        self.sig_ref_to_ty[sig_ref] = Some(wasm_func_ty);
        Ok(sig_ref)
    }

    fn make_direct_func(
        &mut self,
        func: &mut ir::Function,
        index: FuncIndex,
    ) -> WasmResult<ir::FuncRef> {
        let sig = self.module.functions[index].signature;
        let wasm_func_ty = self.types[sig].unwrap_func();
        let sig = crate::wasm_call_signature(self.isa, wasm_func_ty, &self.tunables);
        let signature = func.import_signature(sig);
        self.sig_ref_to_ty[signature] = Some(wasm_func_ty);
        let name =
            ir::ExternalName::User(func.declare_imported_user_function(ir::UserExternalName {
                namespace: crate::NS_WASM_FUNC,
                index: index.as_u32(),
            }));
        Ok(func.import_function(ir::ExtFuncData {
            name,
            signature,

            // the value of this flag determines the codegen for calls to this
            // function. if this flag is `false` then absolute relocations will
            // be generated for references to the function, which requires
            // load-time relocation resolution. if this flag is set to `true`
            // then relative relocations are emitted which can be resolved at
            // object-link-time, just after all functions are compiled.
            //
            // this flag is set to `true` for functions defined in the object
            // we'll be defining in this compilation unit, or everything local
            // to the wasm module. this means that between functions in a wasm
            // module there's relative calls encoded. all calls external to a
            // wasm module (e.g. imports or libcalls) are either encoded through
            // the `vmcontext` as relative jumps (hence no relocations) or
            // they're libcalls with absolute relocations.
            colocated: self.module.defined_func_index(index).is_some(),
        }))
    }

    fn translate_call_indirect(
        &mut self,
        builder: &mut FunctionBuilder,
        features: &WasmFeatures,
        table_index: TableIndex,
        ty_index: TypeIndex,
        sig_ref: ir::SigRef,
        callee: ir::Value,
        call_args: &[ir::Value],
    ) -> WasmResult<Option<ir::Inst>> {
        Call::new(builder, self).indirect_call(
            features,
            table_index,
            ty_index,
            sig_ref,
            callee,
            call_args,
        )
    }

    fn translate_call(
        &mut self,
        builder: &mut FunctionBuilder,
        callee_index: FuncIndex,
        callee: ir::FuncRef,
        call_args: &[ir::Value],
    ) -> WasmResult<ir::Inst> {
        Call::new(builder, self).direct_call(callee_index, callee, call_args)
    }

    fn translate_call_ref(
        &mut self,
        builder: &mut FunctionBuilder,
        sig_ref: ir::SigRef,
        callee: ir::Value,
        call_args: &[ir::Value],
    ) -> WasmResult<ir::Inst> {
        Call::new(builder, self).call_ref(sig_ref, callee, call_args)
    }

    fn translate_return_call(
        &mut self,
        builder: &mut FunctionBuilder,
        callee_index: FuncIndex,
        callee: ir::FuncRef,
        call_args: &[ir::Value],
    ) -> WasmResult<()> {
        Call::new_tail(builder, self).direct_call(callee_index, callee, call_args)?;
        Ok(())
    }

    fn translate_return_call_indirect(
        &mut self,
        builder: &mut FunctionBuilder,
        features: &WasmFeatures,
        table_index: TableIndex,
        ty_index: TypeIndex,
        sig_ref: ir::SigRef,
        callee: ir::Value,
        call_args: &[ir::Value],
    ) -> WasmResult<()> {
        Call::new_tail(builder, self).indirect_call(
            features,
            table_index,
            ty_index,
            sig_ref,
            callee,
            call_args,
        )?;
        Ok(())
    }

    fn translate_return_call_ref(
        &mut self,
        builder: &mut FunctionBuilder,
        sig_ref: ir::SigRef,
        callee: ir::Value,
        call_args: &[ir::Value],
    ) -> WasmResult<()> {
        Call::new_tail(builder, self).call_ref(sig_ref, callee, call_args)?;
        Ok(())
    }

    fn translate_memory_grow(
        &mut self,
        mut pos: FuncCursor<'_>,
        index: MemoryIndex,
        _heap: Heap,
        val: ir::Value,
    ) -> WasmResult<ir::Value> {
        let memory_grow = self.builtin_functions.memory32_grow(&mut pos.func);
        let index_arg = index.index();

        let memory_index = pos.ins().iconst(I32, index_arg as i64);
        let vmctx = self.vmctx_val(&mut pos);

        let index_type = self.memory(index).idx_type;
        let val = self.cast_index_to_i64(&mut pos, val, index_type);
        let call_inst = pos.ins().call(memory_grow, &[vmctx, val, memory_index]);
        let result = *pos.func.dfg.inst_results(call_inst).first().unwrap();
        let single_byte_pages = match self.memory(index).page_size_log2 {
            16 => false,
            0 => true,
            _ => unreachable!("only page sizes 2**0 and 2**16 are currently valid"),
        };
        Ok(self.convert_pointer_to_index_type(pos, result, index_type, single_byte_pages))
    }

    fn translate_memory_size(
        &mut self,
        mut pos: FuncCursor<'_>,
        index: MemoryIndex,
        _heap: Heap,
    ) -> WasmResult<ir::Value> {
        let pointer_type = self.pointer_type();
        let vmctx = self.vmctx(&mut pos.func);
        let is_shared = self.module.memories[index].shared;
        let base = pos.ins().global_value(pointer_type, vmctx);
        let current_length_in_bytes = match self.module.defined_memory_index(index) {
            Some(def_index) => {
                if is_shared {
                    let offset =
                        i32::try_from(self.offsets.vmctx_vmmemory_pointer(def_index)).unwrap();
                    let vmmemory_ptr =
                        pos.ins()
                            .load(pointer_type, ir::MemFlags::trusted(), base, offset);
                    let vmmemory_definition_offset =
                        i64::from(self.offsets.ptr.vmmemory_definition_current_length());
                    let vmmemory_definition_ptr =
                        pos.ins().iadd_imm(vmmemory_ptr, vmmemory_definition_offset);
                    // This atomic access of the
                    // `VMMemoryDefinition::current_length` is direct; no bounds
                    // check is needed. This is possible because shared memory
                    // has a static size (the maximum is always known). Shared
                    // memory is thus built with a static memory plan and no
                    // bounds-checked version of this is implemented.
                    pos.ins().atomic_load(
                        pointer_type,
                        ir::MemFlags::trusted(),
                        vmmemory_definition_ptr,
                    )
                } else {
                    let owned_index = self.module.owned_memory_index(def_index);
                    let offset = i32::try_from(
                        self.offsets
                            .vmctx_vmmemory_definition_current_length(owned_index),
                    )
                    .unwrap();
                    pos.ins()
                        .load(pointer_type, ir::MemFlags::trusted(), base, offset)
                }
            }
            None => {
                let offset = i32::try_from(self.offsets.vmctx_vmmemory_import_from(index)).unwrap();
                let vmmemory_ptr =
                    pos.ins()
                        .load(pointer_type, ir::MemFlags::trusted(), base, offset);
                if is_shared {
                    let vmmemory_definition_offset =
                        i64::from(self.offsets.ptr.vmmemory_definition_current_length());
                    let vmmemory_definition_ptr =
                        pos.ins().iadd_imm(vmmemory_ptr, vmmemory_definition_offset);
                    pos.ins().atomic_load(
                        pointer_type,
                        ir::MemFlags::trusted(),
                        vmmemory_definition_ptr,
                    )
                } else {
                    pos.ins().load(
                        pointer_type,
                        ir::MemFlags::trusted(),
                        vmmemory_ptr,
                        i32::from(self.offsets.ptr.vmmemory_definition_current_length()),
                    )
                }
            }
        };

        let page_size_log2 = i64::from(self.module.memories[index].page_size_log2);
        let current_length_in_pages = pos.ins().ushr_imm(current_length_in_bytes, page_size_log2);
        let single_byte_pages = match page_size_log2 {
            16 => false,
            0 => true,
            _ => unreachable!("only page sizes 2**0 and 2**16 are currently valid"),
        };
        Ok(self.convert_pointer_to_index_type(
            pos,
            current_length_in_pages,
            self.memory(index).idx_type,
            single_byte_pages,
        ))
    }

    fn translate_memory_copy(
        &mut self,
        mut pos: FuncCursor,
        src_index: MemoryIndex,
        _src_heap: Heap,
        dst_index: MemoryIndex,
        _dst_heap: Heap,
        dst: ir::Value,
        src: ir::Value,
        len: ir::Value,
    ) -> WasmResult<()> {
        let vmctx = self.vmctx_val(&mut pos);

        let memory_copy = self.builtin_functions.memory_copy(&mut pos.func);
        let dst = self.cast_index_to_i64(&mut pos, dst, self.memory(dst_index).idx_type);
        let src = self.cast_index_to_i64(&mut pos, src, self.memory(src_index).idx_type);
        // The length is 32-bit if either memory is 32-bit, but if they're both
        // 64-bit then it's 64-bit. Our intrinsic takes a 64-bit length for
        // compatibility across all memories, so make sure that it's cast
        // correctly here (this is a bit special so no generic helper unlike for
        // `dst`/`src` above)
        let len = if index_type_to_ir_type(self.memory(dst_index).idx_type) == I64
            && index_type_to_ir_type(self.memory(src_index).idx_type) == I64
        {
            len
        } else {
            pos.ins().uextend(I64, len)
        };
        let src_index = pos.ins().iconst(I32, i64::from(src_index.as_u32()));
        let dst_index = pos.ins().iconst(I32, i64::from(dst_index.as_u32()));
        pos.ins()
            .call(memory_copy, &[vmctx, dst_index, dst, src_index, src, len]);

        Ok(())
    }

    fn translate_memory_fill(
        &mut self,
        mut pos: FuncCursor,
        memory_index: MemoryIndex,
        _heap: Heap,
        dst: ir::Value,
        val: ir::Value,
        len: ir::Value,
    ) -> WasmResult<()> {
        let memory_fill = self.builtin_functions.memory_fill(&mut pos.func);
        let dst = self.cast_index_to_i64(&mut pos, dst, self.memory(memory_index).idx_type);
        let len = self.cast_index_to_i64(&mut pos, len, self.memory(memory_index).idx_type);
        let memory_index_arg = pos.ins().iconst(I32, i64::from(memory_index.as_u32()));

        let vmctx = self.vmctx_val(&mut pos);

        pos.ins()
            .call(memory_fill, &[vmctx, memory_index_arg, dst, val, len]);

        Ok(())
    }

    fn translate_memory_init(
        &mut self,
        mut pos: FuncCursor,
        memory_index: MemoryIndex,
        _heap: Heap,
        seg_index: u32,
        dst: ir::Value,
        src: ir::Value,
        len: ir::Value,
    ) -> WasmResult<()> {
        let memory_init = self.builtin_functions.memory_init(&mut pos.func);

        let memory_index_arg = pos.ins().iconst(I32, memory_index.index() as i64);
        let seg_index_arg = pos.ins().iconst(I32, seg_index as i64);

        let vmctx = self.vmctx_val(&mut pos);

        let dst = self.cast_index_to_i64(&mut pos, dst, self.memory(memory_index).idx_type);

        pos.ins().call(
            memory_init,
            &[vmctx, memory_index_arg, seg_index_arg, dst, src, len],
        );

        Ok(())
    }

    fn translate_data_drop(&mut self, mut pos: FuncCursor, seg_index: u32) -> WasmResult<()> {
        let data_drop = self.builtin_functions.data_drop(&mut pos.func);
        let seg_index_arg = pos.ins().iconst(I32, seg_index as i64);
        let vmctx = self.vmctx_val(&mut pos);
        pos.ins().call(data_drop, &[vmctx, seg_index_arg]);
        Ok(())
    }

    fn translate_table_size(
        &mut self,
        pos: FuncCursor,
        table_index: TableIndex,
    ) -> WasmResult<ir::Value> {
        self.ensure_table_exists(pos.func, table_index);
        let table_data = self.tables[table_index].as_ref().unwrap();
        let index_type = index_type_to_ir_type(self.table(table_index).idx_type);
        Ok(table_data.bound.bound(&*self.isa, pos, index_type))
    }

    fn translate_table_copy(
        &mut self,
        mut pos: FuncCursor,
        dst_table_index: TableIndex,
        src_table_index: TableIndex,
        dst: ir::Value,
        src: ir::Value,
        len: ir::Value,
    ) -> WasmResult<()> {
        let (table_copy, dst_table_index_arg, src_table_index_arg) =
            self.get_table_copy_func(&mut pos.func, dst_table_index, src_table_index);

        let dst = self.cast_index_to_i64(&mut pos, dst, self.table(dst_table_index).idx_type);
        let src = self.cast_index_to_i64(&mut pos, src, self.table(src_table_index).idx_type);
        let len = if index_type_to_ir_type(self.table(dst_table_index).idx_type) == I64
            && index_type_to_ir_type(self.table(src_table_index).idx_type) == I64
        {
            len
        } else {
            pos.ins().uextend(I64, len)
        };
        let dst_table_index_arg = pos.ins().iconst(I32, dst_table_index_arg as i64);
        let src_table_index_arg = pos.ins().iconst(I32, src_table_index_arg as i64);
        let vmctx = self.vmctx_val(&mut pos);
        pos.ins().call(
            table_copy,
            &[
                vmctx,
                dst_table_index_arg,
                src_table_index_arg,
                dst,
                src,
                len,
            ],
        );

        Ok(())
    }

    fn translate_table_init(
        &mut self,
        mut pos: FuncCursor,
        seg_index: u32,
        table_index: TableIndex,
        dst: ir::Value,
        src: ir::Value,
        len: ir::Value,
    ) -> WasmResult<()> {
        let table_init = self.builtin_functions.table_init(&mut pos.func);
        let table_index_arg = pos.ins().iconst(I32, i64::from(table_index.as_u32()));
        let seg_index_arg = pos.ins().iconst(I32, i64::from(seg_index));
        let vmctx = self.vmctx_val(&mut pos);
        let index_type = self.table(table_index).idx_type;
        let dst = self.cast_index_to_i64(&mut pos, dst, index_type);
        let src = pos.ins().uextend(I64, src);
        let len = pos.ins().uextend(I64, len);

        pos.ins().call(
            table_init,
            &[vmctx, table_index_arg, seg_index_arg, dst, src, len],
        );

        Ok(())
    }

    fn translate_elem_drop(&mut self, mut pos: FuncCursor, elem_index: u32) -> WasmResult<()> {
        let elem_drop = self.builtin_functions.elem_drop(&mut pos.func);
        let elem_index_arg = pos.ins().iconst(I32, elem_index as i64);
        let vmctx = self.vmctx_val(&mut pos);
        pos.ins().call(elem_drop, &[vmctx, elem_index_arg]);
        Ok(())
    }

    fn translate_atomic_wait(
        &mut self,
        mut pos: FuncCursor,
        memory_index: MemoryIndex,
        _heap: Heap,
        addr: ir::Value,
        expected: ir::Value,
        timeout: ir::Value,
    ) -> WasmResult<ir::Value> {
        #[cfg(feature = "threads")]
        {
            let addr = self.cast_index_to_i64(&mut pos, addr, self.memory(memory_index).idx_type);
            let implied_ty = pos.func.dfg.value_type(expected);
            let (wait_func, memory_index) =
                self.get_memory_atomic_wait(&mut pos.func, memory_index, implied_ty);

            let memory_index_arg = pos.ins().iconst(I32, memory_index as i64);

            let vmctx = self.vmctx_val(&mut pos);

            let call_inst = pos.ins().call(
                wait_func,
                &[vmctx, memory_index_arg, addr, expected, timeout],
            );

            Ok(*pos.func.dfg.inst_results(call_inst).first().unwrap())
        }
        #[cfg(not(feature = "threads"))]
        {
            let _ = (&mut pos, memory_index, addr, expected, timeout);
            Err(wasmtime_environ::WasmError::Unsupported(
                "threads support disabled at compile time".to_string(),
            ))
        }
    }

    fn translate_atomic_notify(
        &mut self,
        mut pos: FuncCursor,
        memory_index: MemoryIndex,
        _heap: Heap,
        addr: ir::Value,
        count: ir::Value,
    ) -> WasmResult<ir::Value> {
        #[cfg(feature = "threads")]
        {
            let addr = self.cast_index_to_i64(&mut pos, addr, self.memory(memory_index).idx_type);
            let atomic_notify = self.builtin_functions.memory_atomic_notify(&mut pos.func);

            let memory_index_arg = pos.ins().iconst(I32, memory_index.index() as i64);
            let vmctx = self.vmctx_val(&mut pos);
            let call_inst = pos
                .ins()
                .call(atomic_notify, &[vmctx, memory_index_arg, addr, count]);

            Ok(*pos.func.dfg.inst_results(call_inst).first().unwrap())
        }
        #[cfg(not(feature = "threads"))]
        {
            let _ = (&mut pos, memory_index, addr, count);
            Err(wasmtime_environ::WasmError::Unsupported(
                "threads support disabled at compile time".to_string(),
            ))
        }
    }

    fn translate_loop_header(&mut self, builder: &mut FunctionBuilder) -> WasmResult<()> {
        // Additionally if enabled check how much fuel we have remaining to see
        // if we've run out by this point.
        if self.tunables.consume_fuel {
            self.fuel_check(builder);
        }

        // If we are performing epoch-based interruption, check to see
        // if the epoch counter has changed.
        if self.tunables.epoch_interruption {
            self.epoch_check(builder);
        }

        Ok(())
    }

    fn before_translate_operator(
        &mut self,
        op: &Operator,
        builder: &mut FunctionBuilder,
        state: &FuncTranslationState,
    ) -> WasmResult<()> {
        if self.tunables.consume_fuel {
            self.fuel_before_op(op, builder, state.reachable());
        }
        Ok(())
    }

    fn after_translate_operator(
        &mut self,
        op: &Operator,
        builder: &mut FunctionBuilder,
        state: &FuncTranslationState,
    ) -> WasmResult<()> {
        if self.tunables.consume_fuel && state.reachable() {
            self.fuel_after_op(op, builder);
        }
        Ok(())
    }

    fn before_unconditionally_trapping_memory_access(
        &mut self,
        builder: &mut FunctionBuilder,
    ) -> WasmResult<()> {
        if self.tunables.consume_fuel {
            self.fuel_increment_var(builder);
            self.fuel_save_from_var(builder);
        }
        Ok(())
    }

    fn before_translate_function(
        &mut self,
        builder: &mut FunctionBuilder,
        _state: &FuncTranslationState,
    ) -> WasmResult<()> {
        // If an explicit stack limit is requested, emit one here at the start
        // of the function.
        if let Some(gv) = self.stack_limit_at_function_entry {
            let limit = builder.ins().global_value(self.pointer_type(), gv);
            let sp = builder.ins().get_stack_pointer(self.pointer_type());
            let overflow = builder.ins().icmp(IntCC::UnsignedLessThan, sp, limit);
            self.conditionally_trap(builder, overflow, ir::TrapCode::STACK_OVERFLOW);
        }

        // If the `vmruntime_limits_ptr` variable will get used then we initialize
        // it here.
        if self.tunables.consume_fuel || self.tunables.epoch_interruption {
            // TODO(frank-emrich) Ideally, we would like to use this global
            // variable in the translation of `resume` instructions. However, in
            // order to decide whether to declare the variable or not we would
            // have to know if the function body contains a `resume` instruction
            // before actually translating it. If we instead called
            // `declare_vmruntime_limits_ptr` unconditionally, we would change
            // the CLIF output of functions using no wasmfx instructions, which
            // is undesirable.
            self.declare_vmruntime_limits_ptr(builder);
        }
        // Additionally we initialize `fuel_var` if it will get used.
        if self.tunables.consume_fuel {
            self.fuel_function_entry(builder);
        }
        // Initialize `epoch_var` with the current epoch.
        if self.tunables.epoch_interruption {
            self.epoch_function_entry(builder);
        }

        #[cfg(feature = "wmemcheck")]
        if self.wmemcheck {
            let func_name = self.current_func_name(builder);
            if func_name == Some("malloc") {
                self.check_malloc_start(builder);
            } else if func_name == Some("free") {
                self.check_free_start(builder);
            }
        }

        Ok(())
    }

    fn after_translate_function(
        &mut self,
        builder: &mut FunctionBuilder,
        state: &FuncTranslationState,
    ) -> WasmResult<()> {
        if self.tunables.consume_fuel && state.reachable() {
            self.fuel_function_exit(builder);
        }
        Ok(())
    }

    fn relaxed_simd_deterministic(&self) -> bool {
        self.tunables.relaxed_simd_deterministic
    }

    fn has_native_fma(&self) -> bool {
        self.isa.has_native_fma()
    }

    fn is_x86(&self) -> bool {
        self.isa.triple().architecture == target_lexicon::Architecture::X86_64
    }

    fn translate_cont_bind(
        &mut self,
        builder: &mut FunctionBuilder,
        contobj: ir::Value,
        args: &[ir::Value],
        remaining_arg_count: usize,
    ) -> ir::Value {
        wasmfx_impl::translate_cont_bind(self, builder, contobj, args, remaining_arg_count)
    }

    fn translate_cont_new(
        &mut self,
        builder: &mut FunctionBuilder,
        state: &FuncTranslationState,
        func: ir::Value,
        arg_types: &[WasmValType],
        return_types: &[WasmValType],
    ) -> WasmResult<ir::Value> {
        wasmfx_impl::translate_cont_new(self, builder, state, func, arg_types, return_types)
    }

    // TODO(dhil): Currently, this function invokes
    // `translate_load_builtin_function_address` multiple times, which
    // causes repeated allocation of values pointing to the vmctx. We
    // should refactor or inline this logic at some point.
    fn translate_resume(
        &mut self,
        builder: &mut FunctionBuilder,
        type_index: u32,
        contobj: ir::Value,
        resume_args: &[ir::Value],
        resumetable: &[(u32, ir::Block)],
    ) -> Vec<ir::Value> {
        wasmfx_impl::translate_resume(self, builder, type_index, contobj, resume_args, resumetable)
    }

    fn translate_resume_throw(
        &mut self,
        _pos: FuncCursor,
        _state: &FuncTranslationState,
        _tag_index: u32,
        _cont: ir::Value,
    ) -> WasmResult<ir::Value> {
        todo!()
    }

    fn translate_suspend(
        &mut self,
        builder: &mut FunctionBuilder,
        tag_index: u32,
        suspend_args: &[ir::Value],
        tag_return_types: &[WasmValType],
    ) -> Vec<ir::Value> {
        wasmfx_impl::translate_suspend(self, builder, tag_index, suspend_args, tag_return_types)
    }

    fn continuation_arguments(&self, index: u32) -> &[WasmValType] {
        let idx = self.module.types[TypeIndex::from_u32(index)];
        self.types[self.types[idx].unwrap_cont().clone().interned_type_index()]
            .unwrap_func()
            .params()
    }

    fn continuation_returns(&self, index: u32) -> &[WasmValType] {
        let idx = self.module.types[TypeIndex::from_u32(index)];
        self.types[self.types[idx].unwrap_cont().clone().interned_type_index()]
            .unwrap_func()
            .returns()
    }

    fn tag_params(&self, tag_index: u32) -> &[WasmValType] {
        let idx = self.module.tags[TagIndex::from_u32(tag_index)].signature;
        self.types[idx.unwrap_module_type_index()]
            .unwrap_func()
            .params()
    }

    fn tag_returns(&self, tag_index: u32) -> &[WasmValType] {
        let idx = self.module.tags[TagIndex::from_u32(tag_index)].signature;
        self.types[idx.unwrap_module_type_index()]
            .unwrap_func()
            .returns()
    }

    fn use_x86_blendv_for_relaxed_laneselect(&self, ty: Type) -> bool {
        self.isa.has_x86_blendv_lowering(ty)
    }

    fn use_x86_pshufb_for_relaxed_swizzle(&self) -> bool {
        self.isa.has_x86_pshufb_lowering()
    }

    fn use_x86_pmulhrsw_for_relaxed_q15mul(&self) -> bool {
        self.isa.has_x86_pmulhrsw_lowering()
    }

    fn use_x86_pmaddubsw_for_dot(&self) -> bool {
        self.isa.has_x86_pmaddubsw_lowering()
    }

    #[cfg(feature = "wmemcheck")]
    fn handle_before_return(&mut self, retvals: &[ir::Value], builder: &mut FunctionBuilder) {
        if self.wmemcheck {
            let func_name = self.current_func_name(builder);
            if func_name == Some("malloc") {
                self.hook_malloc_exit(builder, retvals);
            } else if func_name == Some("free") {
                self.hook_free_exit(builder);
            }
        }
    }

    #[cfg(feature = "wmemcheck")]
    fn before_load(
        &mut self,
        builder: &mut FunctionBuilder,
        val_size: u8,
        addr: ir::Value,
        offset: u64,
    ) {
        if self.wmemcheck {
            let check_load = self.builtin_functions.check_load(builder.func);
            let vmctx = self.vmctx_val(&mut builder.cursor());
            let num_bytes = builder.ins().iconst(I32, val_size as i64);
            let offset_val = builder.ins().iconst(I64, offset as i64);
            builder
                .ins()
                .call(check_load, &[vmctx, num_bytes, addr, offset_val]);
        }
    }

    #[cfg(feature = "wmemcheck")]
    fn before_store(
        &mut self,
        builder: &mut FunctionBuilder,
        val_size: u8,
        addr: ir::Value,
        offset: u64,
    ) {
        if self.wmemcheck {
            let check_store = self.builtin_functions.check_store(builder.func);
            let vmctx = self.vmctx_val(&mut builder.cursor());
            let num_bytes = builder.ins().iconst(I32, val_size as i64);
            let offset_val = builder.ins().iconst(I64, offset as i64);
            builder
                .ins()
                .call(check_store, &[vmctx, num_bytes, addr, offset_val]);
        }
    }

    #[cfg(feature = "wmemcheck")]
    fn update_global(
        &mut self,
        builder: &mut FunctionBuilder,
        global_index: u32,
        value: ir::Value,
    ) {
        if self.wmemcheck {
            if global_index == 0 {
                // We are making the assumption that global 0 is the auxiliary stack pointer.
                let update_stack_pointer =
                    self.builtin_functions.update_stack_pointer(builder.func);
                let vmctx = self.vmctx_val(&mut builder.cursor());
                builder.ins().call(update_stack_pointer, &[vmctx, value]);
            }
        }
    }

    #[cfg(feature = "wmemcheck")]
    fn before_memory_grow(
        &mut self,
        builder: &mut FunctionBuilder,
        num_pages: ir::Value,
        mem_index: MemoryIndex,
    ) {
        if self.wmemcheck && mem_index.as_u32() == 0 {
            let update_mem_size = self.builtin_functions.update_mem_size(builder.func);
            let vmctx = self.vmctx_val(&mut builder.cursor());
            builder.ins().call(update_mem_size, &[vmctx, num_pages]);
        }
    }

    fn isa(&self) -> &dyn TargetIsa {
        &*self.isa
    }

    fn trap(&mut self, builder: &mut FunctionBuilder, trap: ir::TrapCode) {
        match (
            self.signals_based_traps(),
            crate::clif_trap_to_env_trap(trap),
        ) {
            // If libcall traps are disabled or there's no wasmtime-defined trap
            // code for this, then emit a native trap instruction.
            (true, _) | (_, None) => {
                builder.ins().trap(trap);
            }
            // ... otherwise with libcall traps explicitly enabled and a
            // wasmtime-based trap code invoke the libcall to raise a trap and
            // pass in our trap code. Leave a debug `unreachable` in place
            // afterwards as a defense-in-depth measure.
            (false, Some(trap)) => {
                let libcall = self.builtin_functions.trap(&mut builder.func);
                let vmctx = self.vmctx_val(&mut builder.cursor());
                let trap_code = builder.ins().iconst(I8, i64::from(trap as u8));
                builder.ins().call(libcall, &[vmctx, trap_code]);
                builder.ins().trap(TRAP_INTERNAL_ASSERT);
            }
        }
    }

    fn trapz(&mut self, builder: &mut FunctionBuilder, value: ir::Value, trap: ir::TrapCode) {
        if self.signals_based_traps() {
            builder.ins().trapz(value, trap);
        } else {
            let ty = builder.func.dfg.value_type(value);
            let zero = builder.ins().iconst(ty, 0);
            let cmp = builder.ins().icmp(IntCC::Equal, value, zero);
            self.conditionally_trap(builder, cmp, trap);
        }
    }

    fn trapnz(&mut self, builder: &mut FunctionBuilder, value: ir::Value, trap: ir::TrapCode) {
        if self.signals_based_traps() {
            builder.ins().trapnz(value, trap);
        } else {
            let ty = builder.func.dfg.value_type(value);
            let zero = builder.ins().iconst(ty, 0);
            let cmp = builder.ins().icmp(IntCC::NotEqual, value, zero);
            self.conditionally_trap(builder, cmp, trap);
        }
    }

    fn uadd_overflow_trap(
        &mut self,
        builder: &mut FunctionBuilder,
        lhs: ir::Value,
        rhs: ir::Value,
        trap: ir::TrapCode,
    ) -> ir::Value {
        if self.signals_based_traps() {
            builder.ins().uadd_overflow_trap(lhs, rhs, trap)
        } else {
            let (ret, overflow) = builder.ins().uadd_overflow(lhs, rhs);
            self.conditionally_trap(builder, overflow, trap);
            ret
        }
    }

    fn signals_based_traps(&self) -> bool {
        self.tunables.signals_based_traps
    }

    fn translate_sdiv(
        &mut self,
        builder: &mut FunctionBuilder,
        lhs: ir::Value,
        rhs: ir::Value,
    ) -> ir::Value {
        self.guard_signed_divide(builder, lhs, rhs);
        builder.ins().sdiv(lhs, rhs)
    }

    fn translate_udiv(
        &mut self,
        builder: &mut FunctionBuilder,
        lhs: ir::Value,
        rhs: ir::Value,
    ) -> ir::Value {
        self.guard_zero_divisor(builder, rhs);
        builder.ins().udiv(lhs, rhs)
    }

    fn translate_srem(
        &mut self,
        builder: &mut FunctionBuilder,
        lhs: ir::Value,
        rhs: ir::Value,
    ) -> ir::Value {
        self.guard_zero_divisor(builder, rhs);
        builder.ins().srem(lhs, rhs)
    }

    fn translate_urem(
        &mut self,
        builder: &mut FunctionBuilder,
        lhs: ir::Value,
        rhs: ir::Value,
    ) -> ir::Value {
        self.guard_zero_divisor(builder, rhs);
        builder.ins().urem(lhs, rhs)
    }

    fn translate_fcvt_to_sint(
        &mut self,
        builder: &mut FunctionBuilder,
        ty: ir::Type,
        val: ir::Value,
    ) -> ir::Value {
        // NB: for now avoid translating this entire instruction to CLIF and
        // just do it in a libcall.
        if self.signals_based_traps() {
            builder.ins().fcvt_to_sint(ty, val)
        } else {
            self.fcvt_to_int(
                builder,
                ty,
                val,
                |me, func| me.builtin_functions.f64_to_i32(func),
                |me, func| me.builtin_functions.f64_to_i64(func),
            )
        }
    }

    fn translate_fcvt_to_uint(
        &mut self,
        builder: &mut FunctionBuilder,
        ty: ir::Type,
        val: ir::Value,
    ) -> ir::Value {
        // NB: for now avoid translating this entire instruction to CLIF and
        // just do it in a libcall.
        if self.signals_based_traps() {
            builder.ins().fcvt_to_uint(ty, val)
        } else {
            self.fcvt_to_int(
                builder,
                ty,
                val,
                |me, func| me.builtin_functions.f64_to_u32(func),
                |me, func| me.builtin_functions.f64_to_u64(func),
            )
        }
    }
}

// Helper function to convert an `IndexType` to an `ir::Type`.
//
// Implementing From/Into trait for `IndexType` or `ir::Type` would
// introduce an extra dependency between `wasmtime_types` and `cranelift_codegen`.
fn index_type_to_ir_type(index_type: IndexType) -> ir::Type {
    match index_type {
        IndexType::I32 => I32,
        IndexType::I64 => I64,
    }
}<|MERGE_RESOLUTION|>--- conflicted
+++ resolved
@@ -20,17 +20,10 @@
 use wasmparser::{Operator, WasmFeatures};
 use wasmtime_environ::{
     BuiltinFunctionIndex, DataIndex, ElemIndex, EngineOrModuleTypeIndex, FuncIndex, GlobalIndex,
-<<<<<<< HEAD
-    IndexType, Memory, MemoryIndex, MemoryPlan, MemoryStyle, Module, ModuleInternedTypeIndex,
-    ModuleTranslation, ModuleTypesBuilder, PtrSize, Table, TableIndex, TableStyle, TagIndex,
-    Tunables, TypeConvert, TypeIndex, VMOffsets, WasmCompositeType, WasmFuncType, WasmHeapTopType,
+    IndexType, Memory, MemoryIndex, MemoryStyle, Module, ModuleInternedTypeIndex,
+    ModuleTranslation, ModuleTypesBuilder, PtrSize, Table, TableIndex, TagIndex, Tunables,
+    TypeConvert, TypeIndex, VMOffsets, WasmCompositeType, WasmFuncType, WasmHeapTopType,
     WasmHeapType, WasmRefType, WasmResult, WasmValType,
-=======
-    IndexType, Memory, MemoryIndex, MemoryStyle, Module, ModuleInternedTypeIndex,
-    ModuleTranslation, ModuleTypesBuilder, PtrSize, Table, TableIndex, Tunables, TypeConvert,
-    TypeIndex, VMOffsets, WasmCompositeType, WasmFuncType, WasmHeapTopType, WasmHeapType,
-    WasmRefType, WasmResult, WasmValType,
->>>>>>> 288c1513
 };
 use wasmtime_environ::{FUNCREF_INIT_BIT, FUNCREF_MASK};
 
@@ -1831,38 +1824,21 @@
                 )
             }
 
+            // Continuation types.
+            WasmHeapTopType::Cont => {
+                self.ensure_table_exists(builder.func, table_index);
+                let (table_entry_addr, flags) = table_data.prepare_table_addr(self, builder, index);
+                Ok(builder.ins().load(
+                    wasmfx_impl::vm_contobj_type(self.pointer_type()),
+                    flags,
+                    table_entry_addr,
+                    0,
+                ))
+            }
             // Function types.
-<<<<<<< HEAD
-            WasmHeapTopType::Func => match plan.style {
-                TableStyle::CallerChecksSignature { lazy_init } => Ok(self
-                    .get_or_init_func_ref_table_elem(
-                        builder,
-                        table_index,
-                        index,
-                        false,
-                        lazy_init,
-                    )),
-            },
-
-            // Continuation types.
-            WasmHeapTopType::Cont => match plan.style {
-                TableStyle::CallerChecksSignature { lazy_init: _ } => {
-                    self.ensure_table_exists(builder.func, table_index);
-                    let (table_entry_addr, flags) =
-                        table_data.prepare_table_addr(self, builder, index);
-                    Ok(builder.ins().load(
-                        wasmfx_impl::vm_contobj_type(self.pointer_type()),
-                        flags,
-                        table_entry_addr,
-                        0,
-                    ))
-                }
-            },
-=======
             WasmHeapTopType::Func => {
                 Ok(self.get_or_init_func_ref_table_elem(builder, table_index, index, false))
             }
->>>>>>> 288c1513
         }
     }
 
@@ -1911,13 +1887,11 @@
             }
 
             // Continuation types.
-            WasmHeapTopType::Cont => match plan.style {
-                TableStyle::CallerChecksSignature { lazy_init: _ } => {
-                    let (elem_addr, flags) = table_data.prepare_table_addr(self, builder, index);
-                    builder.ins().store(flags, value, elem_addr, 0);
-                    Ok(())
-                }
-            },
+            WasmHeapTopType::Cont => {
+                let (elem_addr, flags) = table_data.prepare_table_addr(self, builder, index);
+                builder.ins().store(flags, value, elem_addr, 0);
+                Ok(())
+            }
         }
     }
 

use cranelift_codegen::cursor::FuncCursor;
use cranelift_codegen::ir;
use cranelift_codegen::ir::condcodes::*;
use cranelift_codegen::ir::immediates::{Imm64, Offset32};
use cranelift_codegen::ir::pcc::Fact;
use cranelift_codegen::ir::types::*;
use cranelift_codegen::ir::{
    AbiParam, ArgumentPurpose, Function, InstBuilder, MemFlags, Signature,
};
use cranelift_codegen::isa::{self, CallConv, TargetFrontendConfig, TargetIsa};
use cranelift_entity::{EntityRef, PrimaryMap, SecondaryMap};
use cranelift_frontend::FunctionBuilder;
use cranelift_frontend::Variable;
use cranelift_wasm::{
    EngineOrModuleTypeIndex, FuncIndex, FuncTranslationState, GlobalIndex, GlobalVariable, Heap,
    HeapData, HeapStyle, MemoryIndex, TableData, TableIndex, TableSize, TagIndex,
    TargetEnvironment, TypeIndex, WasmHeapType, WasmRefType, WasmResult, WasmValType,
};
use std::mem;
use wasmparser::Operator;
use wasmtime_environ::{
    BuiltinFunctionIndex, MemoryPlan, MemoryStyle, Module, ModuleTranslation, ModuleType,
    ModuleTypesBuilder, PtrSize, TableStyle, Tunables, TypeConvert, VMOffsets, WASM_PAGE_SIZE,
};
use wasmtime_environ::{FUNCREF_INIT_BIT, FUNCREF_MASK};

cfg_if::cfg_if! {
    if #[cfg(feature = "typed_continuations_baseline_implementation")] {
        use crate::wasmfx::baseline as wasmfx_impl;
    } else {
        use crate::wasmfx::optimized as wasmfx_impl;
    }
}

macro_rules! declare_function_signatures {
    (
        $(
            $( #[$attr:meta] )*
            $name:ident( $( $pname:ident: $param:ident ),* ) $( -> $result:ident )?;
        )*
    ) => {
        /// A struct with an `Option<ir::SigRef>` member for every builtin
        /// function, to de-duplicate constructing/getting its signature.
        #[allow(unused_doc_comments)]
        /// NOTE(frank-emrich) pub for use in crate::wasmfx::* modules
        pub (crate)struct BuiltinFunctionSignatures {
            pointer_type: ir::Type,

            #[cfg(feature = "gc")]
            reference_type: ir::Type,

            call_conv: isa::CallConv,

            $(
                $( #[$attr] )*
                $name: Option<ir::SigRef>,
            )*
        }

        #[allow(unused_doc_comments)]
        impl BuiltinFunctionSignatures {
            fn new(
                pointer_type: ir::Type,
                reference_type: ir::Type,
                call_conv: isa::CallConv,
            ) -> Self {
                #[cfg(not(feature = "gc"))]
                let _ = reference_type;

                Self {
                    pointer_type,

                    #[cfg(feature = "gc")]
                    reference_type,

                    call_conv,

                    $(
                        $( #[$attr] )*
                        $name: None,
                    )*
                }
            }

            fn vmctx(&self) -> AbiParam {
                AbiParam::special(self.pointer_type, ArgumentPurpose::VMContext)
            }

            #[cfg(feature = "gc")]
            fn reference(&self) -> AbiParam {
                AbiParam::new(self.reference_type)
            }

            fn pointer(&self) -> AbiParam {
                AbiParam::new(self.pointer_type)
            }

            fn i32(&self) -> AbiParam {
                // Some platform ABIs require i32 values to be zero- or sign-
                // extended to the full register width.  We need to indicate
                // this here by using the appropriate .uext or .sext attribute.
                // The attribute can be added unconditionally; platforms whose
                // ABI does not require such extensions will simply ignore it.
                // Note that currently all i32 arguments or return values used
                // by builtin functions are unsigned, so we always use .uext.
                // If that ever changes, we will have to add a second type
                // marker here.
                AbiParam::new(I32).uext()
            }

            fn i64(&self) -> AbiParam {
                AbiParam::new(I64)
            }

            $(
                $( #[$attr] )*
                // NOTE(frank-emrich) pub for use in crate::wasmfx::* modules
                pub (crate)fn $name(&mut self, func: &mut Function) -> ir::SigRef {
                    let sig = self.$name.unwrap_or_else(|| {
                        func.import_signature(Signature {
                            params: vec![ $( self.$param() ),* ],
                            returns: vec![ $( self.$result() )? ],
                            call_conv: self.call_conv,
                        })
                    });
                    self.$name = Some(sig);
                    sig
                }
            )*
        }
    };
}

wasmtime_environ::foreach_builtin_function!(declare_function_signatures);

/// The `FuncEnvironment` implementation for use by the `ModuleEnvironment`.
pub struct FuncEnvironment<'module_environment> {
    /// NOTE(frank-emrich) pub for use in crate::wasmfx::* modules
    pub(crate) isa: &'module_environment (dyn TargetIsa + 'module_environment),
    module: &'module_environment Module,
    types: &'module_environment ModuleTypesBuilder,

    #[cfg(feature = "wmemcheck")]
    translation: &'module_environment ModuleTranslation<'module_environment>,

    /// Heaps implementing WebAssembly linear memories.
    heaps: PrimaryMap<Heap, HeapData>,

    /// Cranelift tables we have created to implement Wasm tables.
    tables: SecondaryMap<TableIndex, Option<TableData>>,

    /// The Cranelift global holding the vmctx address.
    vmctx: Option<ir::GlobalValue>,

    /// The PCC memory type describing the vmctx layout, if we're
    /// using PCC.
    pcc_vmctx_memtype: Option<ir::MemoryType>,

    /// Caches of signatures for builtin functions.
    /// NOTE(frank-emrich) pub for use in crate::wasmfx::* modules
    pub(crate) builtin_function_signatures: BuiltinFunctionSignatures,

    /// Offsets to struct fields accessed by JIT code.
    pub(crate) offsets: VMOffsets<u8>,

    tunables: &'module_environment Tunables,

    /// A function-local variable which stores the cached value of the amount of
    /// fuel remaining to execute. If used this is modified frequently so it's
    /// stored locally as a variable instead of always referenced from the field
    /// in `*const VMRuntimeLimits`
    fuel_var: cranelift_frontend::Variable,

    /// A function-local variable which caches the value of `*const
    /// VMRuntimeLimits` for this function's vmctx argument. This pointer is stored
    /// in the vmctx itself, but never changes for the lifetime of the function,
    /// so if we load it up front we can continue to use it throughout.
    /// NOTE(frank-emrich) pub for use in crate::wasmfx::* modules
    pub(crate) vmruntime_limits_ptr: cranelift_frontend::Variable,

    /// A cached epoch deadline value, when performing epoch-based
    /// interruption. Loaded from `VMRuntimeLimits` and reloaded after
    /// any yield.
    epoch_deadline_var: cranelift_frontend::Variable,

    /// A cached pointer to the per-Engine epoch counter, when
    /// performing epoch-based interruption. Initialized in the
    /// function prologue. We prefer to use a variable here rather
    /// than reload on each check because it's better to let the
    /// regalloc keep it in a register if able; if not, it can always
    /// spill, and this isn't any worse than reloading each time.
    epoch_ptr_var: cranelift_frontend::Variable,

    fuel_consumed: i64,

    #[cfg(feature = "wmemcheck")]
    wmemcheck: bool,
}

impl<'module_environment> FuncEnvironment<'module_environment> {
    pub fn new(
        isa: &'module_environment (dyn TargetIsa + 'module_environment),
        translation: &'module_environment ModuleTranslation<'module_environment>,
        types: &'module_environment ModuleTypesBuilder,
        tunables: &'module_environment Tunables,
        wmemcheck: bool,
    ) -> Self {
        let builtin_function_signatures = BuiltinFunctionSignatures::new(
            isa.pointer_type(),
            match isa.pointer_type() {
                ir::types::I32 => ir::types::R32,
                ir::types::I64 => ir::types::R64,
                _ => panic!(),
            },
            CallConv::triple_default(isa.triple()),
        );

        // Avoid unused warning in default build.
        #[cfg(not(feature = "wmemcheck"))]
        let _ = wmemcheck;

        Self {
            isa,
            module: &translation.module,
            types,
            heaps: PrimaryMap::default(),
            tables: SecondaryMap::default(),
            vmctx: None,
            pcc_vmctx_memtype: None,
            builtin_function_signatures,
            offsets: VMOffsets::new(isa.pointer_bytes(), &translation.module),
            tunables,
            fuel_var: Variable::new(0),
            epoch_deadline_var: Variable::new(0),
            epoch_ptr_var: Variable::new(0),
            vmruntime_limits_ptr: Variable::new(0),

            // Start with at least one fuel being consumed because even empty
            // functions should consume at least some fuel.
            fuel_consumed: 1,
            #[cfg(feature = "wmemcheck")]
            wmemcheck,
            #[cfg(feature = "wmemcheck")]
            translation,
        }
    }

    // NOTE(frank-emrich) pub for use in crate::wasmfx::* modules
    pub(crate) fn pointer_type(&self) -> ir::Type {
        self.isa.pointer_type()
    }

    // NOTE(frank-emrich) pub for use in crate::wasmfx::* modules
    pub(crate) fn vmctx(&mut self, func: &mut Function) -> ir::GlobalValue {
        self.vmctx.unwrap_or_else(|| {
            let vmctx = func.create_global_value(ir::GlobalValueData::VMContext);
            if self.isa.flags().enable_pcc() {
                // Create a placeholder memtype for the vmctx; we'll
                // add fields to it as we lazily create HeapData
                // structs and global values.
                let vmctx_memtype = func.create_memory_type(ir::MemoryTypeData::Struct {
                    size: 0,
                    fields: vec![],
                });

                self.pcc_vmctx_memtype = Some(vmctx_memtype);
                func.global_value_facts[vmctx] = Some(Fact::Mem {
                    ty: vmctx_memtype,
                    min_offset: 0,
                    max_offset: 0,
                    nullable: false,
                });
            }

            self.vmctx = Some(vmctx);
            vmctx
        })
    }

    fn get_table_copy_func(
        &mut self,
        func: &mut Function,
        dst_table_index: TableIndex,
        src_table_index: TableIndex,
    ) -> (ir::SigRef, usize, usize, BuiltinFunctionIndex) {
        let sig = self.builtin_function_signatures.table_copy(func);
        (
            sig,
            dst_table_index.as_u32() as usize,
            src_table_index.as_u32() as usize,
            BuiltinFunctionIndex::table_copy(),
        )
    }

    fn get_table_init_func(
        &mut self,
        func: &mut Function,
        table_index: TableIndex,
    ) -> (ir::SigRef, usize, BuiltinFunctionIndex) {
        let sig = self.builtin_function_signatures.table_init(func);
        let table_index = table_index.as_u32() as usize;
        (sig, table_index, BuiltinFunctionIndex::table_init())
    }

    fn get_elem_drop_func(&mut self, func: &mut Function) -> (ir::SigRef, BuiltinFunctionIndex) {
        let sig = self.builtin_function_signatures.elem_drop(func);
        (sig, BuiltinFunctionIndex::elem_drop())
    }

    fn get_memory_atomic_wait(
        &mut self,
        func: &mut Function,
        memory_index: MemoryIndex,
        ty: ir::Type,
    ) -> (ir::SigRef, usize, BuiltinFunctionIndex) {
        match ty {
            I32 => (
                self.builtin_function_signatures.memory_atomic_wait32(func),
                memory_index.index(),
                BuiltinFunctionIndex::memory_atomic_wait32(),
            ),
            I64 => (
                self.builtin_function_signatures.memory_atomic_wait64(func),
                memory_index.index(),
                BuiltinFunctionIndex::memory_atomic_wait64(),
            ),
            x => panic!("get_memory_atomic_wait unsupported type: {:?}", x),
        }
    }

    fn get_memory_init_func(&mut self, func: &mut Function) -> (ir::SigRef, BuiltinFunctionIndex) {
        (
            self.builtin_function_signatures.memory_init(func),
            BuiltinFunctionIndex::memory_init(),
        )
    }

    fn get_data_drop_func(&mut self, func: &mut Function) -> (ir::SigRef, BuiltinFunctionIndex) {
        (
            self.builtin_function_signatures.data_drop(func),
            BuiltinFunctionIndex::data_drop(),
        )
    }

    /// Translates load of builtin function and returns a pair of values `vmctx`
    /// and address of the loaded function.
    /// NOTE(frank-emrich) pub for use in crate::wasmfx::* modules
    pub(crate) fn translate_load_builtin_function_address(
        &mut self,
        pos: &mut FuncCursor<'_>,
        callee_func_idx: BuiltinFunctionIndex,
    ) -> (ir::Value, ir::Value) {
        // We use an indirect call so that we don't have to patch the code at runtime.
        let pointer_type = self.pointer_type();
        let vmctx = self.vmctx(&mut pos.func);
        let base = pos.ins().global_value(pointer_type, vmctx);

        let mem_flags = ir::MemFlags::trusted().with_readonly();

        // Load the base of the array of builtin functions
        let array_offset = i32::try_from(self.offsets.vmctx_builtin_functions()).unwrap();
        let array_addr = pos.ins().load(pointer_type, mem_flags, base, array_offset);

        // Load the callee address.
        let body_offset = i32::try_from(callee_func_idx.index() * pointer_type.bytes()).unwrap();
        let func_addr = pos
            .ins()
            .load(pointer_type, mem_flags, array_addr, body_offset);

        (base, func_addr)
    }

    /// Generate code to increment or decrement the given `externref`'s
    /// reference count.
    ///
    /// The new reference count is returned.
    #[cfg(feature = "gc")]
    fn mutate_externref_ref_count(
        &mut self,
        builder: &mut FunctionBuilder,
        externref: ir::Value,
        delta: i64,
    ) -> ir::Value {
        debug_assert!(delta == -1 || delta == 1);
        let pointer_type = self.pointer_type();
        let offset = i32::try_from(self.offsets.vm_extern_data_ref_count()).unwrap();
        let count = builder
            .ins()
            .load(pointer_type, ir::MemFlags::trusted(), externref, offset);
        let new_count = builder.ins().iadd_imm(count, delta);
        builder
            .ins()
            .store(ir::MemFlags::trusted(), new_count, externref, offset);
        new_count
    }

    fn get_global_location(
        &mut self,
        func: &mut ir::Function,
        index: GlobalIndex,
    ) -> (ir::GlobalValue, i32) {
        let pointer_type = self.pointer_type();
        let vmctx = self.vmctx(func);
        if let Some(def_index) = self.module.defined_global_index(index) {
            let offset = i32::try_from(self.offsets.vmctx_vmglobal_definition(def_index)).unwrap();
            (vmctx, offset)
        } else {
            let from_offset = self.offsets.vmctx_vmglobal_import_from(index);
            let global = func.create_global_value(ir::GlobalValueData::Load {
                base: vmctx,
                offset: Offset32::new(i32::try_from(from_offset).unwrap()),
                global_type: pointer_type,
                flags: MemFlags::trusted().with_readonly(),
            });
            (global, 0)
        }
    }

    fn declare_vmruntime_limits_ptr(&mut self, builder: &mut FunctionBuilder<'_>) {
        // We load the `*const VMRuntimeLimits` value stored within vmctx at the
        // head of the function and reuse the same value across the entire
        // function. This is possible since we know that the pointer never
        // changes for the lifetime of the function.
        let pointer_type = self.pointer_type();
        builder.declare_var(self.vmruntime_limits_ptr, pointer_type);
        let vmctx = self.vmctx(builder.func);
        let base = builder.ins().global_value(pointer_type, vmctx);
        let offset = i32::try_from(self.offsets.vmctx_runtime_limits()).unwrap();
        let interrupt_ptr = builder
            .ins()
            .load(pointer_type, ir::MemFlags::trusted(), base, offset);
        builder.def_var(self.vmruntime_limits_ptr, interrupt_ptr);
    }

    fn fuel_function_entry(&mut self, builder: &mut FunctionBuilder<'_>) {
        // On function entry we load the amount of fuel into a function-local
        // `self.fuel_var` to make fuel modifications fast locally. This cache
        // is then periodically flushed to the Store-defined location in
        // `VMRuntimeLimits` later.
        builder.declare_var(self.fuel_var, ir::types::I64);
        self.fuel_load_into_var(builder);
        self.fuel_check(builder);
    }

    fn fuel_function_exit(&mut self, builder: &mut FunctionBuilder<'_>) {
        // On exiting the function we need to be sure to save the fuel we have
        // cached locally in `self.fuel_var` back into the Store-defined
        // location.
        self.fuel_save_from_var(builder);
    }

    fn fuel_before_op(
        &mut self,
        op: &Operator<'_>,
        builder: &mut FunctionBuilder<'_>,
        reachable: bool,
    ) {
        if !reachable {
            // In unreachable code we shouldn't have any leftover fuel we
            // haven't accounted for since the reason for us to become
            // unreachable should have already added it to `self.fuel_var`.
            debug_assert_eq!(self.fuel_consumed, 0);
            return;
        }

        self.fuel_consumed += match op {
            // Nop and drop generate no code, so don't consume fuel for them.
            Operator::Nop | Operator::Drop => 0,

            // Control flow may create branches, but is generally cheap and
            // free, so don't consume fuel. Note the lack of `if` since some
            // cost is incurred with the conditional check.
            Operator::Block { .. }
            | Operator::Loop { .. }
            | Operator::Unreachable
            | Operator::Return
            | Operator::Else
            | Operator::End => 0,

            // everything else, just call it one operation.
            _ => 1,
        };

        match op {
            // Exiting a function (via a return or unreachable) or otherwise
            // entering a different function (via a call) means that we need to
            // update the fuel consumption in `VMRuntimeLimits` because we're
            // about to move control out of this function itself and the fuel
            // may need to be read.
            //
            // Before this we need to update the fuel counter from our own cost
            // leading up to this function call, and then we can store
            // `self.fuel_var` into `VMRuntimeLimits`.
            Operator::Unreachable
            | Operator::Return
            | Operator::CallIndirect { .. }
            | Operator::Call { .. }
            | Operator::ReturnCall { .. }
            | Operator::ReturnCallIndirect { .. } => {
                self.fuel_increment_var(builder);
                self.fuel_save_from_var(builder);
            }

            // To ensure all code preceding a loop is only counted once we
            // update the fuel variable on entry.
            Operator::Loop { .. }

            // Entering into an `if` block means that the edge we take isn't
            // known until runtime, so we need to update our fuel consumption
            // before we take the branch.
            | Operator::If { .. }

            // Control-flow instructions mean that we're moving to the end/exit
            // of a block somewhere else. That means we need to update the fuel
            // counter since we're effectively terminating our basic block.
            | Operator::Br { .. }
            | Operator::BrIf { .. }
            | Operator::BrTable { .. }

            // Exiting a scope means that we need to update the fuel
            // consumption because there are multiple ways to exit a scope and
            // this is the only time we have to account for instructions
            // executed so far.
            | Operator::End

            // This is similar to `end`, except that it's only the terminator
            // for an `if` block. The same reasoning applies though in that we
            // are terminating a basic block and need to update the fuel
            // variable.
            | Operator::Else => self.fuel_increment_var(builder),

            // This is a normal instruction where the fuel is buffered to later
            // get added to `self.fuel_var`.
            //
            // Note that we generally ignore instructions which may trap and
            // therefore result in exiting a block early. Current usage of fuel
            // means that it's not too important to account for a precise amount
            // of fuel consumed but rather "close to the actual amount" is good
            // enough. For 100% precise counting, however, we'd probably need to
            // not only increment but also save the fuel amount more often
            // around trapping instructions. (see the `unreachable` instruction
            // case above)
            //
            // Note that `Block` is specifically omitted from incrementing the
            // fuel variable. Control flow entering a `block` is unconditional
            // which means it's effectively executing straight-line code. We'll
            // update the counter when exiting a block, but we shouldn't need to
            // do so upon entering a block.
            _ => {}
        }
    }

    fn fuel_after_op(&mut self, op: &Operator<'_>, builder: &mut FunctionBuilder<'_>) {
        // After a function call we need to reload our fuel value since the
        // function may have changed it.
        match op {
            Operator::Call { .. } | Operator::CallIndirect { .. } => {
                self.fuel_load_into_var(builder);
            }
            _ => {}
        }
    }

    /// Adds `self.fuel_consumed` to the `fuel_var`, zero-ing out the amount of
    /// fuel consumed at that point.
    fn fuel_increment_var(&mut self, builder: &mut FunctionBuilder<'_>) {
        let consumption = mem::replace(&mut self.fuel_consumed, 0);
        if consumption == 0 {
            return;
        }

        let fuel = builder.use_var(self.fuel_var);
        let fuel = builder.ins().iadd_imm(fuel, consumption);
        builder.def_var(self.fuel_var, fuel);
    }

    /// Loads the fuel consumption value from `VMRuntimeLimits` into `self.fuel_var`
    fn fuel_load_into_var(&mut self, builder: &mut FunctionBuilder<'_>) {
        let (addr, offset) = self.fuel_addr_offset(builder);
        let fuel = builder
            .ins()
            .load(ir::types::I64, ir::MemFlags::trusted(), addr, offset);
        builder.def_var(self.fuel_var, fuel);
    }

    /// Stores the fuel consumption value from `self.fuel_var` into
    /// `VMRuntimeLimits`.
    fn fuel_save_from_var(&mut self, builder: &mut FunctionBuilder<'_>) {
        let (addr, offset) = self.fuel_addr_offset(builder);
        let fuel_consumed = builder.use_var(self.fuel_var);
        builder
            .ins()
            .store(ir::MemFlags::trusted(), fuel_consumed, addr, offset);
    }

    /// Returns the `(address, offset)` of the fuel consumption within
    /// `VMRuntimeLimits`, used to perform loads/stores later.
    fn fuel_addr_offset(
        &mut self,
        builder: &mut FunctionBuilder<'_>,
    ) -> (ir::Value, ir::immediates::Offset32) {
        (
            builder.use_var(self.vmruntime_limits_ptr),
            i32::from(self.offsets.ptr.vmruntime_limits_fuel_consumed()).into(),
        )
    }

    /// Checks the amount of remaining, and if we've run out of fuel we call
    /// the out-of-fuel function.
    fn fuel_check(&mut self, builder: &mut FunctionBuilder) {
        self.fuel_increment_var(builder);
        let out_of_gas_block = builder.create_block();
        let continuation_block = builder.create_block();

        // Note that our fuel is encoded as adding positive values to a
        // negative number. Whenever the negative number goes positive that
        // means we ran out of fuel.
        //
        // Compare to see if our fuel is positive, and if so we ran out of gas.
        // Otherwise we can continue on like usual.
        let zero = builder.ins().iconst(ir::types::I64, 0);
        let fuel = builder.use_var(self.fuel_var);
        let cmp = builder
            .ins()
            .icmp(IntCC::SignedGreaterThanOrEqual, fuel, zero);
        builder
            .ins()
            .brif(cmp, out_of_gas_block, &[], continuation_block, &[]);
        builder.seal_block(out_of_gas_block);

        // If we ran out of gas then we call our out-of-gas intrinsic and it
        // figures out what to do. Note that this may raise a trap, or do
        // something like yield to an async runtime. In either case we don't
        // assume what happens and handle the case the intrinsic returns.
        //
        // Note that we save/reload fuel around this since the out-of-gas
        // intrinsic may alter how much fuel is in the system.
        builder.switch_to_block(out_of_gas_block);
        self.fuel_save_from_var(builder);
        let out_of_gas_sig = self.builtin_function_signatures.out_of_gas(builder.func);
        let (vmctx, out_of_gas) = self.translate_load_builtin_function_address(
            &mut builder.cursor(),
            BuiltinFunctionIndex::out_of_gas(),
        );
        builder
            .ins()
            .call_indirect(out_of_gas_sig, out_of_gas, &[vmctx]);
        self.fuel_load_into_var(builder);
        builder.ins().jump(continuation_block, &[]);
        builder.seal_block(continuation_block);

        builder.switch_to_block(continuation_block);
    }

    fn epoch_function_entry(&mut self, builder: &mut FunctionBuilder<'_>) {
        builder.declare_var(self.epoch_deadline_var, ir::types::I64);
        self.epoch_load_deadline_into_var(builder);
        builder.declare_var(self.epoch_ptr_var, self.pointer_type());
        let epoch_ptr = self.epoch_ptr(builder);
        builder.def_var(self.epoch_ptr_var, epoch_ptr);

        // We must check for an epoch change when entering a
        // function. Why? Why aren't checks at loops sufficient to
        // bound runtime to O(|static program size|)?
        //
        // The reason is that one can construct a "zip-bomb-like"
        // program with exponential-in-program-size runtime, with no
        // backedges (loops), by building a tree of function calls: f0
        // calls f1 ten times, f1 calls f2 ten times, etc. E.g., nine
        // levels of this yields a billion function calls with no
        // backedges. So we can't do checks only at backedges.
        //
        // In this "call-tree" scenario, and in fact in any program
        // that uses calls as a sort of control flow to try to evade
        // backedge checks, a check at every function entry is
        // sufficient. Then, combined with checks at every backedge
        // (loop) the longest runtime between checks is bounded by the
        // straightline length of any function body.
        self.epoch_check(builder);
    }

    #[cfg(feature = "wmemcheck")]
    fn hook_malloc_exit(&mut self, builder: &mut FunctionBuilder, retvals: &[Value]) {
        let check_malloc_sig = self.builtin_function_signatures.check_malloc(builder.func);
        let (vmctx, check_malloc) = self.translate_load_builtin_function_address(
            &mut builder.cursor(),
            BuiltinFunctionIndex::check_malloc(),
        );
        let func_args = builder
            .func
            .dfg
            .block_params(builder.func.layout.entry_block().unwrap());
        let len = if func_args.len() < 3 {
            return;
        } else {
            // If a function named `malloc` has at least one argument, we assume the
            // first argument is the requested allocation size.
            func_args[2]
        };
        let retval = if retvals.len() < 1 {
            return;
        } else {
            retvals[0]
        };
        builder
            .ins()
            .call_indirect(check_malloc_sig, check_malloc, &[vmctx, retval, len]);
    }

    #[cfg(feature = "wmemcheck")]
    fn hook_free_exit(&mut self, builder: &mut FunctionBuilder) {
        let check_free_sig = self.builtin_function_signatures.check_free(builder.func);
        let (vmctx, check_free) = self.translate_load_builtin_function_address(
            &mut builder.cursor(),
            BuiltinFunctionIndex::check_free(),
        );
        let func_args = builder
            .func
            .dfg
            .block_params(builder.func.layout.entry_block().unwrap());
        let ptr = if func_args.len() < 3 {
            return;
        } else {
            // If a function named `free` has at least one argument, we assume the
            // first argument is a pointer to memory.
            func_args[2]
        };
        builder
            .ins()
            .call_indirect(check_free_sig, check_free, &[vmctx, ptr]);
    }

    fn epoch_ptr(&mut self, builder: &mut FunctionBuilder<'_>) -> ir::Value {
        let vmctx = self.vmctx(builder.func);
        let pointer_type = self.pointer_type();
        let base = builder.ins().global_value(pointer_type, vmctx);
        let offset = i32::try_from(self.offsets.vmctx_epoch_ptr()).unwrap();
        let epoch_ptr = builder
            .ins()
            .load(pointer_type, ir::MemFlags::trusted(), base, offset);
        epoch_ptr
    }

    fn epoch_load_current(&mut self, builder: &mut FunctionBuilder<'_>) -> ir::Value {
        let addr = builder.use_var(self.epoch_ptr_var);
        builder.ins().load(
            ir::types::I64,
            ir::MemFlags::trusted(),
            addr,
            ir::immediates::Offset32::new(0),
        )
    }

    fn epoch_load_deadline_into_var(&mut self, builder: &mut FunctionBuilder<'_>) {
        let interrupts = builder.use_var(self.vmruntime_limits_ptr);
        let deadline =
            builder.ins().load(
                ir::types::I64,
                ir::MemFlags::trusted(),
                interrupts,
                ir::immediates::Offset32::new(
                    self.offsets.ptr.vmruntime_limits_epoch_deadline() as i32
                ),
            );
        builder.def_var(self.epoch_deadline_var, deadline);
    }

    fn epoch_check(&mut self, builder: &mut FunctionBuilder<'_>) {
        let new_epoch_block = builder.create_block();
        let new_epoch_doublecheck_block = builder.create_block();
        let continuation_block = builder.create_block();
        builder.set_cold_block(new_epoch_block);
        builder.set_cold_block(new_epoch_doublecheck_block);

        let epoch_deadline = builder.use_var(self.epoch_deadline_var);
        // Load new epoch and check against cached deadline. The
        // deadline may be out of date if it was updated (within
        // another yield) during some function that we called; this is
        // fine, as we'll reload it and check again before yielding in
        // the cold path.
        let cur_epoch_value = self.epoch_load_current(builder);
        let cmp = builder.ins().icmp(
            IntCC::UnsignedGreaterThanOrEqual,
            cur_epoch_value,
            epoch_deadline,
        );
        builder
            .ins()
            .brif(cmp, new_epoch_block, &[], continuation_block, &[]);
        builder.seal_block(new_epoch_block);

        // In the "new epoch block", we've noticed that the epoch has
        // exceeded our cached deadline. However the real deadline may
        // have been moved in the meantime. We keep the cached value
        // in a register to speed the checks in the common case
        // (between epoch ticks) but we want to do a precise check
        // here, on the cold path, by reloading the latest value
        // first.
        builder.switch_to_block(new_epoch_block);
        self.epoch_load_deadline_into_var(builder);
        let fresh_epoch_deadline = builder.use_var(self.epoch_deadline_var);
        let fresh_cmp = builder.ins().icmp(
            IntCC::UnsignedGreaterThanOrEqual,
            cur_epoch_value,
            fresh_epoch_deadline,
        );
        builder.ins().brif(
            fresh_cmp,
            new_epoch_doublecheck_block,
            &[],
            continuation_block,
            &[],
        );
        builder.seal_block(new_epoch_doublecheck_block);

        builder.switch_to_block(new_epoch_doublecheck_block);
        let new_epoch_sig = self.builtin_function_signatures.new_epoch(builder.func);
        let (vmctx, new_epoch) = self.translate_load_builtin_function_address(
            &mut builder.cursor(),
            BuiltinFunctionIndex::new_epoch(),
        );
        // new_epoch() returns the new deadline, so we don't have to
        // reload it.
        let call = builder
            .ins()
            .call_indirect(new_epoch_sig, new_epoch, &[vmctx]);
        let new_deadline = *builder.func.dfg.inst_results(call).first().unwrap();
        builder.def_var(self.epoch_deadline_var, new_deadline);
        builder.ins().jump(continuation_block, &[]);
        builder.seal_block(continuation_block);

        builder.switch_to_block(continuation_block);
    }

    fn memory_index_type(&self, index: MemoryIndex) -> ir::Type {
        if self.module.memory_plans[index].memory.memory64 {
            I64
        } else {
            I32
        }
    }

    fn cast_pointer_to_memory_index(
        &self,
        mut pos: FuncCursor<'_>,
        val: ir::Value,
        index: MemoryIndex,
    ) -> ir::Value {
        let desired_type = self.memory_index_type(index);
        let pointer_type = self.pointer_type();
        assert_eq!(pos.func.dfg.value_type(val), pointer_type);

        // The current length is of type `pointer_type` but we need to fit it
        // into `desired_type`. We are guaranteed that the result will always
        // fit, so we just need to do the right ireduce/sextend here.
        if pointer_type == desired_type {
            val
        } else if pointer_type.bits() > desired_type.bits() {
            pos.ins().ireduce(desired_type, val)
        } else {
            // Note that we `sextend` instead of the probably expected
            // `uextend`. This function is only used within the contexts of
            // `memory.size` and `memory.grow` where we're working with units of
            // pages instead of actual bytes, so we know that the upper bit is
            // always cleared for "valid values". The one case we care about
            // sextend would be when the return value of `memory.grow` is `-1`,
            // in which case we want to copy the sign bit.
            //
            // This should only come up on 32-bit hosts running wasm64 modules,
            // which at some point also makes you question various assumptions
            // made along the way...
            pos.ins().sextend(desired_type, val)
        }
    }

    fn cast_memory_index_to_i64(
        &self,
        pos: &mut FuncCursor<'_>,
        val: ir::Value,
        index: MemoryIndex,
    ) -> ir::Value {
        if self.memory_index_type(index) == I64 {
            val
        } else {
            pos.ins().uextend(I64, val)
        }
    }

    /// Set up the necessary preamble definitions in `func` to access the table identified
    /// by `index`.
    ///
    /// The index space covers both imported and locally declared tables.
    fn ensure_table_exists(&mut self, func: &mut ir::Function, index: TableIndex) {
        if self.tables[index].is_some() {
            return;
        }

        let pointer_type = self.pointer_type();

        let (ptr, base_offset, current_elements_offset) = {
            let vmctx = self.vmctx(func);
            if let Some(def_index) = self.module.defined_table_index(index) {
                let base_offset =
                    i32::try_from(self.offsets.vmctx_vmtable_definition_base(def_index)).unwrap();
                let current_elements_offset = i32::try_from(
                    self.offsets
                        .vmctx_vmtable_definition_current_elements(def_index),
                )
                .unwrap();
                (vmctx, base_offset, current_elements_offset)
            } else {
                let from_offset = self.offsets.vmctx_vmtable_import_from(index);
                let table = func.create_global_value(ir::GlobalValueData::Load {
                    base: vmctx,
                    offset: Offset32::new(i32::try_from(from_offset).unwrap()),
                    global_type: pointer_type,
                    flags: MemFlags::trusted().with_readonly(),
                });
                let base_offset = i32::from(self.offsets.vmtable_definition_base());
                let current_elements_offset =
                    i32::from(self.offsets.vmtable_definition_current_elements());
                (table, base_offset, current_elements_offset)
            }
        };

        let base_gv = func.create_global_value(ir::GlobalValueData::Load {
            base: ptr,
            offset: Offset32::new(base_offset),
            global_type: pointer_type,
            flags: MemFlags::trusted(),
        });

        let table = &self.module.table_plans[index].table;
        let element_size = self.reference_type(table.wasm_ty.heap_type).bytes();

        let bound = if Some(table.minimum) == table.maximum {
            TableSize::Static {
                bound: table.minimum,
            }
        } else {
            TableSize::Dynamic {
                bound_gv: func.create_global_value(ir::GlobalValueData::Load {
                    base: ptr,
                    offset: Offset32::new(current_elements_offset),
                    global_type: ir::Type::int(
                        u16::from(self.offsets.size_of_vmtable_definition_current_elements()) * 8,
                    )
                    .unwrap(),
                    flags: MemFlags::trusted(),
                }),
            }
        };

        self.tables[index] = Some(TableData {
            base_gv,
            bound,
            element_size,
        });
    }

    fn get_or_init_func_ref_table_elem(
        &mut self,
        builder: &mut FunctionBuilder,
        table_index: TableIndex,
        index: ir::Value,
    ) -> ir::Value {
        let pointer_type = self.pointer_type();
        self.ensure_table_exists(builder.func, table_index);
        let table_data = self.tables[table_index].as_ref().unwrap();

        // To support lazy initialization of table
        // contents, we check for a null entry here, and
        // if null, we take a slow-path that invokes a
        // libcall.
        let (table_entry_addr, flags) = table_data.prepare_table_addr(
            builder,
            index,
            pointer_type,
            self.isa.flags().enable_table_access_spectre_mitigation(),
        );
        let value = builder.ins().load(pointer_type, flags, table_entry_addr, 0);
        // Mask off the "initialized bit". See documentation on
        // FUNCREF_INIT_BIT in crates/environ/src/ref_bits.rs for more
        // details. Note that `FUNCREF_MASK` has type `usize` which may not be
        // appropriate for the target architecture. Right now its value is
        // always -2 so assert that part doesn't change and then thread through
        // -2 as the immediate.
        assert_eq!(FUNCREF_MASK as isize, -2);
        let value_masked = builder.ins().band_imm(value, Imm64::from(-2));

        let null_block = builder.create_block();
        let continuation_block = builder.create_block();
        let result_param = builder.append_block_param(continuation_block, pointer_type);
        builder.set_cold_block(null_block);

        builder
            .ins()
            .brif(value, continuation_block, &[value_masked], null_block, &[]);
        builder.seal_block(null_block);

        builder.switch_to_block(null_block);
        let table_index = builder.ins().iconst(I32, table_index.index() as i64);
        let builtin_idx = BuiltinFunctionIndex::table_get_lazy_init_func_ref();
        let builtin_sig = self
            .builtin_function_signatures
            .table_get_lazy_init_func_ref(builder.func);
        let (vmctx, builtin_addr) =
            self.translate_load_builtin_function_address(&mut builder.cursor(), builtin_idx);
        let call_inst =
            builder
                .ins()
                .call_indirect(builtin_sig, builtin_addr, &[vmctx, table_index, index]);
        let returned_entry = builder.func.dfg.inst_results(call_inst)[0];
        builder.ins().jump(continuation_block, &[returned_entry]);
        builder.seal_block(continuation_block);

        builder.switch_to_block(continuation_block);
        result_param
    }

    #[cfg(feature = "wmemcheck")]
    fn check_malloc_start(&mut self, builder: &mut FunctionBuilder) {
        let malloc_start_sig = self.builtin_function_signatures.malloc_start(builder.func);
        let (vmctx, malloc_start) = self.translate_load_builtin_function_address(
            &mut builder.cursor(),
            BuiltinFunctionIndex::malloc_start(),
        );
        builder
            .ins()
            .call_indirect(malloc_start_sig, malloc_start, &[vmctx]);
    }

    #[cfg(feature = "wmemcheck")]
    fn check_free_start(&mut self, builder: &mut FunctionBuilder) {
        let free_start_sig = self.builtin_function_signatures.free_start(builder.func);
        let (vmctx, free_start) = self.translate_load_builtin_function_address(
            &mut builder.cursor(),
            BuiltinFunctionIndex::free_start(),
        );
        builder
            .ins()
            .call_indirect(free_start_sig, free_start, &[vmctx]);
    }

    #[cfg(feature = "wmemcheck")]
    fn current_func_name(&self, builder: &mut FunctionBuilder) -> Option<&str> {
        let func_index = match &builder.func.name {
            UserFuncName::User(user) => FuncIndex::from_u32(user.index),
            _ => {
                panic!("function name not a UserFuncName::User as expected")
            }
        };
        self.translation
            .debuginfo
            .name_section
            .func_names
            .get(&func_index)
            .map(|s| *s)
    }

<<<<<<< HEAD
    // Used by the typed continuations API.
    pub fn generate_builtin_call(
        &mut self,
        builder: &mut FunctionBuilder,
        index: BuiltinFunctionIndex,
        sig: ir::SigRef,
        args: Vec<ir::Value>,
    ) -> (ir::Value, ir::Value) {
        let mut args = args;
        let (vmctx, addr) =
            self.translate_load_builtin_function_address(&mut builder.cursor(), index);
        args.insert(0, vmctx);
        let call_inst = builder.ins().call_indirect(sig, addr, &args);
        let result_value = builder.func.dfg.first_result(call_inst);
        return (vmctx, result_value);
    }

    pub fn generate_builtin_call_no_return_val(
        &mut self,
        builder: &mut FunctionBuilder,
        index: BuiltinFunctionIndex,
        sig: ir::SigRef,
        args: Vec<ir::Value>,
    ) -> ir::Value {
        let mut args = args;
        let (vmctx, addr) =
            self.translate_load_builtin_function_address(&mut builder.cursor(), index);
        args.insert(0, vmctx);
        builder.ins().call_indirect(sig, addr, &args);
        return vmctx;
=======
    /// Proof-carrying code: create a memtype describing an empty
    /// runtime struct (to be updated later).
    fn create_empty_struct_memtype(&self, func: &mut ir::Function) -> ir::MemoryType {
        func.create_memory_type(ir::MemoryTypeData::Struct {
            size: 0,
            fields: vec![],
        })
    }

    /// Proof-carrying code: add a new field to a memtype used to
    /// describe a runtime struct. A memory region of type `memtype`
    /// will have a pointer at `offset` pointing to another memory
    /// region of type `pointee`. `readonly` indicates whether the
    /// PCC-checked code is expected to update this field or not.
    fn add_field_to_memtype(
        &self,
        func: &mut ir::Function,
        memtype: ir::MemoryType,
        offset: u32,
        pointee: ir::MemoryType,
        readonly: bool,
    ) {
        let ptr_size = self.pointer_type().bytes();
        match &mut func.memory_types[memtype] {
            ir::MemoryTypeData::Struct { size, fields } => {
                *size = std::cmp::max(*size, offset.checked_add(ptr_size).unwrap().into());
                fields.push(ir::MemoryTypeField {
                    ty: self.pointer_type(),
                    offset: offset.into(),
                    readonly,
                    fact: Some(ir::Fact::Mem {
                        ty: pointee,
                        min_offset: 0,
                        max_offset: 0,
                        nullable: false,
                    }),
                });

                // Sort fields by offset -- we need to do this now
                // because we may create an arbitrary number of
                // memtypes for imported memories and we don't
                // otherwise track them.
                fields.sort_by_key(|f| f.offset);
            }
            _ => panic!("Cannot add field to non-struct memtype"),
        }
    }

    /// Add one level of indirection to a pointer-and-memtype pair:
    /// generate a load in the code at the specified offset, and if
    /// memtypes are in use, add a field to the original struct and
    /// generate a new memtype for the pointee.
    fn load_pointer_with_memtypes(
        &self,
        func: &mut ir::Function,
        value: ir::GlobalValue,
        offset: u32,
        readonly: bool,
        memtype: Option<ir::MemoryType>,
    ) -> (ir::GlobalValue, Option<ir::MemoryType>) {
        let pointee = func.create_global_value(ir::GlobalValueData::Load {
            base: value,
            offset: Offset32::new(i32::try_from(offset).unwrap()),
            global_type: self.pointer_type(),
            flags: MemFlags::trusted().with_readonly(),
        });

        let mt = memtype.map(|mt| {
            let pointee_mt = self.create_empty_struct_memtype(func);
            self.add_field_to_memtype(func, mt, offset, pointee_mt, readonly);
            func.global_value_facts[pointee] = Some(Fact::Mem {
                ty: pointee_mt,
                min_offset: 0,
                max_offset: 0,
                nullable: false,
            });
            pointee_mt
        });
        (pointee, mt)
>>>>>>> ead7f735
    }
}

struct Call<'a, 'func, 'module_env> {
    builder: &'a mut FunctionBuilder<'func>,
    env: &'a mut FuncEnvironment<'module_env>,
    tail: bool,
}

enum CheckIndirectCallTypeSignature {
    Runtime,
    StaticMatch {
        /// Whether or not the funcref may be null or if it's statically known
        /// to not be null.
        may_be_null: bool,
    },
    StaticTrap,
}

impl<'a, 'func, 'module_env> Call<'a, 'func, 'module_env> {
    /// Create a new `Call` site that will do regular, non-tail calls.
    pub fn new(
        builder: &'a mut FunctionBuilder<'func>,
        env: &'a mut FuncEnvironment<'module_env>,
    ) -> Self {
        Call {
            builder,
            env,
            tail: false,
        }
    }

    /// Create a new `Call` site that will perform tail calls.
    pub fn new_tail(
        builder: &'a mut FunctionBuilder<'func>,
        env: &'a mut FuncEnvironment<'module_env>,
    ) -> Self {
        Call {
            builder,
            env,
            tail: true,
        }
    }

    /// Do a direct call to the given callee function.
    pub fn direct_call(
        mut self,
        callee_index: FuncIndex,
        callee: ir::FuncRef,
        call_args: &[ir::Value],
    ) -> WasmResult<ir::Inst> {
        let mut real_call_args = Vec::with_capacity(call_args.len() + 2);
        let caller_vmctx = self
            .builder
            .func
            .special_param(ArgumentPurpose::VMContext)
            .unwrap();

        // Handle direct calls to locally-defined functions.
        if !self.env.module.is_imported_function(callee_index) {
            // First append the callee vmctx address, which is the same as the caller vmctx in
            // this case.
            real_call_args.push(caller_vmctx);

            // Then append the caller vmctx address.
            real_call_args.push(caller_vmctx);

            // Then append the regular call arguments.
            real_call_args.extend_from_slice(call_args);

            // Finally, make the direct call!
            return Ok(self.direct_call_inst(callee, &real_call_args));
        }

        // Handle direct calls to imported functions. We use an indirect call
        // so that we don't have to patch the code at runtime.
        let pointer_type = self.env.pointer_type();
        let sig_ref = self.builder.func.dfg.ext_funcs[callee].signature;
        let vmctx = self.env.vmctx(self.builder.func);
        let base = self.builder.ins().global_value(pointer_type, vmctx);

        let mem_flags = ir::MemFlags::trusted().with_readonly();

        // Load the callee address.
        let body_offset = i32::try_from(
            self.env
                .offsets
                .vmctx_vmfunction_import_wasm_call(callee_index),
        )
        .unwrap();
        let func_addr = self
            .builder
            .ins()
            .load(pointer_type, mem_flags, base, body_offset);

        // First append the callee vmctx address.
        let vmctx_offset =
            i32::try_from(self.env.offsets.vmctx_vmfunction_import_vmctx(callee_index)).unwrap();
        let vmctx = self
            .builder
            .ins()
            .load(pointer_type, mem_flags, base, vmctx_offset);
        real_call_args.push(vmctx);
        real_call_args.push(caller_vmctx);

        // Then append the regular call arguments.
        real_call_args.extend_from_slice(call_args);

        // Finally, make the indirect call!
        Ok(self.indirect_call_inst(sig_ref, func_addr, &real_call_args))
    }

    /// Do an indirect call through the given funcref table.
    pub fn indirect_call(
        mut self,
        table_index: TableIndex,
        ty_index: TypeIndex,
        sig_ref: ir::SigRef,
        callee: ir::Value,
        call_args: &[ir::Value],
    ) -> WasmResult<Option<ir::Inst>> {
        // Get the funcref pointer from the table.
        let funcref_ptr =
            self.env
                .get_or_init_func_ref_table_elem(self.builder, table_index, callee);

        // If necessary, check the signature.
        let check = self.check_indirect_call_type_signature(table_index, ty_index, funcref_ptr);

        let trap_code = match check {
            // `funcref_ptr` is checked at runtime that its type matches,
            // meaning that if code gets this far it's guaranteed to not be
            // null. That means nothing in `unchecked_call` can fail.
            CheckIndirectCallTypeSignature::Runtime => None,

            // No type check was performed on `funcref_ptr` because it's
            // statically known to have the right type. Note that whether or
            // not the function is null is not necessarily tested so far since
            // no type information was inspected.
            //
            // If the table may hold null functions, then further loads in
            // `unchecked_call` may fail. If the table only holds non-null
            // functions, though, then there's no possibility of a trap.
            CheckIndirectCallTypeSignature::StaticMatch { may_be_null } => {
                if may_be_null {
                    Some(ir::TrapCode::IndirectCallToNull)
                } else {
                    None
                }
            }

            // Code has already trapped, so return nothing indicating that this
            // is now unreachable code.
            CheckIndirectCallTypeSignature::StaticTrap => return Ok(None),
        };
        self.unchecked_call(sig_ref, funcref_ptr, trap_code, call_args)
            .map(Some)
    }

    fn check_indirect_call_type_signature(
        &mut self,
        table_index: TableIndex,
        ty_index: TypeIndex,
        funcref_ptr: ir::Value,
    ) -> CheckIndirectCallTypeSignature {
        let pointer_type = self.env.pointer_type();
        let table = &self.env.module.table_plans[table_index];
        let sig_id_size = self.env.offsets.size_of_vmshared_type_index();
        let sig_id_type = Type::int(u16::from(sig_id_size) * 8).unwrap();

        // Generate a rustc compile error here if more styles are added in
        // the future as the following code is tailored to just this style.
        let TableStyle::CallerChecksSignature = table.style;

        // Test if a type check is necessary for this table. If this table is a
        // table of typed functions and that type matches `ty_index`, then
        // there's no need to perform a typecheck.
        match table.table.wasm_ty.heap_type {
            // Functions do not have a statically known type in the table, a
            // typecheck is required. Fall through to below to perform the
            // actual typecheck.
            WasmHeapType::Func => {}

            // Functions that have a statically known type are either going to
            // always succeed or always fail. Figure out by inspecting the types
            // further.
            WasmHeapType::Concrete(EngineOrModuleTypeIndex::Module(table_ty)) => {
                // If `ty_index` matches `table_ty`, then this call is
                // statically known to have the right type, so no checks are
                // necessary.
                match self.env.module.types[ty_index] {
                    ModuleType::Function(specified_ty) => {
                        if specified_ty == table_ty {
                            return CheckIndirectCallTypeSignature::StaticMatch {
                                may_be_null: table.table.wasm_ty.nullable,
                            };
                        }
                    }
                    ModuleType::Continuation(_) => todo!(),
                }

                // Otherwise if the types don't match then either (a) this is a
                // null pointer or (b) it's a pointer with the wrong type.
                // Figure out which and trap here.
                //
                // If it's possible to have a null here then try to load the
                // type information. If that fails due to the function being a
                // null pointer, then this was a call to null. Otherwise if it
                // succeeds then we know it won't match, so trap anyway.
                if table.table.wasm_ty.nullable {
                    let mem_flags = ir::MemFlags::trusted().with_readonly();
                    self.builder.ins().load(
                        sig_id_type,
                        mem_flags.with_trap_code(Some(ir::TrapCode::IndirectCallToNull)),
                        funcref_ptr,
                        i32::from(self.env.offsets.ptr.vm_func_ref_type_index()),
                    );
                }
                self.builder.ins().trap(ir::TrapCode::BadSignature);
                return CheckIndirectCallTypeSignature::StaticTrap;
            }

            // Tables of `nofunc` can only be inhabited by null, so go ahead and
            // trap with that.
            WasmHeapType::NoFunc => {
                assert!(table.table.wasm_ty.nullable);
                self.builder.ins().trap(ir::TrapCode::IndirectCallToNull);
                return CheckIndirectCallTypeSignature::StaticTrap;
            }

            // Engine-indexed types don't show up until runtime and it's a wasm
            // validation error to perform a call through an `externref` table,
            // so these cases are dynamically not reachable.
            WasmHeapType::Concrete(EngineOrModuleTypeIndex::Engine(_)) | WasmHeapType::Extern => {
                unreachable!()
            }

            WasmHeapType::NoCont => todo!(),
            WasmHeapType::Cont => todo!(),
        }

        let vmctx = self.env.vmctx(self.builder.func);
        let base = self.builder.ins().global_value(pointer_type, vmctx);

        // Load the caller ID. This requires loading the `*mut VMFuncRef` base
        // pointer from `VMContext` and then loading, based on `SignatureIndex`,
        // the corresponding entry.
        let mem_flags = ir::MemFlags::trusted().with_readonly();
        let signatures = self.builder.ins().load(
            pointer_type,
            mem_flags,
            base,
            i32::try_from(self.env.offsets.vmctx_type_ids_array()).unwrap(),
        );
        let sig_index = self.env.module.types[ty_index].unwrap_function();
        let offset =
            i32::try_from(sig_index.as_u32().checked_mul(sig_id_type.bytes()).unwrap()).unwrap();
        let caller_sig_id = self
            .builder
            .ins()
            .load(sig_id_type, mem_flags, signatures, offset);

        // Load the callee ID.
        //
        // Note that the callee may be null in which case this load may
        // trap. If so use the `IndirectCallToNull` trap code.
        let mem_flags = ir::MemFlags::trusted().with_readonly();
        let callee_sig_id = self.builder.ins().load(
            sig_id_type,
            mem_flags.with_trap_code(Some(ir::TrapCode::IndirectCallToNull)),
            funcref_ptr,
            i32::from(self.env.offsets.ptr.vm_func_ref_type_index()),
        );

        // Check that they match.
        let cmp = self
            .builder
            .ins()
            .icmp(IntCC::Equal, callee_sig_id, caller_sig_id);
        self.builder.ins().trapz(cmp, ir::TrapCode::BadSignature);
        CheckIndirectCallTypeSignature::Runtime
    }

    /// Call a typed function reference.
    pub fn call_ref(
        mut self,
        sig_ref: ir::SigRef,
        callee: ir::Value,
        args: &[ir::Value],
    ) -> WasmResult<ir::Inst> {
        // FIXME: the wasm type system tracks enough information to know whether
        // `callee` is a null reference or not. In some situations it can be
        // statically known here that `callee` cannot be null in which case this
        // can be `None` instead. This requires feeding type information from
        // wasmparser's validator into this function, however, which is not
        // easily done at this time.
        let callee_load_trap_code = Some(ir::TrapCode::NullReference);

        self.unchecked_call(sig_ref, callee, callee_load_trap_code, args)
    }

    /// This calls a function by reference without checking the signature.
    ///
    /// It gets the function address, sets relevant flags, and passes the
    /// special callee/caller vmctxs. It is used by both call_indirect (which
    /// checks the signature) and call_ref (which doesn't).
    fn unchecked_call(
        &mut self,
        sig_ref: ir::SigRef,
        callee: ir::Value,
        callee_load_trap_code: Option<ir::TrapCode>,
        call_args: &[ir::Value],
    ) -> WasmResult<ir::Inst> {
        let pointer_type = self.env.pointer_type();

        // Dereference callee pointer to get the function address.
        //
        // Note that this may trap if `callee` hasn't previously been verified
        // to be non-null. This means that this load is annotated with an
        // optional trap code provided by the caller of `unchecked_call` which
        // will handle the case where this is either already known to be
        // non-null or may trap.
        let mem_flags = ir::MemFlags::trusted().with_readonly();
        let func_addr = self.builder.ins().load(
            pointer_type,
            mem_flags.with_trap_code(callee_load_trap_code),
            callee,
            i32::from(self.env.offsets.ptr.vm_func_ref_wasm_call()),
        );

        let mut real_call_args = Vec::with_capacity(call_args.len() + 2);
        let caller_vmctx = self
            .builder
            .func
            .special_param(ArgumentPurpose::VMContext)
            .unwrap();

        // First append the callee vmctx address.
        let vmctx = self.builder.ins().load(
            pointer_type,
            mem_flags,
            callee,
            i32::from(self.env.offsets.ptr.vm_func_ref_vmctx()),
        );
        real_call_args.push(vmctx);
        real_call_args.push(caller_vmctx);

        // Then append the regular call arguments.
        real_call_args.extend_from_slice(call_args);

        Ok(self.indirect_call_inst(sig_ref, func_addr, &real_call_args))
    }

    fn direct_call_inst(&mut self, callee: ir::FuncRef, args: &[ir::Value]) -> ir::Inst {
        if self.tail {
            self.builder.ins().return_call(callee, args)
        } else {
            self.builder.ins().call(callee, args)
        }
    }

    fn indirect_call_inst(
        &mut self,
        sig_ref: ir::SigRef,
        func_addr: ir::Value,
        args: &[ir::Value],
    ) -> ir::Inst {
        if self.tail {
            self.builder
                .ins()
                .return_call_indirect(sig_ref, func_addr, args)
        } else {
            self.builder.ins().call_indirect(sig_ref, func_addr, args)
        }
    }
}

impl TypeConvert for FuncEnvironment<'_> {
    fn lookup_heap_type(&self, ty: wasmparser::UnpackedIndex) -> WasmHeapType {
        wasmtime_environ::WasmparserTypeConverter {
            module: self.module,
            types: self.types,
        }
        .lookup_heap_type(ty)
    }
}

impl<'module_environment> TargetEnvironment for FuncEnvironment<'module_environment> {
    fn target_config(&self) -> TargetFrontendConfig {
        self.isa.frontend_config()
    }

    fn reference_type(&self, ty: WasmHeapType) -> ir::Type {
        crate::reference_type(ty, self.pointer_type())
    }

    fn heap_access_spectre_mitigation(&self) -> bool {
        self.isa.flags().enable_heap_access_spectre_mitigation()
    }

    fn proof_carrying_code(&self) -> bool {
        self.isa.flags().enable_pcc()
    }
}

impl<'module_environment> cranelift_wasm::FuncEnvironment for FuncEnvironment<'module_environment> {
    fn heaps(&self) -> &PrimaryMap<Heap, HeapData> {
        &self.heaps
    }

    fn is_wasm_parameter(&self, _signature: &ir::Signature, index: usize) -> bool {
        // The first two parameters are the vmctx and caller vmctx. The rest are
        // the wasm parameters.
        index >= 2
    }

    fn after_locals(&mut self, num_locals: usize) {
        self.vmruntime_limits_ptr = Variable::new(num_locals);
        self.fuel_var = Variable::new(num_locals + 1);
        self.epoch_deadline_var = Variable::new(num_locals + 2);
        self.epoch_ptr_var = Variable::new(num_locals + 3);
    }

    fn translate_table_grow(
        &mut self,
        mut pos: cranelift_codegen::cursor::FuncCursor<'_>,
        table_index: TableIndex,
        delta: ir::Value,
        init_value: ir::Value,
    ) -> WasmResult<ir::Value> {
        let (func_idx, func_sig) =
            match self.module.table_plans[table_index].table.wasm_ty.heap_type {
                WasmHeapType::Func | WasmHeapType::Concrete(_) | WasmHeapType::NoFunc => (
                    BuiltinFunctionIndex::table_grow_func_ref(),
                    self.builtin_function_signatures
                        .table_grow_func_ref(&mut pos.func),
                ),
                WasmHeapType::Cont | WasmHeapType::NoCont => todo!(), // TODO(dhil): revisit this later.

                #[cfg(feature = "gc")]
                WasmHeapType::Extern => (
                    BuiltinFunctionIndex::table_grow_externref(),
                    self.builtin_function_signatures
                        .table_grow_externref(&mut pos.func),
                ),
                #[cfg(not(feature = "gc"))]
                WasmHeapType::Extern => {
                    return Err(cranelift_wasm::wasm_unsupported!(
                        "support for `externref` disabled at compile time because \
                     the `gc` cargo feature was not enabled",
                    ))
                }
            };

        let (vmctx, func_addr) = self.translate_load_builtin_function_address(&mut pos, func_idx);

        let table_index_arg = pos.ins().iconst(I32, table_index.as_u32() as i64);
        let call_inst = pos.ins().call_indirect(
            func_sig,
            func_addr,
            &[vmctx, table_index_arg, delta, init_value],
        );

        Ok(pos.func.dfg.first_result(call_inst))
    }

    fn translate_table_get(
        &mut self,
        builder: &mut FunctionBuilder,
        table_index: TableIndex,
        index: ir::Value,
    ) -> WasmResult<ir::Value> {
        let plan = &self.module.table_plans[table_index];
        match plan.table.wasm_ty.heap_type {
            WasmHeapType::Func | WasmHeapType::Concrete(_) | WasmHeapType::NoFunc => {
                match plan.style {
                    TableStyle::CallerChecksSignature => {
                        Ok(self.get_or_init_func_ref_table_elem(builder, table_index, index))
                    }
                }
            }
            WasmHeapType::Cont | WasmHeapType::NoCont => todo!(), // TODO(dhil): revisit this later.

            #[cfg(feature = "gc")]
            WasmHeapType::Extern => {
                // Our read barrier for `externref` tables is roughly equivalent
                // to the following pseudocode:
                //
                // ```
                // let elem = table[index]
                // if elem is not null:
                //     let (next, end) = VMExternRefActivationsTable bump region
                //     if next != end:
                //         elem.ref_count += 1
                //         *next = elem
                //         next += 1
                //     else:
                //         call activations_table_insert_with_gc(elem)
                // return elem
                // ```
                //
                // This ensures that all `externref`s coming out of tables and
                // onto the stack are safely held alive by the
                // `VMExternRefActivationsTable`.

                let pointer_type = self.pointer_type();
                let reference_type = self.reference_type(WasmHeapType::Extern);

                builder.ensure_inserted_block();
                let continue_block = builder.create_block();
                let non_null_elem_block = builder.create_block();
                let gc_block = builder.create_block();
                let no_gc_block = builder.create_block();
                let current_block = builder.current_block().unwrap();
                builder.insert_block_after(non_null_elem_block, current_block);
                builder.insert_block_after(no_gc_block, non_null_elem_block);
                builder.insert_block_after(gc_block, no_gc_block);
                builder.insert_block_after(continue_block, gc_block);

                // Load the table element.
                self.ensure_table_exists(builder.func, table_index);
                let table_data = self.tables[table_index].as_ref().unwrap();
                let (elem_addr, flags) = table_data.prepare_table_addr(
                    builder,
                    index,
                    pointer_type,
                    self.isa.flags().enable_table_access_spectre_mitigation(),
                );
                let elem = builder.ins().load(reference_type, flags, elem_addr, 0);

                let elem_is_null = builder.ins().is_null(elem);
                builder
                    .ins()
                    .brif(elem_is_null, continue_block, &[], non_null_elem_block, &[]);

                // Load the `VMExternRefActivationsTable::next` bump finger and
                // the `VMExternRefActivationsTable::end` bump boundary.
                builder.switch_to_block(non_null_elem_block);
                let vmctx = self.vmctx(&mut builder.func);
                let vmctx = builder.ins().global_value(pointer_type, vmctx);
                let activations_table = builder.ins().load(
                    pointer_type,
                    ir::MemFlags::trusted(),
                    vmctx,
                    i32::try_from(self.offsets.vmctx_externref_activations_table()).unwrap(),
                );
                let next = builder.ins().load(
                    pointer_type,
                    ir::MemFlags::trusted(),
                    activations_table,
                    i32::try_from(self.offsets.vm_extern_ref_activation_table_next()).unwrap(),
                );
                let end = builder.ins().load(
                    pointer_type,
                    ir::MemFlags::trusted(),
                    activations_table,
                    i32::try_from(self.offsets.vm_extern_ref_activation_table_end()).unwrap(),
                );

                // If `next == end`, then we are at full capacity. Call a
                // builtin to do a GC and insert this reference into the
                // just-swept table for us.
                let at_capacity = builder.ins().icmp(ir::condcodes::IntCC::Equal, next, end);
                builder
                    .ins()
                    .brif(at_capacity, gc_block, &[], no_gc_block, &[]);
                builder.switch_to_block(gc_block);
                let builtin_idx = BuiltinFunctionIndex::activations_table_insert_with_gc();
                let builtin_sig = self
                    .builtin_function_signatures
                    .activations_table_insert_with_gc(builder.func);
                let (vmctx, builtin_addr) = self
                    .translate_load_builtin_function_address(&mut builder.cursor(), builtin_idx);
                builder
                    .ins()
                    .call_indirect(builtin_sig, builtin_addr, &[vmctx, elem]);
                builder.ins().jump(continue_block, &[]);

                // If `next != end`, then:
                //
                // * increment this reference's ref count,
                // * store the reference into the bump table at `*next`,
                // * and finally increment the `next` bump finger.
                builder.switch_to_block(no_gc_block);
                self.mutate_externref_ref_count(builder, elem, 1);
                builder.ins().store(ir::MemFlags::trusted(), elem, next, 0);

                let new_next = builder
                    .ins()
                    .iadd_imm(next, i64::from(reference_type.bytes()));
                builder.ins().store(
                    ir::MemFlags::trusted(),
                    new_next,
                    activations_table,
                    i32::try_from(self.offsets.vm_extern_ref_activation_table_next()).unwrap(),
                );

                builder.ins().jump(continue_block, &[]);
                builder.switch_to_block(continue_block);

                builder.seal_block(non_null_elem_block);
                builder.seal_block(gc_block);
                builder.seal_block(no_gc_block);
                builder.seal_block(continue_block);

                Ok(elem)
            }
            #[cfg(not(feature = "gc"))]
            WasmHeapType::Extern => {
                return Err(cranelift_wasm::wasm_unsupported!(
                    "support for `externref` disabled at compile time because the \
                 `gc` cargo feature was not enabled",
                ))
            }
        }
    }

    fn translate_table_set(
        &mut self,
        builder: &mut FunctionBuilder,
        table_index: TableIndex,
        value: ir::Value,
        index: ir::Value,
    ) -> WasmResult<()> {
        let pointer_type = self.pointer_type();
        let plan = &self.module.table_plans[table_index];
        self.ensure_table_exists(builder.func, table_index);
        let table_data = self.tables[table_index].as_ref().unwrap();
        match plan.table.wasm_ty.heap_type {
            WasmHeapType::Func | WasmHeapType::Concrete(_) | WasmHeapType::NoFunc => {
                match plan.style {
                    TableStyle::CallerChecksSignature => {
                        let (table_entry_addr, flags) = table_data.prepare_table_addr(
                            builder,
                            index,
                            pointer_type,
                            self.isa.flags().enable_table_access_spectre_mitigation(),
                        );
                        // Set the "initialized bit". See doc-comment on
                        // `FUNCREF_INIT_BIT` in
                        // crates/environ/src/ref_bits.rs for details.
                        let value_with_init_bit = builder
                            .ins()
                            .bor_imm(value, Imm64::from(FUNCREF_INIT_BIT as i64));
                        builder
                            .ins()
                            .store(flags, value_with_init_bit, table_entry_addr, 0);
                        Ok(())
                    }
                }
            }

            WasmHeapType::Cont | WasmHeapType::NoCont => todo!(), // TODO(dhil): revisit this later.

            #[cfg(feature = "gc")]
            WasmHeapType::Extern => {
                // Our write barrier for `externref`s being copied out of the
                // stack and into a table is roughly equivalent to the following
                // pseudocode:
                //
                // ```
                // let current_elem = table[index]
                // table[index] = value
                // if value != null:
                //     value.ref_count += 1
                // if current_elem != null:
                //     current_elem.ref_count -= 1
                //     if current_elem.ref_count == 0:
                //         call drop_externref(current_elem)
                // ```
                //
                // This write barrier is responsible for ensuring that:
                //
                // 1. The value's ref count is incremented now that the
                //    table is holding onto it. This is required for memory safety.
                //
                // 2. The old table element, if any, has its ref count
                //    decremented, and that the wrapped data is dropped if the
                //    ref count reaches zero. This is not required for memory
                //    safety, but is required to avoid leaks. Furthermore, the
                //    destructor might GC or touch this table, so we must only
                //    drop the old table element *after* we've replaced it with
                //    the new `value`!

                builder.ensure_inserted_block();
                let current_block = builder.current_block().unwrap();
                let inc_ref_count_block = builder.create_block();
                builder.insert_block_after(inc_ref_count_block, current_block);
                let check_current_elem_block = builder.create_block();
                builder.insert_block_after(check_current_elem_block, inc_ref_count_block);
                let dec_ref_count_block = builder.create_block();
                builder.insert_block_after(dec_ref_count_block, check_current_elem_block);
                let drop_block = builder.create_block();
                builder.insert_block_after(drop_block, dec_ref_count_block);
                let continue_block = builder.create_block();
                builder.insert_block_after(continue_block, drop_block);

                // Grab the current element from the table if it's in-bounds,
                // and store the new `value` into the table. This is the first
                // thing we do, because we don't want to modify the ref count
                // on `value` if this `table.set` is going to trap due to an
                // out-of-bounds index.
                //
                // Note that we load the current element as a pointer, not a
                // reference. This is so that if we call out-of-line to run its
                // destructor, and its destructor triggers GC, this reference is
                // not recorded in the stack map (which would lead to the GC
                // saving a reference to a deallocated object, and then using it
                // after its been freed).
                let (table_entry_addr, flags) = table_data.prepare_table_addr(
                    builder,
                    index,
                    pointer_type,
                    self.isa.flags().enable_table_access_spectre_mitigation(),
                );
                let current_elem = builder.ins().load(pointer_type, flags, table_entry_addr, 0);

                // After the load, a store to the same address can't trap.
                let flags = ir::MemFlags::trusted().with_alias_region(Some(ir::AliasRegion::Table));
                builder.ins().store(flags, value, table_entry_addr, 0);

                // If value is not null, increment `value`'s ref count.
                //
                // This has to come *before* decrementing the current table
                // element's ref count, because it might reach ref count == zero,
                // causing us to deallocate the current table element. However,
                // if `value` *is* the current table element (and therefore this
                // whole `table.set` is a no-op), then we would incorrectly
                // deallocate `value` and leave it in the table, leading to use
                // after free.
                let value_is_null = builder.ins().is_null(value);
                builder.ins().brif(
                    value_is_null,
                    check_current_elem_block,
                    &[],
                    inc_ref_count_block,
                    &[],
                );
                builder.switch_to_block(inc_ref_count_block);
                self.mutate_externref_ref_count(builder, value, 1);
                builder.ins().jump(check_current_elem_block, &[]);

                // If the current element is non-null, decrement its reference
                // count. And if its reference count has reached zero, then make
                // an out-of-line call to deallocate it.
                builder.switch_to_block(check_current_elem_block);
                let current_elem_is_null =
                    builder
                        .ins()
                        .icmp_imm(ir::condcodes::IntCC::Equal, current_elem, 0);
                builder.ins().brif(
                    current_elem_is_null,
                    continue_block,
                    &[],
                    dec_ref_count_block,
                    &[],
                );

                builder.switch_to_block(dec_ref_count_block);
                let new_ref_count = self.mutate_externref_ref_count(builder, current_elem, -1);
                let cond = builder.ins().icmp_imm(IntCC::Equal, new_ref_count, 0);
                builder
                    .ins()
                    .brif(cond, drop_block, &[], continue_block, &[]);

                // Call the `drop_externref` builtin to (you guessed it) drop
                // the `externref`.
                builder.switch_to_block(drop_block);
                let builtin_idx = BuiltinFunctionIndex::drop_externref();
                let builtin_sig = self
                    .builtin_function_signatures
                    .drop_externref(builder.func);
                let (vmctx, builtin_addr) = self
                    .translate_load_builtin_function_address(&mut builder.cursor(), builtin_idx);
                builder
                    .ins()
                    .call_indirect(builtin_sig, builtin_addr, &[vmctx, current_elem]);
                builder.ins().jump(continue_block, &[]);

                builder.switch_to_block(continue_block);

                builder.seal_block(inc_ref_count_block);
                builder.seal_block(check_current_elem_block);
                builder.seal_block(dec_ref_count_block);
                builder.seal_block(drop_block);
                builder.seal_block(continue_block);

                Ok(())
            }

            #[cfg(not(feature = "gc"))]
            WasmHeapType::Extern => {
                return Err(cranelift_wasm::wasm_unsupported!(
                    "support for `externref` disabled at compile time because the \
                     `gc` cargo feature was not enabled",
                ))
            }
        }
    }

    fn translate_table_fill(
        &mut self,
        mut pos: cranelift_codegen::cursor::FuncCursor<'_>,
        table_index: TableIndex,
        dst: ir::Value,
        val: ir::Value,
        len: ir::Value,
    ) -> WasmResult<()> {
        let (builtin_idx, builtin_sig) =
            match self.module.table_plans[table_index].table.wasm_ty.heap_type {
                WasmHeapType::Func | WasmHeapType::Concrete(_) | WasmHeapType::NoFunc => (
                    BuiltinFunctionIndex::table_fill_func_ref(),
                    self.builtin_function_signatures
                        .table_fill_func_ref(&mut pos.func),
                ),
                WasmHeapType::Cont | WasmHeapType::NoCont => todo!(), // TODO(dhil): revisit this later.
                #[cfg(feature = "gc")]
                WasmHeapType::Extern => (
                    BuiltinFunctionIndex::table_fill_externref(),
                    self.builtin_function_signatures
                        .table_fill_externref(&mut pos.func),
                ),
                #[cfg(not(feature = "gc"))]
                WasmHeapType::Extern => {
                    return Err(cranelift_wasm::wasm_unsupported!(
                        "support for `externref` disabled at compile time because the \
                         `gc` cargo feature was not enabled",
                    ));
                }
            };

        let (vmctx, builtin_addr) =
            self.translate_load_builtin_function_address(&mut pos, builtin_idx);

        let table_index_arg = pos.ins().iconst(I32, table_index.as_u32() as i64);
        pos.ins().call_indirect(
            builtin_sig,
            builtin_addr,
            &[vmctx, table_index_arg, dst, val, len],
        );

        Ok(())
    }

    fn translate_ref_null(
        &mut self,
        mut pos: cranelift_codegen::cursor::FuncCursor,
        ht: WasmHeapType,
    ) -> WasmResult<ir::Value> {
        Ok(match ht {
            WasmHeapType::Func | WasmHeapType::Concrete(_) | WasmHeapType::NoFunc => {
                pos.ins().iconst(self.pointer_type(), 0)
            }
            WasmHeapType::Cont | WasmHeapType::NoCont => {
                pos.ins().iconst(self.pointer_type(), 0) // TODO(dhil): I haven't really thought this through.
            }
            WasmHeapType::Extern => pos.ins().null(self.reference_type(ht)),
        })
    }

    fn translate_ref_is_null(
        &mut self,
        mut pos: cranelift_codegen::cursor::FuncCursor,
        value: ir::Value,
    ) -> WasmResult<ir::Value> {
        let bool_is_null = match pos.func.dfg.value_type(value) {
            // `externref`
            ty if ty.is_ref() => pos.ins().is_null(value),
            // `funcref`
            ty if ty == self.pointer_type() => {
                pos.ins()
                    .icmp_imm(cranelift_codegen::ir::condcodes::IntCC::Equal, value, 0)
            }
            _ => unreachable!(),
        };

        Ok(pos.ins().uextend(ir::types::I32, bool_is_null))
    }

    fn translate_ref_func(
        &mut self,
        mut pos: cranelift_codegen::cursor::FuncCursor<'_>,
        func_index: FuncIndex,
    ) -> WasmResult<ir::Value> {
        let func_index = pos.ins().iconst(I32, func_index.as_u32() as i64);
        let builtin_index = BuiltinFunctionIndex::ref_func();
        let builtin_sig = self.builtin_function_signatures.ref_func(&mut pos.func);
        let (vmctx, builtin_addr) =
            self.translate_load_builtin_function_address(&mut pos, builtin_index);

        let call_inst = pos
            .ins()
            .call_indirect(builtin_sig, builtin_addr, &[vmctx, func_index]);
        Ok(pos.func.dfg.first_result(call_inst))
    }

    #[cfg(feature = "gc")]
    fn translate_custom_global_get(
        &mut self,
        mut pos: cranelift_codegen::cursor::FuncCursor<'_>,
        index: cranelift_wasm::GlobalIndex,
    ) -> WasmResult<ir::Value> {
        debug_assert_eq!(
            self.module.globals[index].wasm_ty,
            WasmValType::Ref(WasmRefType::EXTERNREF),
            "We only use GlobalVariable::Custom for externref"
        );

        let builtin_index = BuiltinFunctionIndex::externref_global_get();
        let builtin_sig = self
            .builtin_function_signatures
            .externref_global_get(&mut pos.func);

        let (vmctx, builtin_addr) =
            self.translate_load_builtin_function_address(&mut pos, builtin_index);

        let global_index_arg = pos.ins().iconst(I32, index.as_u32() as i64);
        let call_inst =
            pos.ins()
                .call_indirect(builtin_sig, builtin_addr, &[vmctx, global_index_arg]);

        Ok(pos.func.dfg.first_result(call_inst))
    }

    #[cfg(not(feature = "gc"))]
    fn translate_custom_global_get(
        &mut self,
        _pos: FuncCursor,
        index: GlobalIndex,
    ) -> WasmResult<ir::Value> {
        debug_assert_eq!(
            self.module.globals[index].wasm_ty,
            WasmValType::Ref(WasmRefType::EXTERNREF),
            "We only use GlobalVariable::Custom for externref"
        );
        Err(cranelift_wasm::wasm_unsupported!(
            "support for `externref` disabled at compile time because the \
             `gc` cargo feature was not enabled",
        ))
    }

    #[cfg(feature = "gc")]
    fn translate_custom_global_set(
        &mut self,
        mut pos: cranelift_codegen::cursor::FuncCursor<'_>,
        index: cranelift_wasm::GlobalIndex,
        value: ir::Value,
    ) -> WasmResult<()> {
        debug_assert_eq!(
            self.module.globals[index].wasm_ty,
            WasmValType::Ref(WasmRefType::EXTERNREF),
            "We only use GlobalVariable::Custom for externref"
        );

        let builtin_index = BuiltinFunctionIndex::externref_global_set();
        let builtin_sig = self
            .builtin_function_signatures
            .externref_global_set(&mut pos.func);

        let (vmctx, builtin_addr) =
            self.translate_load_builtin_function_address(&mut pos, builtin_index);

        let global_index_arg = pos.ins().iconst(I32, index.as_u32() as i64);
        pos.ins()
            .call_indirect(builtin_sig, builtin_addr, &[vmctx, global_index_arg, value]);

        Ok(())
    }

    #[cfg(not(feature = "gc"))]
    fn translate_custom_global_set(
        &mut self,
        _pos: FuncCursor,
        index: GlobalIndex,
        _value: ir::Value,
    ) -> WasmResult<()> {
        debug_assert_eq!(
            self.module.globals[index].wasm_ty,
            WasmValType::Ref(WasmRefType::EXTERNREF),
            "We only use GlobalVariable::Custom for externref"
        );
        Err(cranelift_wasm::wasm_unsupported!(
            "support for `externref` disabled at compile time because the \
             `gc` cargo feature was not enabled",
        ))
    }

    fn make_heap(&mut self, func: &mut ir::Function, index: MemoryIndex) -> WasmResult<Heap> {
        let pointer_type = self.pointer_type();
        let is_shared = self.module.memory_plans[index].memory.shared;

        let min_size = self.module.memory_plans[index]
            .memory
            .minimum
            .checked_mul(u64::from(WASM_PAGE_SIZE))
            .unwrap_or_else(|| {
                // The only valid Wasm memory size that won't fit in a 64-bit
                // integer is the maximum memory64 size (2^64) which is one
                // larger than `u64::MAX` (2^64 - 1). In this case, just say the
                // minimum heap size is `u64::MAX`.
                debug_assert_eq!(self.module.memory_plans[index].memory.minimum, 1 << 48);
                u64::MAX
            });

        let max_size = self.module.memory_plans[index]
            .memory
            .maximum
            .and_then(|max| max.checked_mul(u64::from(WASM_PAGE_SIZE)));

        let (ptr, base_offset, current_length_offset, ptr_memtype) = {
            let vmctx = self.vmctx(func);
            if let Some(def_index) = self.module.defined_memory_index(index) {
                if is_shared {
                    // As with imported memory, the `VMMemoryDefinition` for a
                    // shared memory is stored elsewhere. We store a `*mut
                    // VMMemoryDefinition` to it and dereference that when
                    // atomically growing it.
                    let from_offset = self.offsets.vmctx_vmmemory_pointer(def_index);
                    let (memory, def_mt) = self.load_pointer_with_memtypes(
                        func,
                        vmctx,
                        from_offset,
                        true,
                        self.pcc_vmctx_memtype,
                    );
                    let base_offset = i32::from(self.offsets.ptr.vmmemory_definition_base());
                    let current_length_offset =
                        i32::from(self.offsets.ptr.vmmemory_definition_current_length());
                    (memory, base_offset, current_length_offset, def_mt)
                } else {
                    let owned_index = self.module.owned_memory_index(def_index);
                    let owned_base_offset =
                        self.offsets.vmctx_vmmemory_definition_base(owned_index);
                    let owned_length_offset = self
                        .offsets
                        .vmctx_vmmemory_definition_current_length(owned_index);
                    let current_base_offset = i32::try_from(owned_base_offset).unwrap();
                    let current_length_offset = i32::try_from(owned_length_offset).unwrap();
                    (
                        vmctx,
                        current_base_offset,
                        current_length_offset,
                        self.pcc_vmctx_memtype,
                    )
                }
            } else {
                let from_offset = self.offsets.vmctx_vmmemory_import_from(index);
                let (memory, def_mt) = self.load_pointer_with_memtypes(
                    func,
                    vmctx,
                    from_offset,
                    true,
                    self.pcc_vmctx_memtype,
                );
                let base_offset = i32::from(self.offsets.ptr.vmmemory_definition_base());
                let current_length_offset =
                    i32::from(self.offsets.ptr.vmmemory_definition_current_length());
                (memory, base_offset, current_length_offset, def_mt)
            }
        };

        // If we have a declared maximum, we can make this a "static" heap, which is
        // allocated up front and never moved.
        let (offset_guard_size, heap_style, readonly_base, base_fact, memory_type) =
            match self.module.memory_plans[index] {
                MemoryPlan {
                    style: MemoryStyle::Dynamic { .. },
                    offset_guard_size,
                    pre_guard_size: _,
                    memory: _,
                } => {
                    let heap_bound = func.create_global_value(ir::GlobalValueData::Load {
                        base: ptr,
                        offset: Offset32::new(current_length_offset),
                        global_type: pointer_type,
                        flags: MemFlags::trusted(),
                    });

                    let (base_fact, data_mt) = if let Some(ptr_memtype) = ptr_memtype {
                        // Create a memtype representing the untyped memory region.
                        let data_mt = func.create_memory_type(ir::MemoryTypeData::DynamicMemory {
                            gv: heap_bound,
                            size: offset_guard_size,
                        });
                        // This fact applies to any pointer to the start of the memory.
                        let base_fact = ir::Fact::dynamic_base_ptr(data_mt);
                        // This fact applies to the length.
                        let length_fact = ir::Fact::global_value(
                            u16::try_from(self.isa.pointer_type().bits()).unwrap(),
                            heap_bound,
                        );
                        // Create a field in the vmctx for the base pointer.
                        match &mut func.memory_types[ptr_memtype] {
                            ir::MemoryTypeData::Struct { size, fields } => {
                                let base_offset = u64::try_from(base_offset).unwrap();
                                fields.push(ir::MemoryTypeField {
                                    offset: base_offset,
                                    ty: self.isa.pointer_type(),
                                    // Read-only field from the PoV of PCC checks:
                                    // don't allow stores to this field. (Even if
                                    // it is a dynamic memory whose base can
                                    // change, that update happens inside the
                                    // runtime, not in generated code.)
                                    readonly: true,
                                    fact: Some(base_fact.clone()),
                                });
                                let current_length_offset =
                                    u64::try_from(current_length_offset).unwrap();
                                fields.push(ir::MemoryTypeField {
                                    offset: current_length_offset,
                                    ty: self.isa.pointer_type(),
                                    // As above, read-only; only the runtime modifies it.
                                    readonly: true,
                                    fact: Some(length_fact),
                                });

                                let pointer_size = u64::from(self.isa.pointer_type().bytes());
                                let fields_end = std::cmp::max(
                                    base_offset + pointer_size,
                                    current_length_offset + pointer_size,
                                );
                                *size = std::cmp::max(*size, fields_end);
                            }
                            _ => {
                                panic!("Bad memtype");
                            }
                        }
                        // Apply a fact to the base pointer.
                        (Some(base_fact), Some(data_mt))
                    } else {
                        (None, None)
                    };

                    (
                        offset_guard_size,
                        HeapStyle::Dynamic {
                            bound_gv: heap_bound,
                        },
                        false,
                        base_fact,
                        data_mt,
                    )
                }
                MemoryPlan {
                    style: MemoryStyle::Static { bound: bound_pages },
                    offset_guard_size,
                    pre_guard_size: _,
                    memory: _,
                } => {
                    let bound_bytes = u64::from(bound_pages) * u64::from(WASM_PAGE_SIZE);
                    let (base_fact, data_mt) = if let Some(ptr_memtype) = ptr_memtype {
                        // Create a memtype representing the untyped memory region.
                        let data_mt = func.create_memory_type(ir::MemoryTypeData::Memory {
                            size: bound_bytes
                                .checked_add(offset_guard_size)
                                .expect("Memory plan has overflowing size plus guard"),
                        });
                        // This fact applies to any pointer to the start of the memory.
                        let base_fact = Fact::Mem {
                            ty: data_mt,
                            min_offset: 0,
                            max_offset: 0,
                            nullable: false,
                        };
                        // Create a field in the vmctx for the base pointer.
                        match &mut func.memory_types[ptr_memtype] {
                            ir::MemoryTypeData::Struct { size, fields } => {
                                let offset = u64::try_from(base_offset).unwrap();
                                fields.push(ir::MemoryTypeField {
                                    offset,
                                    ty: self.isa.pointer_type(),
                                    // Read-only field from the PoV of PCC checks:
                                    // don't allow stores to this field. (Even if
                                    // it is a dynamic memory whose base can
                                    // change, that update happens inside the
                                    // runtime, not in generated code.)
                                    readonly: true,
                                    fact: Some(base_fact.clone()),
                                });
                                *size = std::cmp::max(
                                    *size,
                                    offset + u64::from(self.isa.pointer_type().bytes()),
                                );
                            }
                            _ => {
                                panic!("Bad memtype");
                            }
                        }
                        // Apply a fact to the base pointer.
                        (Some(base_fact), Some(data_mt))
                    } else {
                        (None, None)
                    };
                    (
                        offset_guard_size,
                        HeapStyle::Static { bound: bound_bytes },
                        true,
                        base_fact,
                        data_mt,
                    )
                }
            };

        let mut flags = MemFlags::trusted().with_checked();
        if readonly_base {
            flags.set_readonly();
        }
        let heap_base = func.create_global_value(ir::GlobalValueData::Load {
            base: ptr,
            offset: Offset32::new(base_offset),
            global_type: pointer_type,
            flags,
        });
        func.global_value_facts[heap_base] = base_fact;

        Ok(self.heaps.push(HeapData {
            base: heap_base,
            min_size,
            max_size,
            offset_guard_size,
            style: heap_style,
            index_type: self.memory_index_type(index),
            memory_type,
        }))
    }

    fn make_global(
        &mut self,
        func: &mut ir::Function,
        index: GlobalIndex,
    ) -> WasmResult<GlobalVariable> {
        let ty = self.module.globals[index].wasm_ty;
        match ty {
            // Although `ExternRef`s live at the same memory location as any
            // other type of global at the same index would, getting or setting
            // them requires ref counting barriers. Therefore, we need to use
            // `GlobalVariable::Custom`, as that is the only kind of
            // `GlobalVariable` for which `cranelift-wasm` supports custom
            // access translation.
            WasmValType::Ref(WasmRefType {
                heap_type: WasmHeapType::Extern,
                ..
            }) => return Ok(GlobalVariable::Custom),

            // Funcrefs are represented as pointers which survive for the
            // entire lifetime of the `Store` so there's no need for barriers.
            // This means that they can fall through to memory as well.
            WasmValType::Ref(WasmRefType {
                heap_type: WasmHeapType::Func | WasmHeapType::Concrete(_) | WasmHeapType::NoFunc,
                ..
            }) => {}

            WasmValType::Ref(WasmRefType {
                heap_type: WasmHeapType::Cont | WasmHeapType::NoCont,
                ..
            }) => todo!(), // TODO(dhil): revisit later

            // Value types all live in memory so let them fall through to a
            // memory-based global.
            WasmValType::I32
            | WasmValType::I64
            | WasmValType::F32
            | WasmValType::F64
            | WasmValType::V128 => {}
        }

        let (gv, offset) = self.get_global_location(func, index);
        Ok(GlobalVariable::Memory {
            gv,
            offset: offset.into(),
            ty: super::value_type(self.isa, ty),
        })
    }

    fn make_indirect_sig(
        &mut self,
        func: &mut ir::Function,
        index: TypeIndex,
    ) -> WasmResult<ir::SigRef> {
        let index = self.module.types[index].unwrap_function();
        let sig = crate::wasm_call_signature(self.isa, &self.types[index], &self.tunables);
        Ok(func.import_signature(sig))
    }

    fn make_direct_func(
        &mut self,
        func: &mut ir::Function,
        index: FuncIndex,
    ) -> WasmResult<ir::FuncRef> {
        let sig = self.module.functions[index].signature;
        let sig = crate::wasm_call_signature(self.isa, &self.types[sig], &self.tunables);
        let signature = func.import_signature(sig);
        let name =
            ir::ExternalName::User(func.declare_imported_user_function(ir::UserExternalName {
                namespace: 0,
                index: index.as_u32(),
            }));
        Ok(func.import_function(ir::ExtFuncData {
            name,
            signature,

            // The value of this flag determines the codegen for calls to this
            // function. If this flag is `false` then absolute relocations will
            // be generated for references to the function, which requires
            // load-time relocation resolution. If this flag is set to `true`
            // then relative relocations are emitted which can be resolved at
            // object-link-time, just after all functions are compiled.
            //
            // This flag is set to `true` for functions defined in the object
            // we'll be defining in this compilation unit, or everything local
            // to the wasm module. This means that between functions in a wasm
            // module there's relative calls encoded. All calls external to a
            // wasm module (e.g. imports or libcalls) are either encoded through
            // the `VMContext` as relative jumps (hence no relocations) or
            // they're libcalls with absolute relocations.
            colocated: self.module.defined_func_index(index).is_some(),
        }))
    }

    fn translate_call_indirect(
        &mut self,
        builder: &mut FunctionBuilder,
        table_index: TableIndex,
        ty_index: TypeIndex,
        sig_ref: ir::SigRef,
        callee: ir::Value,
        call_args: &[ir::Value],
    ) -> WasmResult<Option<ir::Inst>> {
        Call::new(builder, self).indirect_call(table_index, ty_index, sig_ref, callee, call_args)
    }

    fn translate_call(
        &mut self,
        builder: &mut FunctionBuilder,
        callee_index: FuncIndex,
        callee: ir::FuncRef,
        call_args: &[ir::Value],
    ) -> WasmResult<ir::Inst> {
        Call::new(builder, self).direct_call(callee_index, callee, call_args)
    }

    fn translate_call_ref(
        &mut self,
        builder: &mut FunctionBuilder,
        sig_ref: ir::SigRef,
        callee: ir::Value,
        call_args: &[ir::Value],
    ) -> WasmResult<ir::Inst> {
        Call::new(builder, self).call_ref(sig_ref, callee, call_args)
    }

    fn translate_return_call(
        &mut self,
        builder: &mut FunctionBuilder,
        callee_index: FuncIndex,
        callee: ir::FuncRef,
        call_args: &[ir::Value],
    ) -> WasmResult<()> {
        Call::new_tail(builder, self).direct_call(callee_index, callee, call_args)?;
        Ok(())
    }

    fn translate_return_call_indirect(
        &mut self,
        builder: &mut FunctionBuilder,
        table_index: TableIndex,
        ty_index: TypeIndex,
        sig_ref: ir::SigRef,
        callee: ir::Value,
        call_args: &[ir::Value],
    ) -> WasmResult<()> {
        Call::new_tail(builder, self).indirect_call(
            table_index,
            ty_index,
            sig_ref,
            callee,
            call_args,
        )?;
        Ok(())
    }

    fn translate_return_call_ref(
        &mut self,
        builder: &mut FunctionBuilder,
        sig_ref: ir::SigRef,
        callee: ir::Value,
        call_args: &[ir::Value],
    ) -> WasmResult<()> {
        Call::new_tail(builder, self).call_ref(sig_ref, callee, call_args)?;
        Ok(())
    }

    fn translate_memory_grow(
        &mut self,
        mut pos: FuncCursor<'_>,
        index: MemoryIndex,
        _heap: Heap,
        val: ir::Value,
    ) -> WasmResult<ir::Value> {
        let func_sig = self
            .builtin_function_signatures
            .memory32_grow(&mut pos.func);
        let index_arg = index.index();

        let memory_index = pos.ins().iconst(I32, index_arg as i64);
        let (vmctx, func_addr) = self.translate_load_builtin_function_address(
            &mut pos,
            BuiltinFunctionIndex::memory32_grow(),
        );

        let val = self.cast_memory_index_to_i64(&mut pos, val, index);
        let call_inst = pos
            .ins()
            .call_indirect(func_sig, func_addr, &[vmctx, val, memory_index]);
        let result = *pos.func.dfg.inst_results(call_inst).first().unwrap();
        Ok(self.cast_pointer_to_memory_index(pos, result, index))
    }

    fn translate_memory_size(
        &mut self,
        mut pos: FuncCursor<'_>,
        index: MemoryIndex,
        _heap: Heap,
    ) -> WasmResult<ir::Value> {
        let pointer_type = self.pointer_type();
        let vmctx = self.vmctx(&mut pos.func);
        let is_shared = self.module.memory_plans[index].memory.shared;
        let base = pos.ins().global_value(pointer_type, vmctx);
        let current_length_in_bytes = match self.module.defined_memory_index(index) {
            Some(def_index) => {
                if is_shared {
                    let offset =
                        i32::try_from(self.offsets.vmctx_vmmemory_pointer(def_index)).unwrap();
                    let vmmemory_ptr =
                        pos.ins()
                            .load(pointer_type, ir::MemFlags::trusted(), base, offset);
                    let vmmemory_definition_offset =
                        i64::from(self.offsets.ptr.vmmemory_definition_current_length());
                    let vmmemory_definition_ptr =
                        pos.ins().iadd_imm(vmmemory_ptr, vmmemory_definition_offset);
                    // This atomic access of the
                    // `VMMemoryDefinition::current_length` is direct; no bounds
                    // check is needed. This is possible because shared memory
                    // has a static size (the maximum is always known). Shared
                    // memory is thus built with a static memory plan and no
                    // bounds-checked version of this is implemented.
                    pos.ins().atomic_load(
                        pointer_type,
                        ir::MemFlags::trusted(),
                        vmmemory_definition_ptr,
                    )
                } else {
                    let owned_index = self.module.owned_memory_index(def_index);
                    let offset = i32::try_from(
                        self.offsets
                            .vmctx_vmmemory_definition_current_length(owned_index),
                    )
                    .unwrap();
                    pos.ins()
                        .load(pointer_type, ir::MemFlags::trusted(), base, offset)
                }
            }
            None => {
                let offset = i32::try_from(self.offsets.vmctx_vmmemory_import_from(index)).unwrap();
                let vmmemory_ptr =
                    pos.ins()
                        .load(pointer_type, ir::MemFlags::trusted(), base, offset);
                if is_shared {
                    let vmmemory_definition_offset =
                        i64::from(self.offsets.ptr.vmmemory_definition_current_length());
                    let vmmemory_definition_ptr =
                        pos.ins().iadd_imm(vmmemory_ptr, vmmemory_definition_offset);
                    pos.ins().atomic_load(
                        pointer_type,
                        ir::MemFlags::trusted(),
                        vmmemory_definition_ptr,
                    )
                } else {
                    pos.ins().load(
                        pointer_type,
                        ir::MemFlags::trusted(),
                        vmmemory_ptr,
                        i32::from(self.offsets.ptr.vmmemory_definition_current_length()),
                    )
                }
            }
        };
        let current_length_in_pages = pos
            .ins()
            .udiv_imm(current_length_in_bytes, i64::from(WASM_PAGE_SIZE));

        Ok(self.cast_pointer_to_memory_index(pos, current_length_in_pages, index))
    }

    fn translate_memory_copy(
        &mut self,
        mut pos: FuncCursor,
        src_index: MemoryIndex,
        _src_heap: Heap,
        dst_index: MemoryIndex,
        _dst_heap: Heap,
        dst: ir::Value,
        src: ir::Value,
        len: ir::Value,
    ) -> WasmResult<()> {
        let (vmctx, func_addr) = self
            .translate_load_builtin_function_address(&mut pos, BuiltinFunctionIndex::memory_copy());

        let func_sig = self.builtin_function_signatures.memory_copy(&mut pos.func);
        let dst = self.cast_memory_index_to_i64(&mut pos, dst, dst_index);
        let src = self.cast_memory_index_to_i64(&mut pos, src, src_index);
        // The length is 32-bit if either memory is 32-bit, but if they're both
        // 64-bit then it's 64-bit. Our intrinsic takes a 64-bit length for
        // compatibility across all memories, so make sure that it's cast
        // correctly here (this is a bit special so no generic helper unlike for
        // `dst`/`src` above)
        let len = if self.memory_index_type(dst_index) == I64
            && self.memory_index_type(src_index) == I64
        {
            len
        } else {
            pos.ins().uextend(I64, len)
        };
        let src_index = pos.ins().iconst(I32, i64::from(src_index.as_u32()));
        let dst_index = pos.ins().iconst(I32, i64::from(dst_index.as_u32()));
        pos.ins().call_indirect(
            func_sig,
            func_addr,
            &[vmctx, dst_index, dst, src_index, src, len],
        );

        Ok(())
    }

    fn translate_memory_fill(
        &mut self,
        mut pos: FuncCursor,
        memory_index: MemoryIndex,
        _heap: Heap,
        dst: ir::Value,
        val: ir::Value,
        len: ir::Value,
    ) -> WasmResult<()> {
        let func_sig = self.builtin_function_signatures.memory_fill(&mut pos.func);
        let dst = self.cast_memory_index_to_i64(&mut pos, dst, memory_index);
        let len = self.cast_memory_index_to_i64(&mut pos, len, memory_index);
        let memory_index_arg = pos.ins().iconst(I32, i64::from(memory_index.as_u32()));

        let (vmctx, func_addr) = self
            .translate_load_builtin_function_address(&mut pos, BuiltinFunctionIndex::memory_fill());

        pos.ins().call_indirect(
            func_sig,
            func_addr,
            &[vmctx, memory_index_arg, dst, val, len],
        );

        Ok(())
    }

    fn translate_memory_init(
        &mut self,
        mut pos: FuncCursor,
        memory_index: MemoryIndex,
        _heap: Heap,
        seg_index: u32,
        dst: ir::Value,
        src: ir::Value,
        len: ir::Value,
    ) -> WasmResult<()> {
        let (func_sig, func_idx) = self.get_memory_init_func(&mut pos.func);

        let memory_index_arg = pos.ins().iconst(I32, memory_index.index() as i64);
        let seg_index_arg = pos.ins().iconst(I32, seg_index as i64);

        let (vmctx, func_addr) = self.translate_load_builtin_function_address(&mut pos, func_idx);

        let dst = self.cast_memory_index_to_i64(&mut pos, dst, memory_index);

        pos.ins().call_indirect(
            func_sig,
            func_addr,
            &[vmctx, memory_index_arg, seg_index_arg, dst, src, len],
        );

        Ok(())
    }

    fn translate_data_drop(&mut self, mut pos: FuncCursor, seg_index: u32) -> WasmResult<()> {
        let (func_sig, func_idx) = self.get_data_drop_func(&mut pos.func);
        let seg_index_arg = pos.ins().iconst(I32, seg_index as i64);
        let (vmctx, func_addr) = self.translate_load_builtin_function_address(&mut pos, func_idx);
        pos.ins()
            .call_indirect(func_sig, func_addr, &[vmctx, seg_index_arg]);
        Ok(())
    }

    fn translate_table_size(
        &mut self,
        pos: FuncCursor,
        table_index: TableIndex,
    ) -> WasmResult<ir::Value> {
        self.ensure_table_exists(pos.func, table_index);
        let table_data = self.tables[table_index].as_ref().unwrap();
        Ok(table_data.bound.bound(pos, ir::types::I32))
    }

    fn translate_table_copy(
        &mut self,
        mut pos: FuncCursor,
        dst_table_index: TableIndex,
        src_table_index: TableIndex,
        dst: ir::Value,
        src: ir::Value,
        len: ir::Value,
    ) -> WasmResult<()> {
        let (func_sig, dst_table_index_arg, src_table_index_arg, func_idx) =
            self.get_table_copy_func(&mut pos.func, dst_table_index, src_table_index);

        let dst_table_index_arg = pos.ins().iconst(I32, dst_table_index_arg as i64);
        let src_table_index_arg = pos.ins().iconst(I32, src_table_index_arg as i64);

        let (vmctx, func_addr) = self.translate_load_builtin_function_address(&mut pos, func_idx);

        pos.ins().call_indirect(
            func_sig,
            func_addr,
            &[
                vmctx,
                dst_table_index_arg,
                src_table_index_arg,
                dst,
                src,
                len,
            ],
        );

        Ok(())
    }

    fn translate_table_init(
        &mut self,
        mut pos: FuncCursor,
        seg_index: u32,
        table_index: TableIndex,
        dst: ir::Value,
        src: ir::Value,
        len: ir::Value,
    ) -> WasmResult<()> {
        let (func_sig, table_index_arg, func_idx) =
            self.get_table_init_func(&mut pos.func, table_index);

        let table_index_arg = pos.ins().iconst(I32, table_index_arg as i64);
        let seg_index_arg = pos.ins().iconst(I32, seg_index as i64);

        let (vmctx, func_addr) = self.translate_load_builtin_function_address(&mut pos, func_idx);

        pos.ins().call_indirect(
            func_sig,
            func_addr,
            &[vmctx, table_index_arg, seg_index_arg, dst, src, len],
        );

        Ok(())
    }

    fn translate_elem_drop(&mut self, mut pos: FuncCursor, elem_index: u32) -> WasmResult<()> {
        let (func_sig, func_idx) = self.get_elem_drop_func(&mut pos.func);

        let elem_index_arg = pos.ins().iconst(I32, elem_index as i64);

        let (vmctx, func_addr) = self.translate_load_builtin_function_address(&mut pos, func_idx);

        pos.ins()
            .call_indirect(func_sig, func_addr, &[vmctx, elem_index_arg]);

        Ok(())
    }

    fn translate_atomic_wait(
        &mut self,
        mut pos: FuncCursor,
        memory_index: MemoryIndex,
        _heap: Heap,
        addr: ir::Value,
        expected: ir::Value,
        timeout: ir::Value,
    ) -> WasmResult<ir::Value> {
        let addr = self.cast_memory_index_to_i64(&mut pos, addr, memory_index);
        let implied_ty = pos.func.dfg.value_type(expected);
        let (func_sig, memory_index, func_idx) =
            self.get_memory_atomic_wait(&mut pos.func, memory_index, implied_ty);

        let memory_index_arg = pos.ins().iconst(I32, memory_index as i64);

        let (vmctx, func_addr) = self.translate_load_builtin_function_address(&mut pos, func_idx);

        let call_inst = pos.ins().call_indirect(
            func_sig,
            func_addr,
            &[vmctx, memory_index_arg, addr, expected, timeout],
        );

        Ok(*pos.func.dfg.inst_results(call_inst).first().unwrap())
    }

    fn translate_atomic_notify(
        &mut self,
        mut pos: FuncCursor,
        memory_index: MemoryIndex,
        _heap: Heap,
        addr: ir::Value,
        count: ir::Value,
    ) -> WasmResult<ir::Value> {
        let addr = self.cast_memory_index_to_i64(&mut pos, addr, memory_index);
        let func_sig = self
            .builtin_function_signatures
            .memory_atomic_notify(&mut pos.func);

        let memory_index_arg = pos.ins().iconst(I32, memory_index.index() as i64);

        let (vmctx, func_addr) = self.translate_load_builtin_function_address(
            &mut pos,
            BuiltinFunctionIndex::memory_atomic_notify(),
        );

        let call_inst =
            pos.ins()
                .call_indirect(func_sig, func_addr, &[vmctx, memory_index_arg, addr, count]);

        Ok(*pos.func.dfg.inst_results(call_inst).first().unwrap())
    }

    fn translate_loop_header(&mut self, builder: &mut FunctionBuilder) -> WasmResult<()> {
        // Additionally if enabled check how much fuel we have remaining to see
        // if we've run out by this point.
        if self.tunables.consume_fuel {
            self.fuel_check(builder);
        }

        // If we are performing epoch-based interruption, check to see
        // if the epoch counter has changed.
        if self.tunables.epoch_interruption {
            self.epoch_check(builder);
        }

        Ok(())
    }

    fn before_translate_operator(
        &mut self,
        op: &Operator,
        builder: &mut FunctionBuilder,
        state: &FuncTranslationState,
    ) -> WasmResult<()> {
        if self.tunables.consume_fuel {
            self.fuel_before_op(op, builder, state.reachable());
        }
        Ok(())
    }

    fn after_translate_operator(
        &mut self,
        op: &Operator,
        builder: &mut FunctionBuilder,
        state: &FuncTranslationState,
    ) -> WasmResult<()> {
        if self.tunables.consume_fuel && state.reachable() {
            self.fuel_after_op(op, builder);
        }
        Ok(())
    }

    fn before_unconditionally_trapping_memory_access(
        &mut self,
        builder: &mut FunctionBuilder,
    ) -> WasmResult<()> {
        if self.tunables.consume_fuel {
            self.fuel_increment_var(builder);
            self.fuel_save_from_var(builder);
        }
        Ok(())
    }

    fn before_translate_function(
        &mut self,
        builder: &mut FunctionBuilder,
        _state: &FuncTranslationState,
    ) -> WasmResult<()> {
        // If the `vmruntime_limits_ptr` variable will get used then we initialize
        // it here.
        if self.tunables.consume_fuel || self.tunables.epoch_interruption {
            // TODO(frank-emrich) Ideally, we would like to use this global
            // variable in the translation of `resume` instructions. However, in
            // order to decide whether to declare the variable or not we would
            // have to know if the function body contains a `resume` instruction
            // before actually translating it. If we instead called
            // `declare_vmruntime_limits_ptr` unconditionally, we would change
            // the CLIF output of functions using no wasmfx instructions, which
            // is undesirable.
            self.declare_vmruntime_limits_ptr(builder);
        }
        // Additionally we initialize `fuel_var` if it will get used.
        if self.tunables.consume_fuel {
            self.fuel_function_entry(builder);
        }
        // Initialize `epoch_var` with the current epoch.
        if self.tunables.epoch_interruption {
            self.epoch_function_entry(builder);
        }

        #[cfg(feature = "wmemcheck")]
        {
            let func_name = self.current_func_name(builder);
            if func_name == Some("malloc") {
                self.check_malloc_start(builder);
            } else if func_name == Some("free") {
                self.check_free_start(builder);
            }
        }

        Ok(())
    }

    fn after_translate_function(
        &mut self,
        builder: &mut FunctionBuilder,
        state: &FuncTranslationState,
    ) -> WasmResult<()> {
        if self.tunables.consume_fuel && state.reachable() {
            self.fuel_function_exit(builder);
        }
        Ok(())
    }

    fn relaxed_simd_deterministic(&self) -> bool {
        self.tunables.relaxed_simd_deterministic
    }

    fn has_native_fma(&self) -> bool {
        self.isa.has_native_fma()
    }

    fn is_x86(&self) -> bool {
        self.isa.triple().architecture == target_lexicon::Architecture::X86_64
    }

    fn translate_cont_new(
        &mut self,
        builder: &mut FunctionBuilder,
        state: &FuncTranslationState,
        func: ir::Value,
        arg_types: &[WasmValType],
        return_types: &[WasmValType],
    ) -> WasmResult<ir::Value> {
        wasmfx_impl::translate_cont_new(self, builder, state, func, arg_types, return_types)
    }

    // TODO(dhil): Currently, this function invokes
    // `translate_load_builtin_function_address` multiple times, which
    // causes repeated allocation of values pointing to the vmctx. We
    // should refactor or inline this logic at some point.
    fn translate_resume(
        &mut self,
        builder: &mut FunctionBuilder,
        type_index: u32,
        contref: ir::Value,
        resume_args: &[ir::Value],
        resumetable: &[(u32, ir::Block)],
    ) -> Vec<ir::Value> {
        wasmfx_impl::translate_resume(self, builder, type_index, contref, resume_args, resumetable)
    }

    fn translate_resume_throw(
        &mut self,
        _pos: FuncCursor,
        _state: &FuncTranslationState,
        _tag_index: u32,
        _cont: ir::Value,
    ) -> WasmResult<ir::Value> {
        todo!()
    }

    fn translate_suspend(
        &mut self,
        builder: &mut FunctionBuilder,
        tag_index: ir::Value,
    ) -> ir::Value {
        wasmfx_impl::translate_suspend(self, builder, tag_index)
    }

    fn continuation_arguments(&self, index: u32) -> &[WasmValType] {
        let idx = self.module.types[TypeIndex::from_u32(index)].unwrap_continuation();
        self.types[idx].params()
    }

    fn continuation_returns(&self, index: u32) -> &[WasmValType] {
        let idx = self.module.types[TypeIndex::from_u32(index)].unwrap_continuation();
        self.types[idx].returns()
    }

    fn tag_params(&self, tag_index: u32) -> &[WasmValType] {
        let idx = self.module.tags[TagIndex::from_u32(tag_index)].signature;
        self.types[idx].params()
    }

    fn tag_returns(&self, tag_index: u32) -> &[WasmValType] {
        let idx = self.module.tags[TagIndex::from_u32(tag_index)].signature;
        self.types[idx].returns()
    }

    fn typed_continuations_load_tag_return_values(
        &mut self,
        builder: &mut FunctionBuilder,
        contobj: ir::Value,
        valtypes: &[WasmValType],
    ) -> Vec<ir::Value> {
        wasmfx_impl::typed_continuations_load_tag_return_values(self, builder, contobj, valtypes)
    }

    /// TODO
    fn typed_continuations_cont_ref_get_cont_obj(
        &mut self,
        builder: &mut FunctionBuilder,
        contref: ir::Value,
    ) -> ir::Value {
        wasmfx_impl::typed_continuations_cont_ref_get_cont_obj(self, builder, contref)
    }

    /// TODO
    fn typed_continuations_store_resume_args(
        &mut self,
        builder: &mut FunctionBuilder,
        values: &[ir::Value],
        remaining_arg_count: ir::Value,
        contobj: ir::Value,
    ) {
        wasmfx_impl::typed_continuations_store_resume_args(
            self,
            builder,
            values,
            remaining_arg_count,
            contobj,
        )
    }

    //TODO(frank-emrich) Consider removing `valtypes` argument, as values are inherently typed
    fn typed_continuations_store_payloads(
        &mut self,
        builder: &mut FunctionBuilder,
        valtypes: &[WasmValType],
        values: &[ir::Value],
    ) {
        wasmfx_impl::typed_continuations_store_payloads(self, builder, valtypes, values)
    }

    fn typed_continuations_load_continuation_object(
        &mut self,
        builder: &mut FunctionBuilder,
    ) -> ir::Value {
        wasmfx_impl::typed_continuations_load_continuation_object(self, builder)
    }

    fn typed_continuations_new_cont_ref(
        &mut self,
        builder: &mut FunctionBuilder,
        contobj_addr: ir::Value,
    ) -> ir::Value {
        wasmfx_impl::typed_continuations_new_cont_ref(self, builder, contobj_addr)
    }

    fn use_x86_blendv_for_relaxed_laneselect(&self, ty: Type) -> bool {
        self.isa.has_x86_blendv_lowering(ty)
    }

    fn use_x86_pshufb_for_relaxed_swizzle(&self) -> bool {
        self.isa.has_x86_pshufb_lowering()
    }

    fn use_x86_pmulhrsw_for_relaxed_q15mul(&self) -> bool {
        self.isa.has_x86_pmulhrsw_lowering()
    }

    fn use_x86_pmaddubsw_for_dot(&self) -> bool {
        self.isa.has_x86_pmaddubsw_lowering()
    }

    #[cfg(feature = "wmemcheck")]
    fn handle_before_return(&mut self, retvals: &[Value], builder: &mut FunctionBuilder) {
        if self.wmemcheck {
            let func_name = self.current_func_name(builder);
            if func_name == Some("malloc") {
                self.hook_malloc_exit(builder, retvals);
            } else if func_name == Some("free") {
                self.hook_free_exit(builder);
            }
        }
    }

    #[cfg(feature = "wmemcheck")]
    fn before_load(
        &mut self,
        builder: &mut FunctionBuilder,
        val_size: u8,
        addr: ir::Value,
        offset: u64,
    ) {
        if self.wmemcheck {
            let check_load_sig = self.builtin_function_signatures.check_load(builder.func);
            let (vmctx, check_load) = self.translate_load_builtin_function_address(
                &mut builder.cursor(),
                BuiltinFunctionIndex::check_load(),
            );
            let num_bytes = builder.ins().iconst(I32, val_size as i64);
            let offset_val = builder.ins().iconst(I64, offset as i64);
            builder.ins().call_indirect(
                check_load_sig,
                check_load,
                &[vmctx, num_bytes, addr, offset_val],
            );
        }
    }

    #[cfg(feature = "wmemcheck")]
    fn before_store(
        &mut self,
        builder: &mut FunctionBuilder,
        val_size: u8,
        addr: ir::Value,
        offset: u64,
    ) {
        if self.wmemcheck {
            let check_store_sig = self.builtin_function_signatures.check_store(builder.func);
            let (vmctx, check_store) = self.translate_load_builtin_function_address(
                &mut builder.cursor(),
                BuiltinFunctionIndex::check_store(),
            );
            let num_bytes = builder.ins().iconst(I32, val_size as i64);
            let offset_val = builder.ins().iconst(I64, offset as i64);
            builder.ins().call_indirect(
                check_store_sig,
                check_store,
                &[vmctx, num_bytes, addr, offset_val],
            );
        }
    }

    #[cfg(feature = "wmemcheck")]
    fn update_global(
        &mut self,
        builder: &mut FunctionBuilder,
        global_index: u32,
        value: ir::Value,
    ) {
        if self.wmemcheck {
            if global_index == 0 {
                // We are making the assumption that global 0 is the auxiliary stack pointer.
                let update_stack_pointer_sig = self
                    .builtin_function_signatures
                    .update_stack_pointer(builder.func);
                let (vmctx, update_stack_pointer) = self.translate_load_builtin_function_address(
                    &mut builder.cursor(),
                    BuiltinFunctionIndex::update_stack_pointer(),
                );
                builder.ins().call_indirect(
                    update_stack_pointer_sig,
                    update_stack_pointer,
                    &[vmctx, value],
                );
            }
        }
    }

    #[cfg(feature = "wmemcheck")]
    fn before_memory_grow(
        &mut self,
        builder: &mut FunctionBuilder,
        num_pages: ir::Value,
        mem_index: MemoryIndex,
    ) {
        if self.wmemcheck && mem_index.as_u32() == 0 {
            let update_mem_size_sig = self
                .builtin_function_signatures
                .update_mem_size(builder.func);
            let (vmctx, update_mem_size) = self.translate_load_builtin_function_address(
                &mut builder.cursor(),
                BuiltinFunctionIndex::update_mem_size(),
            );
            builder
                .ins()
                .call_indirect(update_mem_size_sig, update_mem_size, &[vmctx, num_pages]);
        }
    }
}<|MERGE_RESOLUTION|>--- conflicted
+++ resolved
@@ -1058,7 +1058,6 @@
             .map(|s| *s)
     }
 
-<<<<<<< HEAD
     // Used by the typed continuations API.
     pub fn generate_builtin_call(
         &mut self,
@@ -1089,7 +1088,8 @@
         args.insert(0, vmctx);
         builder.ins().call_indirect(sig, addr, &args);
         return vmctx;
-=======
+    }
+
     /// Proof-carrying code: create a memtype describing an empty
     /// runtime struct (to be updated later).
     fn create_empty_struct_memtype(&self, func: &mut ir::Function) -> ir::MemoryType {
@@ -1169,7 +1169,6 @@
             pointee_mt
         });
         (pointee, mt)
->>>>>>> ead7f735
     }
 }
 

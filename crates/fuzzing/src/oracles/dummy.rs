//! Dummy implementations of things that a Wasm module can import.

use anyhow::bail;
use wasmtime::*;

/// Create a set of dummy functions/globals/etc for the given imports.
pub fn dummy_linker<'module, T>(store: &mut Store<T>, module: &Module) -> Result<Linker<T>> {
    let mut linker = Linker::new(store.engine());
    linker.allow_shadowing(true);
    for import in module.imports() {
        let extern_ = dummy_extern(store, import.ty())?;
        linker
            .define(&store, import.module(), import.name(), extern_)
            .unwrap();
    }
    Ok(linker)
}

/// Construct a dummy `Extern` from its type signature
pub fn dummy_extern<T>(store: &mut Store<T>, ty: ExternType) -> Result<Extern> {
    Ok(match ty {
        ExternType::Func(func_ty) => Extern::Func(dummy_func(store, func_ty)?),
        ExternType::Global(global_ty) => Extern::Global(dummy_global(store, global_ty)?),
        ExternType::Table(table_ty) => Extern::Table(dummy_table(store, table_ty)?),
        ExternType::Memory(mem_ty) => Extern::Memory(dummy_memory(store, mem_ty)?),
    })
}

/// Construct a dummy function for the given function type
pub fn dummy_func<T>(store: &mut Store<T>, ty: FuncType) -> Result<Func> {
    let dummy_results = ty.results().map(dummy_value).collect::<Result<Vec<_>>>()?;
    Ok(Func::new(store, ty.clone(), move |_, _, results| {
        for (slot, dummy) in results.iter_mut().zip(&dummy_results) {
            *slot = dummy.clone();
        }
        Ok(())
    }))
}

/// Construct a dummy value for the given value type.
pub fn dummy_value(val_ty: ValType) -> Result<Val> {
    Ok(match val_ty {
        ValType::I32 => Val::I32(0),
        ValType::I64 => Val::I64(0),
        ValType::F32 => Val::F32(0),
        ValType::F64 => Val::F64(0),
        ValType::V128 => Val::V128(0.into()),
        ValType::Ref(r) => match r.heap_type() {
            _ if !r.is_nullable() => bail!("cannot construct a dummy value of type `{r}`"),
            HeapType::Extern => Val::null_extern_ref(),
            HeapType::NoFunc | HeapType::Func | HeapType::Concrete(_) => Val::null_func_ref(),
<<<<<<< HEAD
            HeapType::NoCont | HeapType::Cont => todo!(), // TODO(dhil): We need to extend the embedder API with continuation support first.
=======
            HeapType::Any | HeapType::I31 | HeapType::None => Val::null_any_ref(),
>>>>>>> 1e14871e
        },
    })
}

/// Construct a sequence of dummy values for the given types.
pub fn dummy_values(val_tys: impl IntoIterator<Item = ValType>) -> Result<Vec<Val>> {
    val_tys.into_iter().map(dummy_value).collect()
}

/// Construct a dummy global for the given global type.
pub fn dummy_global<T>(store: &mut Store<T>, ty: GlobalType) -> Result<Global> {
    let val = dummy_value(ty.content().clone())?;
    Global::new(store, ty, val)
}

/// Construct a dummy table for the given table type.
pub fn dummy_table<T>(store: &mut Store<T>, ty: TableType) -> Result<Table> {
    let init_val = dummy_value(ty.element().clone().into())?;
    Table::new(store, ty, init_val.ref_().unwrap())
}

/// Construct a dummy memory for the given memory type.
pub fn dummy_memory<T>(store: &mut Store<T>, ty: MemoryType) -> Result<Memory> {
    Memory::new(store, ty)
}

#[cfg(test)]
mod tests {
    use super::*;

    fn store() -> Store<()> {
        let mut config = Config::default();
        config.wasm_multi_memory(true);
        let engine = wasmtime::Engine::new(&config).unwrap();
        Store::new(&engine, ())
    }

    #[test]
    fn dummy_table_import() {
        let mut store = store();
        let table = dummy_table(&mut store, TableType::new(RefType::EXTERNREF, 10, None)).unwrap();
        assert_eq!(table.size(&store), 10);
        for i in 0..10 {
            assert!(table.get(&mut store, i).unwrap().unwrap_extern().is_none());
        }
    }

    #[test]
    fn dummy_global_import() {
        let mut store = store();
        let global =
            dummy_global(&mut store, GlobalType::new(ValType::I32, Mutability::Const)).unwrap();
        assert!(global.ty(&store).content().is_i32());
        assert_eq!(global.ty(&store).mutability(), Mutability::Const);
    }

    #[test]
    fn dummy_memory_import() {
        let mut store = store();
        let memory = dummy_memory(&mut store, MemoryType::new(1, None)).unwrap();
        assert_eq!(memory.size(&store), 1);
    }

    #[test]
    fn dummy_function_import() {
        let mut store = store();
        let func_ty = FuncType::new(store.engine(), vec![ValType::I32], vec![ValType::I64]);
        let func = dummy_func(&mut store, func_ty.clone()).unwrap();
        let actual_ty = func.ty(&store);
        assert!(FuncType::eq(&actual_ty, &func_ty));
    }
}<|MERGE_RESOLUTION|>--- conflicted
+++ resolved
@@ -49,11 +49,8 @@
             _ if !r.is_nullable() => bail!("cannot construct a dummy value of type `{r}`"),
             HeapType::Extern => Val::null_extern_ref(),
             HeapType::NoFunc | HeapType::Func | HeapType::Concrete(_) => Val::null_func_ref(),
-<<<<<<< HEAD
             HeapType::NoCont | HeapType::Cont => todo!(), // TODO(dhil): We need to extend the embedder API with continuation support first.
-=======
             HeapType::Any | HeapType::I31 | HeapType::None => Val::null_any_ref(),
->>>>>>> 1e14871e
         },
     })
 }

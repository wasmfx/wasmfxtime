--- conflicted
+++ resolved
@@ -23,11 +23,7 @@
 cpp_demangle = { version = "0.4.3", optional = true }
 cranelift-entity = { workspace = true, features = ['enable-serde'] }
 cranelift-bitset = { workspace = true, features = ['enable-serde'] }
-<<<<<<< HEAD
-wasmtime-types = { workspace = true }
 wasmtime-continuations = { workspace = true }
-=======
->>>>>>> 1b4ea3a6
 wasmparser = { workspace = true, features = ['validate', 'serde', 'features'] }
 indexmap = { workspace = true, features = ["serde"] }
 serde = { workspace = true }

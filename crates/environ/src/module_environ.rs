--- conflicted
+++ resolved
@@ -5,13 +5,8 @@
 use crate::{
     DataIndex, DefinedFuncIndex, ElemIndex, EntityIndex, EntityType, FuncIndex, GlobalIndex,
     GlobalInit, MemoryIndex, ModuleTypesBuilder, PrimaryMap, SignatureIndex, TableIndex,
-<<<<<<< HEAD
-    TableInitialValue, Tunables, TypeConvert, TypeIndex, Unsigned, WasmContType, WasmError,
-    WasmFuncType, WasmHeapType, WasmResult, WasmType,
-=======
     TableInitialValue, Tunables, TypeConvert, TypeIndex, Unsigned, WasmError, WasmHeapType,
     WasmResult, WasmType, WasmparserTypeConverter,
->>>>>>> cd97c9f1
 };
 use cranelift_entity::packed_option::ReservedValue;
 use std::borrow::Cow;
@@ -243,24 +238,10 @@
                 self.result.module.types.reserve(num);
                 self.types.reserve_wasm_signatures(num);
 
-<<<<<<< HEAD
-                for ty in types.into_iter_err_on_gc_types() {
-                    match ty? {
-                        wasmparser::FuncOrContType::Func(ty) => {
-                            let ty = self.convert_func_type(&ty);
-                            self.declare_type_func(ty)?;
-                        }
-                        wasmparser::FuncOrContType::Cont(ty) => {
-                            let ty = self.convert_cont_type(&ty);
-                            self.declare_type_cont(ty)?;
-                        }
-                    }
-=======
                 for i in 0..types.count() {
                     let types = self.validator.types(0).unwrap();
                     let ty = types.core_type_at(i);
                     self.declare_type(ty.unwrap_sub())?;
->>>>>>> cd97c9f1
                 }
             }
 
@@ -837,16 +818,12 @@
                     .push(ModuleType::Function(sig_index));
             }
             CompositeType::Array(_) | CompositeType::Struct(_) => unimplemented!(),
-        }
-        Ok(())
-    }
-
-    fn declare_type_cont(&mut self, wasm: WasmContType) -> WasmResult<()> {
-        let sig_index = self.result.module.types[WasmContType::type_index(wasm)].unwrap_function();
-        self.result
-            .module
-            .types
-            .push(ModuleType::Continuation(sig_index));
+            CompositeType::Cont(ct) => {
+                let wasm = self.convert_cont_type(ct);
+                let sig_index = self.types.wasm_cont_type(id, wasm);
+                self.result.module.types.push(ModuleType::Continuation(sig_index));
+            }
+        }
         Ok(())
     }
 

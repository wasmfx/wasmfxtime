--- conflicted
+++ resolved
@@ -406,11 +406,7 @@
                             WasmHeapType::ConcreteStruct(index)
                         }
                         wasmparser::CompositeInnerType::Cont(_) => {
-<<<<<<< HEAD
                             WasmHeapType::ConcreteCont(index)
-=======
-                            panic!("unimplemented continuation types")
->>>>>>> 1b4ea3a6
                         }
                     }
                 } else {
@@ -454,11 +450,7 @@
                             WasmHeapType::ConcreteStruct(index)
                         }
                         wasmparser::CompositeInnerType::Cont(_) => {
-<<<<<<< HEAD
                             WasmHeapType::ConcreteCont(index)
-=======
-                            panic!("unimplemented continuation types")
->>>>>>> 1b4ea3a6
                         }
                     }
                 } else {

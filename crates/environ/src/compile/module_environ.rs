use crate::module::{
    FuncRefIndex, Initializer, MemoryInitialization, MemoryInitializer, MemoryPlan, Module,
    TablePlan, TableSegment, TableSegmentElements,
};
use crate::prelude::*;
use crate::{
<<<<<<< HEAD
    DataIndex, DefinedFuncIndex, ElemIndex, EntityIndex, EntityType, FuncIndex, GlobalIndex,
    InitMemory, MemoryIndex, ModuleTypesBuilder, PrimaryMap, StaticMemoryInitializer, TableIndex,
    TableInitialValue, TagIndex, Tunables, TypeConvert, TypeIndex, Unsigned, WasmError,
    WasmHeapType, WasmResult, WasmValType, WasmparserTypeConverter,
=======
    ConstExpr, ConstOp, DataIndex, DefinedFuncIndex, ElemIndex, EngineOrModuleTypeIndex,
    EntityIndex, EntityType, FuncIndex, GlobalIndex, IndexType, InitMemory, MemoryIndex,
    ModuleInternedTypeIndex, ModuleTypesBuilder, PrimaryMap, SizeOverflow, StaticMemoryInitializer,
    TableIndex, TableInitialValue, Tunables, TypeConvert, TypeIndex, Unsigned, WasmError,
    WasmHeapTopType, WasmHeapType, WasmResult, WasmValType, WasmparserTypeConverter,
>>>>>>> 1b4ea3a6
};
use anyhow::{bail, Result};
use cranelift_entity::packed_option::ReservedValue;
use std::borrow::Cow;
use std::collections::HashMap;
use std::mem;
use std::path::PathBuf;
use std::sync::Arc;
use wasmparser::{
    types::Types, CustomSectionReader, DataKind, ElementItems, ElementKind, Encoding, ExternalKind,
    FuncToValidate, FunctionBody, KnownCustom, NameSectionReader, Naming, Parser, Payload, TypeRef,
    Validator, ValidatorResources,
};

/// Object containing the standalone environment information.
pub struct ModuleEnvironment<'a, 'data> {
    /// The current module being translated
    result: ModuleTranslation<'data>,

    /// Intern'd types for this entire translation, shared by all modules.
    types: &'a mut ModuleTypesBuilder,

    // Various bits and pieces of configuration
    validator: &'a mut Validator,
    tunables: &'a Tunables,
}

/// The result of translating via `ModuleEnvironment`. Function bodies are not
/// yet translated, and data initializers have not yet been copied out of the
/// original buffer.
#[derive(Default)]
pub struct ModuleTranslation<'data> {
    /// Module information.
    pub module: Module,

    /// The input wasm binary.
    ///
    /// This can be useful, for example, when modules are parsed from a
    /// component and the embedder wants access to the raw wasm modules
    /// themselves.
    pub wasm: &'data [u8],

    /// References to the function bodies.
    pub function_body_inputs: PrimaryMap<DefinedFuncIndex, FunctionBodyData<'data>>,

    /// A list of type signatures which are considered exported from this
    /// module, or those that can possibly be called. This list is sorted, and
    /// trampolines for each of these signatures are required.
    pub exported_signatures: Vec<ModuleInternedTypeIndex>,

    /// DWARF debug information, if enabled, parsed from the module.
    pub debuginfo: DebugInfoData<'data>,

    /// Set if debuginfo was found but it was not parsed due to `Tunables`
    /// configuration.
    pub has_unparsed_debuginfo: bool,

    /// List of data segments found in this module which should be concatenated
    /// together for the final compiled artifact.
    ///
    /// These data segments, when concatenated, are indexed by the
    /// `MemoryInitializer` type.
    pub data: Vec<Cow<'data, [u8]>>,

    /// The desired alignment of `data` in the final data section of the object
    /// file that we'll emit.
    ///
    /// Note that this is 1 by default but `MemoryInitialization::Static` might
    /// switch this to a higher alignment to facilitate mmap-ing data from
    /// an object file into a linear memory.
    pub data_align: Option<u64>,

    /// Total size of all data pushed onto `data` so far.
    total_data: u32,

    /// List of passive element segments found in this module which will get
    /// concatenated for the final artifact.
    pub passive_data: Vec<&'data [u8]>,

    /// Total size of all passive data pushed into `passive_data` so far.
    total_passive_data: u32,

    /// When we're parsing the code section this will be incremented so we know
    /// which function is currently being defined.
    code_index: u32,

    /// The type information of the current module made available at the end of the
    /// validation process.
    types: Option<Types>,
}

impl<'data> ModuleTranslation<'data> {
    /// Returns a reference to the type information of the current module.
    pub fn get_types(&self) -> &Types {
        self.types
            .as_ref()
            .expect("module type information to be available")
    }
}

/// Contains function data: byte code and its offset in the module.
pub struct FunctionBodyData<'a> {
    /// The body of the function, containing code and locals.
    pub body: FunctionBody<'a>,
    /// Validator for the function body
    pub validator: FuncToValidate<ValidatorResources>,
}

#[derive(Debug, Default)]
#[allow(missing_docs)]
pub struct DebugInfoData<'a> {
    pub dwarf: Dwarf<'a>,
    pub name_section: NameSection<'a>,
    pub wasm_file: WasmFileInfo,
    pub debug_loc: gimli::DebugLoc<Reader<'a>>,
    pub debug_loclists: gimli::DebugLocLists<Reader<'a>>,
    pub debug_ranges: gimli::DebugRanges<Reader<'a>>,
    pub debug_rnglists: gimli::DebugRngLists<Reader<'a>>,
    pub debug_cu_index: gimli::DebugCuIndex<Reader<'a>>,
    pub debug_tu_index: gimli::DebugTuIndex<Reader<'a>>,
}

#[allow(missing_docs)]
pub type Dwarf<'input> = gimli::Dwarf<Reader<'input>>;

type Reader<'input> = gimli::EndianSlice<'input, gimli::LittleEndian>;

#[derive(Debug, Default)]
#[allow(missing_docs)]
pub struct NameSection<'a> {
    pub module_name: Option<&'a str>,
    pub func_names: HashMap<FuncIndex, &'a str>,
    pub locals_names: HashMap<FuncIndex, HashMap<u32, &'a str>>,
}

#[derive(Debug, Default)]
#[allow(missing_docs)]
pub struct WasmFileInfo {
    pub path: Option<PathBuf>,
    pub code_section_offset: u64,
    pub imported_func_count: u32,
    pub funcs: Vec<FunctionMetadata>,
}

#[derive(Debug)]
#[allow(missing_docs)]
pub struct FunctionMetadata {
    pub params: Box<[WasmValType]>,
    pub locals: Box<[(u32, WasmValType)]>,
}

impl<'a, 'data> ModuleEnvironment<'a, 'data> {
    /// Allocates the environment data structures.
    pub fn new(
        tunables: &'a Tunables,
        validator: &'a mut Validator,
        types: &'a mut ModuleTypesBuilder,
    ) -> Self {
        Self {
            result: ModuleTranslation::default(),
            types,
            tunables,
            validator,
        }
    }

    /// Translate a wasm module using this environment.
    ///
    /// This function will translate the `data` provided with `parser`,
    /// validating everything along the way with this environment's validator.
    ///
    /// The result of translation, [`ModuleTranslation`], contains everything
    /// necessary to compile functions afterwards as well as learn type
    /// information about the module at runtime.
    pub fn translate(
        mut self,
        parser: Parser,
        data: &'data [u8],
    ) -> Result<ModuleTranslation<'data>> {
        self.result.wasm = data;

        for payload in parser.parse_all(data) {
            self.translate_payload(payload?)?;
        }

        Ok(self.result)
    }

    fn translate_payload(&mut self, payload: Payload<'data>) -> Result<()> {
        match payload {
            Payload::Version {
                num,
                encoding,
                range,
            } => {
                self.validator.version(num, encoding, &range)?;
                match encoding {
                    Encoding::Module => {}
                    Encoding::Component => {
                        bail!("expected a WebAssembly module but was given a WebAssembly component")
                    }
                }
            }

            Payload::End(offset) => {
                self.result.types = Some(self.validator.end(offset)?);

                // With the `escaped_funcs` set of functions finished
                // we can calculate the set of signatures that are exported as
                // the set of exported functions' signatures.
                self.result.exported_signatures = self
                    .result
                    .module
                    .functions
                    .iter()
                    .filter_map(|(_, func)| {
                        if func.is_escaping() {
                            Some(func.signature)
                        } else {
                            None
                        }
                    })
                    .collect();
                self.result.exported_signatures.sort_unstable();
                self.result.exported_signatures.dedup();
            }

            Payload::TypeSection(types) => {
                self.validator.type_section(&types)?;

                let count = types.count();
                let capacity = usize::try_from(count).unwrap();
                self.result.module.types.reserve(capacity);
                self.types.reserve_wasm_signatures(capacity);

                // Iterate over each *rec group* -- not type -- defined in the
                // types section. Rec groups are the unit of canonicalization
                // and therefore the unit at which we need to process at a
                // time. `wasmparser` has already done the hard work of
                // de-duplicating and canonicalizing the rec groups within the
                // module for us, we just need to translate them into our data
                // structures. Note that, if the Wasm defines duplicate rec
                // groups, we need copy the duplicates over (shallowly) as well,
                // so that our types index space doesn't have holes.
                let mut type_index = 0;
                for _ in 0..count {
                    let validator_types = self.validator.types(0).unwrap();

                    // Get the rec group for the current type index, which is
                    // always the first type defined in a rec group.
                    let core_type_id = validator_types.core_type_at(type_index).unwrap_sub();
                    log::trace!(
                        "about to intern rec group for {core_type_id:?} = {:?}",
                        validator_types[core_type_id]
                    );
                    let rec_group_id = validator_types.rec_group_id_of(core_type_id);
                    debug_assert_eq!(
                        validator_types
                            .rec_group_elements(rec_group_id)
                            .position(|id| id == core_type_id),
                        Some(0)
                    );

                    // Intern the rec group and then fill in this module's types
                    // index space.
                    let interned = self.types.intern_rec_group(
                        &self.result.module,
                        validator_types,
                        rec_group_id,
                    )?;
                    let elems = self.types.rec_group_elements(interned);
                    let len = elems.len();
                    self.result.module.types.reserve(len);
                    for ty in elems {
                        self.result.module.types.push(ty);
                    }

                    // Advance `type_index` to the start of the next rec group.
                    type_index += u32::try_from(len).unwrap();
                }
            }

            Payload::ImportSection(imports) => {
                self.validator.import_section(&imports)?;

                let cnt = usize::try_from(imports.count()).unwrap();
                self.result.module.initializers.reserve(cnt);

                for entry in imports {
                    let import = entry?;
                    let ty = match import.ty {
                        TypeRef::Func(index) => {
                            let index = TypeIndex::from_u32(index);
                            let interned_index = self.result.module.types[index];
                            self.result.module.num_imported_funcs += 1;
                            self.result.debuginfo.wasm_file.imported_func_count += 1;
                            EntityType::Function(EngineOrModuleTypeIndex::Module(interned_index))
                        }
                        TypeRef::Memory(ty) => {
                            self.result.module.num_imported_memories += 1;
                            EntityType::Memory(ty.into())
                        }
                        TypeRef::Global(ty) => {
                            self.result.module.num_imported_globals += 1;
                            EntityType::Global(self.convert_global_type(&ty))
                        }
                        TypeRef::Table(ty) => {
                            self.result.module.num_imported_tables += 1;
                            EntityType::Table(self.convert_table_type(&ty)?)
                        }

                        TypeRef::Tag(ty) => {
                            let index = TypeIndex::from_u32(ty.func_type_idx);
                            let interned_index = self.result.module.types[index];
                            let signature =
                                wasmtime_types::EngineOrModuleTypeIndex::Module(interned_index);
                            let tag = wasmtime_types::Tag {
                                ty: index,
                                signature,
                            };
                            self.result.module.num_imported_tags += 1;
                            // TODO(dhil): debug info?
                            EntityType::Tag(tag)
                        }
                    };
                    self.declare_import(import.module, import.name, ty);
                }
            }

            Payload::FunctionSection(functions) => {
                self.validator.function_section(&functions)?;

                let cnt = usize::try_from(functions.count()).unwrap();
                self.result.module.functions.reserve_exact(cnt);

                for entry in functions {
                    let sigindex = entry?;
                    let ty = TypeIndex::from_u32(sigindex);
                    let interned_index = self.result.module.types[ty];
                    self.result.module.push_function(interned_index);
                }
            }

            Payload::TableSection(tables) => {
                self.validator.table_section(&tables)?;
                let cnt = usize::try_from(tables.count()).unwrap();
                self.result.module.table_plans.reserve_exact(cnt);

                for entry in tables {
                    let wasmparser::Table { ty, init } = entry?;
                    let table = self.convert_table_type(&ty)?;
                    let plan = TablePlan::for_table(table, &self.tunables);
                    self.result.module.table_plans.push(plan);
                    let init = match init {
                        wasmparser::TableInit::RefNull => TableInitialValue::Null {
                            precomputed: Vec::new(),
                        },
                        wasmparser::TableInit::Expr(expr) => {
                            let (init, escaped) = ConstExpr::from_wasmparser(expr)?;
                            for f in escaped {
                                self.flag_func_escaped(f);
                            }
                            TableInitialValue::Expr(init)
                        }
                    };
                    self.result
                        .module
                        .table_initialization
                        .initial_values
                        .push(init);
                }
            }

            Payload::MemorySection(memories) => {
                self.validator.memory_section(&memories)?;

                let cnt = usize::try_from(memories.count()).unwrap();
                self.result.module.memory_plans.reserve_exact(cnt);

                for entry in memories {
                    let memory = entry?;
                    let plan = MemoryPlan::for_memory(memory.into(), &self.tunables);
                    self.result.module.memory_plans.push(plan);
                }
            }

            Payload::TagSection(tags) => {
                self.validator.tag_section(&tags)?;

                let cnt = usize::try_from(tags.count()).unwrap();
                self.result.module.tags.reserve_exact(cnt);

                for entry in tags {
                    let sigindex = entry?.func_type_idx;
                    let ty = TypeIndex::from_u32(sigindex);
                    let interned_index = self.result.module.types[ty];
                    self.result.module.push_tag(ty, interned_index);
                }

                // This feature isn't enabled at this time, so we should
                // never get here.
                //unreachable!();
            }

            Payload::GlobalSection(globals) => {
                self.validator.global_section(&globals)?;

                let cnt = usize::try_from(globals.count()).unwrap();
                self.result.module.globals.reserve_exact(cnt);

                for entry in globals {
                    let wasmparser::Global { ty, init_expr } = entry?;
                    let (initializer, escaped) = ConstExpr::from_wasmparser(init_expr)?;
                    for f in escaped {
                        self.flag_func_escaped(f);
                    }
                    let ty = self.convert_global_type(&ty);
                    self.result.module.globals.push(ty);
                    self.result.module.global_initializers.push(initializer);
                }
            }

            Payload::ExportSection(exports) => {
                self.validator.export_section(&exports)?;

                let cnt = usize::try_from(exports.count()).unwrap();
                self.result.module.exports.reserve(cnt);

                for entry in exports {
                    let wasmparser::Export { name, kind, index } = entry?;
                    let entity = match kind {
                        ExternalKind::Func => {
                            let index = FuncIndex::from_u32(index);
                            self.flag_func_escaped(index);
                            EntityIndex::Function(index)
                        }
                        ExternalKind::Table => EntityIndex::Table(TableIndex::from_u32(index)),
                        ExternalKind::Memory => EntityIndex::Memory(MemoryIndex::from_u32(index)),
                        ExternalKind::Global => EntityIndex::Global(GlobalIndex::from_u32(index)),
                        ExternalKind::Tag => EntityIndex::Tag(TagIndex::from_u32(index)),
                    };
                    self.result
                        .module
                        .exports
                        .insert(String::from(name), entity);
                }
            }

            Payload::StartSection { func, range } => {
                self.validator.start_section(func, &range)?;

                let func_index = FuncIndex::from_u32(func);
                self.flag_func_escaped(func_index);
                debug_assert!(self.result.module.start_func.is_none());
                self.result.module.start_func = Some(func_index);
            }

            Payload::ElementSection(elements) => {
                self.validator.element_section(&elements)?;

                for (index, entry) in elements.into_iter().enumerate() {
                    let wasmparser::Element {
                        kind,
                        items,
                        range: _,
                    } = entry?;

                    // Build up a list of `FuncIndex` corresponding to all the
                    // entries listed in this segment. Note that it's not
                    // possible to create anything other than a `ref.null
                    // extern` for externref segments, so those just get
                    // translated to the reserved value of `FuncIndex`.
                    let elements = match items {
                        ElementItems::Functions(funcs) => {
                            let mut elems =
                                Vec::with_capacity(usize::try_from(funcs.count()).unwrap());
                            for func in funcs {
                                let func = FuncIndex::from_u32(func?);
                                self.flag_func_escaped(func);
                                elems.push(func);
                            }
                            TableSegmentElements::Functions(elems.into())
                        }
                        ElementItems::Expressions(_ty, items) => {
                            let mut exprs =
                                Vec::with_capacity(usize::try_from(items.count()).unwrap());
                            for expr in items {
                                let (expr, escaped) = ConstExpr::from_wasmparser(expr?)?;
                                exprs.push(expr);
                                for func in escaped {
                                    self.flag_func_escaped(func);
                                }
                            }
                            TableSegmentElements::Expressions(exprs.into())
                        }
                    };

                    match kind {
                        ElementKind::Active {
                            table_index,
                            offset_expr,
                        } => {
                            let table_index = TableIndex::from_u32(table_index.unwrap_or(0));
                            let (offset, escaped) = ConstExpr::from_wasmparser(offset_expr)?;
                            debug_assert!(escaped.is_empty());

                            self.result
                                .module
                                .table_initialization
                                .segments
                                .push(TableSegment {
                                    table_index,
                                    offset,
                                    elements: elements.into(),
                                });
                        }

                        ElementKind::Passive => {
                            let elem_index = ElemIndex::from_u32(index as u32);
                            let index = self.result.module.passive_elements.len();
                            self.result.module.passive_elements.push(elements.into());
                            self.result
                                .module
                                .passive_elements_map
                                .insert(elem_index, index);
                        }

                        ElementKind::Declared => {}
                    }
                }
            }

            Payload::CodeSectionStart { count, range, .. } => {
                self.validator.code_section_start(count, &range)?;
                let cnt = usize::try_from(count).unwrap();
                self.result.function_body_inputs.reserve_exact(cnt);
                self.result.debuginfo.wasm_file.code_section_offset = range.start as u64;
            }

            Payload::CodeSectionEntry(body) => {
                let validator = self.validator.code_section_entry(&body)?;
                let func_index =
                    self.result.code_index + self.result.module.num_imported_funcs as u32;
                let func_index = FuncIndex::from_u32(func_index);

                if self.tunables.generate_native_debuginfo {
                    let sig_index = self.result.module.functions[func_index].signature;
                    let sig = self.types[sig_index].unwrap_func();
                    let mut locals = Vec::new();
                    for pair in body.get_locals_reader()? {
                        let (cnt, ty) = pair?;
                        let ty = self.convert_valtype(ty);
                        locals.push((cnt, ty));
                    }
                    self.result
                        .debuginfo
                        .wasm_file
                        .funcs
                        .push(FunctionMetadata {
                            locals: locals.into_boxed_slice(),
                            params: sig.params().into(),
                        });
                }
                self.result
                    .function_body_inputs
                    .push(FunctionBodyData { validator, body });
                self.result.code_index += 1;
            }

            Payload::DataSection(data) => {
                self.validator.data_section(&data)?;

                let initializers = match &mut self.result.module.memory_initialization {
                    MemoryInitialization::Segmented(i) => i,
                    _ => unreachable!(),
                };

                let cnt = usize::try_from(data.count()).unwrap();
                initializers.reserve_exact(cnt);
                self.result.data.reserve_exact(cnt);

                for (index, entry) in data.into_iter().enumerate() {
                    let wasmparser::Data {
                        kind,
                        data,
                        range: _,
                    } = entry?;
                    let mk_range = |total: &mut u32| -> Result<_, WasmError> {
                        let range = u32::try_from(data.len())
                            .ok()
                            .and_then(|size| {
                                let start = *total;
                                let end = start.checked_add(size)?;
                                Some(start..end)
                            })
                            .ok_or_else(|| {
                                WasmError::Unsupported(format!(
                                    "more than 4 gigabytes of data in wasm module",
                                ))
                            })?;
                        *total += range.end - range.start;
                        Ok(range)
                    };
                    match kind {
                        DataKind::Active {
                            memory_index,
                            offset_expr,
                        } => {
                            let range = mk_range(&mut self.result.total_data)?;
                            let memory_index = MemoryIndex::from_u32(memory_index);
                            let (offset, escaped) = ConstExpr::from_wasmparser(offset_expr)?;
                            debug_assert!(escaped.is_empty());

                            initializers.push(MemoryInitializer {
                                memory_index,
                                offset,
                                data: range,
                            });
                            self.result.data.push(data.into());
                        }
                        DataKind::Passive => {
                            let data_index = DataIndex::from_u32(index as u32);
                            let range = mk_range(&mut self.result.total_passive_data)?;
                            self.result.passive_data.push(data);
                            self.result
                                .module
                                .passive_data_map
                                .insert(data_index, range);
                        }
                    }
                }
            }

            Payload::DataCountSection { count, range } => {
                self.validator.data_count_section(count, &range)?;

                // Note: the count passed in here is the *total* segment count
                // There is no way to reserve for just the passive segments as
                // they are discovered when iterating the data section entries
                // Given that the total segment count might be much larger than
                // the passive count, do not reserve anything here.
            }

            Payload::CustomSection(s)
                if s.name() == "webidl-bindings" || s.name() == "wasm-interface-types" =>
            {
                bail!(
                    "\
Support for interface types has temporarily been removed from `wasmtime`.

For more information about this temporary change you can read on the issue online:

    https://github.com/bytecodealliance/wasmtime/issues/1271

and for re-adding support for interface types you can see this issue:

    https://github.com/bytecodealliance/wasmtime/issues/677
"
                )
            }

            Payload::CustomSection(s) => {
                self.register_custom_section(&s);
            }

            // It's expected that validation will probably reject other
            // payloads such as `UnknownSection` or those related to the
            // component model. If, however, something gets past validation then
            // that's a bug in Wasmtime as we forgot to implement something.
            other => {
                self.validator.payload(&other)?;
                panic!("unimplemented section in wasm file {other:?}");
            }
        }
        Ok(())
    }

    fn register_custom_section(&mut self, section: &CustomSectionReader<'data>) {
        match section.as_known() {
            KnownCustom::Name(name) => {
                let result = self.name_section(name);
                if let Err(e) = result {
                    log::warn!("failed to parse name section {:?}", e);
                }
            }
            _ => {
                let name = section.name().trim_end_matches(".dwo");
                if name.starts_with(".debug_") {
                    self.dwarf_section(name, section);
                }
            }
        }
    }

    fn dwarf_section(&mut self, name: &str, section: &CustomSectionReader<'data>) {
        if !self.tunables.generate_native_debuginfo && !self.tunables.parse_wasm_debuginfo {
            self.result.has_unparsed_debuginfo = true;
            return;
        }
        let info = &mut self.result.debuginfo;
        let dwarf = &mut info.dwarf;
        let endian = gimli::LittleEndian;
        let data = section.data();
        let slice = gimli::EndianSlice::new(data, endian);

        match name {
            // `gimli::Dwarf` fields.
            ".debug_abbrev" => dwarf.debug_abbrev = gimli::DebugAbbrev::new(data, endian),
            ".debug_addr" => dwarf.debug_addr = gimli::DebugAddr::from(slice),
            ".debug_info" => {
                dwarf.debug_info = gimli::DebugInfo::new(data, endian);
            }
            ".debug_line" => dwarf.debug_line = gimli::DebugLine::new(data, endian),
            ".debug_line_str" => dwarf.debug_line_str = gimli::DebugLineStr::from(slice),
            ".debug_str" => dwarf.debug_str = gimli::DebugStr::new(data, endian),
            ".debug_str_offsets" => dwarf.debug_str_offsets = gimli::DebugStrOffsets::from(slice),
            ".debug_str_sup" => {
                let mut dwarf_sup: Dwarf<'data> = Default::default();
                dwarf_sup.debug_str = gimli::DebugStr::from(slice);
                dwarf.sup = Some(Arc::new(dwarf_sup));
            }
            ".debug_types" => dwarf.debug_types = gimli::DebugTypes::from(slice),

            // Additional fields.
            ".debug_loc" => info.debug_loc = gimli::DebugLoc::from(slice),
            ".debug_loclists" => info.debug_loclists = gimli::DebugLocLists::from(slice),
            ".debug_ranges" => info.debug_ranges = gimli::DebugRanges::new(data, endian),
            ".debug_rnglists" => info.debug_rnglists = gimli::DebugRngLists::new(data, endian),

            // DWARF package fields
            ".debug_cu_index" => info.debug_cu_index = gimli::DebugCuIndex::new(data, endian),
            ".debug_tu_index" => info.debug_tu_index = gimli::DebugTuIndex::new(data, endian),

            // We don't use these at the moment.
            ".debug_aranges" | ".debug_pubnames" | ".debug_pubtypes" => return,
            other => {
                log::warn!("unknown debug section `{}`", other);
                return;
            }
        }

        dwarf.ranges = gimli::RangeLists::new(info.debug_ranges, info.debug_rnglists);
        dwarf.locations = gimli::LocationLists::new(info.debug_loc, info.debug_loclists);
    }

    /// Declares a new import with the `module` and `field` names, importing the
    /// `ty` specified.
    ///
    /// Note that this method is somewhat tricky due to the implementation of
    /// the module linking proposal. In the module linking proposal two-level
    /// imports are recast as single-level imports of instances. That recasting
    /// happens here by recording an import of an instance for the first time
    /// we see a two-level import.
    ///
    /// When the module linking proposal is disabled, however, disregard this
    /// logic and instead work directly with two-level imports since no
    /// instances are defined.
    fn declare_import(&mut self, module: &'data str, field: &'data str, ty: EntityType) {
        let index = self.push_type(ty);
        self.result.module.initializers.push(Initializer::Import {
            name: module.to_owned(),
            field: field.to_owned(),
            index,
        });
    }

    fn push_type(&mut self, ty: EntityType) -> EntityIndex {
        match ty {
            EntityType::Function(ty) => EntityIndex::Function({
                let func_index = self
                    .result
                    .module
                    .push_function(ty.unwrap_module_type_index());
                // Imported functions can escape; in fact, they've already done
                // so to get here.
                self.flag_func_escaped(func_index);
                func_index
            }),
            EntityType::Table(ty) => {
                let plan = TablePlan::for_table(ty, &self.tunables);
                EntityIndex::Table(self.result.module.table_plans.push(plan))
            }
            EntityType::Memory(ty) => {
                let plan = MemoryPlan::for_memory(ty, &self.tunables);
                EntityIndex::Memory(self.result.module.memory_plans.push(plan))
            }
            EntityType::Global(ty) => EntityIndex::Global(self.result.module.globals.push(ty)),
            EntityType::Tag(ty) => EntityIndex::Tag(self.result.module.tags.push(ty)),
        }
    }

    fn flag_func_escaped(&mut self, func: FuncIndex) {
        let ty = &mut self.result.module.functions[func];
        // If this was already assigned a funcref index no need to re-assign it.
        if ty.is_escaping() {
            return;
        }
        let index = self.result.module.num_escaped_funcs as u32;
        ty.func_ref = FuncRefIndex::from_u32(index);
        self.result.module.num_escaped_funcs += 1;
    }

    /// Parses the Name section of the wasm module.
    fn name_section(&mut self, names: NameSectionReader<'data>) -> WasmResult<()> {
        for subsection in names {
            match subsection? {
                wasmparser::Name::Function(names) => {
                    for name in names {
                        let Naming { index, name } = name?;
                        // Skip this naming if it's naming a function that
                        // doesn't actually exist.
                        if (index as usize) >= self.result.module.functions.len() {
                            continue;
                        }

                        // Store the name unconditionally, regardless of
                        // whether we're parsing debuginfo, since function
                        // names are almost always present in the
                        // final compilation artifact.
                        let index = FuncIndex::from_u32(index);
                        self.result
                            .debuginfo
                            .name_section
                            .func_names
                            .insert(index, name);
                    }
                }
                wasmparser::Name::Module { name, .. } => {
                    self.result.module.name = Some(name.to_string());
                    if self.tunables.generate_native_debuginfo {
                        self.result.debuginfo.name_section.module_name = Some(name);
                    }
                }
                wasmparser::Name::Local(reader) => {
                    if !self.tunables.generate_native_debuginfo {
                        continue;
                    }
                    for f in reader {
                        let f = f?;
                        // Skip this naming if it's naming a function that
                        // doesn't actually exist.
                        if (f.index as usize) >= self.result.module.functions.len() {
                            continue;
                        }
                        for name in f.names {
                            let Naming { index, name } = name?;

                            self.result
                                .debuginfo
                                .name_section
                                .locals_names
                                .entry(FuncIndex::from_u32(f.index))
                                .or_insert(HashMap::new())
                                .insert(index, name);
                        }
                    }
                }
                wasmparser::Name::Label(_)
                | wasmparser::Name::Type(_)
                | wasmparser::Name::Table(_)
                | wasmparser::Name::Global(_)
                | wasmparser::Name::Memory(_)
                | wasmparser::Name::Element(_)
                | wasmparser::Name::Data(_)
                | wasmparser::Name::Tag(_)
                | wasmparser::Name::Field(_)
                | wasmparser::Name::Unknown { .. } => {}
            }
        }
        Ok(())
    }
}

impl TypeConvert for ModuleEnvironment<'_, '_> {
    fn lookup_heap_type(&self, index: wasmparser::UnpackedIndex) -> WasmHeapType {
        WasmparserTypeConverter::new(&self.types, &self.result.module).lookup_heap_type(index)
    }

    fn lookup_type_index(&self, index: wasmparser::UnpackedIndex) -> EngineOrModuleTypeIndex {
        WasmparserTypeConverter::new(&self.types, &self.result.module).lookup_type_index(index)
    }
}

impl ModuleTranslation<'_> {
    /// Attempts to convert segmented memory initialization into static
    /// initialization for the module that this translation represents.
    ///
    /// If this module's memory initialization is not compatible with paged
    /// initialization then this won't change anything. Otherwise if it is
    /// compatible then the `memory_initialization` field will be updated.
    ///
    /// Takes a `page_size` argument in order to ensure that all
    /// initialization is page-aligned for mmap-ability, and
    /// `max_image_size_always_allowed` to control how we decide
    /// whether to use static init.
    ///
    /// We will try to avoid generating very sparse images, which are
    /// possible if e.g. a module has an initializer at offset 0 and a
    /// very high offset (say, 1 GiB). To avoid this, we use a dual
    /// condition: we always allow images less than
    /// `max_image_size_always_allowed`, and the embedder of Wasmtime
    /// can set this if desired to ensure that static init should
    /// always be done if the size of the module or its heaps is
    /// otherwise bounded by the system. We also allow images with
    /// static init data bigger than that, but only if it is "dense",
    /// defined as having at least half (50%) of its pages with some
    /// data.
    ///
    /// We could do something slightly better by building a dense part
    /// and keeping a sparse list of outlier/leftover segments (see
    /// issue #3820). This would also allow mostly-static init of
    /// modules that have some dynamically-placed data segments. But,
    /// for now, this is sufficient to allow a system that "knows what
    /// it's doing" to always get static init.
    pub fn try_static_init(&mut self, page_size: u64, max_image_size_always_allowed: u64) {
        // This method only attempts to transform a `Segmented` memory init
        // into a `Static` one, no other state.
        if !self.module.memory_initialization.is_segmented() {
            return;
        }

        // First a dry run of memory initialization is performed. This
        // collects information about the extent of memory initialized for each
        // memory as well as the size of all data segments being copied in.
        struct Memory {
            data_size: u64,
            min_addr: u64,
            max_addr: u64,
            // The `usize` here is a pointer into `self.data` which is the list
            // of data segments corresponding to what was found in the original
            // wasm module.
            segments: Vec<(usize, StaticMemoryInitializer)>,
        }
        let mut info = PrimaryMap::with_capacity(self.module.memory_plans.len());
        for _ in 0..self.module.memory_plans.len() {
            info.push(Memory {
                data_size: 0,
                min_addr: u64::MAX,
                max_addr: 0,
                segments: Vec::new(),
            });
        }

        struct InitMemoryAtCompileTime<'a> {
            module: &'a Module,
            info: &'a mut PrimaryMap<MemoryIndex, Memory>,
            idx: usize,
        }
        impl InitMemory for InitMemoryAtCompileTime<'_> {
            fn memory_size_in_bytes(
                &mut self,
                memory_index: MemoryIndex,
            ) -> Result<u64, SizeOverflow> {
                self.module.memory_plans[memory_index]
                    .memory
                    .minimum_byte_size()
            }

            fn eval_offset(&mut self, memory_index: MemoryIndex, expr: &ConstExpr) -> Option<u64> {
                match (
                    expr.ops(),
                    self.module.memory_plans[memory_index].memory.idx_type,
                ) {
                    (&[ConstOp::I32Const(offset)], IndexType::I32) => {
                        Some(offset.unsigned().into())
                    }
                    (&[ConstOp::I64Const(offset)], IndexType::I64) => Some(offset.unsigned()),
                    _ => None,
                }
            }

            fn write(&mut self, memory: MemoryIndex, init: &StaticMemoryInitializer) -> bool {
                // Currently `Static` only applies to locally-defined memories,
                // so if a data segment references an imported memory then
                // transitioning to a `Static` memory initializer is not
                // possible.
                if self.module.defined_memory_index(memory).is_none() {
                    return false;
                };
                let info = &mut self.info[memory];
                let data_len = u64::from(init.data.end - init.data.start);
                if data_len > 0 {
                    info.data_size += data_len;
                    info.min_addr = info.min_addr.min(init.offset);
                    info.max_addr = info.max_addr.max(init.offset + data_len);
                    info.segments.push((self.idx, init.clone()));
                }
                self.idx += 1;
                true
            }
        }
        let ok = self
            .module
            .memory_initialization
            .init_memory(&mut InitMemoryAtCompileTime {
                idx: 0,
                module: &self.module,
                info: &mut info,
            });
        if !ok {
            return;
        }

        // Validate that the memory information collected is indeed valid for
        // static memory initialization.
        for (i, info) in info.iter().filter(|(_, info)| info.data_size > 0) {
            let image_size = info.max_addr - info.min_addr;

            // Simplify things for now by bailing out entirely if any memory has
            // a page size smaller than the host's page size. This fixes a case
            // where currently initializers are created in host-page-size units
            // of length which means that a larger-than-the-entire-memory
            // initializer can be created. This can be handled technically but
            // would require some more changes to help fix the assert elsewhere
            // that this protects against.
            if self.module.memory_plans[i].memory.page_size() < page_size {
                return;
            }

            // If the range of memory being initialized is less than twice the
            // total size of the data itself then it's assumed that static
            // initialization is ok. This means we'll at most double memory
            // consumption during the memory image creation process, which is
            // currently assumed to "probably be ok" but this will likely need
            // tweaks over time.
            if image_size < info.data_size.saturating_mul(2) {
                continue;
            }

            // If the memory initialization image is larger than the size of all
            // data, then we still allow memory initialization if the image will
            // be of a relatively modest size, such as 1MB here.
            if image_size < max_image_size_always_allowed {
                continue;
            }

            // At this point memory initialization is concluded to be too
            // expensive to do at compile time so it's entirely deferred to
            // happen at runtime.
            return;
        }

        // Here's where we've now committed to changing to static memory. The
        // memory initialization image is built here from the page data and then
        // it's converted to a single initializer.
        let data = mem::replace(&mut self.data, Vec::new());
        let mut map = PrimaryMap::with_capacity(info.len());
        let mut module_data_size = 0u32;
        for (memory, info) in info.iter() {
            // Create the in-memory `image` which is the initialized contents of
            // this linear memory.
            let extent = if info.segments.len() > 0 {
                (info.max_addr - info.min_addr) as usize
            } else {
                0
            };
            let mut image = Vec::with_capacity(extent);
            for (idx, init) in info.segments.iter() {
                let data = &data[*idx];
                assert_eq!(data.len(), init.data.len());
                let offset = usize::try_from(init.offset - info.min_addr).unwrap();
                if image.len() < offset {
                    image.resize(offset, 0u8);
                    image.extend_from_slice(data);
                } else {
                    image.splice(
                        offset..(offset + data.len()).min(image.len()),
                        data.iter().copied(),
                    );
                }
            }
            assert_eq!(image.len(), extent);
            assert_eq!(image.capacity(), extent);
            let mut offset = if info.segments.len() > 0 {
                info.min_addr
            } else {
                0
            };

            // Chop off trailing zeros from the image as memory is already
            // zero-initialized. Note that `i` is the position of a nonzero
            // entry here, so to not lose it we truncate to `i + 1`.
            if let Some(i) = image.iter().rposition(|i| *i != 0) {
                image.truncate(i + 1);
            }

            // Also chop off leading zeros, if any.
            if let Some(i) = image.iter().position(|i| *i != 0) {
                offset += i as u64;
                image.drain(..i);
            }
            let mut len = u64::try_from(image.len()).unwrap();

            // The goal is to enable mapping this image directly into memory, so
            // the offset into linear memory must be a multiple of the page
            // size. If that's not already the case then the image is padded at
            // the front and back with extra zeros as necessary
            if offset % page_size != 0 {
                let zero_padding = offset % page_size;
                self.data.push(vec![0; zero_padding as usize].into());
                offset -= zero_padding;
                len += zero_padding;
            }
            self.data.push(image.into());
            if len % page_size != 0 {
                let zero_padding = page_size - (len % page_size);
                self.data.push(vec![0; zero_padding as usize].into());
                len += zero_padding;
            }

            // Offset/length should now always be page-aligned.
            assert!(offset % page_size == 0);
            assert!(len % page_size == 0);

            // Create the `StaticMemoryInitializer` which describes this image,
            // only needed if the image is actually present and has a nonzero
            // length. The `offset` has been calculates above, originally
            // sourced from `info.min_addr`. The `data` field is the extent
            // within the final data segment we'll emit to an ELF image, which
            // is the concatenation of `self.data`, so here it's the size of
            // the section-so-far plus the current segment we're appending.
            let len = u32::try_from(len).unwrap();
            let init = if len > 0 {
                Some(StaticMemoryInitializer {
                    offset,
                    data: module_data_size..module_data_size + len,
                })
            } else {
                None
            };
            let idx = map.push(init);
            assert_eq!(idx, memory);
            module_data_size += len;
        }
        self.data_align = Some(page_size);
        self.module.memory_initialization = MemoryInitialization::Static { map };
    }

    /// Attempts to convert the module's table initializers to
    /// FuncTable form where possible. This enables lazy table
    /// initialization later by providing a one-to-one map of initial
    /// table values, without having to parse all segments.
    pub fn try_func_table_init(&mut self) {
        // This should be large enough to support very large Wasm
        // modules with huge funcref tables, but small enough to avoid
        // OOMs or DoS on truly sparse tables.
        const MAX_FUNC_TABLE_SIZE: u64 = 1024 * 1024;

        // First convert any element-initialized tables to images of just that
        // single function if the minimum size of the table allows doing so.
        for ((_, init), (_, plan)) in self
            .module
            .table_initialization
            .initial_values
            .iter_mut()
            .zip(
                self.module
                    .table_plans
                    .iter()
                    .skip(self.module.num_imported_tables),
            )
        {
            let table_size = plan.table.limits.min;
            if table_size > MAX_FUNC_TABLE_SIZE {
                continue;
            }
            if let TableInitialValue::Expr(expr) = init {
                if let [ConstOp::RefFunc(f)] = expr.ops() {
                    *init = TableInitialValue::Null {
                        precomputed: vec![*f; table_size as usize],
                    };
                }
            }
        }

        let mut segments = mem::take(&mut self.module.table_initialization.segments)
            .into_iter()
            .peekable();

        // The goal of this loop is to interpret a table segment and apply it
        // "statically" to a local table. This will iterate over segments and
        // apply them one-by-one to each table.
        //
        // If any segment can't be applied, however, then this loop exits and
        // all remaining segments are placed back into the segment list. This is
        // because segments are supposed to be initialized one-at-a-time which
        // means that intermediate state is visible with respect to traps. If
        // anything isn't statically known to not trap it's pessimistically
        // assumed to trap meaning all further segment initializers must be
        // applied manually at instantiation time.
        while let Some(segment) = segments.peek() {
            let defined_index = match self.module.defined_table_index(segment.table_index) {
                Some(index) => index,
                // Skip imported tables: we can't provide a preconstructed
                // table for them, because their values depend on the
                // imported table overlaid with whatever segments we have.
                None => break,
            };

            // If the base of this segment is dynamic, then we can't
            // include it in the statically-built array of initial
            // contents.
            let offset = match segment.offset.ops() {
                &[ConstOp::I32Const(offset)] => u64::from(offset.unsigned()),
                &[ConstOp::I64Const(offset)] => offset.unsigned(),
                _ => break,
            };

            // Get the end of this segment. If out-of-bounds, or too
            // large for our dense table representation, then skip the
            // segment.
            let top = match offset.checked_add(segment.elements.len()) {
                Some(top) => top,
                None => break,
            };
            let table_size = self.module.table_plans[segment.table_index]
                .table
                .limits
                .min;
            if top > table_size || top > MAX_FUNC_TABLE_SIZE {
                break;
            }

            match self.module.table_plans[segment.table_index]
                .table
                .ref_type
                .heap_type
                .top()
            {
                WasmHeapTopType::Func => {}
                // If this is not a funcref table, then we can't support a
                // pre-computed table of function indices. Technically this
                // initializer won't trap so we could continue processing
                // segments, but that's left as a future optimization if
                // necessary.
                WasmHeapTopType::Any | WasmHeapTopType::Extern => break,
                WasmHeapTopType::Cont => break,
            }

            // Function indices can be optimized here, but fully general
            // expressions are deferred to get evaluated at runtime.
            let function_elements = match &segment.elements {
                TableSegmentElements::Functions(indices) => indices,
                TableSegmentElements::Expressions(_) => break,
            };

            let precomputed =
                match &mut self.module.table_initialization.initial_values[defined_index] {
                    TableInitialValue::Null { precomputed } => precomputed,

                    // If this table is still listed as an initial value here
                    // then that means the initial size of the table doesn't
                    // support a precomputed function list, so skip this.
                    // Technically this won't trap so it's possible to process
                    // further initializers, but that's left as a future
                    // optimization.
                    TableInitialValue::Expr(_) => break,
                };

            // At this point we're committing to pre-initializing the table
            // with the `segment` that's being iterated over. This segment is
            // applied to the `precomputed` list for the table by ensuring
            // it's large enough to hold the segment and then copying the
            // segment into the precomputed list.
            if precomputed.len() < top as usize {
                precomputed.resize(top as usize, FuncIndex::reserved_value());
            }
            let dst = &mut precomputed[offset as usize..top as usize];
            dst.copy_from_slice(&function_elements);

            // advance the iterator to see the next segment
            let _ = segments.next();
        }
        self.module.table_initialization.segments = segments.collect();
    }
}<|MERGE_RESOLUTION|>--- conflicted
+++ resolved
@@ -4,18 +4,11 @@
 };
 use crate::prelude::*;
 use crate::{
-<<<<<<< HEAD
-    DataIndex, DefinedFuncIndex, ElemIndex, EntityIndex, EntityType, FuncIndex, GlobalIndex,
-    InitMemory, MemoryIndex, ModuleTypesBuilder, PrimaryMap, StaticMemoryInitializer, TableIndex,
-    TableInitialValue, TagIndex, Tunables, TypeConvert, TypeIndex, Unsigned, WasmError,
-    WasmHeapType, WasmResult, WasmValType, WasmparserTypeConverter,
-=======
     ConstExpr, ConstOp, DataIndex, DefinedFuncIndex, ElemIndex, EngineOrModuleTypeIndex,
     EntityIndex, EntityType, FuncIndex, GlobalIndex, IndexType, InitMemory, MemoryIndex,
     ModuleInternedTypeIndex, ModuleTypesBuilder, PrimaryMap, SizeOverflow, StaticMemoryInitializer,
-    TableIndex, TableInitialValue, Tunables, TypeConvert, TypeIndex, Unsigned, WasmError,
+    TableIndex, TableInitialValue, TagIndex, Tunables, TypeConvert, TypeIndex, Unsigned, WasmError,
     WasmHeapTopType, WasmHeapType, WasmResult, WasmValType, WasmparserTypeConverter,
->>>>>>> 1b4ea3a6
 };
 use anyhow::{bail, Result};
 use cranelift_entity::packed_option::ReservedValue;
@@ -330,9 +323,8 @@
                         TypeRef::Tag(ty) => {
                             let index = TypeIndex::from_u32(ty.func_type_idx);
                             let interned_index = self.result.module.types[index];
-                            let signature =
-                                wasmtime_types::EngineOrModuleTypeIndex::Module(interned_index);
-                            let tag = wasmtime_types::Tag {
+                            let signature = crate::EngineOrModuleTypeIndex::Module(interned_index);
+                            let tag = crate::Tag {
                                 ty: index,
                                 signature,
                             };

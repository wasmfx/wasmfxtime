use crate::{wasm_unsupported, WasmResult};
use alloc::borrow::Cow;
use alloc::boxed::Box;
use core::{fmt, ops::Range};
use cranelift_entity::entity_impl;
use serde_derive::{Deserialize, Serialize};
use smallvec::SmallVec;

/// A trait for things that can trace all type-to-type edges, aka all type
/// indices within this thing.
pub trait TypeTrace {
    /// Visit each edge.
    ///
    /// The function can break out of tracing by returning `Err(E)`.
    fn trace<F, E>(&self, func: &mut F) -> Result<(), E>
    where
        F: FnMut(EngineOrModuleTypeIndex) -> Result<(), E>;

    /// Visit each edge, mutably.
    ///
    /// Allows updating edges.
    ///
    /// The function can break out of tracing by returning `Err(E)`.
    fn trace_mut<F, E>(&mut self, func: &mut F) -> Result<(), E>
    where
        F: FnMut(&mut EngineOrModuleTypeIndex) -> Result<(), E>;

    /// Trace all `VMSharedTypeIndex` edges, ignoring other edges.
    fn trace_engine_indices<F, E>(&self, func: &mut F) -> Result<(), E>
    where
        F: FnMut(VMSharedTypeIndex) -> Result<(), E>,
    {
        self.trace(&mut |idx| match idx {
            EngineOrModuleTypeIndex::Engine(idx) => func(idx),
            EngineOrModuleTypeIndex::Module(_) | EngineOrModuleTypeIndex::RecGroup(_) => Ok(()),
        })
    }

    /// Canonicalize `self` by rewriting all type references inside `self` from
    /// module-level interned type indices to engine-level interned type
    /// indices.
    ///
    /// This produces types that are suitable for usage by the runtime (only
    /// contains `VMSharedTypeIndex` type references).
    ///
    /// This does not produce types that are suitable for hash consing types
    /// (must have recgroup-relative indices for type indices referencing other
    /// types in the same recgroup).
    fn canonicalize_for_runtime_usage<F>(&mut self, module_to_engine: &mut F)
    where
        F: FnMut(ModuleInternedTypeIndex) -> VMSharedTypeIndex,
    {
        self.trace_mut::<_, ()>(&mut |idx| match idx {
            EngineOrModuleTypeIndex::Engine(_) => Ok(()),
            EngineOrModuleTypeIndex::Module(module_index) => {
                let engine_index = module_to_engine(*module_index);
                *idx = EngineOrModuleTypeIndex::Engine(engine_index);
                Ok(())
            }
            EngineOrModuleTypeIndex::RecGroup(_) => {
                panic!("should not already be canonicalized for hash consing")
            }
        })
        .unwrap()
    }

    /// Is this type canonicalized for runtime usage?
    fn is_canonicalized_for_runtime_usage(&self) -> bool {
        self.trace(&mut |idx| match idx {
            EngineOrModuleTypeIndex::Engine(_) => Ok(()),
            EngineOrModuleTypeIndex::Module(_) | EngineOrModuleTypeIndex::RecGroup(_) => Err(()),
        })
        .is_ok()
    }

    /// Canonicalize `self` by rewriting all type references inside `self` from
    /// module-level interned type indices to either engine-level interned type
    /// indices or recgroup-relative indices.
    ///
    /// This produces types that are suitable for hash consing and deduplicating
    /// recgroups (types may have recgroup-relative indices for references to
    /// other types within the same recgroup).
    ///
    /// This does *not* produce types that are suitable for usage by the runtime
    /// (only contain `VMSharedTypeIndex` type references).
    fn canonicalize_for_hash_consing<F>(
        &mut self,
        rec_group_range: Range<ModuleInternedTypeIndex>,
        module_to_engine: &mut F,
    ) where
        F: FnMut(ModuleInternedTypeIndex) -> VMSharedTypeIndex,
    {
        self.trace_mut::<_, ()>(&mut |idx| match *idx {
            EngineOrModuleTypeIndex::Engine(_) => Ok(()),
            EngineOrModuleTypeIndex::Module(module_index) => {
                *idx = if rec_group_range.start <= module_index {
                    // Any module index within the recursion group gets
                    // translated into a recgroup-relative index.
                    debug_assert!(module_index < rec_group_range.end);
                    let relative = module_index.as_u32() - rec_group_range.start.as_u32();
                    let relative = RecGroupRelativeTypeIndex::from_u32(relative);
                    EngineOrModuleTypeIndex::RecGroup(relative)
                } else {
                    // Cross-group indices are translated directly into
                    // `VMSharedTypeIndex`es.
                    debug_assert!(module_index < rec_group_range.start);
                    EngineOrModuleTypeIndex::Engine(module_to_engine(module_index))
                };
                Ok(())
            }
            EngineOrModuleTypeIndex::RecGroup(_) => {
                panic!("should not already be canonicalized for hash consing")
            }
        })
        .unwrap()
    }

    /// Is this type canonicalized for hash consing?
    fn is_canonicalized_for_hash_consing(&self) -> bool {
        self.trace(&mut |idx| match idx {
            EngineOrModuleTypeIndex::Engine(_) | EngineOrModuleTypeIndex::RecGroup(_) => Ok(()),
            EngineOrModuleTypeIndex::Module(_) => Err(()),
        })
        .is_ok()
    }
}

/// WebAssembly value type -- equivalent of `wasmparser::ValType`.
#[derive(Debug, Copy, Clone, PartialEq, Eq, Hash, Serialize, Deserialize)]
pub enum WasmValType {
    /// I32 type
    I32,
    /// I64 type
    I64,
    /// F32 type
    F32,
    /// F64 type
    F64,
    /// V128 type
    V128,
    /// Reference type
    Ref(WasmRefType),
}

impl fmt::Display for WasmValType {
    fn fmt(&self, f: &mut fmt::Formatter) -> fmt::Result {
        match self {
            WasmValType::I32 => write!(f, "i32"),
            WasmValType::I64 => write!(f, "i64"),
            WasmValType::F32 => write!(f, "f32"),
            WasmValType::F64 => write!(f, "f64"),
            WasmValType::V128 => write!(f, "v128"),
            WasmValType::Ref(rt) => write!(f, "{rt}"),
        }
    }
}

impl TypeTrace for WasmValType {
    fn trace<F, E>(&self, func: &mut F) -> Result<(), E>
    where
        F: FnMut(EngineOrModuleTypeIndex) -> Result<(), E>,
    {
        match self {
            WasmValType::Ref(r) => r.trace(func),
            WasmValType::I32
            | WasmValType::I64
            | WasmValType::F32
            | WasmValType::F64
            | WasmValType::V128 => Ok(()),
        }
    }

    fn trace_mut<F, E>(&mut self, func: &mut F) -> Result<(), E>
    where
        F: FnMut(&mut EngineOrModuleTypeIndex) -> Result<(), E>,
    {
        match self {
            WasmValType::Ref(r) => r.trace_mut(func),
            WasmValType::I32
            | WasmValType::I64
            | WasmValType::F32
            | WasmValType::F64
            | WasmValType::V128 => Ok(()),
        }
    }
}

impl WasmValType {
    /// Is this a type that is represented as a `VMGcRef`?
    #[inline]
    pub fn is_vmgcref_type(&self) -> bool {
        match self {
            WasmValType::Ref(r) => r.is_vmgcref_type(),
            _ => false,
        }
    }

    /// Is this a type that is represented as a `VMGcRef` and is additionally
    /// not an `i31`?
    ///
    /// That is, is this a a type that actually refers to an object allocated in
    /// a GC heap?
    #[inline]
    pub fn is_vmgcref_type_and_not_i31(&self) -> bool {
        match self {
            WasmValType::Ref(r) => r.is_vmgcref_type_and_not_i31(),
            _ => false,
        }
    }

    fn trampoline_type(&self) -> Self {
        match self {
            WasmValType::Ref(r) => WasmValType::Ref(WasmRefType {
                nullable: true,
                heap_type: r.heap_type.top().into(),
            }),
            WasmValType::I32
            | WasmValType::I64
            | WasmValType::F32
            | WasmValType::F64
            | WasmValType::V128 => *self,
        }
    }
}

/// WebAssembly reference type -- equivalent of `wasmparser`'s RefType
#[derive(Debug, Copy, Clone, PartialEq, Eq, Hash, Serialize, Deserialize)]
pub struct WasmRefType {
    /// Whether or not this reference is nullable.
    pub nullable: bool,
    /// The heap type that this reference contains.
    pub heap_type: WasmHeapType,
}

impl TypeTrace for WasmRefType {
    fn trace<F, E>(&self, func: &mut F) -> Result<(), E>
    where
        F: FnMut(EngineOrModuleTypeIndex) -> Result<(), E>,
    {
        self.heap_type.trace(func)
    }

    fn trace_mut<F, E>(&mut self, func: &mut F) -> Result<(), E>
    where
        F: FnMut(&mut EngineOrModuleTypeIndex) -> Result<(), E>,
    {
        self.heap_type.trace_mut(func)
    }
}

impl WasmRefType {
    /// Shorthand for `externref`
    pub const EXTERNREF: WasmRefType = WasmRefType {
        nullable: true,
        heap_type: WasmHeapType::Extern,
    };
    /// Shorthand for `funcref`
    pub const FUNCREF: WasmRefType = WasmRefType {
        nullable: true,
        heap_type: WasmHeapType::Func,
    };

    /// Is this a type that is represented as a `VMGcRef`?
    #[inline]
    pub fn is_vmgcref_type(&self) -> bool {
        self.heap_type.is_vmgcref_type()
    }

    /// Is this a type that is represented as a `VMGcRef` and is additionally
    /// not an `i31`?
    ///
    /// That is, is this a a type that actually refers to an object allocated in
    /// a GC heap?
    #[inline]
    pub fn is_vmgcref_type_and_not_i31(&self) -> bool {
        self.heap_type.is_vmgcref_type_and_not_i31()
    }
}

impl fmt::Display for WasmRefType {
    fn fmt(&self, f: &mut fmt::Formatter) -> fmt::Result {
        match *self {
            Self::FUNCREF => write!(f, "funcref"),
            Self::EXTERNREF => write!(f, "externref"),
            _ => {
                if self.nullable {
                    write!(f, "(ref null {})", self.heap_type)
                } else {
                    write!(f, "(ref {})", self.heap_type)
                }
            }
        }
    }
}

/// An interned type index, either at the module or engine level.
///
/// Roughly equivalent to `wasmparser::UnpackedIndex`, although doesn't have to
/// concern itself with recursion-group-local indices.
#[derive(Debug, Copy, Clone, PartialEq, Eq, Hash, Serialize, Deserialize)]
pub enum EngineOrModuleTypeIndex {
    /// An index within an engine, canonicalized among all modules that can
    /// interact with each other.
    Engine(VMSharedTypeIndex),

    /// An index within the current Wasm module, canonicalized within just this
    /// current module.
    Module(ModuleInternedTypeIndex),

    /// An index within the containing type's rec group. This is only used when
    /// hashing and canonicalizing rec groups, and should never appear outside
    /// of the engine's type registry.
    RecGroup(RecGroupRelativeTypeIndex),
}

impl From<ModuleInternedTypeIndex> for EngineOrModuleTypeIndex {
    #[inline]
    fn from(i: ModuleInternedTypeIndex) -> Self {
        Self::Module(i)
    }
}

impl From<VMSharedTypeIndex> for EngineOrModuleTypeIndex {
    #[inline]
    fn from(i: VMSharedTypeIndex) -> Self {
        Self::Engine(i)
    }
}

impl From<RecGroupRelativeTypeIndex> for EngineOrModuleTypeIndex {
    #[inline]
    fn from(i: RecGroupRelativeTypeIndex) -> Self {
        Self::RecGroup(i)
    }
}

impl fmt::Display for EngineOrModuleTypeIndex {
    fn fmt(&self, f: &mut fmt::Formatter<'_>) -> fmt::Result {
        match self {
            Self::Engine(i) => write!(f, "(engine {})", i.bits()),
            Self::Module(i) => write!(f, "(module {})", i.as_u32()),
            Self::RecGroup(i) => write!(f, "(recgroup {})", i.as_u32()),
        }
    }
}

impl EngineOrModuleTypeIndex {
    /// Is this an engine-level type index?
    pub fn is_engine_type_index(self) -> bool {
        matches!(self, Self::Engine(_))
    }

    /// Get the underlying engine-level type index, if any.
    pub fn as_engine_type_index(self) -> Option<VMSharedTypeIndex> {
        match self {
            Self::Engine(e) => Some(e),
            Self::RecGroup(_) | Self::Module(_) => None,
        }
    }

    /// Get the underlying engine-level type index, or panic.
    pub fn unwrap_engine_type_index(self) -> VMSharedTypeIndex {
        self.as_engine_type_index()
            .unwrap_or_else(|| panic!("`unwrap_engine_type_index` on {self:?}"))
    }

    /// Is this an module-level type index?
    pub fn is_module_type_index(self) -> bool {
        matches!(self, Self::Module(_))
    }

    /// Get the underlying module-level type index, if any.
    pub fn as_module_type_index(self) -> Option<ModuleInternedTypeIndex> {
        match self {
            Self::Module(e) => Some(e),
            Self::RecGroup(_) | Self::Engine(_) => None,
        }
    }

    /// Get the underlying module-level type index, or panic.
    pub fn unwrap_module_type_index(self) -> ModuleInternedTypeIndex {
        self.as_module_type_index()
            .unwrap_or_else(|| panic!("`unwrap_module_type_index` on {self:?}"))
    }

    /// Is this an recgroup-level type index?
    pub fn is_rec_group_type_index(self) -> bool {
        matches!(self, Self::RecGroup(_))
    }

    /// Get the underlying recgroup-level type index, if any.
    pub fn as_rec_group_type_index(self) -> Option<RecGroupRelativeTypeIndex> {
        match self {
            Self::RecGroup(r) => Some(r),
            Self::Module(_) | Self::Engine(_) => None,
        }
    }

    /// Get the underlying module-level type index, or panic.
    pub fn unwrap_rec_group_type_index(self) -> RecGroupRelativeTypeIndex {
        self.as_rec_group_type_index()
            .unwrap_or_else(|| panic!("`unwrap_rec_group_type_index` on {self:?}"))
    }
}

/// WebAssembly heap type -- equivalent of `wasmparser`'s HeapType
#[derive(Debug, Copy, Clone, PartialEq, Eq, Hash, Serialize, Deserialize)]
#[allow(missing_docs)]
pub enum WasmHeapType {
    // External types.
    Extern,
    NoExtern,

    // Continuation types.
    Cont,
    ConcreteCont(EngineOrModuleTypeIndex),
    NoCont,

    // Function types.
    Func,
    ConcreteFunc(EngineOrModuleTypeIndex),
    NoFunc,

    // Internal types.
    Any,
    Eq,
    I31,
    Array,
    ConcreteArray(EngineOrModuleTypeIndex),
    Struct,
    ConcreteStruct(EngineOrModuleTypeIndex),
    None,
}

impl From<WasmHeapTopType> for WasmHeapType {
    #[inline]
    fn from(value: WasmHeapTopType) -> Self {
        match value {
            WasmHeapTopType::Extern => Self::Extern,
            WasmHeapTopType::Any => Self::Any,
            WasmHeapTopType::Func => Self::Func,
            WasmHeapTopType::Cont => Self::Cont,
        }
    }
}

impl From<WasmHeapBottomType> for WasmHeapType {
    #[inline]
    fn from(value: WasmHeapBottomType) -> Self {
        match value {
            WasmHeapBottomType::NoExtern => Self::NoExtern,
            WasmHeapBottomType::None => Self::None,
            WasmHeapBottomType::NoFunc => Self::NoFunc,
            WasmHeapBottomType::NoCont => Self::NoCont,
        }
    }
}

impl fmt::Display for WasmHeapType {
    fn fmt(&self, f: &mut fmt::Formatter) -> fmt::Result {
        match self {
            Self::Extern => write!(f, "extern"),
            Self::Cont => write!(f, "cont"),
            Self::ConcreteCont(i) => write!(f, "cont {i}"),
            Self::NoCont => write!(f, "nocont"),
            Self::NoExtern => write!(f, "noextern"),
            Self::Func => write!(f, "func"),
            Self::ConcreteFunc(i) => write!(f, "func {i}"),
            Self::NoFunc => write!(f, "nofunc"),
            Self::Any => write!(f, "any"),
            Self::Eq => write!(f, "eq"),
            Self::I31 => write!(f, "i31"),
            Self::Array => write!(f, "array"),
            Self::ConcreteArray(i) => write!(f, "array {i}"),
            Self::Struct => write!(f, "struct"),
            Self::ConcreteStruct(i) => write!(f, "struct {i}"),
            Self::None => write!(f, "none"),
        }
    }
}

impl TypeTrace for WasmHeapType {
    fn trace<F, E>(&self, func: &mut F) -> Result<(), E>
    where
        F: FnMut(EngineOrModuleTypeIndex) -> Result<(), E>,
    {
        match *self {
            Self::ConcreteArray(i) => func(i),
            Self::ConcreteFunc(i) => func(i),
            Self::ConcreteCont(i) => func(i),
            Self::ConcreteStruct(i) => func(i),
            _ => Ok(()),
        }
    }

    fn trace_mut<F, E>(&mut self, func: &mut F) -> Result<(), E>
    where
        F: FnMut(&mut EngineOrModuleTypeIndex) -> Result<(), E>,
    {
        match self {
            Self::ConcreteArray(i) => func(i),
            Self::ConcreteFunc(i) => func(i),
            Self::ConcreteCont(i) => func(i),
            Self::ConcreteStruct(i) => func(i),
            _ => Ok(()),
        }
    }
}

impl WasmHeapType {
    /// Is this a type that is represented as a `VMGcRef`?
    #[inline]
    pub fn is_vmgcref_type(&self) -> bool {
        match self.top() {
            // All `t <: (ref null any)` and `t <: (ref null extern)` are
            // represented as `VMGcRef`s.
            WasmHeapTopType::Any | WasmHeapTopType::Extern => true,

            // All `t <: (ref null func)` are not.
            WasmHeapTopType::Func => false,

            WasmHeapTopType::Cont => false,
        }
    }

    /// Is this a type that is represented as a `VMGcRef` and is additionally
    /// not an `i31`?
    ///
    /// That is, is this a a type that actually refers to an object allocated in
    /// a GC heap?
    #[inline]
    pub fn is_vmgcref_type_and_not_i31(&self) -> bool {
        self.is_vmgcref_type() && *self != Self::I31
    }

    /// Is this heap type the top of its type hierarchy?
    #[inline]
    pub fn is_top(&self) -> bool {
        *self == Self::from(self.top())
    }

    /// Get this type's top type.
    #[inline]
    pub fn top(&self) -> WasmHeapTopType {
        match self {
            WasmHeapType::Extern | WasmHeapType::NoExtern => WasmHeapTopType::Extern,

            WasmHeapType::Func | WasmHeapType::ConcreteFunc(_) | WasmHeapType::NoFunc => {
                WasmHeapTopType::Func
            }

            WasmHeapType::Cont | WasmHeapType::ConcreteCont(_) | WasmHeapType::NoCont => {
                WasmHeapTopType::Cont
            }

            WasmHeapType::Any
            | WasmHeapType::Eq
            | WasmHeapType::I31
            | WasmHeapType::Array
            | WasmHeapType::ConcreteArray(_)
            | WasmHeapType::Struct
            | WasmHeapType::ConcreteStruct(_)
            | WasmHeapType::None => WasmHeapTopType::Any,
        }
    }

    /// Is this heap type the bottom of its type hierarchy?
    #[inline]
    pub fn is_bottom(&self) -> bool {
        *self == Self::from(self.bottom())
    }

    /// Get this type's bottom type.
    #[inline]
    pub fn bottom(&self) -> WasmHeapBottomType {
        match self {
            WasmHeapType::Extern | WasmHeapType::NoExtern => WasmHeapBottomType::NoExtern,

            WasmHeapType::Func | WasmHeapType::ConcreteFunc(_) | WasmHeapType::NoFunc => {
                WasmHeapBottomType::NoFunc
            }

            WasmHeapType::Cont | WasmHeapType::ConcreteCont(_) | WasmHeapType::NoCont => {
                WasmHeapBottomType::NoCont
            }

            WasmHeapType::Any
            | WasmHeapType::Eq
            | WasmHeapType::I31
            | WasmHeapType::Array
            | WasmHeapType::ConcreteArray(_)
            | WasmHeapType::Struct
            | WasmHeapType::ConcreteStruct(_)
            | WasmHeapType::None => WasmHeapBottomType::None,
        }
    }
}

/// A top heap type.
#[derive(Debug, Clone, Copy, Eq, PartialEq)]
pub enum WasmHeapTopType {
    /// The common supertype of all external references.
    Extern,
    /// The common supertype of all internal references.
    Any,
    /// The common supertype of all function references.
    Func,
    /// The common supertype of all continuation references.
    Cont,
}

/// A bottom heap type.
#[derive(Debug, Clone, Copy, Eq, PartialEq)]
pub enum WasmHeapBottomType {
    /// The common subtype of all external references.
    NoExtern,
    /// The common subtype of all internal references.
    None,
    /// The common subtype of all function references.
    NoFunc,
    /// The common subtype of all continuation references.
    NoCont,
}

/// WebAssembly function type -- equivalent of `wasmparser`'s FuncType.
#[derive(Debug, Clone, Eq, PartialEq, Hash, Serialize, Deserialize)]
pub struct WasmFuncType {
    params: Box<[WasmValType]>,
    non_i31_gc_ref_params_count: usize,
    returns: Box<[WasmValType]>,
    non_i31_gc_ref_returns_count: usize,
}

impl fmt::Display for WasmFuncType {
    fn fmt(&self, f: &mut fmt::Formatter<'_>) -> fmt::Result {
        write!(f, "(func")?;
        if !self.params.is_empty() {
            write!(f, " (param")?;
            for p in self.params.iter() {
                write!(f, " {p}")?;
            }
            write!(f, ")")?;
        }
        if !self.returns.is_empty() {
            write!(f, " (result")?;
            for r in self.returns.iter() {
                write!(f, " {r}")?;
            }
            write!(f, ")")?;
        }
        write!(f, ")")
    }
}

impl TypeTrace for WasmFuncType {
    fn trace<F, E>(&self, func: &mut F) -> Result<(), E>
    where
        F: FnMut(EngineOrModuleTypeIndex) -> Result<(), E>,
    {
        for p in self.params.iter() {
            p.trace(func)?;
        }
        for r in self.returns.iter() {
            r.trace(func)?;
        }
        Ok(())
    }

    fn trace_mut<F, E>(&mut self, func: &mut F) -> Result<(), E>
    where
        F: FnMut(&mut EngineOrModuleTypeIndex) -> Result<(), E>,
    {
        for p in self.params.iter_mut() {
            p.trace_mut(func)?;
        }
        for r in self.returns.iter_mut() {
            r.trace_mut(func)?;
        }
        Ok(())
    }
}

impl WasmFuncType {
    /// Creates a new function type from the provided `params` and `returns`.
    #[inline]
    pub fn new(params: Box<[WasmValType]>, returns: Box<[WasmValType]>) -> Self {
        let non_i31_gc_ref_params_count = params
            .iter()
            .filter(|p| p.is_vmgcref_type_and_not_i31())
            .count();
        let non_i31_gc_ref_returns_count = returns
            .iter()
            .filter(|r| r.is_vmgcref_type_and_not_i31())
            .count();
        WasmFuncType {
            params,
            non_i31_gc_ref_params_count,
            returns,
            non_i31_gc_ref_returns_count,
        }
    }

    /// Function params types.
    #[inline]
    pub fn params(&self) -> &[WasmValType] {
        &self.params
    }

    /// How many `externref`s are in this function's params?
    #[inline]
    pub fn non_i31_gc_ref_params_count(&self) -> usize {
        self.non_i31_gc_ref_params_count
    }

    /// Returns params types.
    #[inline]
    pub fn returns(&self) -> &[WasmValType] {
        &self.returns
    }

    /// How many `externref`s are in this function's returns?
    #[inline]
    pub fn non_i31_gc_ref_returns_count(&self) -> usize {
        self.non_i31_gc_ref_returns_count
    }

    /// Is this function type compatible with trampoline usage in Wasmtime?
    pub fn is_trampoline_type(&self) -> bool {
        self.params().iter().all(|p| *p == p.trampoline_type())
            && self.returns().iter().all(|r| *r == r.trampoline_type())
    }

    /// Get the version of this function type that is suitable for usage as a
    /// trampoline in Wasmtime.
    ///
    /// If this function is suitable for trampoline usage as-is, then a borrowed
    /// `Cow` is returned. If it must be tweaked for trampoline usage, then an
    /// owned `Cow` is returned.
    ///
    /// ## What is a trampoline type?
    ///
    /// All reference types in parameters and results are mapped to their
    /// nullable top type, e.g. `(ref $my_struct_type)` becomes `(ref null
    /// any)`.
    ///
    /// This allows us to share trampolines between functions whose signatures
    /// both map to the same trampoline type. It also allows the host to satisfy
    /// a Wasm module's function import of type `S` with a function of type `T`
    /// where `T <: S`, even when the Wasm module never defines the type `T`
    /// (and might never even be able to!)
    ///
    /// The flip side is that this adds a constraint to our trampolines: they
    /// can only pass references around (e.g. move a reference from one calling
    /// convention's location to another's) and may not actually inspect the
    /// references themselves (unless the trampolines start doing explicit,
    /// fallible downcasts, but if we ever need that, then we might want to
    /// redesign this stuff).
    pub fn trampoline_type(&self) -> Cow<'_, Self> {
        if self.is_trampoline_type() {
            return Cow::Borrowed(self);
        }

        Cow::Owned(Self::new(
            self.params().iter().map(|p| p.trampoline_type()).collect(),
            self.returns().iter().map(|r| r.trampoline_type()).collect(),
        ))
    }
}

/// WebAssembly continuation type -- equivalent of `wasmparser`'s ContType.
#[derive(Debug, Clone, Eq, PartialEq, Hash, Serialize, Deserialize)]
pub struct WasmContType(EngineOrModuleTypeIndex);

impl fmt::Display for WasmContType {
    fn fmt(&self, f: &mut fmt::Formatter<'_>) -> fmt::Result {
        write!(f, "(cont {})", self.0)
    }
}

impl WasmContType {
    /// Constructs a new continuation type.
    pub fn new(idx: EngineOrModuleTypeIndex) -> Self {
        WasmContType(idx)
    }

    /// Returns the (module interned) index to the underlying function type.
    pub fn interned_type_index(self) -> ModuleInternedTypeIndex {
        match self.0 {
            EngineOrModuleTypeIndex::Engine(_) => panic!("not module interned"),
            EngineOrModuleTypeIndex::Module(idx) => idx,
            EngineOrModuleTypeIndex::RecGroup(_) => todo!(),
        }
    }
}

impl TypeTrace for WasmContType {
    fn trace<F, E>(&self, func: &mut F) -> Result<(), E>
    where
        F: FnMut(EngineOrModuleTypeIndex) -> Result<(), E>,
    {
        func(self.0)
    }

    fn trace_mut<F, E>(&mut self, func: &mut F) -> Result<(), E>
    where
        F: FnMut(&mut EngineOrModuleTypeIndex) -> Result<(), E>,
    {
        func(&mut self.0)
    }
}

/// Represents storage types introduced in the GC spec for array and struct fields.
#[derive(Debug, Copy, Clone, Eq, PartialEq, Hash, Serialize, Deserialize)]
pub enum WasmStorageType {
    /// The storage type is i8.
    I8,
    /// The storage type is i16.
    I16,
    /// The storage type is a value type.
    Val(WasmValType),
}

impl fmt::Display for WasmStorageType {
    fn fmt(&self, f: &mut fmt::Formatter<'_>) -> fmt::Result {
        match self {
            WasmStorageType::I8 => write!(f, "i8"),
            WasmStorageType::I16 => write!(f, "i16"),
            WasmStorageType::Val(v) => fmt::Display::fmt(v, f),
        }
    }
}

impl TypeTrace for WasmStorageType {
    fn trace<F, E>(&self, func: &mut F) -> Result<(), E>
    where
        F: FnMut(EngineOrModuleTypeIndex) -> Result<(), E>,
    {
        match self {
            WasmStorageType::I8 | WasmStorageType::I16 => Ok(()),
            WasmStorageType::Val(v) => v.trace(func),
        }
    }

    fn trace_mut<F, E>(&mut self, func: &mut F) -> Result<(), E>
    where
        F: FnMut(&mut EngineOrModuleTypeIndex) -> Result<(), E>,
    {
        match self {
            WasmStorageType::I8 | WasmStorageType::I16 => Ok(()),
            WasmStorageType::Val(v) => v.trace_mut(func),
        }
    }
}

/// The type of a struct field or array element.
#[derive(Debug, Clone, Eq, PartialEq, Hash, Serialize, Deserialize)]
pub struct WasmFieldType {
    /// The field's element type.
    pub element_type: WasmStorageType,

    /// Whether this field can be mutated or not.
    pub mutable: bool,
}

impl fmt::Display for WasmFieldType {
    fn fmt(&self, f: &mut fmt::Formatter<'_>) -> fmt::Result {
        if self.mutable {
            write!(f, "(mut {})", self.element_type)
        } else {
            fmt::Display::fmt(&self.element_type, f)
        }
    }
}

impl TypeTrace for WasmFieldType {
    fn trace<F, E>(&self, func: &mut F) -> Result<(), E>
    where
        F: FnMut(EngineOrModuleTypeIndex) -> Result<(), E>,
    {
        self.element_type.trace(func)
    }

    fn trace_mut<F, E>(&mut self, func: &mut F) -> Result<(), E>
    where
        F: FnMut(&mut EngineOrModuleTypeIndex) -> Result<(), E>,
    {
        self.element_type.trace_mut(func)
    }
}

/// A concrete array type.
#[derive(Debug, Clone, Eq, PartialEq, Hash, Serialize, Deserialize)]
pub struct WasmArrayType(pub WasmFieldType);

impl fmt::Display for WasmArrayType {
    fn fmt(&self, f: &mut fmt::Formatter<'_>) -> fmt::Result {
        write!(f, "(array {})", self.0)
    }
}

impl TypeTrace for WasmArrayType {
    fn trace<F, E>(&self, func: &mut F) -> Result<(), E>
    where
        F: FnMut(EngineOrModuleTypeIndex) -> Result<(), E>,
    {
        self.0.trace(func)
    }

    fn trace_mut<F, E>(&mut self, func: &mut F) -> Result<(), E>
    where
        F: FnMut(&mut EngineOrModuleTypeIndex) -> Result<(), E>,
    {
        self.0.trace_mut(func)
    }
}

/// A concrete struct type.
#[derive(Debug, Clone, Eq, PartialEq, Hash, Serialize, Deserialize)]
pub struct WasmStructType {
    /// The fields that make up this struct type.
    pub fields: Box<[WasmFieldType]>,
}

impl fmt::Display for WasmStructType {
    fn fmt(&self, f: &mut fmt::Formatter<'_>) -> fmt::Result {
        write!(f, "(struct")?;
        for ty in self.fields.iter() {
            write!(f, " {ty}")?;
        }
        write!(f, ")")
    }
}

impl TypeTrace for WasmStructType {
    fn trace<F, E>(&self, func: &mut F) -> Result<(), E>
    where
        F: FnMut(EngineOrModuleTypeIndex) -> Result<(), E>,
    {
        for f in self.fields.iter() {
            f.trace(func)?;
        }
        Ok(())
    }

    fn trace_mut<F, E>(&mut self, func: &mut F) -> Result<(), E>
    where
        F: FnMut(&mut EngineOrModuleTypeIndex) -> Result<(), E>,
    {
        for f in self.fields.iter_mut() {
            f.trace_mut(func)?;
        }
        Ok(())
    }
}

#[derive(Debug, Clone, Eq, PartialEq, Hash, Serialize, Deserialize)]
#[allow(missing_docs)]
pub struct WasmCompositeType {
    /// The type defined inside the composite type.
    pub inner: WasmCompositeInnerType,
    /// Is the composite type shared? This is part of the
    /// shared-everything-threads proposal.
    pub shared: bool,
}

impl fmt::Display for WasmCompositeType {
    fn fmt(&self, f: &mut fmt::Formatter<'_>) -> fmt::Result {
        if self.shared {
            write!(f, "(shared ")?;
        }
        fmt::Display::fmt(&self.inner, f)?;
        if self.shared {
            write!(f, ")")?;
        }
        Ok(())
    }
}

/// A function, array, or struct type.
#[derive(Debug, Clone, Eq, PartialEq, Hash, Serialize, Deserialize)]
#[allow(missing_docs)]
pub enum WasmCompositeInnerType {
    Array(WasmArrayType),
    Func(WasmFuncType),
    Cont(WasmContType),
    Struct(WasmStructType),
}

impl fmt::Display for WasmCompositeInnerType {
    fn fmt(&self, f: &mut fmt::Formatter<'_>) -> fmt::Result {
        match self {
<<<<<<< HEAD
            WasmCompositeType::Array(ty) => fmt::Display::fmt(ty, f),
            WasmCompositeType::Func(ty) => fmt::Display::fmt(ty, f),
            WasmCompositeType::Struct(ty) => fmt::Display::fmt(ty, f),
            WasmCompositeType::Cont(ty) => fmt::Display::fmt(ty, f),
=======
            Self::Array(ty) => fmt::Display::fmt(ty, f),
            Self::Func(ty) => fmt::Display::fmt(ty, f),
            Self::Struct(ty) => fmt::Display::fmt(ty, f),
>>>>>>> f305ef52
        }
    }
}

#[allow(missing_docs)]
impl WasmCompositeInnerType {
    #[inline]
    pub fn is_array(&self) -> bool {
        matches!(self, Self::Array(_))
    }

    #[inline]
    pub fn as_array(&self) -> Option<&WasmArrayType> {
        match self {
            Self::Array(f) => Some(f),
            _ => None,
        }
    }

    #[inline]
    pub fn unwrap_array(&self) -> &WasmArrayType {
        self.as_array().unwrap()
    }

    #[inline]
    pub fn is_func(&self) -> bool {
        matches!(self, Self::Func(_))
    }

    #[inline]
    pub fn as_func(&self) -> Option<&WasmFuncType> {
        match self {
            Self::Func(f) => Some(f),
            _ => None,
        }
    }

    #[inline]
    pub fn unwrap_func(&self) -> &WasmFuncType {
        self.as_func().unwrap()
    }

    #[inline]
    pub fn is_struct(&self) -> bool {
        matches!(self, Self::Struct(_))
    }

    #[inline]
    pub fn as_struct(&self) -> Option<&WasmStructType> {
        match self {
            Self::Struct(f) => Some(f),
            _ => None,
        }
    }

    #[inline]
    pub fn unwrap_struct(&self) -> &WasmStructType {
        self.as_struct().unwrap()
    }

    #[inline]
    pub fn is_cont(&self) -> bool {
        matches!(self, Self::Cont(_))
    }

    #[inline]
    pub fn as_cont(&self) -> Option<&WasmContType> {
        match self {
            WasmCompositeType::Cont(f) => Some(f),
            _ => None,
        }
    }

    #[inline]
    pub fn unwrap_cont(&self) -> &WasmContType {
        self.as_cont().unwrap()
    }
}

impl TypeTrace for WasmCompositeType {
    fn trace<F, E>(&self, func: &mut F) -> Result<(), E>
    where
        F: FnMut(EngineOrModuleTypeIndex) -> Result<(), E>,
    {
<<<<<<< HEAD
        match self {
            WasmCompositeType::Array(a) => a.trace(func),
            WasmCompositeType::Func(f) => f.trace(func),
            WasmCompositeType::Cont(c) => c.trace(func),
            WasmCompositeType::Struct(a) => a.trace(func),
=======
        match &self.inner {
            WasmCompositeInnerType::Array(a) => a.trace(func),
            WasmCompositeInnerType::Func(f) => f.trace(func),
            WasmCompositeInnerType::Struct(a) => a.trace(func),
>>>>>>> f305ef52
        }
    }

    fn trace_mut<F, E>(&mut self, func: &mut F) -> Result<(), E>
    where
        F: FnMut(&mut EngineOrModuleTypeIndex) -> Result<(), E>,
    {
<<<<<<< HEAD
        match self {
            WasmCompositeType::Array(a) => a.trace_mut(func),
            WasmCompositeType::Func(f) => f.trace_mut(func),
            WasmCompositeType::Cont(c) => c.trace_mut(func),
            WasmCompositeType::Struct(a) => a.trace_mut(func),
=======
        match &mut self.inner {
            WasmCompositeInnerType::Array(a) => a.trace_mut(func),
            WasmCompositeInnerType::Func(f) => f.trace_mut(func),
            WasmCompositeInnerType::Struct(a) => a.trace_mut(func),
>>>>>>> f305ef52
        }
    }
}

/// A concrete, user-defined (or host-defined) Wasm type.
#[derive(Debug, Clone, Eq, PartialEq, Hash, Serialize, Deserialize)]
pub struct WasmSubType {
    /// Whether this type is forbidden from being the supertype of any other
    /// type.
    pub is_final: bool,

    /// This type's supertype, if any.
    pub supertype: Option<EngineOrModuleTypeIndex>,

    /// The array, function, or struct that is defined.
    pub composite_type: WasmCompositeType,
}

impl fmt::Display for WasmSubType {
    fn fmt(&self, f: &mut fmt::Formatter<'_>) -> fmt::Result {
        if self.is_final && self.supertype.is_none() {
            fmt::Display::fmt(&self.composite_type, f)
        } else {
            write!(f, "(sub")?;
            if self.is_final {
                write!(f, " final")?;
            }
            if let Some(sup) = self.supertype {
                write!(f, " {sup}")?;
            }
            write!(f, " {})", self.composite_type)
        }
    }
}

/// Implicitly define all of these helper functions to handle only unshared
/// types; essentially, these act like `is_unshared_*` functions until shared
/// support is implemented.
#[allow(missing_docs)]
impl WasmSubType {
    #[inline]
    pub fn is_func(&self) -> bool {
        self.composite_type.inner.is_func() && !self.composite_type.shared
    }

    #[inline]
    pub fn as_func(&self) -> Option<&WasmFuncType> {
        if self.composite_type.shared {
            None
        } else {
            self.composite_type.inner.as_func()
        }
    }

    #[inline]
    pub fn unwrap_func(&self) -> &WasmFuncType {
        assert!(!self.composite_type.shared);
        self.composite_type.inner.unwrap_func()
    }

    #[inline]
    pub fn is_array(&self) -> bool {
        self.composite_type.inner.is_array() && !self.composite_type.shared
    }

    #[inline]
    pub fn as_array(&self) -> Option<&WasmArrayType> {
        if self.composite_type.shared {
            None
        } else {
            self.composite_type.inner.as_array()
        }
    }

    #[inline]
    pub fn unwrap_array(&self) -> &WasmArrayType {
        assert!(!self.composite_type.shared);
        self.composite_type.inner.unwrap_array()
    }

    pub fn is_cont(&self) -> bool {
        self.composite_type.is_cont()
    }

    #[inline]
    pub fn as_cont(&self) -> Option<&WasmContType> {
        self.composite_type.as_cont()
    }

    #[inline]
    pub fn unwrap_cont(&self) -> &WasmContType {
        self.composite_type.unwrap_cont()
    }

    #[inline]
    pub fn is_struct(&self) -> bool {
        self.composite_type.inner.is_struct() && !self.composite_type.shared
    }

    #[inline]
    pub fn as_struct(&self) -> Option<&WasmStructType> {
        if self.composite_type.shared {
            None
        } else {
            self.composite_type.inner.as_struct()
        }
    }

    #[inline]
    pub fn unwrap_struct(&self) -> &WasmStructType {
        assert!(!self.composite_type.shared);
        self.composite_type.inner.unwrap_struct()
    }
}

impl TypeTrace for WasmSubType {
    fn trace<F, E>(&self, func: &mut F) -> Result<(), E>
    where
        F: FnMut(EngineOrModuleTypeIndex) -> Result<(), E>,
    {
        if let Some(sup) = self.supertype {
            func(sup)?;
        }
        self.composite_type.trace(func)
    }

    fn trace_mut<F, E>(&mut self, func: &mut F) -> Result<(), E>
    where
        F: FnMut(&mut EngineOrModuleTypeIndex) -> Result<(), E>,
    {
        if let Some(sup) = self.supertype.as_mut() {
            func(sup)?;
        }
        self.composite_type.trace_mut(func)
    }
}

/// A recursive type group.
///
/// Types within a recgroup can have forward references to each other, which
/// allows for cyclic types, for example a function `$f` that returns a
/// reference to a function `$g` which returns a reference to a function `$f`:
///
/// ```ignore
/// (rec (type (func $f (result (ref null $g))))
///      (type (func $g (result (ref null $f)))))
/// ```
#[derive(Debug, Clone, Eq, PartialEq, Hash, Serialize, Deserialize)]
pub struct WasmRecGroup {
    /// The types inside of this recgroup.
    pub types: Box<[WasmSubType]>,
}

impl TypeTrace for WasmRecGroup {
    fn trace<F, E>(&self, func: &mut F) -> Result<(), E>
    where
        F: FnMut(EngineOrModuleTypeIndex) -> Result<(), E>,
    {
        for ty in self.types.iter() {
            ty.trace(func)?;
        }
        Ok(())
    }

    fn trace_mut<F, E>(&mut self, func: &mut F) -> Result<(), E>
    where
        F: FnMut(&mut EngineOrModuleTypeIndex) -> Result<(), E>,
    {
        for ty in self.types.iter_mut() {
            ty.trace_mut(func)?;
        }
        Ok(())
    }
}

/// Index type of a function (imported or defined) inside the WebAssembly module.
#[derive(Copy, Clone, PartialEq, Eq, Hash, PartialOrd, Ord, Debug, Serialize, Deserialize)]
pub struct FuncIndex(u32);
entity_impl!(FuncIndex);

/// Index type of a defined function inside the WebAssembly module.
#[derive(Copy, Clone, PartialEq, Eq, Hash, PartialOrd, Ord, Debug, Serialize, Deserialize)]
pub struct DefinedFuncIndex(u32);
entity_impl!(DefinedFuncIndex);

/// Index type of a defined table inside the WebAssembly module.
#[derive(Copy, Clone, PartialEq, Eq, Hash, PartialOrd, Ord, Debug, Serialize, Deserialize)]
pub struct DefinedTableIndex(u32);
entity_impl!(DefinedTableIndex);

/// Index type of a defined memory inside the WebAssembly module.
#[derive(Copy, Clone, PartialEq, Eq, Hash, PartialOrd, Ord, Debug, Serialize, Deserialize)]
pub struct DefinedMemoryIndex(u32);
entity_impl!(DefinedMemoryIndex);

/// Index type of a defined memory inside the WebAssembly module.
#[derive(Copy, Clone, PartialEq, Eq, Hash, PartialOrd, Ord, Debug, Serialize, Deserialize)]
pub struct OwnedMemoryIndex(u32);
entity_impl!(OwnedMemoryIndex);

/// Index type of a defined global inside the WebAssembly module.
#[derive(Copy, Clone, PartialEq, Eq, Hash, PartialOrd, Ord, Debug, Serialize, Deserialize)]
pub struct DefinedGlobalIndex(u32);
entity_impl!(DefinedGlobalIndex);

/// Index type of a table (imported or defined) inside the WebAssembly module.
#[derive(Copy, Clone, PartialEq, Eq, Hash, PartialOrd, Ord, Debug, Serialize, Deserialize)]
pub struct TableIndex(u32);
entity_impl!(TableIndex);

/// Index type of a global variable (imported or defined) inside the WebAssembly module.
#[derive(Copy, Clone, PartialEq, Eq, Hash, PartialOrd, Ord, Debug, Serialize, Deserialize)]
pub struct GlobalIndex(u32);
entity_impl!(GlobalIndex);

/// Index type of a linear memory (imported or defined) inside the WebAssembly module.
#[derive(Copy, Clone, PartialEq, Eq, Hash, PartialOrd, Ord, Debug, Serialize, Deserialize)]
pub struct MemoryIndex(u32);
entity_impl!(MemoryIndex);

/// Index type of a canonicalized recursive type group inside a WebAssembly
/// module (as opposed to canonicalized within the whole engine).
#[derive(Copy, Clone, PartialEq, Eq, Hash, PartialOrd, Ord, Debug, Serialize, Deserialize)]
pub struct ModuleInternedRecGroupIndex(u32);
entity_impl!(ModuleInternedRecGroupIndex);

/// Index type of a canonicalized recursive type group inside the whole engine
/// (as opposed to canonicalized within just a single Wasm module).
#[derive(Copy, Clone, PartialEq, Eq, Hash, PartialOrd, Ord, Debug, Serialize, Deserialize)]
pub struct EngineInternedRecGroupIndex(u32);
entity_impl!(EngineInternedRecGroupIndex);

/// Index type of a type (imported or defined) inside the WebAssembly module.
#[derive(Copy, Clone, PartialEq, Eq, Hash, PartialOrd, Ord, Debug, Serialize, Deserialize)]
pub struct TypeIndex(u32);
entity_impl!(TypeIndex);

/// A canonicalized type index referencing a type within a single recursion
/// group from another type within that same recursion group.
///
/// This is only suitable for use when hash consing and deduplicating rec
/// groups.
#[derive(Copy, Clone, PartialEq, Eq, Hash, PartialOrd, Ord, Debug, Serialize, Deserialize)]
pub struct RecGroupRelativeTypeIndex(u32);
entity_impl!(RecGroupRelativeTypeIndex);

/// A canonicalized type index for a type within a single WebAssembly module.
///
/// Note that this is deduplicated only at the level of a single WebAssembly
/// module, not at the level of a whole store or engine. This means that these
/// indices are only unique within the context of a single Wasm module, and
/// therefore are not suitable for runtime type checks (which, in general, may
/// involve entities defined in different modules).
#[derive(Copy, Clone, PartialEq, Eq, Hash, PartialOrd, Ord, Debug, Serialize, Deserialize)]
pub struct ModuleInternedTypeIndex(u32);
entity_impl!(ModuleInternedTypeIndex);

/// A canonicalized type index into an engine's shared type registry.
///
/// This is canonicalized/deduped at the level of a whole engine, across all the
/// modules loaded into that engine, not just at the level of a single
/// particular module. This means that `VMSharedTypeIndex` is usable for
/// e.g. checking that function signatures match during an indirect call
/// (potentially to a function defined in a different module) at runtime.
#[repr(transparent)] // Used directly by JIT code.
#[derive(Copy, Clone, PartialEq, Eq, Hash, PartialOrd, Ord, Debug, Serialize, Deserialize)]
pub struct VMSharedTypeIndex(u32);
entity_impl!(VMSharedTypeIndex);

impl VMSharedTypeIndex {
    /// Create a new `VMSharedTypeIndex`.
    #[inline]
    pub fn new(value: u32) -> Self {
        assert_ne!(
            value,
            u32::MAX,
            "u32::MAX is reserved for the default value"
        );
        Self(value)
    }

    /// Returns the underlying bits of the index.
    #[inline]
    pub fn bits(&self) -> u32 {
        self.0
    }
}

impl Default for VMSharedTypeIndex {
    #[inline]
    fn default() -> Self {
        Self(u32::MAX)
    }
}

/// Index type of a passive data segment inside the WebAssembly module.
#[derive(Copy, Clone, PartialEq, Eq, Hash, PartialOrd, Ord, Debug, Serialize, Deserialize)]
pub struct DataIndex(u32);
entity_impl!(DataIndex);

/// Index type of a passive element segment inside the WebAssembly module.
#[derive(Copy, Clone, PartialEq, Eq, Hash, PartialOrd, Ord, Debug, Serialize, Deserialize)]
pub struct ElemIndex(u32);
entity_impl!(ElemIndex);

/// Index type of an event inside the WebAssembly module.
#[derive(Copy, Clone, PartialEq, Eq, Hash, PartialOrd, Ord, Debug, Serialize, Deserialize)]
pub struct TagIndex(u32);
entity_impl!(TagIndex);

/// Index type of a defined tag inside the WebAssembly module.
#[derive(Copy, Clone, PartialEq, Eq, Hash, PartialOrd, Ord, Debug, Serialize, Deserialize)]
pub struct DefinedTagIndex(u32);
entity_impl!(DefinedTagIndex);

/// Index into the global list of modules found within an entire component.
///
/// Module translations are saved on the side to get fully compiled after
/// the original component has finished being translated.
#[derive(Copy, Clone, PartialEq, Eq, Hash, PartialOrd, Ord, Debug, Serialize, Deserialize)]
pub struct StaticModuleIndex(u32);
entity_impl!(StaticModuleIndex);

/// An index of an entity.
#[derive(Copy, Clone, PartialEq, Eq, Hash, PartialOrd, Ord, Debug, Serialize, Deserialize)]
pub enum EntityIndex {
    /// Function index.
    Function(FuncIndex),
    /// Table index.
    Table(TableIndex),
    /// Memory index.
    Memory(MemoryIndex),
    /// Global index.
    Global(GlobalIndex),
    /// Tag index.
    Tag(TagIndex),
}

impl From<FuncIndex> for EntityIndex {
    fn from(idx: FuncIndex) -> EntityIndex {
        EntityIndex::Function(idx)
    }
}

impl From<TableIndex> for EntityIndex {
    fn from(idx: TableIndex) -> EntityIndex {
        EntityIndex::Table(idx)
    }
}

impl From<MemoryIndex> for EntityIndex {
    fn from(idx: MemoryIndex) -> EntityIndex {
        EntityIndex::Memory(idx)
    }
}

impl From<GlobalIndex> for EntityIndex {
    fn from(idx: GlobalIndex) -> EntityIndex {
        EntityIndex::Global(idx)
    }
}

impl From<TagIndex> for EntityIndex {
    fn from(idx: TagIndex) -> EntityIndex {
        EntityIndex::Tag(idx)
    }
}

/// A type of an item in a wasm module where an item is typically something that
/// can be exported.
#[allow(missing_docs)]
#[derive(Clone, Debug, Serialize, Deserialize)]
pub enum EntityType {
    /// A global variable with the specified content type
    Global(Global),
    /// A linear memory with the specified limits
    Memory(Memory),
    /// An event definition.
    Tag(Tag),
    /// A table with the specified element type and limits
    Table(Table),
    /// A function type where the index points to the type section and records a
    /// function signature.
    Function(EngineOrModuleTypeIndex),
}

impl TypeTrace for EntityType {
    fn trace<F, E>(&self, func: &mut F) -> Result<(), E>
    where
        F: FnMut(EngineOrModuleTypeIndex) -> Result<(), E>,
    {
        match self {
            Self::Global(g) => g.trace(func),
            Self::Table(t) => t.trace(func),
            Self::Function(idx) => func(*idx),
            Self::Tag(t) => t.trace(func),
            Self::Memory(_) => Ok(()),
        }
    }

    fn trace_mut<F, E>(&mut self, func: &mut F) -> Result<(), E>
    where
        F: FnMut(&mut EngineOrModuleTypeIndex) -> Result<(), E>,
    {
        match self {
            Self::Global(g) => g.trace_mut(func),
            Self::Table(t) => t.trace_mut(func),
            Self::Function(idx) => func(idx),
            Self::Tag(t) => t.trace_mut(func),
            Self::Memory(_) => Ok(()),
        }
    }
}

impl EntityType {
    /// Assert that this entity is a global
    pub fn unwrap_global(&self) -> &Global {
        match self {
            EntityType::Global(g) => g,
            _ => panic!("not a global"),
        }
    }

    /// Assert that this entity is a memory
    pub fn unwrap_memory(&self) -> &Memory {
        match self {
            EntityType::Memory(g) => g,
            _ => panic!("not a memory"),
        }
    }

    /// Assert that this entity is a tag
    pub fn unwrap_tag(&self) -> Tag {
        match self {
            EntityType::Tag(g) => *g,
            _ => panic!("not a tag"),
        }
    }

    /// Assert that this entity is a table
    pub fn unwrap_table(&self) -> &Table {
        match self {
            EntityType::Table(g) => g,
            _ => panic!("not a table"),
        }
    }

    /// Assert that this entity is a function
    pub fn unwrap_func(&self) -> EngineOrModuleTypeIndex {
        match self {
            EntityType::Function(g) => *g,
            _ => panic!("not a func"),
        }
    }
}

/// A WebAssembly global.
///
/// Note that we record both the original Wasm type and the Cranelift IR type
/// used to represent it. This is because multiple different kinds of Wasm types
/// might be represented with the same Cranelift IR type. For example, both a
/// Wasm `i64` and a `funcref` might be represented with a Cranelift `i64` on
/// 64-bit architectures, and when GC is not required for func refs.
#[derive(Debug, Clone, Copy, Hash, Eq, PartialEq, Serialize, Deserialize)]
pub struct Global {
    /// The Wasm type of the value stored in the global.
    pub wasm_ty: crate::WasmValType,
    /// A flag indicating whether the value may change at runtime.
    pub mutability: bool,
}

impl TypeTrace for Global {
    fn trace<F, E>(&self, func: &mut F) -> Result<(), E>
    where
        F: FnMut(EngineOrModuleTypeIndex) -> Result<(), E>,
    {
        let Global {
            wasm_ty,
            mutability: _,
        } = self;
        wasm_ty.trace(func)
    }

    fn trace_mut<F, E>(&mut self, func: &mut F) -> Result<(), E>
    where
        F: FnMut(&mut EngineOrModuleTypeIndex) -> Result<(), E>,
    {
        let Global {
            wasm_ty,
            mutability: _,
        } = self;
        wasm_ty.trace_mut(func)
    }
}

/// A constant expression.
///
/// These are used to initialize globals, table elements, etc...
#[derive(Clone, Debug, Eq, PartialEq, Hash, Serialize, Deserialize)]
pub struct ConstExpr {
    ops: SmallVec<[ConstOp; 2]>,
}

impl ConstExpr {
    /// Create a new const expression from the given opcodes.
    ///
    /// Does not do any validation that the const expression is well-typed.
    ///
    /// Panics if given zero opcodes.
    pub fn new(ops: impl IntoIterator<Item = ConstOp>) -> Self {
        let ops = ops.into_iter().collect::<SmallVec<[ConstOp; 2]>>();
        assert!(!ops.is_empty());
        ConstExpr { ops }
    }

    /// Create a new const expression from a `wasmparser` const expression.
    ///
    /// Returns the new const expression as well as the escaping function
    /// indices that appeared in `ref.func` instructions, if any.
    pub fn from_wasmparser(
        expr: wasmparser::ConstExpr<'_>,
    ) -> WasmResult<(Self, SmallVec<[FuncIndex; 1]>)> {
        let mut iter = expr
            .get_operators_reader()
            .into_iter_with_offsets()
            .peekable();

        let mut ops = SmallVec::<[ConstOp; 2]>::new();
        let mut escaped = SmallVec::<[FuncIndex; 1]>::new();
        while let Some(res) = iter.next() {
            let (op, offset) = res?;

            // If we reach an `end` instruction, and there are no more
            // instructions after that, then we are done reading this const
            // expression.
            if matches!(op, wasmparser::Operator::End) && iter.peek().is_none() {
                break;
            }

            // Track any functions that appear in `ref.func` so that callers can
            // make sure to flag them as escaping.
            if let wasmparser::Operator::RefFunc { function_index } = &op {
                escaped.push(FuncIndex::from_u32(*function_index));
            }

            ops.push(ConstOp::from_wasmparser(op, offset)?);
        }
        Ok((Self { ops }, escaped))
    }

    /// Get the opcodes that make up this const expression.
    pub fn ops(&self) -> &[ConstOp] {
        &self.ops
    }

    /// Is this ConstExpr a provably nonzero integer value?
    ///
    /// This must be conservative: if the expression *might* be zero,
    /// it must return `false`. It is always allowed to return `false`
    /// for some expression kind that we don't support. However, if it
    /// returns `true`, the expression must be actually nonzero.
    ///
    /// We use this for certain table optimizations that rely on
    /// knowing for sure that index 0 is not referenced.
    pub fn provably_nonzero_i32(&self) -> bool {
        assert!(self.ops.len() > 0);
        if self.ops.len() > 1 {
            // Compound expressions not yet supported: conservatively
            // return `false` (we can't prove nonzero).
            return false;
        }
        // Exactly one op at this point.
        match self.ops[0] {
            // An actual zero value -- definitely not nonzero!
            ConstOp::I32Const(0) => false,
            // Any other constant value -- provably nonzero, if above
            // did not match.
            ConstOp::I32Const(_) => true,
            // Anything else: we can't prove anything.
            _ => false,
        }
    }
}

/// The subset of Wasm opcodes that are constant.
#[allow(missing_docs)]
#[derive(Clone, Copy, Debug, Eq, PartialEq, Hash, Serialize, Deserialize)]
pub enum ConstOp {
    I32Const(i32),
    I64Const(i64),
    F32Const(u32),
    F64Const(u64),
    V128Const(u128),
    GlobalGet(GlobalIndex),
    RefI31,
    RefNull,
    RefFunc(FuncIndex),
    I32Add,
    I32Sub,
    I32Mul,
    I64Add,
    I64Sub,
    I64Mul,
    StructNew {
        struct_type_index: TypeIndex,
    },
    StructNewDefault {
        struct_type_index: TypeIndex,
    },
    ArrayNew {
        array_type_index: TypeIndex,
    },
    ArrayNewDefault {
        array_type_index: TypeIndex,
    },
    ArrayNewFixed {
        array_type_index: TypeIndex,
        array_size: u32,
    },
}

impl ConstOp {
    /// Convert a `wasmparser::Operator` to a `ConstOp`.
    pub fn from_wasmparser(op: wasmparser::Operator<'_>, offset: usize) -> WasmResult<Self> {
        use wasmparser::Operator as O;
        Ok(match op {
            O::I32Const { value } => Self::I32Const(value),
            O::I64Const { value } => Self::I64Const(value),
            O::F32Const { value } => Self::F32Const(value.bits()),
            O::F64Const { value } => Self::F64Const(value.bits()),
            O::V128Const { value } => Self::V128Const(u128::from_le_bytes(*value.bytes())),
            O::RefNull { hty: _ } => Self::RefNull,
            O::RefFunc { function_index } => Self::RefFunc(FuncIndex::from_u32(function_index)),
            O::GlobalGet { global_index } => Self::GlobalGet(GlobalIndex::from_u32(global_index)),
            O::RefI31 => Self::RefI31,
            O::I32Add => Self::I32Add,
            O::I32Sub => Self::I32Sub,
            O::I32Mul => Self::I32Mul,
            O::I64Add => Self::I64Add,
            O::I64Sub => Self::I64Sub,
            O::I64Mul => Self::I64Mul,
            O::StructNew { struct_type_index } => Self::StructNew {
                struct_type_index: TypeIndex::from_u32(struct_type_index),
            },
            O::StructNewDefault { struct_type_index } => Self::StructNewDefault {
                struct_type_index: TypeIndex::from_u32(struct_type_index),
            },
            O::ArrayNew { array_type_index } => Self::ArrayNew {
                array_type_index: TypeIndex::from_u32(array_type_index),
            },
            O::ArrayNewDefault { array_type_index } => Self::ArrayNewDefault {
                array_type_index: TypeIndex::from_u32(array_type_index),
            },
            O::ArrayNewFixed {
                array_type_index,
                array_size,
            } => Self::ArrayNewFixed {
                array_type_index: TypeIndex::from_u32(array_type_index),
                array_size,
            },
            op => {
                return Err(wasm_unsupported!(
                    "unsupported opcode in const expression at offset {offset:#x}: {op:?}",
                ));
            }
        })
    }
}

/// The type that can be used to index into [Memory] and [Table].
#[derive(Debug, Clone, Copy, Hash, Eq, PartialEq, Serialize, Deserialize)]
#[allow(missing_docs)]
pub enum IndexType {
    I32,
    I64,
}

/// The size range of resizeable storage associated with [Memory] types and [Table] types.
#[derive(Debug, Clone, Copy, Hash, Eq, PartialEq, Serialize, Deserialize)]
#[allow(missing_docs)]
pub struct Limits {
    pub min: u64,
    pub max: Option<u64>,
}

/// WebAssembly table.
#[derive(Debug, Clone, Copy, Hash, Eq, PartialEq, Serialize, Deserialize)]
pub struct Table {
    /// The type of the index used to access the table.
    pub idx_type: IndexType,
    /// Tables are constrained by limits for their minimum and optionally maximum size.
    /// The limits are given in numbers of entries.
    pub limits: Limits,
    /// The table elements' Wasm type.
    pub ref_type: WasmRefType,
}

impl TypeTrace for Table {
    fn trace<F, E>(&self, func: &mut F) -> Result<(), E>
    where
        F: FnMut(EngineOrModuleTypeIndex) -> Result<(), E>,
    {
        let Table {
            ref_type: wasm_ty,
            idx_type: _,
            limits: _,
        } = self;
        wasm_ty.trace(func)
    }

    fn trace_mut<F, E>(&mut self, func: &mut F) -> Result<(), E>
    where
        F: FnMut(&mut EngineOrModuleTypeIndex) -> Result<(), E>,
    {
        let Table {
            ref_type: wasm_ty,
            idx_type: _,
            limits: _,
        } = self;
        wasm_ty.trace_mut(func)
    }
}

/// WebAssembly linear memory.
#[derive(Debug, Clone, Copy, Hash, Eq, PartialEq, Serialize, Deserialize)]
pub struct Memory {
    /// The type of the index used to access the memory.
    pub idx_type: IndexType,
    /// The limits constrain the minimum and optionally the maximum size of a memory.
    /// The limits are given in units of page size.
    pub limits: Limits,
    /// Whether the memory may be shared between multiple threads.
    pub shared: bool,
    /// The log2 of this memory's page size, in bytes.
    ///
    /// By default the page size is 64KiB (0x10000; 2**16; 1<<16; 65536) but the
    /// custom-page-sizes proposal allows opting into a page size of `1`.
    pub page_size_log2: u8,
}

/// Maximum size, in bytes, of 32-bit memories (4G)
pub const WASM32_MAX_SIZE: u64 = 1 << 32;

impl Memory {
    /// WebAssembly page sizes are 64KiB by default.
    pub const DEFAULT_PAGE_SIZE: u32 = 0x10000;

    /// WebAssembly page sizes are 64KiB (or `2**16`) by default.
    pub const DEFAULT_PAGE_SIZE_LOG2: u8 = {
        let log2 = 16;
        assert!(1 << log2 == Memory::DEFAULT_PAGE_SIZE);
        log2
    };

    /// Returns the minimum size, in bytes, that this memory must be.
    ///
    /// # Errors
    ///
    /// Returns an error if the calculation of the minimum size overflows the
    /// `u64` return type. This means that the memory can't be allocated but
    /// it's deferred to the caller to how to deal with that.
    pub fn minimum_byte_size(&self) -> Result<u64, SizeOverflow> {
        self.limits
            .min
            .checked_mul(self.page_size())
            .ok_or(SizeOverflow)
    }

    /// Returns the maximum size, in bytes, that this memory is allowed to be.
    ///
    /// Note that the return value here is not an `Option` despite the maximum
    /// size of a linear memory being optional in wasm. If a maximum size
    /// is not present in the memory's type then a maximum size is selected for
    /// it. For example the maximum size of a 32-bit memory is `1<<32`. The
    /// maximum size of a 64-bit linear memory is chosen to be a value that
    /// won't ever be allowed at runtime.
    ///
    /// # Errors
    ///
    /// Returns an error if the calculation of the maximum size overflows the
    /// `u64` return type. This means that the memory can't be allocated but
    /// it's deferred to the caller to how to deal with that.
    pub fn maximum_byte_size(&self) -> Result<u64, SizeOverflow> {
        match self.limits.max {
            Some(max) => max.checked_mul(self.page_size()).ok_or(SizeOverflow),
            None => {
                let min = self.minimum_byte_size()?;
                Ok(min.max(self.max_size_based_on_index_type()))
            }
        }
    }

    /// Get the size of this memory's pages, in bytes.
    pub fn page_size(&self) -> u64 {
        debug_assert!(
            self.page_size_log2 == 16 || self.page_size_log2 == 0,
            "invalid page_size_log2: {}; must be 16 or 0",
            self.page_size_log2
        );
        1 << self.page_size_log2
    }

    /// Returns the maximum size memory is allowed to be only based on the
    /// index type used by this memory.
    ///
    /// For example 32-bit linear memories return `1<<32` from this method.
    pub fn max_size_based_on_index_type(&self) -> u64 {
        match self.idx_type {
            IndexType::I64 =>
            // Note that the true maximum size of a 64-bit linear memory, in
            // bytes, cannot be represented in a `u64`. That would require a u65
            // to store `1<<64`. Despite that no system can actually allocate a
            // full 64-bit linear memory so this is instead emulated as "what if
            // the kernel fit in a single Wasm page of linear memory". Shouldn't
            // ever actually be possible but it provides a number to serve as an
            // effective maximum.
            {
                0_u64.wrapping_sub(self.page_size())
            }
            IndexType::I32 => WASM32_MAX_SIZE,
        }
    }
}

#[derive(Copy, Clone, Debug)]
#[allow(missing_docs)]
pub struct SizeOverflow;

impl fmt::Display for SizeOverflow {
    fn fmt(&self, f: &mut fmt::Formatter<'_>) -> fmt::Result {
        f.write_str("size overflow calculating memory size")
    }
}

#[cfg(feature = "std")]
impl std::error::Error for SizeOverflow {}

impl From<wasmparser::MemoryType> for Memory {
    fn from(ty: wasmparser::MemoryType) -> Memory {
        let idx_type = match ty.memory64 {
            false => IndexType::I32,
            true => IndexType::I64,
        };
        let limits = Limits {
            min: ty.initial,
            max: ty.maximum,
        };
        let page_size_log2 = u8::try_from(ty.page_size_log2.unwrap_or(16)).unwrap();
        debug_assert!(
            page_size_log2 == 16 || page_size_log2 == 0,
            "invalid page_size_log2: {page_size_log2}; must be 16 or 0"
        );
        Memory {
            idx_type,
            limits,
            shared: ty.shared,
            page_size_log2,
        }
    }
}

/// WebAssembly event.
#[derive(Debug, Clone, Copy, Hash, Eq, PartialEq, Serialize, Deserialize)]
pub struct Tag {
    /// The event signature type.
    pub ty: TypeIndex,
    /// The tag signature type.
    pub signature: EngineOrModuleTypeIndex,
}

impl Tag {
    /// Constructs a new tag.
    pub fn new(idx: TypeIndex, signature: EngineOrModuleTypeIndex) -> Self {
        Self { ty: idx, signature }
    }

    /// Partially constructs a new tag (HACK).
    pub fn partial(idx: u32) -> Self {
        Tag::new(
            TypeIndex::from_u32(idx),
            EngineOrModuleTypeIndex::Module(ModuleInternedTypeIndex(u32::MAX - 1)),
        )
    }
}

impl TypeTrace for Tag {
    fn trace<F, E>(&self, func: &mut F) -> Result<(), E>
    where
        F: FnMut(EngineOrModuleTypeIndex) -> Result<(), E>,
    {
        func(self.signature)
    }

    fn trace_mut<F, E>(&mut self, func: &mut F) -> Result<(), E>
    where
        F: FnMut(&mut EngineOrModuleTypeIndex) -> Result<(), E>,
    {
        func(&mut self.signature)
    }
}

impl From<wasmparser::TagType> for Tag {
    fn from(ty: wasmparser::TagType) -> Tag {
        match ty.kind {
            wasmparser::TagKind::Exception => Tag::partial(ty.func_type_idx),
        }
    }
}

/// Helpers used to convert a `wasmparser` type to a type in this crate.
#[allow(missing_docs)]
pub trait TypeConvert {
    /// Converts a wasmparser table type into a wasmtime type
    fn convert_global_type(&self, ty: &wasmparser::GlobalType) -> Global {
        Global {
            wasm_ty: self.convert_valtype(ty.content_type),
            mutability: ty.mutable,
        }
    }

    /// Converts a wasmparser table type into a wasmtime type
    fn convert_table_type(&self, ty: &wasmparser::TableType) -> WasmResult<Table> {
        let idx_type = match ty.table64 {
            false => IndexType::I32,
            true => IndexType::I64,
        };
        let limits = Limits {
            min: ty.initial.try_into().unwrap(),
            max: ty.maximum.map(|i| i.try_into().unwrap()),
        };
        Ok(Table {
            idx_type,
            limits,
            ref_type: self.convert_ref_type(ty.element_type),
        })
    }

    fn convert_sub_type(&self, ty: &wasmparser::SubType) -> WasmSubType {
        WasmSubType {
            is_final: ty.is_final,
            supertype: ty.supertype_idx.map(|i| self.lookup_type_index(i.unpack())),
            composite_type: self.convert_composite_type(&ty.composite_type),
        }
    }

    fn convert_composite_type(&self, ty: &wasmparser::CompositeType) -> WasmCompositeType {
        let inner = match &ty.inner {
            wasmparser::CompositeInnerType::Func(f) => {
                WasmCompositeInnerType::Func(self.convert_func_type(f))
            }
            wasmparser::CompositeInnerType::Array(a) => {
                WasmCompositeInnerType::Array(self.convert_array_type(a))
            }
            wasmparser::CompositeInnerType::Struct(s) => {
                WasmCompositeInnerType::Struct(self.convert_struct_type(s))
            }
            wasmparser::CompositeInnerType::Cont(c) => {
                WasmCompositeType::Cont(self.convert_cont_type(c))
            }
        };
        WasmCompositeType {
            inner,
            shared: ty.shared,
        }
    }

    fn convert_struct_type(&self, ty: &wasmparser::StructType) -> WasmStructType {
        WasmStructType {
            fields: ty
                .fields
                .iter()
                .map(|f| self.convert_field_type(f))
                .collect(),
        }
    }

    fn convert_array_type(&self, ty: &wasmparser::ArrayType) -> WasmArrayType {
        WasmArrayType(self.convert_field_type(&ty.0))
    }

    fn convert_field_type(&self, ty: &wasmparser::FieldType) -> WasmFieldType {
        WasmFieldType {
            element_type: self.convert_storage_type(&ty.element_type),
            mutable: ty.mutable,
        }
    }

    fn convert_storage_type(&self, ty: &wasmparser::StorageType) -> WasmStorageType {
        match ty {
            wasmparser::StorageType::I8 => WasmStorageType::I8,
            wasmparser::StorageType::I16 => WasmStorageType::I16,
            wasmparser::StorageType::Val(v) => WasmStorageType::Val(self.convert_valtype(*v)),
        }
    }

    /// Converts a wasmparser function type to a wasmtime type
    fn convert_func_type(&self, ty: &wasmparser::FuncType) -> WasmFuncType {
        let params = ty
            .params()
            .iter()
            .map(|t| self.convert_valtype(*t))
            .collect();
        let results = ty
            .results()
            .iter()
            .map(|t| self.convert_valtype(*t))
            .collect();
        WasmFuncType::new(params, results)
    }

    /// Converts a wasmparser continuation type to a wasmtime type
    fn convert_cont_type(&self, ty: &wasmparser::ContType) -> WasmContType {
        if let WasmHeapType::ConcreteFunc(sigidx) = self.lookup_heap_type(ty.0.unpack()) {
            WasmContType::new(sigidx)
        } else {
            panic!("Failed to extract signature index for continuation type.")
        }
    }

    /// Converts a wasmparser value type to a wasmtime type
    fn convert_valtype(&self, ty: wasmparser::ValType) -> WasmValType {
        match ty {
            wasmparser::ValType::I32 => WasmValType::I32,
            wasmparser::ValType::I64 => WasmValType::I64,
            wasmparser::ValType::F32 => WasmValType::F32,
            wasmparser::ValType::F64 => WasmValType::F64,
            wasmparser::ValType::V128 => WasmValType::V128,
            wasmparser::ValType::Ref(t) => WasmValType::Ref(self.convert_ref_type(t)),
        }
    }

    /// Converts a wasmparser reference type to a wasmtime type
    fn convert_ref_type(&self, ty: wasmparser::RefType) -> WasmRefType {
        WasmRefType {
            nullable: ty.is_nullable(),
            heap_type: self.convert_heap_type(ty.heap_type()),
        }
    }

    /// Converts a wasmparser heap type to a wasmtime type
    fn convert_heap_type(&self, ty: wasmparser::HeapType) -> WasmHeapType {
        match ty {
            wasmparser::HeapType::Concrete(i) => self.lookup_heap_type(i),
            wasmparser::HeapType::Abstract { ty, shared: false } => match ty {
                wasmparser::AbstractHeapType::Extern => WasmHeapType::Extern,
                wasmparser::AbstractHeapType::NoExtern => WasmHeapType::NoExtern,
                wasmparser::AbstractHeapType::Func => WasmHeapType::Func,
                wasmparser::AbstractHeapType::NoFunc => WasmHeapType::NoFunc,
                wasmparser::AbstractHeapType::Any => WasmHeapType::Any,
                wasmparser::AbstractHeapType::Eq => WasmHeapType::Eq,
                wasmparser::AbstractHeapType::I31 => WasmHeapType::I31,
                wasmparser::AbstractHeapType::Array => WasmHeapType::Array,
                wasmparser::AbstractHeapType::Struct => WasmHeapType::Struct,
                wasmparser::AbstractHeapType::None => WasmHeapType::None,

                wasmparser::AbstractHeapType::Exn | wasmparser::AbstractHeapType::NoExn => {
                    unimplemented!("unsupported heap type {ty:?}");
                }
                wasmparser::AbstractHeapType::Cont => WasmHeapType::Cont,
                wasmparser::AbstractHeapType::NoCont => WasmHeapType::NoCont,
            },
            _ => unimplemented!("unsupported heap type {ty:?}"),
        }
    }

    /// Converts the specified type index from a heap type into a canonicalized
    /// heap type.
    fn lookup_heap_type(&self, index: wasmparser::UnpackedIndex) -> WasmHeapType;

    /// Converts the specified type index from a heap type into a canonicalized
    /// heap type.
    fn lookup_type_index(&self, index: wasmparser::UnpackedIndex) -> EngineOrModuleTypeIndex;
}<|MERGE_RESOLUTION|>--- conflicted
+++ resolved
@@ -989,16 +989,10 @@
 impl fmt::Display for WasmCompositeInnerType {
     fn fmt(&self, f: &mut fmt::Formatter<'_>) -> fmt::Result {
         match self {
-<<<<<<< HEAD
-            WasmCompositeType::Array(ty) => fmt::Display::fmt(ty, f),
-            WasmCompositeType::Func(ty) => fmt::Display::fmt(ty, f),
-            WasmCompositeType::Struct(ty) => fmt::Display::fmt(ty, f),
-            WasmCompositeType::Cont(ty) => fmt::Display::fmt(ty, f),
-=======
             Self::Array(ty) => fmt::Display::fmt(ty, f),
             Self::Func(ty) => fmt::Display::fmt(ty, f),
             Self::Struct(ty) => fmt::Display::fmt(ty, f),
->>>>>>> f305ef52
+            Self::Cont(ty) => fmt::Display::fmt(ty, f),
         }
     }
 }
@@ -1067,7 +1061,7 @@
     #[inline]
     pub fn as_cont(&self) -> Option<&WasmContType> {
         match self {
-            WasmCompositeType::Cont(f) => Some(f),
+            Self::Cont(f) => Some(f),
             _ => None,
         }
     }
@@ -1083,18 +1077,11 @@
     where
         F: FnMut(EngineOrModuleTypeIndex) -> Result<(), E>,
     {
-<<<<<<< HEAD
-        match self {
-            WasmCompositeType::Array(a) => a.trace(func),
-            WasmCompositeType::Func(f) => f.trace(func),
-            WasmCompositeType::Cont(c) => c.trace(func),
-            WasmCompositeType::Struct(a) => a.trace(func),
-=======
         match &self.inner {
             WasmCompositeInnerType::Array(a) => a.trace(func),
             WasmCompositeInnerType::Func(f) => f.trace(func),
             WasmCompositeInnerType::Struct(a) => a.trace(func),
->>>>>>> f305ef52
+            WasmCompositeInnerType::Cont(c) => c.trace(func),
         }
     }
 
@@ -1102,18 +1089,11 @@
     where
         F: FnMut(&mut EngineOrModuleTypeIndex) -> Result<(), E>,
     {
-<<<<<<< HEAD
-        match self {
-            WasmCompositeType::Array(a) => a.trace_mut(func),
-            WasmCompositeType::Func(f) => f.trace_mut(func),
-            WasmCompositeType::Cont(c) => c.trace_mut(func),
-            WasmCompositeType::Struct(a) => a.trace_mut(func),
-=======
         match &mut self.inner {
             WasmCompositeInnerType::Array(a) => a.trace_mut(func),
             WasmCompositeInnerType::Func(f) => f.trace_mut(func),
             WasmCompositeInnerType::Struct(a) => a.trace_mut(func),
->>>>>>> f305ef52
+            WasmCompositeInnerType::Cont(c) => c.trace_mut(func),
         }
     }
 }
@@ -1195,17 +1175,17 @@
     }
 
     pub fn is_cont(&self) -> bool {
-        self.composite_type.is_cont()
+        self.composite_type.inner.is_cont()
     }
 
     #[inline]
     pub fn as_cont(&self) -> Option<&WasmContType> {
-        self.composite_type.as_cont()
+        self.composite_type.inner.as_cont()
     }
 
     #[inline]
     pub fn unwrap_cont(&self) -> &WasmContType {
-        self.composite_type.unwrap_cont()
+        self.composite_type.inner.unwrap_cont()
     }
 
     #[inline]
@@ -2071,7 +2051,7 @@
                 WasmCompositeInnerType::Struct(self.convert_struct_type(s))
             }
             wasmparser::CompositeInnerType::Cont(c) => {
-                WasmCompositeType::Cont(self.convert_cont_type(c))
+                WasmCompositeInnerType::Cont(self.convert_cont_type(c))
             }
         };
         WasmCompositeType {

use crate::obj::ELF_WASMTIME_TRAPS;
use object::write::{Object, StandardSegment};
use object::{Bytes, LittleEndian, SectionKind, U32Bytes};
use std::fmt;
use std::ops::Range;

/// A helper structure to build the custom-encoded section of a wasmtime
/// compilation image which encodes trap information.
///
/// This structure is incrementally fed the results of compiling individual
/// functions and handles all the encoding internally, allowing usage of
/// `lookup_trap_code` below with the resulting section.
#[derive(Default)]
pub struct TrapEncodingBuilder {
    offsets: Vec<U32Bytes<LittleEndian>>,
    traps: Vec<u8>,
    last_offset: u32,
}

/// Information about trap.
#[derive(Debug, PartialEq, Eq, Clone)]
pub struct TrapInformation {
    /// The offset of the trapping instruction in native code.
    ///
    /// This is relative to the beginning of the function.
    pub code_offset: u32,

    /// Code of the trap.
    pub trap_code: Trap,
}

// The code can be accessed from the c-api, where the possible values are
// translated into enum values defined there:
//
// * `wasm_trap_code` in c-api/src/trap.rs, and
// * `wasmtime_trap_code_enum` in c-api/include/wasmtime/trap.h.
//
// These need to be kept in sync.
#[non_exhaustive]
#[derive(Clone, Copy, PartialEq, Eq, Debug, Hash)]
#[allow(missing_docs)]
pub enum Trap {
    /// The current stack space was exhausted.
    StackOverflow,

    /// An out-of-bounds memory access.
    MemoryOutOfBounds,

    /// A wasm atomic operation was presented with a not-naturally-aligned linear-memory address.
    HeapMisaligned,

    /// An out-of-bounds access to a table.
    TableOutOfBounds,

    /// Indirect call to a null table entry.
    IndirectCallToNull,

    /// Signature mismatch on indirect call.
    BadSignature,

    /// An integer arithmetic operation caused an overflow.
    IntegerOverflow,

    /// An integer division by zero.
    IntegerDivisionByZero,

    /// Failed float-to-int conversion.
    BadConversionToInteger,

    /// Code that was supposed to have been unreachable was reached.
    UnreachableCodeReached,

    /// Execution has potentially run too long and may be interrupted.
    Interrupt,

    /// When the `component-model` feature is enabled this trap represents a
    /// function that was `canon lift`'d, then `canon lower`'d, then called.
    /// This combination of creation of a function in the component model
    /// generates a function that always traps and, when called, produces this
    /// flavor of trap.
    AlwaysTrapAdapter,

    /// When wasm code is configured to consume fuel and it runs out of fuel
    /// then this trap will be raised.
    OutOfFuel,

    /// Used to indicate that a trap was raised by atomic wait operations on non shared memory.
    AtomicWaitNonSharedMemory,

    /// Call to a null reference.
    NullReference,

    /// When the `component-model` feature is enabled this trap represents a
    /// scenario where one component tried to call another component but it
    /// would have violated the reentrance rules of the component model,
    /// triggering a trap instead.
    CannotEnterComponent,

    /// We are suspending to a tag for which there is no active handler.
    UnhandledTag,
    // if adding a variant here be sure to update the `check!` macro below
}

impl Trap {
    /// Converts a byte back into a `Trap` if its in-bounds
    pub fn from_u8(byte: u8) -> Option<Trap> {
        // FIXME: this could use some sort of derive-like thing to avoid having to
        // deduplicate the names here.
        //
        // This simply converts from the a `u8`, to the `Trap` enum.
        macro_rules! check {
            ($($name:ident)*) => ($(if byte == Trap::$name as u8 {
                return Some(Trap::$name);
            })*);
        }

        check! {
            StackOverflow
            MemoryOutOfBounds
            HeapMisaligned
            TableOutOfBounds
            IndirectCallToNull
            BadSignature
            IntegerOverflow
            IntegerDivisionByZero
            BadConversionToInteger
            UnreachableCodeReached
            Interrupt
            AlwaysTrapAdapter
            OutOfFuel
            AtomicWaitNonSharedMemory
            NullReference
            CannotEnterComponent
        }

        None
    }
}

impl fmt::Display for Trap {
    fn fmt(&self, f: &mut fmt::Formatter<'_>) -> fmt::Result {
        use Trap::*;

        let desc = match self {
            StackOverflow => "call stack exhausted",
            MemoryOutOfBounds => "out of bounds memory access",
            HeapMisaligned => "unaligned atomic",
            TableOutOfBounds => "undefined element: out of bounds table access",
            IndirectCallToNull => "uninitialized element",
            BadSignature => "indirect call type mismatch",
            IntegerOverflow => "integer overflow",
            IntegerDivisionByZero => "integer divide by zero",
            BadConversionToInteger => "invalid conversion to integer",
            UnreachableCodeReached => "wasm `unreachable` instruction executed",
            Interrupt => "interrupt",
            AlwaysTrapAdapter => "degenerate component adapter called",
            OutOfFuel => "all fuel consumed by WebAssembly",
            AtomicWaitNonSharedMemory => "atomic wait on non-shared memory",
            NullReference => "null reference",
            CannotEnterComponent => "cannot enter component instance",
            UnhandledTag => "unhandled tag",
        };
        write!(f, "wasm trap: {desc}")
    }
}

impl std::error::Error for Trap {}

impl TrapEncodingBuilder {
    /// Appends trap information about a function into this section.
    ///
    /// This function is called to describe traps for the `func` range
    /// specified. The `func` offsets are specified relative to the text section
    /// itself, and the `traps` offsets are specified relative to the start of
    /// `func`.
    ///
    /// This is required to be called in-order for increasing ranges of `func`
    /// to ensure the final array is properly sorted. Additionally `traps` must
    /// be sorted.
    pub fn push(&mut self, func: Range<u64>, traps: &[TrapInformation]) {
        // NB: for now this only supports <=4GB text sections in object files.
        // Alternative schemes will need to be created for >32-bit offsets to
        // avoid making this section overly large.
        let func_start = u32::try_from(func.start).unwrap();
        let func_end = u32::try_from(func.end).unwrap();

        // Sanity-check to ensure that functions are pushed in-order, otherwise
        // the `offsets` array won't be sorted which is our goal.
        assert!(func_start >= self.last_offset);

        self.offsets.reserve(traps.len());
        self.traps.reserve(traps.len());
        for info in traps {
            let pos = func_start + info.code_offset;
            assert!(pos >= self.last_offset);
            self.offsets.push(U32Bytes::new(LittleEndian, pos));
            self.traps.push(info.trap_code as u8);
            self.last_offset = pos;
        }

        self.last_offset = func_end;
    }

    /// Encodes this section into the object provided.
    pub fn append_to(self, obj: &mut Object) {
        let section = obj.add_section(
            obj.segment_name(StandardSegment::Data).to_vec(),
            ELF_WASMTIME_TRAPS.as_bytes().to_vec(),
            SectionKind::ReadOnlyData,
        );

        // NB: this matches the encoding expected by `lookup` below.
        let amt = u32::try_from(self.traps.len()).unwrap();
        obj.append_section_data(section, &amt.to_le_bytes(), 1);
        obj.append_section_data(section, object::bytes_of_slice(&self.offsets), 1);
        obj.append_section_data(section, &self.traps, 1);
    }
}

/// Decodes the provided trap information section and attempts to find the trap
/// code corresponding to the `offset` specified.
///
/// The `section` provided is expected to have been built by
/// `TrapEncodingBuilder` above. Additionally the `offset` should be a relative
/// offset within the text section of the compilation image.
pub fn lookup_trap_code(section: &[u8], offset: usize) -> Option<Trap> {
    let mut section = Bytes(section);
    // NB: this matches the encoding written by `append_to` above.
    let count = section.read::<U32Bytes<LittleEndian>>().ok()?;
    let count = usize::try_from(count.get(LittleEndian)).ok()?;
    let (offsets, traps) =
        object::slice_from_bytes::<U32Bytes<LittleEndian>>(section.0, count).ok()?;
    debug_assert_eq!(traps.len(), count);

    // The `offsets` table is sorted in the trap section so perform a binary
    // search of the contents of this section to find whether `offset` is an
    // entry in the section. Note that this is a precise search because trap pcs
    // should always be precise as well as our metadata about them, which means
    // we expect an exact match to correspond to a trap opcode.
    //
    // Once an index is found within the `offsets` array then that same index is
    // used to lookup from the `traps` list of bytes to get the trap code byte
    // corresponding to this offset.
    let offset = u32::try_from(offset).ok()?;
    let index = offsets
        .binary_search_by_key(&offset, |val| val.get(LittleEndian))
        .ok()?;
    debug_assert!(index < traps.len());
    let byte = *traps.get(index)?;

<<<<<<< HEAD
    // FIXME: this could use some sort of derive-like thing to avoid having to
    // deduplicate the names here.
    //
    // This simply converts from the `trap`, a `u8`, to the `Trap` enum.
    macro_rules! check {
        ($($name:ident)*) => ($(if trap == Trap::$name as u8 {
            return Some(Trap::$name);
        })*);
    }

    check! {
        StackOverflow
        MemoryOutOfBounds
        HeapMisaligned
        TableOutOfBounds
        IndirectCallToNull
        BadSignature
        IntegerOverflow
        IntegerDivisionByZero
        BadConversionToInteger
        UnreachableCodeReached
        Interrupt
        AlwaysTrapAdapter
        OutOfFuel
        AtomicWaitNonSharedMemory
        NullReference
        CannotEnterComponent
        UnhandledTag
    }

    if cfg!(debug_assertions) {
        panic!("missing mapping for {}", trap);
    } else {
        None
    }
=======
    let trap = Trap::from_u8(byte);
    debug_assert!(trap.is_some(), "missing mapping for {}", byte);
    trap
>>>>>>> afaf1c73
}<|MERGE_RESOLUTION|>--- conflicted
+++ resolved
@@ -131,6 +131,7 @@
             AtomicWaitNonSharedMemory
             NullReference
             CannotEnterComponent
+            UnhandledTag
         }
 
         None
@@ -248,45 +249,7 @@
     debug_assert!(index < traps.len());
     let byte = *traps.get(index)?;
 
-<<<<<<< HEAD
-    // FIXME: this could use some sort of derive-like thing to avoid having to
-    // deduplicate the names here.
-    //
-    // This simply converts from the `trap`, a `u8`, to the `Trap` enum.
-    macro_rules! check {
-        ($($name:ident)*) => ($(if trap == Trap::$name as u8 {
-            return Some(Trap::$name);
-        })*);
-    }
-
-    check! {
-        StackOverflow
-        MemoryOutOfBounds
-        HeapMisaligned
-        TableOutOfBounds
-        IndirectCallToNull
-        BadSignature
-        IntegerOverflow
-        IntegerDivisionByZero
-        BadConversionToInteger
-        UnreachableCodeReached
-        Interrupt
-        AlwaysTrapAdapter
-        OutOfFuel
-        AtomicWaitNonSharedMemory
-        NullReference
-        CannotEnterComponent
-        UnhandledTag
-    }
-
-    if cfg!(debug_assertions) {
-        panic!("missing mapping for {}", trap);
-    } else {
-        None
-    }
-=======
     let trap = Trap::from_u8(byte);
     debug_assert!(trap.is_some(), "missing mapping for {}", byte);
     trap
->>>>>>> afaf1c73
 }
use crate::component::{MAX_FLAT_PARAMS, MAX_FLAT_RESULTS};
use crate::{
    EntityType, ModuleTypes, ModuleTypesBuilder, PrimaryMap, SignatureIndex, TypeConvert,
    WasmHeapType,
};
use anyhow::{bail, Result};
use cranelift_entity::EntityRef;
use indexmap::{IndexMap, IndexSet};
use serde::{Deserialize, Serialize};
use std::collections::HashMap;
use std::hash::Hash;
use std::ops::Index;
use wasmparser::names::KebabString;
use wasmparser::types;
use wasmtime_component_util::{DiscriminantSize, FlagsSize};

pub use wasmtime_types::StaticModuleIndex;

/// Maximum nesting depth of a type allowed in Wasmtime.
///
/// This constant isn't chosen via any scientific means and its main purpose is
/// to enable most of Wasmtime to handle types via recursion without worrying
/// about stack overflow.
///
/// Some more information about this can be found in #4814
const MAX_TYPE_DEPTH: u32 = 100;

macro_rules! indices {
    ($(
        $(#[$a:meta])*
        pub struct $name:ident(u32);
    )*) => ($(
        $(#[$a])*
        #[derive(
            Copy, Clone, PartialEq, Eq, Hash, PartialOrd, Ord, Debug,
            Serialize, Deserialize,
        )]
        #[repr(transparent)]
        pub struct $name(u32);
        cranelift_entity::entity_impl!($name);
    )*);
}

indices! {
    // ========================================================================
    // These indices are used during compile time only when we're translating a
    // component at this time. The actual indices are not persisted beyond the
    // compile phase to when we're actually working with the component at
    // runtime.

    /// Index within a component's component type index space.
    pub struct ComponentTypeIndex(u32);

    /// Index within a component's module index space.
    pub struct ModuleIndex(u32);

    /// Index within a component's component index space.
    pub struct ComponentIndex(u32);

    /// Index within a component's module instance index space.
    pub struct ModuleInstanceIndex(u32);

    /// Index within a component's component instance index space.
    pub struct ComponentInstanceIndex(u32);

    /// Index within a component's component function index space.
    pub struct ComponentFuncIndex(u32);

    // ========================================================================
    // These indices are used to lookup type information within a `TypeTables`
    // structure. These represent generally deduplicated type information across
    // an entire component and are a form of RTTI in a sense.

    /// Index pointing to a component's type (exports/imports with
    /// component-model types)
    pub struct TypeComponentIndex(u32);

    /// Index pointing to a component instance's type (exports with
    /// component-model types, no imports)
    pub struct TypeComponentInstanceIndex(u32);

    /// Index pointing to a core wasm module's type (exports/imports with
    /// core wasm types)
    pub struct TypeModuleIndex(u32);

    /// Index pointing to a component model function type with arguments/result
    /// as interface types.
    pub struct TypeFuncIndex(u32);

    /// Index pointing to a record type in the component model (aka a struct).
    pub struct TypeRecordIndex(u32);
    /// Index pointing to a variant type in the component model (aka an enum).
    pub struct TypeVariantIndex(u32);
    /// Index pointing to a tuple type in the component model.
    pub struct TypeTupleIndex(u32);
    /// Index pointing to a flags type in the component model.
    pub struct TypeFlagsIndex(u32);
    /// Index pointing to an enum type in the component model.
    pub struct TypeEnumIndex(u32);
    /// Index pointing to a union type in the component model.
    pub struct TypeUnionIndex(u32);
    /// Index pointing to an option type in the component model (aka a
    /// `Option<T, E>`)
    pub struct TypeOptionIndex(u32);
    /// Index pointing to an result type in the component model (aka a
    /// `Result<T, E>`)
    pub struct TypeResultIndex(u32);
    /// Index pointing to a list type in the component model.
    pub struct TypeListIndex(u32);

    // ========================================================================
    // Index types used to identify modules and components during compilation.

    /// Index into a "closed over variables" list for components used to
    /// implement outer aliases. For more information on this see the
    /// documentation for the `LexicalScope` structure.
    pub struct ModuleUpvarIndex(u32);

    /// Same as `ModuleUpvarIndex` but for components.
    pub struct ComponentUpvarIndex(u32);

    /// Same as `StaticModuleIndex` but for components.
    pub struct StaticComponentIndex(u32);

    // ========================================================================
    // These indices are actually used at runtime when managing a component at
    // this time.

    /// Index that represents a core wasm instance created at runtime.
    ///
    /// This is used to keep track of when instances are created and is able to
    /// refer back to previously created instances for exports and such.
    pub struct RuntimeInstanceIndex(u32);

    /// Same as `RuntimeInstanceIndex` but tracks component instances instead.
    pub struct RuntimeComponentInstanceIndex(u32);

    /// Used to index imports into a `Component`
    ///
    /// This does not correspond to anything in the binary format for the
    /// component model.
    pub struct ImportIndex(u32);

    /// Index that represents a leaf item imported into a component where a
    /// "leaf" means "not an instance".
    ///
    /// This does not correspond to anything in the binary format for the
    /// component model.
    pub struct RuntimeImportIndex(u32);

    /// Index that represents a lowered host function and is used to represent
    /// host function lowerings with options and such.
    ///
    /// This does not correspond to anything in the binary format for the
    /// component model.
    pub struct LoweredIndex(u32);

    /// Same as `LoweredIndex` but for the `CoreDef::AlwaysTrap` variant.
    pub struct RuntimeAlwaysTrapIndex(u32);

    /// Index representing a linear memory extracted from a wasm instance
    /// which is stored in a `VMComponentContext`. This is used to deduplicate
    /// references to the same linear memory where it's only stored once in a
    /// `VMComponentContext`.
    ///
    /// This does not correspond to anything in the binary format for the
    /// component model.
    pub struct RuntimeMemoryIndex(u32);

    /// Same as `RuntimeMemoryIndex` except for the `realloc` function.
    pub struct RuntimeReallocIndex(u32);

    /// Same as `RuntimeMemoryIndex` except for the `post-return` function.
    pub struct RuntimePostReturnIndex(u32);

    /// Index that represents an exported module from a component since that's
    /// currently the only use for saving the entire module state at runtime.
    pub struct RuntimeModuleIndex(u32);

    /// Index into the list of transcoders identified during compilation.
    ///
    /// This is used to index the `VMFuncRef` slots reserved for string encoders
    /// which reference linear memories defined within a component.
    pub struct RuntimeTranscoderIndex(u32);
}

// Reexport for convenience some core-wasm indices which are also used in the
// component model, typically for when aliasing exports of core wasm modules.
pub use crate::{FuncIndex, GlobalIndex, MemoryIndex, TableIndex, TypeIndex};

/// Equivalent of `EntityIndex` but for the component model instead of core
/// wasm.
#[derive(Debug, Clone, Copy, Deserialize, Serialize)]
#[allow(missing_docs)]
pub enum ComponentItem {
    Func(ComponentFuncIndex),
    Module(ModuleIndex),
    Component(ComponentIndex),
    ComponentInstance(ComponentInstanceIndex),
    Type(TypeDef),
}

/// Runtime information about the type information contained within a component.
///
/// One of these is created per top-level component which describes all of the
/// types contained within the top-level component itself. Each sub-component
/// will have a pointer to this value as well.
#[derive(Default, Serialize, Deserialize)]
pub struct ComponentTypes {
    modules: PrimaryMap<TypeModuleIndex, TypeModule>,
    components: PrimaryMap<TypeComponentIndex, TypeComponent>,
    component_instances: PrimaryMap<TypeComponentInstanceIndex, TypeComponentInstance>,
    functions: PrimaryMap<TypeFuncIndex, TypeFunc>,
    lists: PrimaryMap<TypeListIndex, TypeList>,
    records: PrimaryMap<TypeRecordIndex, TypeRecord>,
    variants: PrimaryMap<TypeVariantIndex, TypeVariant>,
    tuples: PrimaryMap<TypeTupleIndex, TypeTuple>,
    enums: PrimaryMap<TypeEnumIndex, TypeEnum>,
    flags: PrimaryMap<TypeFlagsIndex, TypeFlags>,
    unions: PrimaryMap<TypeUnionIndex, TypeUnion>,
    options: PrimaryMap<TypeOptionIndex, TypeOption>,
    results: PrimaryMap<TypeResultIndex, TypeResult>,

    module_types: ModuleTypes,
}

impl ComponentTypes {
    /// Returns the core wasm module types known within this component.
    pub fn module_types(&self) -> &ModuleTypes {
        &self.module_types
    }

    /// Returns the canonical ABI information about the specified type.
    pub fn canonical_abi(&self, ty: &InterfaceType) -> &CanonicalAbiInfo {
        match ty {
            InterfaceType::U8 | InterfaceType::S8 | InterfaceType::Bool => {
                &CanonicalAbiInfo::SCALAR1
            }

            InterfaceType::U16 | InterfaceType::S16 => &CanonicalAbiInfo::SCALAR2,

            InterfaceType::U32
            | InterfaceType::S32
            | InterfaceType::Float32
            | InterfaceType::Char => &CanonicalAbiInfo::SCALAR4,

            InterfaceType::U64 | InterfaceType::S64 | InterfaceType::Float64 => {
                &CanonicalAbiInfo::SCALAR8
            }

            InterfaceType::String | InterfaceType::List(_) => &CanonicalAbiInfo::POINTER_PAIR,

            InterfaceType::Record(i) => &self[*i].abi,
            InterfaceType::Variant(i) => &self[*i].abi,
            InterfaceType::Tuple(i) => &self[*i].abi,
            InterfaceType::Flags(i) => &self[*i].abi,
            InterfaceType::Enum(i) => &self[*i].abi,
            InterfaceType::Union(i) => &self[*i].abi,
            InterfaceType::Option(i) => &self[*i].abi,
            InterfaceType::Result(i) => &self[*i].abi,
        }
    }
}

macro_rules! impl_index {
    ($(impl Index<$ty:ident> for ComponentTypes { $output:ident => $field:ident })*) => ($(
        impl std::ops::Index<$ty> for ComponentTypes {
            type Output = $output;
            fn index(&self, idx: $ty) -> &$output {
                &self.$field[idx]
            }
        }
    )*)
}

impl_index! {
    impl Index<TypeModuleIndex> for ComponentTypes { TypeModule => modules }
    impl Index<TypeComponentIndex> for ComponentTypes { TypeComponent => components }
    impl Index<TypeComponentInstanceIndex> for ComponentTypes { TypeComponentInstance => component_instances }
    impl Index<TypeFuncIndex> for ComponentTypes { TypeFunc => functions }
    impl Index<TypeRecordIndex> for ComponentTypes { TypeRecord => records }
    impl Index<TypeVariantIndex> for ComponentTypes { TypeVariant => variants }
    impl Index<TypeTupleIndex> for ComponentTypes { TypeTuple => tuples }
    impl Index<TypeEnumIndex> for ComponentTypes { TypeEnum => enums }
    impl Index<TypeFlagsIndex> for ComponentTypes { TypeFlags => flags }
    impl Index<TypeUnionIndex> for ComponentTypes { TypeUnion => unions }
    impl Index<TypeOptionIndex> for ComponentTypes { TypeOption => options }
    impl Index<TypeResultIndex> for ComponentTypes { TypeResult => results }
    impl Index<TypeListIndex> for ComponentTypes { TypeList => lists }
}

// Additionally forward anything that can index `ModuleTypes` to `ModuleTypes`
// (aka `SignatureIndex`)
impl<T> Index<T> for ComponentTypes
where
    ModuleTypes: Index<T>,
{
    type Output = <ModuleTypes as Index<T>>::Output;
    fn index(&self, idx: T) -> &Self::Output {
        self.module_types.index(idx)
    }
}

/// Structured used to build a [`ComponentTypes`] during translation.
///
/// This contains tables to intern any component types found as well as
/// managing building up core wasm [`ModuleTypes`] as well.
#[derive(Default)]
pub struct ComponentTypesBuilder {
    functions: HashMap<TypeFunc, TypeFuncIndex>,
    lists: HashMap<TypeList, TypeListIndex>,
    records: HashMap<TypeRecord, TypeRecordIndex>,
    variants: HashMap<TypeVariant, TypeVariantIndex>,
    tuples: HashMap<TypeTuple, TypeTupleIndex>,
    enums: HashMap<TypeEnum, TypeEnumIndex>,
    flags: HashMap<TypeFlags, TypeFlagsIndex>,
    unions: HashMap<TypeUnion, TypeUnionIndex>,
    options: HashMap<TypeOption, TypeOptionIndex>,
    results: HashMap<TypeResult, TypeResultIndex>,

    component_types: ComponentTypes,
    module_types: ModuleTypesBuilder,

    // Cache of what the "flat" representation of all types are which is only
    // used at compile-time and not used at runtime, hence the location here
    // as opposed to `ComponentTypes`.
    type_info: TypeInformationCache,

    defined_types_cache: HashMap<types::TypeId, InterfaceType>,
    module_types_cache: HashMap<types::TypeId, TypeModuleIndex>,
    component_types_cache: HashMap<types::TypeId, TypeComponentIndex>,
    instance_types_cache: HashMap<types::TypeId, TypeComponentInstanceIndex>,
}

macro_rules! intern_and_fill_flat_types {
    ($me:ident, $name:ident, $val:ident) => {{
        if let Some(idx) = $me.$name.get(&$val) {
            return *idx;
        }
        let idx = $me.component_types.$name.push($val.clone());
        let mut info = TypeInformation::new();
        info.$name($me, &$val);
        let idx2 = $me.type_info.$name.push(info);
        assert_eq!(idx, idx2);
        $me.$name.insert($val, idx);
        return idx;
    }};
}

impl ComponentTypesBuilder {
    /// Finishes this list of component types and returns the finished
    /// structure.
    pub fn finish(mut self) -> ComponentTypes {
        self.component_types.module_types = self.module_types.finish();
        self.component_types
    }

    /// Returns the `ComponentTypes`-in-progress.
    pub fn component_types(&self) -> &ComponentTypes {
        &self.component_types
    }

    /// Returns the underlying builder used to build up core wasm module types.
    ///
    /// Note that this is shared across all modules found within a component to
    /// improve the wins from deduplicating function signatures.
    pub fn module_types_builder(&mut self) -> &mut ModuleTypesBuilder {
        &mut self.module_types
    }

    /// Converts a wasmparser `ComponentFuncType` into Wasmtime's type
    /// representation.
    pub fn convert_component_func_type(
        &mut self,
        types: types::TypesRef<'_>,
        ty: &types::ComponentFuncType,
    ) -> Result<TypeFuncIndex> {
        let params = ty
            .params
            .iter()
            .map(|(_name, ty)| self.valtype(types, ty))
            .collect::<Result<_>>()?;
        let results = ty
            .results
            .iter()
            .map(|(_name, ty)| self.valtype(types, ty))
            .collect::<Result<_>>()?;
        let ty = TypeFunc {
            params: self.new_tuple_type(params),
            results: self.new_tuple_type(results),
        };
        Ok(self.add_func_type(ty))
    }

    /// Converts a wasmparser `ComponentEntityType` into Wasmtime's type
    /// representation.
    pub fn convert_component_entity_type(
        &mut self,
        types: types::TypesRef<'_>,
        ty: types::ComponentEntityType,
    ) -> Result<TypeDef> {
        Ok(match ty {
            types::ComponentEntityType::Module(id) => {
                TypeDef::Module(self.convert_module(types, id)?)
            }
            types::ComponentEntityType::Component(id) => {
                TypeDef::Component(self.convert_component(types, id)?)
            }
            types::ComponentEntityType::Instance(id) => {
                TypeDef::ComponentInstance(self.convert_instance(types, id)?)
            }
            types::ComponentEntityType::Func(id) => {
                let id = types
                    .type_from_id(id)
                    .unwrap()
                    .as_component_func_type()
                    .unwrap();
                let idx = self.convert_component_func_type(types, id)?;
                TypeDef::ComponentFunc(idx)
            }
            types::ComponentEntityType::Type { created, .. } => {
                match types.type_from_id(created).unwrap() {
                    types::Type::Defined(_) => {
                        TypeDef::Interface(self.defined_type(types, created)?)
                    }
                    _ => bail!("unsupported type export"),
                }
            }
            types::ComponentEntityType::Value(_) => bail!("values not supported"),
        })
    }

    /// Converts a wasmparser `Type` into Wasmtime's type representation.
    pub fn convert_type(
        &mut self,
<<<<<<< HEAD
        ty: &[wasmparser::ModuleTypeDeclaration<'_>],
    ) -> Result<TypeModuleIndex> {
        let mut result = TypeModule::default();
        self.push_type_scope();

        for item in ty {
            match item {
                wasmparser::ModuleTypeDeclaration::Type(wasmparser::Type::Func(f)) => {
                    let f = self.convert_func_type(f);
                    let ty = TypeDef::CoreFunc(self.module_types.wasm_func_type(f));
                    self.push_core_typedef(ty);
                }
                wasmparser::ModuleTypeDeclaration::Type(wasmparser::Type::Cont(_)) => {
                    unimplemented!()
                }
                wasmparser::ModuleTypeDeclaration::Type(wasmparser::Type::Array(_)) => {
                    unimplemented!("gc types");
                }
                wasmparser::ModuleTypeDeclaration::Export { name, ty } => {
                    let prev = result
                        .exports
                        .insert(name.to_string(), self.entity_type(ty)?);
                    assert!(prev.is_none());
                }
                wasmparser::ModuleTypeDeclaration::Import(import) => {
                    let prev = result.imports.insert(
                        (import.module.to_string(), import.name.to_string()),
                        self.entity_type(&import.ty)?,
                    );
                    assert!(prev.is_none());
                }
                wasmparser::ModuleTypeDeclaration::OuterAlias {
                    kind: wasmparser::OuterAliasKind::Type,
                    count,
                    index,
                } => {
                    let ty = self.core_outer_type(*count, TypeIndex::from_u32(*index));
                    self.push_core_typedef(ty);
                }
=======
        types: types::TypesRef<'_>,
        id: types::TypeId,
    ) -> Result<TypeDef> {
        Ok(match types.type_from_id(id).unwrap() {
            types::Type::Defined(_) => TypeDef::Interface(self.defined_type(types, id)?),
            types::Type::Module(_) => TypeDef::Module(self.convert_module(types, id)?),
            types::Type::Component(_) => TypeDef::Component(self.convert_component(types, id)?),
            types::Type::ComponentInstance(_) => {
                TypeDef::ComponentInstance(self.convert_instance(types, id)?)
>>>>>>> a43d1dc6
            }
            types::Type::ComponentFunc(f) => {
                TypeDef::ComponentFunc(self.convert_component_func_type(types, f)?)
            }
            types::Type::Instance(_) | types::Type::Func(_) | types::Type::Array(_) => {
                unreachable!()
            }
            types::Type::Resource(_) => unimplemented!(),
        })
    }

    fn convert_component(
        &mut self,
        types: types::TypesRef<'_>,
        id: types::TypeId,
    ) -> Result<TypeComponentIndex> {
        if let Some(ret) = self.component_types_cache.get(&id) {
            return Ok(*ret);
        }
        let ty = &types.type_from_id(id).unwrap().as_component_type().unwrap();
        let mut result = TypeComponent::default();
        for (name, ty) in ty.imports.iter() {
            result.imports.insert(
                name.clone(),
                self.convert_component_entity_type(types, *ty)?,
            );
        }
        for (name, ty) in ty.exports.iter() {
            result.exports.insert(
                name.clone(),
                self.convert_component_entity_type(types, *ty)?,
            );
        }
        let ret = self.component_types.components.push(result);
        self.component_types_cache.insert(id, ret);
        Ok(ret)
    }

    fn convert_instance(
        &mut self,
        types: types::TypesRef<'_>,
        id: types::TypeId,
    ) -> Result<TypeComponentInstanceIndex> {
        if let Some(ret) = self.instance_types_cache.get(&id) {
            return Ok(*ret);
        }
        let ty = &types
            .type_from_id(id)
            .unwrap()
            .as_component_instance_type()
            .unwrap();
        let mut result = TypeComponentInstance::default();
        for (name, ty) in ty.exports.iter() {
            result.exports.insert(
                name.clone(),
                self.convert_component_entity_type(types, *ty)?,
            );
        }
        let ret = self.component_types.component_instances.push(result);
        self.instance_types_cache.insert(id, ret);
        Ok(ret)
    }

    fn convert_module(
        &mut self,
        types: types::TypesRef<'_>,
        id: types::TypeId,
    ) -> Result<TypeModuleIndex> {
        if let Some(ret) = self.module_types_cache.get(&id) {
            return Ok(*ret);
        }
        let ty = &types.type_from_id(id).unwrap().as_module_type().unwrap();
        let mut result = TypeModule::default();
        for ((module, field), ty) in ty.imports.iter() {
            result.imports.insert(
                (module.clone(), field.clone()),
                self.entity_type(types, ty)?,
            );
        }
        for (name, ty) in ty.exports.iter() {
            result
                .exports
                .insert(name.clone(), self.entity_type(types, ty)?);
        }
        let ret = self.component_types.modules.push(result);
        self.module_types_cache.insert(id, ret);
        Ok(ret)
    }

    fn entity_type(
        &mut self,
        types: types::TypesRef<'_>,
        ty: &types::EntityType,
    ) -> Result<EntityType> {
        Ok(match ty {
            types::EntityType::Func(idx) => {
                let ty = types.type_from_id(*idx).unwrap().as_func_type().unwrap();
                let ty = self.convert_func_type(ty);
                EntityType::Function(self.module_types_builder().wasm_func_type(ty))
            }
            types::EntityType::Table(ty) => EntityType::Table(self.convert_table_type(ty)),
            types::EntityType::Memory(ty) => EntityType::Memory(ty.clone().into()),
            types::EntityType::Global(ty) => EntityType::Global(self.convert_global_type(ty)),
            types::EntityType::Tag(_) => bail!("exceptions proposal not implemented"),
        })
    }

    fn defined_type(
        &mut self,
        types: types::TypesRef<'_>,
        id: types::TypeId,
    ) -> Result<InterfaceType> {
        if let Some(ty) = self.defined_types_cache.get(&id) {
            return Ok(*ty);
        }
        let ret = match types.type_from_id(id).unwrap().as_defined_type().unwrap() {
            types::ComponentDefinedType::Primitive(ty) => ty.into(),
            types::ComponentDefinedType::Record(e) => {
                InterfaceType::Record(self.record_type(types, e)?)
            }
            types::ComponentDefinedType::Variant(e) => {
                InterfaceType::Variant(self.variant_type(types, e)?)
            }
            types::ComponentDefinedType::List(e) => InterfaceType::List(self.list_type(types, e)?),
            types::ComponentDefinedType::Tuple(e) => {
                InterfaceType::Tuple(self.tuple_type(types, e)?)
            }
            types::ComponentDefinedType::Flags(e) => InterfaceType::Flags(self.flags_type(e)),
            types::ComponentDefinedType::Enum(e) => InterfaceType::Enum(self.enum_type(e)),
            types::ComponentDefinedType::Union(e) => {
                InterfaceType::Union(self.union_type(types, e)?)
            }
            types::ComponentDefinedType::Option(e) => {
                InterfaceType::Option(self.option_type(types, e)?)
            }
            types::ComponentDefinedType::Result { ok, err } => {
                InterfaceType::Result(self.result_type(types, ok, err)?)
            }
            types::ComponentDefinedType::Own(_) | types::ComponentDefinedType::Borrow(_) => {
                unimplemented!("resource types")
            }
        };
        let info = self.type_information(&ret);
        if info.depth > MAX_TYPE_DEPTH {
            bail!("type nesting is too deep");
        }
        self.defined_types_cache.insert(id, ret);
        Ok(ret)
    }

    fn valtype(
        &mut self,
        types: types::TypesRef<'_>,
        ty: &types::ComponentValType,
    ) -> Result<InterfaceType> {
        match ty {
            types::ComponentValType::Primitive(p) => Ok(p.into()),
            types::ComponentValType::Type(id) => self.defined_type(types, *id),
        }
    }

    fn record_type(
        &mut self,
        types: types::TypesRef<'_>,
        ty: &types::RecordType,
    ) -> Result<TypeRecordIndex> {
        let fields = ty
            .fields
            .iter()
            .map(|(name, ty)| {
                Ok(RecordField {
                    name: name.to_string(),
                    ty: self.valtype(types, ty)?,
                })
            })
            .collect::<Result<Box<[_]>>>()?;
        let abi = CanonicalAbiInfo::record(
            fields
                .iter()
                .map(|field| self.component_types.canonical_abi(&field.ty)),
        );
        Ok(self.add_record_type(TypeRecord { fields, abi }))
    }

    fn variant_type(
        &mut self,
        types: types::TypesRef<'_>,
        ty: &types::VariantType,
    ) -> Result<TypeVariantIndex> {
        let cases = ty
            .cases
            .iter()
            .map(|(name, case)| {
                // FIXME: need to implement `refines`, not sure what that
                // is at this time.
                if case.refines.is_some() {
                    bail!("refines is not supported at this time");
                }
                Ok(VariantCase {
                    name: name.to_string(),
                    ty: match &case.ty.as_ref() {
                        Some(ty) => Some(self.valtype(types, ty)?),
                        None => None,
                    },
                })
            })
            .collect::<Result<Box<[_]>>>()?;
        let (info, abi) = VariantInfo::new(cases.iter().map(|c| {
            c.ty.as_ref()
                .map(|ty| self.component_types.canonical_abi(ty))
        }));
        Ok(self.add_variant_type(TypeVariant { cases, abi, info }))
    }

    fn tuple_type(
        &mut self,
        types: types::TypesRef<'_>,
        ty: &types::TupleType,
    ) -> Result<TypeTupleIndex> {
        let types = ty
            .types
            .iter()
            .map(|ty| self.valtype(types, ty))
            .collect::<Result<Box<[_]>>>()?;
        Ok(self.new_tuple_type(types))
    }

    fn new_tuple_type(&mut self, types: Box<[InterfaceType]>) -> TypeTupleIndex {
        let abi = CanonicalAbiInfo::record(
            types
                .iter()
                .map(|ty| self.component_types.canonical_abi(ty)),
        );
        self.add_tuple_type(TypeTuple { types, abi })
    }

    fn flags_type(&mut self, flags: &IndexSet<KebabString>) -> TypeFlagsIndex {
        let flags = TypeFlags {
            names: flags.iter().map(|s| s.to_string()).collect(),
            abi: CanonicalAbiInfo::flags(flags.len()),
        };
        self.add_flags_type(flags)
    }

    fn enum_type(&mut self, variants: &IndexSet<KebabString>) -> TypeEnumIndex {
        let names = variants.iter().map(|s| s.to_string()).collect::<Box<[_]>>();
        let (info, abi) = VariantInfo::new(names.iter().map(|_| None));
        self.add_enum_type(TypeEnum { names, abi, info })
    }

    fn union_type(
        &mut self,
        types: types::TypesRef<'_>,
        ty: &types::UnionType,
    ) -> Result<TypeUnionIndex> {
        let types = ty
            .types
            .iter()
            .map(|ty| self.valtype(types, ty))
            .collect::<Result<Box<[_]>>>()?;
        let (info, abi) = VariantInfo::new(
            types
                .iter()
                .map(|t| Some(self.component_types.canonical_abi(t))),
        );
        Ok(self.add_union_type(TypeUnion { types, abi, info }))
    }

    fn option_type(
        &mut self,
        types: types::TypesRef<'_>,
        ty: &types::ComponentValType,
    ) -> Result<TypeOptionIndex> {
        let ty = self.valtype(types, ty)?;
        let (info, abi) = VariantInfo::new([None, Some(self.component_types.canonical_abi(&ty))]);
        Ok(self.add_option_type(TypeOption { ty, abi, info }))
    }

    fn result_type(
        &mut self,
        types: types::TypesRef<'_>,
        ok: &Option<types::ComponentValType>,
        err: &Option<types::ComponentValType>,
    ) -> Result<TypeResultIndex> {
        let ok = match ok {
            Some(ty) => Some(self.valtype(types, ty)?),
            None => None,
        };
        let err = match err {
            Some(ty) => Some(self.valtype(types, ty)?),
            None => None,
        };
        let (info, abi) = VariantInfo::new([
            ok.as_ref().map(|t| self.component_types.canonical_abi(t)),
            err.as_ref().map(|t| self.component_types.canonical_abi(t)),
        ]);
        Ok(self.add_result_type(TypeResult { ok, err, abi, info }))
    }

    fn list_type(
        &mut self,
        types: types::TypesRef<'_>,
        ty: &types::ComponentValType,
    ) -> Result<TypeListIndex> {
        let element = self.valtype(types, ty)?;
        Ok(self.add_list_type(TypeList { element }))
    }

    /// Interns a new function type within this type information.
    pub fn add_func_type(&mut self, ty: TypeFunc) -> TypeFuncIndex {
        intern(&mut self.functions, &mut self.component_types.functions, ty)
    }

    /// Interns a new record type within this type information.
    pub fn add_record_type(&mut self, ty: TypeRecord) -> TypeRecordIndex {
        intern_and_fill_flat_types!(self, records, ty)
    }

    /// Interns a new flags type within this type information.
    pub fn add_flags_type(&mut self, ty: TypeFlags) -> TypeFlagsIndex {
        intern_and_fill_flat_types!(self, flags, ty)
    }

    /// Interns a new tuple type within this type information.
    pub fn add_tuple_type(&mut self, ty: TypeTuple) -> TypeTupleIndex {
        intern_and_fill_flat_types!(self, tuples, ty)
    }

    /// Interns a new variant type within this type information.
    pub fn add_variant_type(&mut self, ty: TypeVariant) -> TypeVariantIndex {
        intern_and_fill_flat_types!(self, variants, ty)
    }

    /// Interns a new union type within this type information.
    pub fn add_union_type(&mut self, ty: TypeUnion) -> TypeUnionIndex {
        intern_and_fill_flat_types!(self, unions, ty)
    }

    /// Interns a new enum type within this type information.
    pub fn add_enum_type(&mut self, ty: TypeEnum) -> TypeEnumIndex {
        intern_and_fill_flat_types!(self, enums, ty)
    }

    /// Interns a new option type within this type information.
    pub fn add_option_type(&mut self, ty: TypeOption) -> TypeOptionIndex {
        intern_and_fill_flat_types!(self, options, ty)
    }

    /// Interns a new result type within this type information.
    pub fn add_result_type(&mut self, ty: TypeResult) -> TypeResultIndex {
        intern_and_fill_flat_types!(self, results, ty)
    }

    /// Interns a new type within this type information.
    pub fn add_list_type(&mut self, ty: TypeList) -> TypeListIndex {
        intern_and_fill_flat_types!(self, lists, ty)
    }

    /// Returns the canonical ABI information about the specified type.
    pub fn canonical_abi(&self, ty: &InterfaceType) -> &CanonicalAbiInfo {
        self.component_types.canonical_abi(ty)
    }

    /// Returns the "flat types" for the given interface type used in the
    /// canonical ABI.
    ///
    /// Returns `None` if the type is too large to be represented via flat types
    /// in the canonical abi.
    pub fn flat_types(&self, ty: &InterfaceType) -> Option<FlatTypes<'_>> {
        self.type_information(ty).flat.as_flat_types()
    }

    fn type_information(&self, ty: &InterfaceType) -> &TypeInformation {
        match ty {
            InterfaceType::U8
            | InterfaceType::S8
            | InterfaceType::Bool
            | InterfaceType::U16
            | InterfaceType::S16
            | InterfaceType::U32
            | InterfaceType::S32
            | InterfaceType::Char => {
                static INFO: TypeInformation = TypeInformation::primitive(FlatType::I32);
                &INFO
            }
            InterfaceType::U64 | InterfaceType::S64 => {
                static INFO: TypeInformation = TypeInformation::primitive(FlatType::I64);
                &INFO
            }
            InterfaceType::Float32 => {
                static INFO: TypeInformation = TypeInformation::primitive(FlatType::F32);
                &INFO
            }
            InterfaceType::Float64 => {
                static INFO: TypeInformation = TypeInformation::primitive(FlatType::F64);
                &INFO
            }
            InterfaceType::String => {
                static INFO: TypeInformation = TypeInformation::string();
                &INFO
            }

            InterfaceType::List(i) => &self.type_info.lists[*i],
            InterfaceType::Record(i) => &self.type_info.records[*i],
            InterfaceType::Variant(i) => &self.type_info.variants[*i],
            InterfaceType::Tuple(i) => &self.type_info.tuples[*i],
            InterfaceType::Flags(i) => &self.type_info.flags[*i],
            InterfaceType::Enum(i) => &self.type_info.enums[*i],
            InterfaceType::Union(i) => &self.type_info.unions[*i],
            InterfaceType::Option(i) => &self.type_info.options[*i],
            InterfaceType::Result(i) => &self.type_info.results[*i],
        }
    }
}

impl TypeConvert for ComponentTypesBuilder {
    fn lookup_heap_type(&self, _index: TypeIndex) -> WasmHeapType {
        panic!("heap types are not supported yet")
    }
}

// Forward the indexing impl to the internal `TypeTables`
impl<T> Index<T> for ComponentTypesBuilder
where
    ComponentTypes: Index<T>,
{
    type Output = <ComponentTypes as Index<T>>::Output;

    fn index(&self, sig: T) -> &Self::Output {
        &self.component_types[sig]
    }
}

fn intern<T, U>(map: &mut HashMap<T, U>, list: &mut PrimaryMap<U, T>, item: T) -> U
where
    T: Hash + Clone + Eq,
    U: Copy + EntityRef,
{
    if let Some(idx) = map.get(&item) {
        return *idx;
    }
    let idx = list.push(item.clone());
    map.insert(item, idx);
    return idx;
}

/// Types of imports and exports in the component model.
///
/// These types are what's available for import and export in components. Note
/// that all indirect indices contained here are intended to be looked up
/// through a sibling `ComponentTypes` structure.
#[derive(Copy, Clone, Debug, Serialize, Deserialize)]
pub enum TypeDef {
    /// A component and its type.
    Component(TypeComponentIndex),
    /// An instance of a component.
    ComponentInstance(TypeComponentInstanceIndex),
    /// A component function, not to be confused with a core wasm function.
    ComponentFunc(TypeFuncIndex),
    /// An interface type.
    Interface(InterfaceType),
    /// A core wasm module and its type.
    Module(TypeModuleIndex),
    /// A core wasm function using only core wasm types.
    CoreFunc(SignatureIndex),
}

// NB: Note that maps below are stored as an `IndexMap` now but the order
// typically does not matter. As a minor implementation detail we want the
// serialization of this type to always be deterministic and using `IndexMap`
// gets us that over using a `HashMap` for example.

/// The type of a module in the component model.
///
/// Note that this is not to be confused with `TypeComponent` below. This is
/// intended only for core wasm modules, not for components.
#[derive(Serialize, Deserialize, Default)]
pub struct TypeModule {
    /// The values that this module imports.
    ///
    /// Note that the value of this map is a core wasm `EntityType`, not a
    /// component model `TypeRef`. Additionally note that this reflects the
    /// two-level namespace of core WebAssembly, but unlike core wasm all import
    /// names are required to be unique to describe a module in the component
    /// model.
    pub imports: IndexMap<(String, String), EntityType>,

    /// The values that this module exports.
    ///
    /// Note that the value of this map is the core wasm `EntityType` to
    /// represent that core wasm items are being exported.
    pub exports: IndexMap<String, EntityType>,
}

/// The type of a component in the component model.
#[derive(Serialize, Deserialize, Default)]
pub struct TypeComponent {
    /// The named values that this component imports.
    pub imports: IndexMap<String, TypeDef>,
    /// The named values that this component exports.
    pub exports: IndexMap<String, TypeDef>,
}

/// The type of a component instance in the component model, or an instantiated
/// component.
///
/// Component instances only have exports of types in the component model.
#[derive(Serialize, Deserialize, Default)]
pub struct TypeComponentInstance {
    /// The list of exports that this component has along with their types.
    pub exports: IndexMap<String, TypeDef>,
}

/// A component function type in the component model.
#[derive(Serialize, Deserialize, Clone, Hash, Eq, PartialEq, Debug)]
pub struct TypeFunc {
    /// Parameters to the function represented as a tuple.
    pub params: TypeTupleIndex,
    /// Results of the function represented as a tuple.
    pub results: TypeTupleIndex,
}

/// All possible interface types that values can have.
///
/// This list represents an exhaustive listing of interface types and the
/// shapes that they can take. Note that this enum is considered an "index" of
/// forms where for non-primitive types a `ComponentTypes` structure is used to
/// lookup further information based on the index found here.
#[derive(Serialize, Deserialize, Copy, Clone, Hash, Eq, PartialEq, Debug)]
#[allow(missing_docs)]
pub enum InterfaceType {
    Bool,
    S8,
    U8,
    S16,
    U16,
    S32,
    U32,
    S64,
    U64,
    Float32,
    Float64,
    Char,
    String,
    Record(TypeRecordIndex),
    Variant(TypeVariantIndex),
    List(TypeListIndex),
    Tuple(TypeTupleIndex),
    Flags(TypeFlagsIndex),
    Enum(TypeEnumIndex),
    Union(TypeUnionIndex),
    Option(TypeOptionIndex),
    Result(TypeResultIndex),
}

impl From<&wasmparser::PrimitiveValType> for InterfaceType {
    fn from(ty: &wasmparser::PrimitiveValType) -> InterfaceType {
        match ty {
            wasmparser::PrimitiveValType::Bool => InterfaceType::Bool,
            wasmparser::PrimitiveValType::S8 => InterfaceType::S8,
            wasmparser::PrimitiveValType::U8 => InterfaceType::U8,
            wasmparser::PrimitiveValType::S16 => InterfaceType::S16,
            wasmparser::PrimitiveValType::U16 => InterfaceType::U16,
            wasmparser::PrimitiveValType::S32 => InterfaceType::S32,
            wasmparser::PrimitiveValType::U32 => InterfaceType::U32,
            wasmparser::PrimitiveValType::S64 => InterfaceType::S64,
            wasmparser::PrimitiveValType::U64 => InterfaceType::U64,
            wasmparser::PrimitiveValType::Float32 => InterfaceType::Float32,
            wasmparser::PrimitiveValType::Float64 => InterfaceType::Float64,
            wasmparser::PrimitiveValType::Char => InterfaceType::Char,
            wasmparser::PrimitiveValType::String => InterfaceType::String,
        }
    }
}

/// Bye information about a type in the canonical ABI, with metadata for both
/// memory32 and memory64-based types.
#[derive(Serialize, Deserialize, Clone, Hash, Eq, PartialEq, Debug)]
pub struct CanonicalAbiInfo {
    /// The byte-size of this type in a 32-bit memory.
    pub size32: u32,
    /// The byte-alignment of this type in a 32-bit memory.
    pub align32: u32,
    /// The byte-size of this type in a 64-bit memory.
    pub size64: u32,
    /// The byte-alignment of this type in a 64-bit memory.
    pub align64: u32,
    /// The number of types it takes to represents this type in the "flat"
    /// representation of the canonical abi where everything is passed as
    /// immediate arguments or results.
    ///
    /// If this is `None` then this type is not representable in the flat ABI
    /// because it is too large.
    pub flat_count: Option<u8>,
}

impl Default for CanonicalAbiInfo {
    fn default() -> CanonicalAbiInfo {
        CanonicalAbiInfo {
            size32: 0,
            align32: 1,
            size64: 0,
            align64: 1,
            flat_count: Some(0),
        }
    }
}

const fn align_to(a: u32, b: u32) -> u32 {
    assert!(b.is_power_of_two());
    (a + (b - 1)) & !(b - 1)
}

const fn max(a: u32, b: u32) -> u32 {
    if a > b {
        a
    } else {
        b
    }
}

impl CanonicalAbiInfo {
    /// ABI information for zero-sized types.
    const ZERO: CanonicalAbiInfo = CanonicalAbiInfo {
        size32: 0,
        align32: 1,
        size64: 0,
        align64: 1,
        flat_count: Some(0),
    };

    /// ABI information for one-byte scalars.
    pub const SCALAR1: CanonicalAbiInfo = CanonicalAbiInfo::scalar(1);
    /// ABI information for two-byte scalars.
    pub const SCALAR2: CanonicalAbiInfo = CanonicalAbiInfo::scalar(2);
    /// ABI information for four-byte scalars.
    pub const SCALAR4: CanonicalAbiInfo = CanonicalAbiInfo::scalar(4);
    /// ABI information for eight-byte scalars.
    pub const SCALAR8: CanonicalAbiInfo = CanonicalAbiInfo::scalar(8);

    const fn scalar(size: u32) -> CanonicalAbiInfo {
        CanonicalAbiInfo {
            size32: size,
            align32: size,
            size64: size,
            align64: size,
            flat_count: Some(1),
        }
    }

    /// ABI information for lists/strings which are "pointer pairs"
    pub const POINTER_PAIR: CanonicalAbiInfo = CanonicalAbiInfo {
        size32: 8,
        align32: 4,
        size64: 16,
        align64: 8,
        flat_count: Some(2),
    };

    /// Returns the abi for a record represented by the specified fields.
    pub fn record<'a>(fields: impl Iterator<Item = &'a CanonicalAbiInfo>) -> CanonicalAbiInfo {
        // NB: this is basically a duplicate copy of
        // `CanonicalAbiInfo::record_static` and the two should be kept in sync.

        let mut ret = CanonicalAbiInfo::default();
        for field in fields {
            ret.size32 = align_to(ret.size32, field.align32) + field.size32;
            ret.align32 = ret.align32.max(field.align32);
            ret.size64 = align_to(ret.size64, field.align64) + field.size64;
            ret.align64 = ret.align64.max(field.align64);
            ret.flat_count = add_flat(ret.flat_count, field.flat_count);
        }
        ret.size32 = align_to(ret.size32, ret.align32);
        ret.size64 = align_to(ret.size64, ret.align64);
        return ret;
    }

    /// Same as `CanonicalAbiInfo::record` but in a `const`-friendly context.
    pub const fn record_static(fields: &[CanonicalAbiInfo]) -> CanonicalAbiInfo {
        // NB: this is basically a duplicate copy of `CanonicalAbiInfo::record`
        // and the two should be kept in sync.

        let mut ret = CanonicalAbiInfo::ZERO;
        let mut i = 0;
        while i < fields.len() {
            let field = &fields[i];
            ret.size32 = align_to(ret.size32, field.align32) + field.size32;
            ret.align32 = max(ret.align32, field.align32);
            ret.size64 = align_to(ret.size64, field.align64) + field.size64;
            ret.align64 = max(ret.align64, field.align64);
            ret.flat_count = add_flat(ret.flat_count, field.flat_count);
            i += 1;
        }
        ret.size32 = align_to(ret.size32, ret.align32);
        ret.size64 = align_to(ret.size64, ret.align64);
        return ret;
    }

    /// Returns the delta from the current value of `offset` to align properly
    /// and read the next record field of type `abi` for 32-bit memories.
    pub fn next_field32(&self, offset: &mut u32) -> u32 {
        *offset = align_to(*offset, self.align32) + self.size32;
        *offset - self.size32
    }

    /// Same as `next_field32`, but bumps a usize pointer
    pub fn next_field32_size(&self, offset: &mut usize) -> usize {
        let cur = u32::try_from(*offset).unwrap();
        let cur = align_to(cur, self.align32) + self.size32;
        *offset = usize::try_from(cur).unwrap();
        usize::try_from(cur - self.size32).unwrap()
    }

    /// Returns the delta from the current value of `offset` to align properly
    /// and read the next record field of type `abi` for 64-bit memories.
    pub fn next_field64(&self, offset: &mut u32) -> u32 {
        *offset = align_to(*offset, self.align64) + self.size64;
        *offset - self.size64
    }

    /// Same as `next_field64`, but bumps a usize pointer
    pub fn next_field64_size(&self, offset: &mut usize) -> usize {
        let cur = u32::try_from(*offset).unwrap();
        let cur = align_to(cur, self.align64) + self.size64;
        *offset = usize::try_from(cur).unwrap();
        usize::try_from(cur - self.size64).unwrap()
    }

    /// Returns ABI information for a structure which contains `count` flags.
    pub const fn flags(count: usize) -> CanonicalAbiInfo {
        let (size, align, flat_count) = match FlagsSize::from_count(count) {
            FlagsSize::Size0 => (0, 1, 0),
            FlagsSize::Size1 => (1, 1, 1),
            FlagsSize::Size2 => (2, 2, 1),
            FlagsSize::Size4Plus(n) => ((n as u32) * 4, 4, n),
        };
        CanonicalAbiInfo {
            size32: size,
            align32: align,
            size64: size,
            align64: align,
            flat_count: Some(flat_count),
        }
    }

    fn variant<'a, I>(cases: I) -> CanonicalAbiInfo
    where
        I: IntoIterator<Item = Option<&'a CanonicalAbiInfo>>,
        I::IntoIter: ExactSizeIterator,
    {
        // NB: this is basically a duplicate definition of
        // `CanonicalAbiInfo::variant_static`, these should be kept in sync.

        let cases = cases.into_iter();
        let discrim_size = u32::from(DiscriminantSize::from_count(cases.len()).unwrap());
        let mut max_size32 = 0;
        let mut max_align32 = discrim_size;
        let mut max_size64 = 0;
        let mut max_align64 = discrim_size;
        let mut max_case_count = Some(0);
        for case in cases {
            if let Some(case) = case {
                max_size32 = max_size32.max(case.size32);
                max_align32 = max_align32.max(case.align32);
                max_size64 = max_size64.max(case.size64);
                max_align64 = max_align64.max(case.align64);
                max_case_count = max_flat(max_case_count, case.flat_count);
            }
        }
        CanonicalAbiInfo {
            size32: align_to(
                align_to(discrim_size, max_align32) + max_size32,
                max_align32,
            ),
            align32: max_align32,
            size64: align_to(
                align_to(discrim_size, max_align64) + max_size64,
                max_align64,
            ),
            align64: max_align64,
            flat_count: add_flat(max_case_count, Some(1)),
        }
    }

    /// Same as `CanonicalAbiInfo::variant` but `const`-safe
    pub const fn variant_static(cases: &[Option<CanonicalAbiInfo>]) -> CanonicalAbiInfo {
        // NB: this is basically a duplicate definition of
        // `CanonicalAbiInfo::variant`, these should be kept in sync.

        let discrim_size = match DiscriminantSize::from_count(cases.len()) {
            Some(size) => size.byte_size(),
            None => unreachable!(),
        };
        let mut max_size32 = 0;
        let mut max_align32 = discrim_size;
        let mut max_size64 = 0;
        let mut max_align64 = discrim_size;
        let mut max_case_count = Some(0);
        let mut i = 0;
        while i < cases.len() {
            let case = &cases[i];
            if let Some(case) = case {
                max_size32 = max(max_size32, case.size32);
                max_align32 = max(max_align32, case.align32);
                max_size64 = max(max_size64, case.size64);
                max_align64 = max(max_align64, case.align64);
                max_case_count = max_flat(max_case_count, case.flat_count);
            }
            i += 1;
        }
        CanonicalAbiInfo {
            size32: align_to(
                align_to(discrim_size, max_align32) + max_size32,
                max_align32,
            ),
            align32: max_align32,
            size64: align_to(
                align_to(discrim_size, max_align64) + max_size64,
                max_align64,
            ),
            align64: max_align64,
            flat_count: add_flat(max_case_count, Some(1)),
        }
    }

    /// Returns the flat count of this ABI information so long as the count
    /// doesn't exceed the `max` specified.
    pub fn flat_count(&self, max: usize) -> Option<usize> {
        let flat = usize::from(self.flat_count?);
        if flat > max {
            None
        } else {
            Some(flat)
        }
    }
}

/// ABI information about the representation of a variant.
#[derive(Serialize, Deserialize, Clone, Hash, Eq, PartialEq, Debug)]
pub struct VariantInfo {
    /// The size of the discriminant used.
    #[serde(with = "serde_discrim_size")]
    pub size: DiscriminantSize,
    /// The offset of the payload from the start of the variant in 32-bit
    /// memories.
    pub payload_offset32: u32,
    /// The offset of the payload from the start of the variant in 64-bit
    /// memories.
    pub payload_offset64: u32,
}

impl VariantInfo {
    /// Returns the abi information for a variant represented by the specified
    /// cases.
    pub fn new<'a, I>(cases: I) -> (VariantInfo, CanonicalAbiInfo)
    where
        I: IntoIterator<Item = Option<&'a CanonicalAbiInfo>>,
        I::IntoIter: ExactSizeIterator,
    {
        let cases = cases.into_iter();
        let size = DiscriminantSize::from_count(cases.len()).unwrap();
        let abi = CanonicalAbiInfo::variant(cases);
        (
            VariantInfo {
                size,
                payload_offset32: align_to(u32::from(size), abi.align32),
                payload_offset64: align_to(u32::from(size), abi.align64),
            },
            abi,
        )
    }
    /// TODO
    pub const fn new_static(cases: &[Option<CanonicalAbiInfo>]) -> VariantInfo {
        let size = match DiscriminantSize::from_count(cases.len()) {
            Some(size) => size,
            None => unreachable!(),
        };
        let abi = CanonicalAbiInfo::variant_static(cases);
        VariantInfo {
            size,
            payload_offset32: align_to(size.byte_size(), abi.align32),
            payload_offset64: align_to(size.byte_size(), abi.align64),
        }
    }
}

mod serde_discrim_size {
    use super::DiscriminantSize;
    use serde::{de::Error, Deserialize, Deserializer, Serialize, Serializer};

    pub fn serialize<S>(disc: &DiscriminantSize, ser: S) -> Result<S::Ok, S::Error>
    where
        S: Serializer,
    {
        u32::from(*disc).serialize(ser)
    }

    pub fn deserialize<'de, D>(deser: D) -> Result<DiscriminantSize, D::Error>
    where
        D: Deserializer<'de>,
    {
        match u32::deserialize(deser)? {
            1 => Ok(DiscriminantSize::Size1),
            2 => Ok(DiscriminantSize::Size2),
            4 => Ok(DiscriminantSize::Size4),
            _ => Err(D::Error::custom("invalid discriminant size")),
        }
    }
}

/// Shape of a "record" type in interface types.
///
/// This is equivalent to a `struct` in Rust.
#[derive(Serialize, Deserialize, Clone, Hash, Eq, PartialEq, Debug)]
pub struct TypeRecord {
    /// The fields that are contained within this struct type.
    pub fields: Box<[RecordField]>,
    /// Byte information about this type in the canonical ABI.
    pub abi: CanonicalAbiInfo,
}

/// One field within a record.
#[derive(Serialize, Deserialize, Clone, Hash, Eq, PartialEq, Debug)]
pub struct RecordField {
    /// The name of the field, unique amongst all fields in a record.
    pub name: String,
    /// The type that this field contains.
    pub ty: InterfaceType,
}

/// Shape of a "variant" type in interface types.
///
/// Variants are close to Rust `enum` declarations where a value is one of many
/// cases and each case has a unique name and an optional payload associated
/// with it.
#[derive(Serialize, Deserialize, Clone, Hash, Eq, PartialEq, Debug)]
pub struct TypeVariant {
    /// The list of cases that this variant can take.
    pub cases: Box<[VariantCase]>,
    /// Byte information about this type in the canonical ABI.
    pub abi: CanonicalAbiInfo,
    /// Byte information about this variant type.
    pub info: VariantInfo,
}

/// One case of a `variant` type which contains the name of the variant as well
/// as the payload.
#[derive(Serialize, Deserialize, Clone, Hash, Eq, PartialEq, Debug)]
pub struct VariantCase {
    /// Name of the variant, unique amongst all cases in a variant.
    pub name: String,
    /// Optional type associated with this payload.
    pub ty: Option<InterfaceType>,
}

/// Shape of a "tuple" type in interface types.
///
/// This is largely the same as a tuple in Rust, basically a record with
/// unnamed fields.
#[derive(Serialize, Deserialize, Clone, Hash, Eq, PartialEq, Debug)]
pub struct TypeTuple {
    /// The types that are contained within this tuple.
    pub types: Box<[InterfaceType]>,
    /// Byte information about this type in the canonical ABI.
    pub abi: CanonicalAbiInfo,
}

/// Shape of a "flags" type in interface types.
///
/// This can be thought of as a record-of-bools, although the representation is
/// more efficient as bitflags.
#[derive(Serialize, Deserialize, Clone, Hash, Eq, PartialEq, Debug)]
pub struct TypeFlags {
    /// The names of all flags, all of which are unique.
    pub names: Box<[String]>,
    /// Byte information about this type in the canonical ABI.
    pub abi: CanonicalAbiInfo,
}

/// Shape of an "enum" type in interface types, not to be confused with a Rust
/// `enum` type.
///
/// In interface types enums are simply a bag of names, and can be seen as a
/// variant where all payloads are `Unit`.
#[derive(Serialize, Deserialize, Clone, Hash, Eq, PartialEq, Debug)]
pub struct TypeEnum {
    /// The names of this enum, all of which are unique.
    pub names: Box<[String]>,
    /// Byte information about this type in the canonical ABI.
    pub abi: CanonicalAbiInfo,
    /// Byte information about this variant type.
    pub info: VariantInfo,
}

/// Shape of a "union" type in interface types.
///
/// Note that this can be viewed as a specialization of the `variant` interface
/// type where each type here has a name that's numbered. This is still a
/// tagged union.
#[derive(Serialize, Deserialize, Clone, Hash, Eq, PartialEq, Debug)]
pub struct TypeUnion {
    /// The list of types this is a union over.
    pub types: Box<[InterfaceType]>,
    /// Byte information about this type in the canonical ABI.
    pub abi: CanonicalAbiInfo,
    /// Byte information about this variant type.
    pub info: VariantInfo,
}

/// Shape of an "option" interface type.
#[derive(Serialize, Deserialize, Clone, Hash, Eq, PartialEq, Debug)]
pub struct TypeOption {
    /// The `T` in `Result<T, E>`
    pub ty: InterfaceType,
    /// Byte information about this type in the canonical ABI.
    pub abi: CanonicalAbiInfo,
    /// Byte information about this variant type.
    pub info: VariantInfo,
}

/// Shape of a "result" interface type.
#[derive(Serialize, Deserialize, Clone, Hash, Eq, PartialEq, Debug)]
pub struct TypeResult {
    /// The `T` in `Result<T, E>`
    pub ok: Option<InterfaceType>,
    /// The `E` in `Result<T, E>`
    pub err: Option<InterfaceType>,
    /// Byte information about this type in the canonical ABI.
    pub abi: CanonicalAbiInfo,
    /// Byte information about this variant type.
    pub info: VariantInfo,
}

/// Shape of a "list" interface type.
#[derive(Serialize, Deserialize, Clone, Hash, Eq, PartialEq, Debug)]
pub struct TypeList {
    /// The element type of the list.
    pub element: InterfaceType,
}

const MAX_FLAT_TYPES: usize = if MAX_FLAT_PARAMS > MAX_FLAT_RESULTS {
    MAX_FLAT_PARAMS
} else {
    MAX_FLAT_RESULTS
};

const fn add_flat(a: Option<u8>, b: Option<u8>) -> Option<u8> {
    const MAX: u8 = MAX_FLAT_TYPES as u8;
    let sum = match (a, b) {
        (Some(a), Some(b)) => match a.checked_add(b) {
            Some(c) => c,
            None => return None,
        },
        _ => return None,
    };
    if sum > MAX {
        None
    } else {
        Some(sum)
    }
}

const fn max_flat(a: Option<u8>, b: Option<u8>) -> Option<u8> {
    match (a, b) {
        (Some(a), Some(b)) => {
            if a > b {
                Some(a)
            } else {
                Some(b)
            }
        }
        _ => None,
    }
}

/// Flat representation of a type in just core wasm types.
pub struct FlatTypes<'a> {
    /// The flat representation of this type in 32-bit memories.
    pub memory32: &'a [FlatType],
    /// The flat representation of this type in 64-bit memories.
    pub memory64: &'a [FlatType],
}

#[allow(missing_docs)]
impl FlatTypes<'_> {
    /// Returns the number of flat types used to represent this type.
    ///
    /// Note that this length is the same regardless to the size of memory.
    pub fn len(&self) -> usize {
        assert_eq!(self.memory32.len(), self.memory64.len());
        self.memory32.len()
    }
}

// Note that this is intentionally duplicated here to keep the size to 1 byte
// irregardless to changes in the core wasm type system since this will only
// ever use integers/floats for the forseeable future.
#[derive(PartialEq, Eq, Copy, Clone)]
#[allow(missing_docs)]
pub enum FlatType {
    I32,
    I64,
    F32,
    F64,
}

struct FlatTypesStorage {
    // This could be represented as `Vec<FlatType>` but on 64-bit architectures
    // that's 24 bytes. Otherwise `FlatType` is 1 byte large and
    // `MAX_FLAT_TYPES` is 16, so it should ideally be more space-efficient to
    // use a flat array instead of a heap-based vector.
    memory32: [FlatType; MAX_FLAT_TYPES],
    memory64: [FlatType; MAX_FLAT_TYPES],

    // Tracks the number of flat types pushed into this storage. If this is
    // `MAX_FLAT_TYPES + 1` then this storage represents an un-reprsentable
    // type in flat types.
    len: u8,
}

impl FlatTypesStorage {
    const fn new() -> FlatTypesStorage {
        FlatTypesStorage {
            memory32: [FlatType::I32; MAX_FLAT_TYPES],
            memory64: [FlatType::I32; MAX_FLAT_TYPES],
            len: 0,
        }
    }

    fn as_flat_types(&self) -> Option<FlatTypes<'_>> {
        let len = usize::from(self.len);
        if len > MAX_FLAT_TYPES {
            assert_eq!(len, MAX_FLAT_TYPES + 1);
            None
        } else {
            Some(FlatTypes {
                memory32: &self.memory32[..len],
                memory64: &self.memory64[..len],
            })
        }
    }

    /// Pushes a new flat type into this list using `t32` for 32-bit memories
    /// and `t64` for 64-bit memories.
    ///
    /// Returns whether the type was actually pushed or whether this list of
    /// flat types just exceeded the maximum meaning that it is now
    /// unrepresentable with a flat list of types.
    fn push(&mut self, t32: FlatType, t64: FlatType) -> bool {
        let len = usize::from(self.len);
        if len < MAX_FLAT_TYPES {
            self.memory32[len] = t32;
            self.memory64[len] = t64;
            self.len += 1;
            true
        } else {
            // If this was the first one to go over then flag the length as
            // being incompatible with a flat representation.
            if len == MAX_FLAT_TYPES {
                self.len += 1;
            }
            false
        }
    }
}

impl FlatType {
    fn join(&mut self, other: FlatType) {
        if *self == other {
            return;
        }
        *self = match (*self, other) {
            (FlatType::I32, FlatType::F32) | (FlatType::F32, FlatType::I32) => FlatType::I32,
            _ => FlatType::I64,
        };
    }
}

#[derive(Default)]
struct TypeInformationCache {
    records: PrimaryMap<TypeRecordIndex, TypeInformation>,
    variants: PrimaryMap<TypeVariantIndex, TypeInformation>,
    tuples: PrimaryMap<TypeTupleIndex, TypeInformation>,
    enums: PrimaryMap<TypeEnumIndex, TypeInformation>,
    flags: PrimaryMap<TypeFlagsIndex, TypeInformation>,
    unions: PrimaryMap<TypeUnionIndex, TypeInformation>,
    options: PrimaryMap<TypeOptionIndex, TypeInformation>,
    results: PrimaryMap<TypeResultIndex, TypeInformation>,
    lists: PrimaryMap<TypeListIndex, TypeInformation>,
}

struct TypeInformation {
    depth: u32,
    flat: FlatTypesStorage,
}

impl TypeInformation {
    const fn new() -> TypeInformation {
        TypeInformation {
            depth: 0,
            flat: FlatTypesStorage::new(),
        }
    }

    const fn primitive(flat: FlatType) -> TypeInformation {
        let mut info = TypeInformation::new();
        info.depth = 1;
        info.flat.memory32[0] = flat;
        info.flat.memory64[0] = flat;
        info.flat.len = 1;
        info
    }

    const fn string() -> TypeInformation {
        let mut info = TypeInformation::new();
        info.depth = 1;
        info.flat.memory32[0] = FlatType::I32;
        info.flat.memory32[1] = FlatType::I32;
        info.flat.memory64[0] = FlatType::I64;
        info.flat.memory64[1] = FlatType::I64;
        info.flat.len = 2;
        info
    }

    /// Builds up all flat types internally using the specified representation
    /// for all of the component fields of the record.
    fn build_record<'a>(&mut self, types: impl Iterator<Item = &'a TypeInformation>) {
        self.depth = 1;
        for info in types {
            self.depth = self.depth.max(1 + info.depth);
            match info.flat.as_flat_types() {
                Some(types) => {
                    for (t32, t64) in types.memory32.iter().zip(types.memory64) {
                        if !self.flat.push(*t32, *t64) {
                            break;
                        }
                    }
                }
                None => {
                    self.flat.len = u8::try_from(MAX_FLAT_TYPES + 1).unwrap();
                }
            }
        }
    }

    /// Builds up the flat types used to represent a `variant` which notably
    /// handles "join"ing types together so each case is representable as a
    /// single flat list of types.
    ///
    /// The iterator item is:
    ///
    /// * `None` - no payload for this case
    /// * `Some(None)` - this case has a payload but can't be represented with
    ///   flat types
    /// * `Some(Some(types))` - this case has a payload and is represented with
    ///   the types specified in the flat representation.
    fn build_variant<'a, I>(&mut self, cases: I)
    where
        I: IntoIterator<Item = Option<&'a TypeInformation>>,
    {
        let cases = cases.into_iter();
        self.flat.push(FlatType::I32, FlatType::I32);
        self.depth = 1;

        for info in cases {
            let info = match info {
                Some(info) => info,
                // If this case doesn't have a payload then it doesn't change
                // the depth/flat representation
                None => continue,
            };
            self.depth = self.depth.max(1 + info.depth);

            // If this variant is already unrepresentable in a flat
            // representation then this can be skipped.
            if usize::from(self.flat.len) > MAX_FLAT_TYPES {
                continue;
            }

            let types = match info.flat.as_flat_types() {
                Some(types) => types,
                // If this case isn't representable with a flat list of types
                // then this variant also isn't representable.
                None => {
                    self.flat.len = u8::try_from(MAX_FLAT_TYPES + 1).unwrap();
                    continue;
                }
            };
            // If the case used all of the flat types then the discriminant
            // added for this variant means that this variant is no longer
            // representable.
            if types.memory32.len() >= MAX_FLAT_TYPES {
                self.flat.len = u8::try_from(MAX_FLAT_TYPES + 1).unwrap();
                continue;
            }
            let dst = self
                .flat
                .memory32
                .iter_mut()
                .zip(&mut self.flat.memory64)
                .skip(1);
            for (i, ((t32, t64), (dst32, dst64))) in types
                .memory32
                .iter()
                .zip(types.memory64)
                .zip(dst)
                .enumerate()
            {
                if i + 1 < usize::from(self.flat.len) {
                    // If this index hs already been set by some previous case
                    // then the types are joined together.
                    dst32.join(*t32);
                    dst64.join(*t64);
                } else {
                    // Otherwise if this is the first time that the
                    // representation has gotten this large then the destination
                    // is simply whatever the type is. The length is also
                    // increased here to indicate this.
                    self.flat.len += 1;
                    *dst32 = *t32;
                    *dst64 = *t64;
                }
            }
        }
    }

    fn records(&mut self, types: &ComponentTypesBuilder, ty: &TypeRecord) {
        self.build_record(ty.fields.iter().map(|f| types.type_information(&f.ty)));
    }

    fn tuples(&mut self, types: &ComponentTypesBuilder, ty: &TypeTuple) {
        self.build_record(ty.types.iter().map(|t| types.type_information(t)));
    }

    fn enums(&mut self, _types: &ComponentTypesBuilder, _ty: &TypeEnum) {
        self.depth = 1;
        self.flat.push(FlatType::I32, FlatType::I32);
    }

    fn flags(&mut self, _types: &ComponentTypesBuilder, ty: &TypeFlags) {
        self.depth = 1;
        match FlagsSize::from_count(ty.names.len()) {
            FlagsSize::Size0 => {}
            FlagsSize::Size1 | FlagsSize::Size2 => {
                self.flat.push(FlatType::I32, FlatType::I32);
            }
            FlagsSize::Size4Plus(n) => {
                for _ in 0..n {
                    self.flat.push(FlatType::I32, FlatType::I32);
                }
            }
        }
    }

    fn variants(&mut self, types: &ComponentTypesBuilder, ty: &TypeVariant) {
        self.build_variant(
            ty.cases
                .iter()
                .map(|c| c.ty.as_ref().map(|ty| types.type_information(ty))),
        )
    }

    fn unions(&mut self, types: &ComponentTypesBuilder, ty: &TypeUnion) {
        self.build_variant(ty.types.iter().map(|t| Some(types.type_information(t))))
    }

    fn results(&mut self, types: &ComponentTypesBuilder, ty: &TypeResult) {
        self.build_variant([
            ty.ok.as_ref().map(|ty| types.type_information(ty)),
            ty.err.as_ref().map(|ty| types.type_information(ty)),
        ])
    }

    fn options(&mut self, types: &ComponentTypesBuilder, ty: &TypeOption) {
        self.build_variant([None, Some(types.type_information(&ty.ty))]);
    }

    fn lists(&mut self, types: &ComponentTypesBuilder, ty: &TypeList) {
        *self = TypeInformation::string();
        let info = types.type_information(&ty.element);
        self.depth += info.depth;
    }
}<|MERGE_RESOLUTION|>--- conflicted
+++ resolved
@@ -433,47 +433,6 @@
     /// Converts a wasmparser `Type` into Wasmtime's type representation.
     pub fn convert_type(
         &mut self,
-<<<<<<< HEAD
-        ty: &[wasmparser::ModuleTypeDeclaration<'_>],
-    ) -> Result<TypeModuleIndex> {
-        let mut result = TypeModule::default();
-        self.push_type_scope();
-
-        for item in ty {
-            match item {
-                wasmparser::ModuleTypeDeclaration::Type(wasmparser::Type::Func(f)) => {
-                    let f = self.convert_func_type(f);
-                    let ty = TypeDef::CoreFunc(self.module_types.wasm_func_type(f));
-                    self.push_core_typedef(ty);
-                }
-                wasmparser::ModuleTypeDeclaration::Type(wasmparser::Type::Cont(_)) => {
-                    unimplemented!()
-                }
-                wasmparser::ModuleTypeDeclaration::Type(wasmparser::Type::Array(_)) => {
-                    unimplemented!("gc types");
-                }
-                wasmparser::ModuleTypeDeclaration::Export { name, ty } => {
-                    let prev = result
-                        .exports
-                        .insert(name.to_string(), self.entity_type(ty)?);
-                    assert!(prev.is_none());
-                }
-                wasmparser::ModuleTypeDeclaration::Import(import) => {
-                    let prev = result.imports.insert(
-                        (import.module.to_string(), import.name.to_string()),
-                        self.entity_type(&import.ty)?,
-                    );
-                    assert!(prev.is_none());
-                }
-                wasmparser::ModuleTypeDeclaration::OuterAlias {
-                    kind: wasmparser::OuterAliasKind::Type,
-                    count,
-                    index,
-                } => {
-                    let ty = self.core_outer_type(*count, TypeIndex::from_u32(*index));
-                    self.push_core_typedef(ty);
-                }
-=======
         types: types::TypesRef<'_>,
         id: types::TypeId,
     ) -> Result<TypeDef> {
@@ -483,7 +442,6 @@
             types::Type::Component(_) => TypeDef::Component(self.convert_component(types, id)?),
             types::Type::ComponentInstance(_) => {
                 TypeDef::ComponentInstance(self.convert_instance(types, id)?)
->>>>>>> a43d1dc6
             }
             types::Type::ComponentFunc(f) => {
                 TypeDef::ComponentFunc(self.convert_component_func_type(types, f)?)
@@ -491,7 +449,7 @@
             types::Type::Instance(_) | types::Type::Func(_) | types::Type::Array(_) => {
                 unreachable!()
             }
-            types::Type::Resource(_) => unimplemented!(),
+            types::Type::Resource(_) | types::Type::Cont(_)  => unimplemented!(),
         })
     }
 

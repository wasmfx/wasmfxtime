use crate::component::{MAX_FLAT_PARAMS, MAX_FLAT_RESULTS};
use crate::{EntityType, ModuleTypes, PrimaryMap};
use indexmap::{IndexMap, IndexSet};
use serde_derive::{Deserialize, Serialize};
use std::hash::{Hash, Hasher};
use std::ops::Index;
use wasmparser::types;
use wasmtime_component_util::{DiscriminantSize, FlagsSize};
use wasmtime_types::ModuleInternedTypeIndex;

pub use wasmtime_types::StaticModuleIndex;

macro_rules! indices {
    ($(
        $(#[$a:meta])*
        pub struct $name:ident(u32);
    )*) => ($(
        $(#[$a])*
        #[derive(
            Copy, Clone, PartialEq, Eq, Hash, PartialOrd, Ord, Debug,
            Serialize, Deserialize,
        )]
        #[repr(transparent)]
        pub struct $name(u32);
        cranelift_entity::entity_impl!($name);
    )*);
}

indices! {
    // ========================================================================
    // These indices are used during compile time only when we're translating a
    // component at this time. The actual indices are not persisted beyond the
    // compile phase to when we're actually working with the component at
    // runtime.

    /// Index within a component's component type index space.
    pub struct ComponentTypeIndex(u32);

    /// Index within a component's module index space.
    pub struct ModuleIndex(u32);

    /// Index within a component's component index space.
    pub struct ComponentIndex(u32);

    /// Index within a component's module instance index space.
    pub struct ModuleInstanceIndex(u32);

    /// Index within a component's component instance index space.
    pub struct ComponentInstanceIndex(u32);

    /// Index within a component's component function index space.
    pub struct ComponentFuncIndex(u32);

    // ========================================================================
    // These indices are used to lookup type information within a `TypeTables`
    // structure. These represent generally deduplicated type information across
    // an entire component and are a form of RTTI in a sense.

    /// Index pointing to a component's type (exports/imports with
    /// component-model types)
    pub struct TypeComponentIndex(u32);

    /// Index pointing to a component instance's type (exports with
    /// component-model types, no imports)
    pub struct TypeComponentInstanceIndex(u32);

    /// Index pointing to a core wasm module's type (exports/imports with
    /// core wasm types)
    pub struct TypeModuleIndex(u32);

    /// Index pointing to a component model function type with arguments/result
    /// as interface types.
    pub struct TypeFuncIndex(u32);

    /// Index pointing to a record type in the component model (aka a struct).
    pub struct TypeRecordIndex(u32);
    /// Index pointing to a variant type in the component model (aka an enum).
    pub struct TypeVariantIndex(u32);
    /// Index pointing to a tuple type in the component model.
    pub struct TypeTupleIndex(u32);
    /// Index pointing to a flags type in the component model.
    pub struct TypeFlagsIndex(u32);
    /// Index pointing to an enum type in the component model.
    pub struct TypeEnumIndex(u32);
    /// Index pointing to an option type in the component model (aka a
    /// `Option<T, E>`)
    pub struct TypeOptionIndex(u32);
    /// Index pointing to an result type in the component model (aka a
    /// `Result<T, E>`)
    pub struct TypeResultIndex(u32);
    /// Index pointing to a list type in the component model.
    pub struct TypeListIndex(u32);

    /// Index pointing to a resource table within a component.
    ///
    /// This is a Wasmtime-specific type index which isn't part of the component
    /// model per-se (or at least not the binary format). This index represents
    /// a pointer to a table of runtime information tracking state for resources
    /// within a component. Tables are generated per-resource-per-component
    /// meaning that if the exact same resource is imported into 4 subcomponents
    /// then that's 5 tables: one for the defining component and one for each
    /// subcomponent.
    ///
    /// All resource-related intrinsics operate on table-local indices which
    /// indicate which table the intrinsic is modifying. Each resource table has
    /// an origin resource type (defined by `ResourceIndex`) along with a
    /// component instance that it's recorded for.
    pub struct TypeResourceTableIndex(u32);

    /// Index pointing to a resource within a component.
    ///
    /// This index space covers all unique resource type definitions. For
    /// example all unique imports come first and then all locally-defined
    /// resources come next. Note that this does not count the number of runtime
    /// tables required to track resources (that's `TypeResourceTableIndex`
    /// instead). Instead this is a count of the number of unique
    /// `(type (resource (rep ..)))` declarations within a component, plus
    /// imports.
    ///
    /// This is then used for correlating various information such as
    /// destructors, origin information, etc.
    pub struct ResourceIndex(u32);

    /// Index pointing to a local resource defined within a component.
    ///
    /// This is similar to `FooIndex` and `DefinedFooIndex` for core wasm and
    /// the idea here is that this is guaranteed to be a wasm-defined resource
    /// which is connected to a component instance for example.
    pub struct DefinedResourceIndex(u32);

    // ========================================================================
    // Index types used to identify modules and components during compilation.

    /// Index into a "closed over variables" list for components used to
    /// implement outer aliases. For more information on this see the
    /// documentation for the `LexicalScope` structure.
    pub struct ModuleUpvarIndex(u32);

    /// Same as `ModuleUpvarIndex` but for components.
    pub struct ComponentUpvarIndex(u32);

    /// Same as `StaticModuleIndex` but for components.
    pub struct StaticComponentIndex(u32);

    // ========================================================================
    // These indices are actually used at runtime when managing a component at
    // this time.

    /// Index that represents a core wasm instance created at runtime.
    ///
    /// This is used to keep track of when instances are created and is able to
    /// refer back to previously created instances for exports and such.
    pub struct RuntimeInstanceIndex(u32);

    /// Same as `RuntimeInstanceIndex` but tracks component instances instead.
    pub struct RuntimeComponentInstanceIndex(u32);

    /// Used to index imports into a `Component`
    ///
    /// This does not correspond to anything in the binary format for the
    /// component model.
    pub struct ImportIndex(u32);

    /// Index that represents a leaf item imported into a component where a
    /// "leaf" means "not an instance".
    ///
    /// This does not correspond to anything in the binary format for the
    /// component model.
    pub struct RuntimeImportIndex(u32);

    /// Index that represents a lowered host function and is used to represent
    /// host function lowerings with options and such.
    ///
    /// This does not correspond to anything in the binary format for the
    /// component model.
    pub struct LoweredIndex(u32);

    /// Index representing a linear memory extracted from a wasm instance
    /// which is stored in a `VMComponentContext`. This is used to deduplicate
    /// references to the same linear memory where it's only stored once in a
    /// `VMComponentContext`.
    ///
    /// This does not correspond to anything in the binary format for the
    /// component model.
    pub struct RuntimeMemoryIndex(u32);

    /// Same as `RuntimeMemoryIndex` except for the `realloc` function.
    pub struct RuntimeReallocIndex(u32);

    /// Same as `RuntimeMemoryIndex` except for the `post-return` function.
    pub struct RuntimePostReturnIndex(u32);

    /// Index for all trampolines that are compiled in Cranelift for a
    /// component.
    ///
    /// This is used to point to various bits of metadata within a compiled
    /// component and is stored in the final compilation artifact. This does not
    /// have a direct corresponance to any wasm definition.
    pub struct TrampolineIndex(u32);
}

// Reexport for convenience some core-wasm indices which are also used in the
// component model, typically for when aliasing exports of core wasm modules.
pub use crate::{FuncIndex, GlobalIndex, MemoryIndex, TableIndex};

/// Equivalent of `EntityIndex` but for the component model instead of core
/// wasm.
#[derive(Debug, Clone, Copy)]
#[allow(missing_docs)]
pub enum ComponentItem {
    Func(ComponentFuncIndex),
    Module(ModuleIndex),
    Component(ComponentIndex),
    ComponentInstance(ComponentInstanceIndex),
    Type(types::ComponentAnyTypeId),
}

/// Runtime information about the type information contained within a component.
///
/// One of these is created per top-level component which describes all of the
/// types contained within the top-level component itself. Each sub-component
/// will have a pointer to this value as well.
#[derive(Default, Serialize, Deserialize)]
pub struct ComponentTypes {
    pub(super) modules: PrimaryMap<TypeModuleIndex, TypeModule>,
    pub(super) components: PrimaryMap<TypeComponentIndex, TypeComponent>,
    pub(super) component_instances: PrimaryMap<TypeComponentInstanceIndex, TypeComponentInstance>,
    pub(super) functions: PrimaryMap<TypeFuncIndex, TypeFunc>,
    pub(super) lists: PrimaryMap<TypeListIndex, TypeList>,
    pub(super) records: PrimaryMap<TypeRecordIndex, TypeRecord>,
    pub(super) variants: PrimaryMap<TypeVariantIndex, TypeVariant>,
    pub(super) tuples: PrimaryMap<TypeTupleIndex, TypeTuple>,
    pub(super) enums: PrimaryMap<TypeEnumIndex, TypeEnum>,
    pub(super) flags: PrimaryMap<TypeFlagsIndex, TypeFlags>,
    pub(super) options: PrimaryMap<TypeOptionIndex, TypeOption>,
    pub(super) results: PrimaryMap<TypeResultIndex, TypeResult>,
    pub(super) resource_tables: PrimaryMap<TypeResourceTableIndex, TypeResourceTable>,

    pub(super) module_types: Option<ModuleTypes>,
}

impl ComponentTypes {
    /// Returns the core wasm module types known within this component.
    pub fn module_types(&self) -> &ModuleTypes {
        self.module_types.as_ref().unwrap()
    }

    /// Returns the canonical ABI information about the specified type.
    pub fn canonical_abi(&self, ty: &InterfaceType) -> &CanonicalAbiInfo {
        match ty {
            InterfaceType::U8 | InterfaceType::S8 | InterfaceType::Bool => {
                &CanonicalAbiInfo::SCALAR1
            }

            InterfaceType::U16 | InterfaceType::S16 => &CanonicalAbiInfo::SCALAR2,

            InterfaceType::U32
            | InterfaceType::S32
            | InterfaceType::Float32
            | InterfaceType::Char
            | InterfaceType::Own(_)
            | InterfaceType::Borrow(_) => &CanonicalAbiInfo::SCALAR4,

            InterfaceType::U64 | InterfaceType::S64 | InterfaceType::Float64 => {
                &CanonicalAbiInfo::SCALAR8
            }

            InterfaceType::String | InterfaceType::List(_) => &CanonicalAbiInfo::POINTER_PAIR,

            InterfaceType::Record(i) => &self[*i].abi,
            InterfaceType::Variant(i) => &self[*i].abi,
            InterfaceType::Tuple(i) => &self[*i].abi,
            InterfaceType::Flags(i) => &self[*i].abi,
            InterfaceType::Enum(i) => &self[*i].abi,
            InterfaceType::Option(i) => &self[*i].abi,
            InterfaceType::Result(i) => &self[*i].abi,
        }
    }

    /// Adds a new `table` to the list of resource tables for this component.
    pub fn push_resource_table(&mut self, table: TypeResourceTable) -> TypeResourceTableIndex {
        self.resource_tables.push(table)
    }
}

macro_rules! impl_index {
    ($(impl Index<$ty:ident> for ComponentTypes { $output:ident => $field:ident })*) => ($(
        impl std::ops::Index<$ty> for ComponentTypes {
            type Output = $output;
            #[inline]
            fn index(&self, idx: $ty) -> &$output {
                &self.$field[idx]
            }
        }

        #[cfg(feature = "compile")]
        impl std::ops::Index<$ty> for super::ComponentTypesBuilder {
            type Output = $output;
            #[inline]
            fn index(&self, idx: $ty) -> &$output {
                &self.component_types()[idx]
            }
        }
    )*)
}

impl_index! {
    impl Index<TypeModuleIndex> for ComponentTypes { TypeModule => modules }
    impl Index<TypeComponentIndex> for ComponentTypes { TypeComponent => components }
    impl Index<TypeComponentInstanceIndex> for ComponentTypes { TypeComponentInstance => component_instances }
    impl Index<TypeFuncIndex> for ComponentTypes { TypeFunc => functions }
    impl Index<TypeRecordIndex> for ComponentTypes { TypeRecord => records }
    impl Index<TypeVariantIndex> for ComponentTypes { TypeVariant => variants }
    impl Index<TypeTupleIndex> for ComponentTypes { TypeTuple => tuples }
    impl Index<TypeEnumIndex> for ComponentTypes { TypeEnum => enums }
    impl Index<TypeFlagsIndex> for ComponentTypes { TypeFlags => flags }
    impl Index<TypeOptionIndex> for ComponentTypes { TypeOption => options }
    impl Index<TypeResultIndex> for ComponentTypes { TypeResult => results }
    impl Index<TypeListIndex> for ComponentTypes { TypeList => lists }
    impl Index<TypeResourceTableIndex> for ComponentTypes { TypeResourceTable => resource_tables }
}

// Additionally forward anything that can index `ModuleTypes` to `ModuleTypes`
// (aka `SignatureIndex`)
impl<T> Index<T> for ComponentTypes
where
    ModuleTypes: Index<T>,
{
    type Output = <ModuleTypes as Index<T>>::Output;
    fn index(&self, idx: T) -> &Self::Output {
        self.module_types.as_ref().unwrap().index(idx)
    }
}

<<<<<<< HEAD
impl<T> Index<T> for ComponentTypesBuilder
where
    ModuleTypes: Index<T>,
{
    type Output = <ModuleTypes as Index<T>>::Output;
    fn index(&self, idx: T) -> &Self::Output {
        self.module_types.index(idx)
    }
}

/// Structured used to build a [`ComponentTypes`] during translation.
///
/// This contains tables to intern any component types found as well as
/// managing building up core wasm [`ModuleTypes`] as well.
pub struct ComponentTypesBuilder {
    functions: HashMap<TypeFunc, TypeFuncIndex>,
    lists: HashMap<TypeList, TypeListIndex>,
    records: HashMap<TypeRecord, TypeRecordIndex>,
    variants: HashMap<TypeVariant, TypeVariantIndex>,
    tuples: HashMap<TypeTuple, TypeTupleIndex>,
    enums: HashMap<TypeEnum, TypeEnumIndex>,
    flags: HashMap<TypeFlags, TypeFlagsIndex>,
    options: HashMap<TypeOption, TypeOptionIndex>,
    results: HashMap<TypeResult, TypeResultIndex>,

    component_types: ComponentTypes,
    module_types: ModuleTypesBuilder,

    // Cache of what the "flat" representation of all types are which is only
    // used at compile-time and not used at runtime, hence the location here
    // as opposed to `ComponentTypes`.
    type_info: TypeInformationCache,

    resources: ResourcesBuilder,
}

macro_rules! intern_and_fill_flat_types {
    ($me:ident, $name:ident, $val:ident) => {{
        if let Some(idx) = $me.$name.get(&$val) {
            return *idx;
        }
        let idx = $me.component_types.$name.push($val.clone());
        let mut info = TypeInformation::new();
        info.$name($me, &$val);
        let idx2 = $me.type_info.$name.push(info);
        assert_eq!(idx, idx2);
        $me.$name.insert($val, idx);
        return idx;
    }};
}

impl ComponentTypesBuilder {
    /// Construct a new `ComponentTypesBuilder` for use with the given validator.
    pub fn new(validator: &Validator) -> Self {
        Self {
            module_types: ModuleTypesBuilder::new(validator),

            functions: HashMap::default(),
            lists: HashMap::default(),
            records: HashMap::default(),
            variants: HashMap::default(),
            tuples: HashMap::default(),
            enums: HashMap::default(),
            flags: HashMap::default(),
            options: HashMap::default(),
            results: HashMap::default(),
            component_types: ComponentTypes::default(),
            type_info: TypeInformationCache::default(),
            resources: ResourcesBuilder::default(),
        }
    }

    fn export_type_def(
        &mut self,
        static_modules: &PrimaryMap<StaticModuleIndex, CompiledModuleInfo>,
        ty: &Export,
    ) -> TypeDef {
        match ty {
            Export::LiftedFunction { ty, .. } => TypeDef::ComponentFunc(*ty),
            Export::ModuleStatic(idx) => {
                let mut module_ty = TypeModule::default();
                let module = &static_modules[*idx].module;
                for (namespace, name, ty) in module.imports() {
                    module_ty
                        .imports
                        .insert((namespace.to_string(), name.to_string()), ty);
                }
                for (name, ty) in module.exports.iter() {
                    module_ty
                        .exports
                        .insert(name.to_string(), module.type_of(*ty));
                }
                TypeDef::Module(self.component_types.modules.push(module_ty))
            }
            Export::ModuleImport { ty, .. } => TypeDef::Module(*ty),
            Export::Instance { ty: Some(ty), .. } => TypeDef::ComponentInstance(*ty),
            Export::Instance { exports, .. } => {
                let mut instance_ty = TypeComponentInstance::default();
                for (name, ty) in exports {
                    instance_ty
                        .exports
                        .insert(name.to_string(), self.export_type_def(static_modules, ty));
                }
                TypeDef::ComponentInstance(
                    self.component_types.component_instances.push(instance_ty),
                )
            }
            Export::Type(ty) => *ty,
        }
    }

    /// Finishes this list of component types and returns the finished
    /// structure and the [`TypeComponentIndex`] corresponding to top-level component
    /// with `imports` and `exports` specified.
    pub fn finish<'a>(
        mut self,
        static_modules: &PrimaryMap<StaticModuleIndex, CompiledModuleInfo>,
        imports: impl IntoIterator<Item = (String, TypeDef)>,
        exports: impl IntoIterator<Item = (String, &'a Export)>,
    ) -> (ComponentTypes, TypeComponentIndex) {
        let mut component_ty = TypeComponent::default();
        for (name, ty) in imports {
            component_ty.imports.insert(name, ty);
        }
        for (name, ty) in exports {
            component_ty
                .exports
                .insert(name, self.export_type_def(static_modules, ty));
        }
        let ty = self.component_types.components.push(component_ty);

        self.component_types.module_types = Some(self.module_types.finish());
        (self.component_types, ty)
    }

    /// Smaller helper method to find a `SignatureIndex` which corresponds to
    /// the `resource.drop` intrinsic in components, namely a core wasm function
    /// type which takes one `i32` argument and has no results.
    ///
    /// This is a bit of a hack right now as ideally this find operation
    /// wouldn't be needed and instead the `SignatureIndex` itself would be
    /// threaded through appropriately, but that's left for a future
    /// refactoring. Try not to lean too hard on this method though.
    pub fn find_resource_drop_signature(&self) -> Option<ModuleInternedTypeIndex> {
        self.module_types
            .wasm_signatures()
            .find(|(idx, sig)| {
                if self.module_types.is_cont_type_index(*idx) {
                    return false;
                }
                let sig = sig.unwrap_function();
                sig.params().len() == 1
                    && sig.returns().len() == 0
                    && sig.params()[0] == WasmValType::I32
            })
            .map(|(i, _)| i)
    }

    /// Returns the underlying builder used to build up core wasm module types.
    ///
    /// Note that this is shared across all modules found within a component to
    /// improve the wins from deduplicating function signatures.
    pub fn module_types_builder(&self) -> &ModuleTypesBuilder {
        &self.module_types
    }

    /// Same as `module_types_builder`, but `mut`.
    pub fn module_types_builder_mut(&mut self) -> &mut ModuleTypesBuilder {
        &mut self.module_types
    }

    /// Returns the number of resource tables allocated so far, or the maximum
    /// `TypeResourceTableIndex`.
    pub fn num_resource_tables(&self) -> usize {
        self.component_types.resource_tables.len()
    }

    /// Returns a mutable reference to the underlying `ResourcesBuilder`.
    pub fn resources_mut(&mut self) -> &mut ResourcesBuilder {
        &mut self.resources
    }

    /// Work around the borrow checker to borrow two sub-fields simultaneously
    /// externally.
    pub fn resources_mut_and_types(&mut self) -> (&mut ResourcesBuilder, &ComponentTypes) {
        (&mut self.resources, &self.component_types)
    }

    /// Converts a wasmparser `ComponentFuncType` into Wasmtime's type
    /// representation.
    pub fn convert_component_func_type(
        &mut self,
        types: types::TypesRef<'_>,
        id: types::ComponentFuncTypeId,
    ) -> Result<TypeFuncIndex> {
        assert_eq!(types.id(), self.module_types.validator_id());
        let ty = &types[id];
        let params = ty
            .params
            .iter()
            .map(|(_name, ty)| self.valtype(types, ty))
            .collect::<Result<_>>()?;
        let results = ty
            .results
            .iter()
            .map(|(_name, ty)| self.valtype(types, ty))
            .collect::<Result<_>>()?;
        let ty = TypeFunc {
            params: self.new_tuple_type(params),
            results: self.new_tuple_type(results),
        };
        Ok(self.add_func_type(ty))
    }

    /// Converts a wasmparser `ComponentEntityType` into Wasmtime's type
    /// representation.
    pub fn convert_component_entity_type(
        &mut self,
        types: types::TypesRef<'_>,
        ty: types::ComponentEntityType,
    ) -> Result<TypeDef> {
        assert_eq!(types.id(), self.module_types.validator_id());
        Ok(match ty {
            types::ComponentEntityType::Module(id) => {
                TypeDef::Module(self.convert_module(types, id)?)
            }
            types::ComponentEntityType::Component(id) => {
                TypeDef::Component(self.convert_component(types, id)?)
            }
            types::ComponentEntityType::Instance(id) => {
                TypeDef::ComponentInstance(self.convert_instance(types, id)?)
            }
            types::ComponentEntityType::Func(id) => {
                TypeDef::ComponentFunc(self.convert_component_func_type(types, id)?)
            }
            types::ComponentEntityType::Type { created, .. } => match created {
                types::ComponentAnyTypeId::Defined(id) => {
                    TypeDef::Interface(self.defined_type(types, id)?)
                }
                types::ComponentAnyTypeId::Resource(id) => {
                    TypeDef::Resource(self.resource_id(id.resource()))
                }
                _ => bail!("unsupported type export"),
            },
            types::ComponentEntityType::Value(_) => bail!("values not supported"),
        })
    }

    /// Converts a wasmparser `Type` into Wasmtime's type representation.
    pub fn convert_type(
        &mut self,
        types: types::TypesRef<'_>,
        id: types::ComponentAnyTypeId,
    ) -> Result<TypeDef> {
        assert_eq!(types.id(), self.module_types.validator_id());
        Ok(match id {
            types::ComponentAnyTypeId::Defined(id) => {
                TypeDef::Interface(self.defined_type(types, id)?)
            }
            types::ComponentAnyTypeId::Component(id) => {
                TypeDef::Component(self.convert_component(types, id)?)
            }
            types::ComponentAnyTypeId::Instance(id) => {
                TypeDef::ComponentInstance(self.convert_instance(types, id)?)
            }
            types::ComponentAnyTypeId::Func(id) => {
                TypeDef::ComponentFunc(self.convert_component_func_type(types, id)?)
            }
            types::ComponentAnyTypeId::Resource(id) => {
                TypeDef::Resource(self.resource_id(id.resource()))
            }
        })
    }

    fn convert_component(
        &mut self,
        types: types::TypesRef<'_>,
        id: types::ComponentTypeId,
    ) -> Result<TypeComponentIndex> {
        assert_eq!(types.id(), self.module_types.validator_id());
        let ty = &types[id];
        let mut result = TypeComponent::default();
        for (name, ty) in ty.imports.iter() {
            result.imports.insert(
                name.clone(),
                self.convert_component_entity_type(types, *ty)?,
            );
        }
        for (name, ty) in ty.exports.iter() {
            result.exports.insert(
                name.clone(),
                self.convert_component_entity_type(types, *ty)?,
            );
        }
        Ok(self.component_types.components.push(result))
    }

    pub(crate) fn convert_instance(
        &mut self,
        types: types::TypesRef<'_>,
        id: types::ComponentInstanceTypeId,
    ) -> Result<TypeComponentInstanceIndex> {
        assert_eq!(types.id(), self.module_types.validator_id());
        let ty = &types[id];
        let mut result = TypeComponentInstance::default();
        for (name, ty) in ty.exports.iter() {
            result.exports.insert(
                name.clone(),
                self.convert_component_entity_type(types, *ty)?,
            );
        }
        Ok(self.component_types.component_instances.push(result))
    }

    fn convert_module(
        &mut self,
        types: types::TypesRef<'_>,
        id: types::ComponentCoreModuleTypeId,
    ) -> Result<TypeModuleIndex> {
        assert_eq!(types.id(), self.module_types.validator_id());
        let ty = &types[id];
        let mut result = TypeModule::default();
        for ((module, field), ty) in ty.imports.iter() {
            result.imports.insert(
                (module.clone(), field.clone()),
                self.entity_type(types, ty)?,
            );
        }
        for (name, ty) in ty.exports.iter() {
            result
                .exports
                .insert(name.clone(), self.entity_type(types, ty)?);
        }
        Ok(self.component_types.modules.push(result))
    }

    fn entity_type(
        &mut self,
        types: types::TypesRef<'_>,
        ty: &types::EntityType,
    ) -> Result<EntityType> {
        assert_eq!(types.id(), self.module_types.validator_id());
        Ok(match ty {
            types::EntityType::Func(id) => EntityType::Function({
                let module = Module::default();
                self.module_types_builder_mut()
                    .intern_type(&module, types, *id)?
                    .into()
            }),
            types::EntityType::Table(ty) => EntityType::Table(self.convert_table_type(ty)),
            types::EntityType::Memory(ty) => EntityType::Memory(ty.clone().into()),
            types::EntityType::Global(ty) => EntityType::Global(self.convert_global_type(ty)),
            types::EntityType::Tag(_) => bail!("exceptions proposal not implemented"),
        })
    }

    fn defined_type(
        &mut self,
        types: types::TypesRef<'_>,
        id: types::ComponentDefinedTypeId,
    ) -> Result<InterfaceType> {
        assert_eq!(types.id(), self.module_types.validator_id());
        let ret = match &types[id] {
            types::ComponentDefinedType::Primitive(ty) => ty.into(),
            types::ComponentDefinedType::Record(e) => {
                InterfaceType::Record(self.record_type(types, e)?)
            }
            types::ComponentDefinedType::Variant(e) => {
                InterfaceType::Variant(self.variant_type(types, e)?)
            }
            types::ComponentDefinedType::List(e) => InterfaceType::List(self.list_type(types, e)?),
            types::ComponentDefinedType::Tuple(e) => {
                InterfaceType::Tuple(self.tuple_type(types, e)?)
            }
            types::ComponentDefinedType::Flags(e) => InterfaceType::Flags(self.flags_type(e)),
            types::ComponentDefinedType::Enum(e) => InterfaceType::Enum(self.enum_type(e)),
            types::ComponentDefinedType::Option(e) => {
                InterfaceType::Option(self.option_type(types, e)?)
            }
            types::ComponentDefinedType::Result { ok, err } => {
                InterfaceType::Result(self.result_type(types, ok, err)?)
            }
            types::ComponentDefinedType::Own(r) => {
                InterfaceType::Own(self.resource_id(r.resource()))
            }
            types::ComponentDefinedType::Borrow(r) => {
                InterfaceType::Borrow(self.resource_id(r.resource()))
            }
        };
        let info = self.type_information(&ret);
        if info.depth > MAX_TYPE_DEPTH {
            bail!("type nesting is too deep");
        }
        Ok(ret)
    }

    fn valtype(
        &mut self,
        types: types::TypesRef<'_>,
        ty: &types::ComponentValType,
    ) -> Result<InterfaceType> {
        assert_eq!(types.id(), self.module_types.validator_id());
        match ty {
            types::ComponentValType::Primitive(p) => Ok(p.into()),
            types::ComponentValType::Type(id) => self.defined_type(types, *id),
        }
    }

    fn record_type(
        &mut self,
        types: types::TypesRef<'_>,
        ty: &types::RecordType,
    ) -> Result<TypeRecordIndex> {
        assert_eq!(types.id(), self.module_types.validator_id());
        let fields = ty
            .fields
            .iter()
            .map(|(name, ty)| {
                Ok(RecordField {
                    name: name.to_string(),
                    ty: self.valtype(types, ty)?,
                })
            })
            .collect::<Result<Box<[_]>>>()?;
        let abi = CanonicalAbiInfo::record(
            fields
                .iter()
                .map(|field| self.component_types.canonical_abi(&field.ty)),
        );
        Ok(self.add_record_type(TypeRecord { fields, abi }))
    }

    fn variant_type(
        &mut self,
        types: types::TypesRef<'_>,
        ty: &types::VariantType,
    ) -> Result<TypeVariantIndex> {
        assert_eq!(types.id(), self.module_types.validator_id());
        let cases = ty
            .cases
            .iter()
            .map(|(name, case)| {
                // FIXME: need to implement `refines`, not sure what that
                // is at this time.
                if case.refines.is_some() {
                    bail!("refines is not supported at this time");
                }
                Ok((
                    name.to_string(),
                    match &case.ty.as_ref() {
                        Some(ty) => Some(self.valtype(types, ty)?),
                        None => None,
                    },
                ))
            })
            .collect::<Result<IndexMap<_, _>>>()?;
        let (info, abi) = VariantInfo::new(
            cases
                .iter()
                .map(|(_, c)| c.as_ref().map(|ty| self.component_types.canonical_abi(ty))),
        );
        Ok(self.add_variant_type(TypeVariant { cases, abi, info }))
    }

    fn tuple_type(
        &mut self,
        types: types::TypesRef<'_>,
        ty: &types::TupleType,
    ) -> Result<TypeTupleIndex> {
        assert_eq!(types.id(), self.module_types.validator_id());
        let types = ty
            .types
            .iter()
            .map(|ty| self.valtype(types, ty))
            .collect::<Result<Box<[_]>>>()?;
        Ok(self.new_tuple_type(types))
    }

    fn new_tuple_type(&mut self, types: Box<[InterfaceType]>) -> TypeTupleIndex {
        let abi = CanonicalAbiInfo::record(
            types
                .iter()
                .map(|ty| self.component_types.canonical_abi(ty)),
        );
        self.add_tuple_type(TypeTuple { types, abi })
    }

    fn flags_type(&mut self, flags: &IndexSet<KebabString>) -> TypeFlagsIndex {
        let flags = TypeFlags {
            names: flags.iter().map(|s| s.to_string()).collect(),
            abi: CanonicalAbiInfo::flags(flags.len()),
        };
        self.add_flags_type(flags)
    }

    fn enum_type(&mut self, variants: &IndexSet<KebabString>) -> TypeEnumIndex {
        let names = variants
            .iter()
            .map(|s| s.to_string())
            .collect::<IndexSet<_>>();
        let (info, abi) = VariantInfo::new(names.iter().map(|_| None));
        self.add_enum_type(TypeEnum { names, abi, info })
    }

    fn option_type(
        &mut self,
        types: types::TypesRef<'_>,
        ty: &types::ComponentValType,
    ) -> Result<TypeOptionIndex> {
        assert_eq!(types.id(), self.module_types.validator_id());
        let ty = self.valtype(types, ty)?;
        let (info, abi) = VariantInfo::new([None, Some(self.component_types.canonical_abi(&ty))]);
        Ok(self.add_option_type(TypeOption { ty, abi, info }))
    }

    fn result_type(
        &mut self,
        types: types::TypesRef<'_>,
        ok: &Option<types::ComponentValType>,
        err: &Option<types::ComponentValType>,
    ) -> Result<TypeResultIndex> {
        assert_eq!(types.id(), self.module_types.validator_id());
        let ok = match ok {
            Some(ty) => Some(self.valtype(types, ty)?),
            None => None,
        };
        let err = match err {
            Some(ty) => Some(self.valtype(types, ty)?),
            None => None,
        };
        let (info, abi) = VariantInfo::new([
            ok.as_ref().map(|t| self.component_types.canonical_abi(t)),
            err.as_ref().map(|t| self.component_types.canonical_abi(t)),
        ]);
        Ok(self.add_result_type(TypeResult { ok, err, abi, info }))
    }

    fn list_type(
        &mut self,
        types: types::TypesRef<'_>,
        ty: &types::ComponentValType,
    ) -> Result<TypeListIndex> {
        assert_eq!(types.id(), self.module_types.validator_id());
        let element = self.valtype(types, ty)?;
        Ok(self.add_list_type(TypeList { element }))
    }

    /// Converts a wasmparser `id`, which must point to a resource, to its
    /// corresponding `TypeResourceTableIndex`.
    pub fn resource_id(&mut self, id: types::ResourceId) -> TypeResourceTableIndex {
        self.resources.convert(id, &mut self.component_types)
    }

    /// Interns a new function type within this type information.
    pub fn add_func_type(&mut self, ty: TypeFunc) -> TypeFuncIndex {
        intern(&mut self.functions, &mut self.component_types.functions, ty)
    }

    /// Interns a new record type within this type information.
    pub fn add_record_type(&mut self, ty: TypeRecord) -> TypeRecordIndex {
        intern_and_fill_flat_types!(self, records, ty)
    }

    /// Interns a new flags type within this type information.
    pub fn add_flags_type(&mut self, ty: TypeFlags) -> TypeFlagsIndex {
        intern_and_fill_flat_types!(self, flags, ty)
    }

    /// Interns a new tuple type within this type information.
    pub fn add_tuple_type(&mut self, ty: TypeTuple) -> TypeTupleIndex {
        intern_and_fill_flat_types!(self, tuples, ty)
    }

    /// Interns a new variant type within this type information.
    pub fn add_variant_type(&mut self, ty: TypeVariant) -> TypeVariantIndex {
        intern_and_fill_flat_types!(self, variants, ty)
    }

    /// Interns a new enum type within this type information.
    pub fn add_enum_type(&mut self, ty: TypeEnum) -> TypeEnumIndex {
        intern_and_fill_flat_types!(self, enums, ty)
    }

    /// Interns a new option type within this type information.
    pub fn add_option_type(&mut self, ty: TypeOption) -> TypeOptionIndex {
        intern_and_fill_flat_types!(self, options, ty)
    }

    /// Interns a new result type within this type information.
    pub fn add_result_type(&mut self, ty: TypeResult) -> TypeResultIndex {
        intern_and_fill_flat_types!(self, results, ty)
    }

    /// Interns a new type within this type information.
    pub fn add_list_type(&mut self, ty: TypeList) -> TypeListIndex {
        intern_and_fill_flat_types!(self, lists, ty)
    }

    /// Returns the canonical ABI information about the specified type.
    pub fn canonical_abi(&self, ty: &InterfaceType) -> &CanonicalAbiInfo {
        self.component_types.canonical_abi(ty)
    }

    /// Returns the "flat types" for the given interface type used in the
    /// canonical ABI.
    ///
    /// Returns `None` if the type is too large to be represented via flat types
    /// in the canonical abi.
    pub fn flat_types(&self, ty: &InterfaceType) -> Option<FlatTypes<'_>> {
        self.type_information(ty).flat.as_flat_types()
    }

    /// Returns whether the type specified contains any borrowed resources
    /// within it.
    pub fn ty_contains_borrow_resource(&self, ty: &InterfaceType) -> bool {
        self.type_information(ty).has_borrow
    }

    fn type_information(&self, ty: &InterfaceType) -> &TypeInformation {
        match ty {
            InterfaceType::U8
            | InterfaceType::S8
            | InterfaceType::Bool
            | InterfaceType::U16
            | InterfaceType::S16
            | InterfaceType::U32
            | InterfaceType::S32
            | InterfaceType::Char
            | InterfaceType::Own(_) => {
                static INFO: TypeInformation = TypeInformation::primitive(FlatType::I32);
                &INFO
            }
            InterfaceType::Borrow(_) => {
                static INFO: TypeInformation = {
                    let mut info = TypeInformation::primitive(FlatType::I32);
                    info.has_borrow = true;
                    info
                };
                &INFO
            }
            InterfaceType::U64 | InterfaceType::S64 => {
                static INFO: TypeInformation = TypeInformation::primitive(FlatType::I64);
                &INFO
            }
            InterfaceType::Float32 => {
                static INFO: TypeInformation = TypeInformation::primitive(FlatType::F32);
                &INFO
            }
            InterfaceType::Float64 => {
                static INFO: TypeInformation = TypeInformation::primitive(FlatType::F64);
                &INFO
            }
            InterfaceType::String => {
                static INFO: TypeInformation = TypeInformation::string();
                &INFO
            }

            InterfaceType::List(i) => &self.type_info.lists[*i],
            InterfaceType::Record(i) => &self.type_info.records[*i],
            InterfaceType::Variant(i) => &self.type_info.variants[*i],
            InterfaceType::Tuple(i) => &self.type_info.tuples[*i],
            InterfaceType::Flags(i) => &self.type_info.flags[*i],
            InterfaceType::Enum(i) => &self.type_info.enums[*i],
            InterfaceType::Option(i) => &self.type_info.options[*i],
            InterfaceType::Result(i) => &self.type_info.results[*i],
        }
    }
}

impl TypeConvert for ComponentTypesBuilder {
    fn lookup_heap_type(&self, _index: wasmparser::UnpackedIndex) -> WasmHeapType {
        panic!("heap types are not supported yet")
    }
}

fn intern<T, U>(map: &mut HashMap<T, U>, list: &mut PrimaryMap<U, T>, item: T) -> U
where
    T: Hash + Clone + Eq,
    U: Copy + EntityRef,
{
    if let Some(idx) = map.get(&item) {
        return *idx;
    }
    let idx = list.push(item.clone());
    map.insert(item, idx);
    return idx;
}

=======
>>>>>>> 1cf3a9da
/// Types of imports and exports in the component model.
///
/// These types are what's available for import and export in components. Note
/// that all indirect indices contained here are intended to be looked up
/// through a sibling `ComponentTypes` structure.
#[derive(Copy, Clone, Debug, Serialize, Deserialize)]
pub enum TypeDef {
    /// A component and its type.
    Component(TypeComponentIndex),
    /// An instance of a component.
    ComponentInstance(TypeComponentInstanceIndex),
    /// A component function, not to be confused with a core wasm function.
    ComponentFunc(TypeFuncIndex),
    /// An type in an interface.
    Interface(InterfaceType),
    /// A core wasm module and its type.
    Module(TypeModuleIndex),
    /// A core wasm function using only core wasm types.
    CoreFunc(ModuleInternedTypeIndex),
    /// A resource type which operates on the specified resource table.
    ///
    /// Note that different resource tables may point to the same underlying
    /// actual resource type, but that's a private detail.
    Resource(TypeResourceTableIndex),
}

impl TypeDef {
    /// A human readable description of what kind of type definition this is.
    pub fn desc(&self) -> &str {
        match self {
            TypeDef::Component(_) => "component",
            TypeDef::ComponentInstance(_) => "instance",
            TypeDef::ComponentFunc(_) => "function",
            TypeDef::Interface(_) => "type",
            TypeDef::Module(_) => "core module",
            TypeDef::CoreFunc(_) => "core function",
            TypeDef::Resource(_) => "resource",
        }
    }
}

// NB: Note that maps below are stored as an `IndexMap` now but the order
// typically does not matter. As a minor implementation detail we want the
// serialization of this type to always be deterministic and using `IndexMap`
// gets us that over using a `HashMap` for example.

/// The type of a module in the component model.
///
/// Note that this is not to be confused with `TypeComponent` below. This is
/// intended only for core wasm modules, not for components.
#[derive(Serialize, Deserialize, Default)]
pub struct TypeModule {
    /// The values that this module imports.
    ///
    /// Note that the value of this map is a core wasm `EntityType`, not a
    /// component model `TypeRef`. Additionally note that this reflects the
    /// two-level namespace of core WebAssembly, but unlike core wasm all import
    /// names are required to be unique to describe a module in the component
    /// model.
    pub imports: IndexMap<(String, String), EntityType>,

    /// The values that this module exports.
    ///
    /// Note that the value of this map is the core wasm `EntityType` to
    /// represent that core wasm items are being exported.
    pub exports: IndexMap<String, EntityType>,
}

/// The type of a component in the component model.
#[derive(Serialize, Deserialize, Default)]
pub struct TypeComponent {
    /// The named values that this component imports.
    pub imports: IndexMap<String, TypeDef>,
    /// The named values that this component exports.
    pub exports: IndexMap<String, TypeDef>,
}

/// The type of a component instance in the component model, or an instantiated
/// component.
///
/// Component instances only have exports of types in the component model.
#[derive(Serialize, Deserialize, Default)]
pub struct TypeComponentInstance {
    /// The list of exports that this component has along with their types.
    pub exports: IndexMap<String, TypeDef>,
}

/// A component function type in the component model.
#[derive(Serialize, Deserialize, Clone, Hash, Eq, PartialEq, Debug)]
pub struct TypeFunc {
    /// Parameters to the function represented as a tuple.
    pub params: TypeTupleIndex,
    /// Results of the function represented as a tuple.
    pub results: TypeTupleIndex,
}

/// All possible interface types that values can have.
///
/// This list represents an exhaustive listing of interface types and the
/// shapes that they can take. Note that this enum is considered an "index" of
/// forms where for non-primitive types a `ComponentTypes` structure is used to
/// lookup further information based on the index found here.
#[derive(Serialize, Deserialize, Copy, Clone, Hash, Eq, PartialEq, Debug)]
#[allow(missing_docs)]
pub enum InterfaceType {
    Bool,
    S8,
    U8,
    S16,
    U16,
    S32,
    U32,
    S64,
    U64,
    Float32,
    Float64,
    Char,
    String,
    Record(TypeRecordIndex),
    Variant(TypeVariantIndex),
    List(TypeListIndex),
    Tuple(TypeTupleIndex),
    Flags(TypeFlagsIndex),
    Enum(TypeEnumIndex),
    Option(TypeOptionIndex),
    Result(TypeResultIndex),
    Own(TypeResourceTableIndex),
    Borrow(TypeResourceTableIndex),
}

impl From<&wasmparser::PrimitiveValType> for InterfaceType {
    fn from(ty: &wasmparser::PrimitiveValType) -> InterfaceType {
        match ty {
            wasmparser::PrimitiveValType::Bool => InterfaceType::Bool,
            wasmparser::PrimitiveValType::S8 => InterfaceType::S8,
            wasmparser::PrimitiveValType::U8 => InterfaceType::U8,
            wasmparser::PrimitiveValType::S16 => InterfaceType::S16,
            wasmparser::PrimitiveValType::U16 => InterfaceType::U16,
            wasmparser::PrimitiveValType::S32 => InterfaceType::S32,
            wasmparser::PrimitiveValType::U32 => InterfaceType::U32,
            wasmparser::PrimitiveValType::S64 => InterfaceType::S64,
            wasmparser::PrimitiveValType::U64 => InterfaceType::U64,
            wasmparser::PrimitiveValType::F32 => InterfaceType::Float32,
            wasmparser::PrimitiveValType::F64 => InterfaceType::Float64,
            wasmparser::PrimitiveValType::Char => InterfaceType::Char,
            wasmparser::PrimitiveValType::String => InterfaceType::String,
        }
    }
}

/// Bye information about a type in the canonical ABI, with metadata for both
/// memory32 and memory64-based types.
#[derive(Serialize, Deserialize, Clone, Hash, Eq, PartialEq, Debug)]
pub struct CanonicalAbiInfo {
    /// The byte-size of this type in a 32-bit memory.
    pub size32: u32,
    /// The byte-alignment of this type in a 32-bit memory.
    pub align32: u32,
    /// The byte-size of this type in a 64-bit memory.
    pub size64: u32,
    /// The byte-alignment of this type in a 64-bit memory.
    pub align64: u32,
    /// The number of types it takes to represents this type in the "flat"
    /// representation of the canonical abi where everything is passed as
    /// immediate arguments or results.
    ///
    /// If this is `None` then this type is not representable in the flat ABI
    /// because it is too large.
    pub flat_count: Option<u8>,
}

impl Default for CanonicalAbiInfo {
    fn default() -> CanonicalAbiInfo {
        CanonicalAbiInfo {
            size32: 0,
            align32: 1,
            size64: 0,
            align64: 1,
            flat_count: Some(0),
        }
    }
}

const fn align_to(a: u32, b: u32) -> u32 {
    assert!(b.is_power_of_two());
    (a + (b - 1)) & !(b - 1)
}

const fn max(a: u32, b: u32) -> u32 {
    if a > b {
        a
    } else {
        b
    }
}

impl CanonicalAbiInfo {
    /// ABI information for zero-sized types.
    const ZERO: CanonicalAbiInfo = CanonicalAbiInfo {
        size32: 0,
        align32: 1,
        size64: 0,
        align64: 1,
        flat_count: Some(0),
    };

    /// ABI information for one-byte scalars.
    pub const SCALAR1: CanonicalAbiInfo = CanonicalAbiInfo::scalar(1);
    /// ABI information for two-byte scalars.
    pub const SCALAR2: CanonicalAbiInfo = CanonicalAbiInfo::scalar(2);
    /// ABI information for four-byte scalars.
    pub const SCALAR4: CanonicalAbiInfo = CanonicalAbiInfo::scalar(4);
    /// ABI information for eight-byte scalars.
    pub const SCALAR8: CanonicalAbiInfo = CanonicalAbiInfo::scalar(8);

    const fn scalar(size: u32) -> CanonicalAbiInfo {
        CanonicalAbiInfo {
            size32: size,
            align32: size,
            size64: size,
            align64: size,
            flat_count: Some(1),
        }
    }

    /// ABI information for lists/strings which are "pointer pairs"
    pub const POINTER_PAIR: CanonicalAbiInfo = CanonicalAbiInfo {
        size32: 8,
        align32: 4,
        size64: 16,
        align64: 8,
        flat_count: Some(2),
    };

    /// Returns the abi for a record represented by the specified fields.
    pub fn record<'a>(fields: impl Iterator<Item = &'a CanonicalAbiInfo>) -> CanonicalAbiInfo {
        // NB: this is basically a duplicate copy of
        // `CanonicalAbiInfo::record_static` and the two should be kept in sync.

        let mut ret = CanonicalAbiInfo::default();
        for field in fields {
            ret.size32 = align_to(ret.size32, field.align32) + field.size32;
            ret.align32 = ret.align32.max(field.align32);
            ret.size64 = align_to(ret.size64, field.align64) + field.size64;
            ret.align64 = ret.align64.max(field.align64);
            ret.flat_count = add_flat(ret.flat_count, field.flat_count);
        }
        ret.size32 = align_to(ret.size32, ret.align32);
        ret.size64 = align_to(ret.size64, ret.align64);
        return ret;
    }

    /// Same as `CanonicalAbiInfo::record` but in a `const`-friendly context.
    pub const fn record_static(fields: &[CanonicalAbiInfo]) -> CanonicalAbiInfo {
        // NB: this is basically a duplicate copy of `CanonicalAbiInfo::record`
        // and the two should be kept in sync.

        let mut ret = CanonicalAbiInfo::ZERO;
        let mut i = 0;
        while i < fields.len() {
            let field = &fields[i];
            ret.size32 = align_to(ret.size32, field.align32) + field.size32;
            ret.align32 = max(ret.align32, field.align32);
            ret.size64 = align_to(ret.size64, field.align64) + field.size64;
            ret.align64 = max(ret.align64, field.align64);
            ret.flat_count = add_flat(ret.flat_count, field.flat_count);
            i += 1;
        }
        ret.size32 = align_to(ret.size32, ret.align32);
        ret.size64 = align_to(ret.size64, ret.align64);
        return ret;
    }

    /// Returns the delta from the current value of `offset` to align properly
    /// and read the next record field of type `abi` for 32-bit memories.
    pub fn next_field32(&self, offset: &mut u32) -> u32 {
        *offset = align_to(*offset, self.align32) + self.size32;
        *offset - self.size32
    }

    /// Same as `next_field32`, but bumps a usize pointer
    pub fn next_field32_size(&self, offset: &mut usize) -> usize {
        let cur = u32::try_from(*offset).unwrap();
        let cur = align_to(cur, self.align32) + self.size32;
        *offset = usize::try_from(cur).unwrap();
        usize::try_from(cur - self.size32).unwrap()
    }

    /// Returns the delta from the current value of `offset` to align properly
    /// and read the next record field of type `abi` for 64-bit memories.
    pub fn next_field64(&self, offset: &mut u32) -> u32 {
        *offset = align_to(*offset, self.align64) + self.size64;
        *offset - self.size64
    }

    /// Same as `next_field64`, but bumps a usize pointer
    pub fn next_field64_size(&self, offset: &mut usize) -> usize {
        let cur = u32::try_from(*offset).unwrap();
        let cur = align_to(cur, self.align64) + self.size64;
        *offset = usize::try_from(cur).unwrap();
        usize::try_from(cur - self.size64).unwrap()
    }

    /// Returns ABI information for a structure which contains `count` flags.
    pub const fn flags(count: usize) -> CanonicalAbiInfo {
        let (size, align, flat_count) = match FlagsSize::from_count(count) {
            FlagsSize::Size0 => (0, 1, 0),
            FlagsSize::Size1 => (1, 1, 1),
            FlagsSize::Size2 => (2, 2, 1),
            FlagsSize::Size4Plus(n) => ((n as u32) * 4, 4, n),
        };
        CanonicalAbiInfo {
            size32: size,
            align32: align,
            size64: size,
            align64: align,
            flat_count: Some(flat_count),
        }
    }

    fn variant<'a, I>(cases: I) -> CanonicalAbiInfo
    where
        I: IntoIterator<Item = Option<&'a CanonicalAbiInfo>>,
        I::IntoIter: ExactSizeIterator,
    {
        // NB: this is basically a duplicate definition of
        // `CanonicalAbiInfo::variant_static`, these should be kept in sync.

        let cases = cases.into_iter();
        let discrim_size = u32::from(DiscriminantSize::from_count(cases.len()).unwrap());
        let mut max_size32 = 0;
        let mut max_align32 = discrim_size;
        let mut max_size64 = 0;
        let mut max_align64 = discrim_size;
        let mut max_case_count = Some(0);
        for case in cases {
            if let Some(case) = case {
                max_size32 = max_size32.max(case.size32);
                max_align32 = max_align32.max(case.align32);
                max_size64 = max_size64.max(case.size64);
                max_align64 = max_align64.max(case.align64);
                max_case_count = max_flat(max_case_count, case.flat_count);
            }
        }
        CanonicalAbiInfo {
            size32: align_to(
                align_to(discrim_size, max_align32) + max_size32,
                max_align32,
            ),
            align32: max_align32,
            size64: align_to(
                align_to(discrim_size, max_align64) + max_size64,
                max_align64,
            ),
            align64: max_align64,
            flat_count: add_flat(max_case_count, Some(1)),
        }
    }

    /// Same as `CanonicalAbiInfo::variant` but `const`-safe
    pub const fn variant_static(cases: &[Option<CanonicalAbiInfo>]) -> CanonicalAbiInfo {
        // NB: this is basically a duplicate definition of
        // `CanonicalAbiInfo::variant`, these should be kept in sync.

        let discrim_size = match DiscriminantSize::from_count(cases.len()) {
            Some(size) => size.byte_size(),
            None => unreachable!(),
        };
        let mut max_size32 = 0;
        let mut max_align32 = discrim_size;
        let mut max_size64 = 0;
        let mut max_align64 = discrim_size;
        let mut max_case_count = Some(0);
        let mut i = 0;
        while i < cases.len() {
            let case = &cases[i];
            if let Some(case) = case {
                max_size32 = max(max_size32, case.size32);
                max_align32 = max(max_align32, case.align32);
                max_size64 = max(max_size64, case.size64);
                max_align64 = max(max_align64, case.align64);
                max_case_count = max_flat(max_case_count, case.flat_count);
            }
            i += 1;
        }
        CanonicalAbiInfo {
            size32: align_to(
                align_to(discrim_size, max_align32) + max_size32,
                max_align32,
            ),
            align32: max_align32,
            size64: align_to(
                align_to(discrim_size, max_align64) + max_size64,
                max_align64,
            ),
            align64: max_align64,
            flat_count: add_flat(max_case_count, Some(1)),
        }
    }

    /// Returns the flat count of this ABI information so long as the count
    /// doesn't exceed the `max` specified.
    pub fn flat_count(&self, max: usize) -> Option<usize> {
        let flat = usize::from(self.flat_count?);
        if flat > max {
            None
        } else {
            Some(flat)
        }
    }
}

/// ABI information about the representation of a variant.
#[derive(Serialize, Deserialize, Clone, Hash, Eq, PartialEq, Debug)]
pub struct VariantInfo {
    /// The size of the discriminant used.
    #[serde(with = "serde_discrim_size")]
    pub size: DiscriminantSize,
    /// The offset of the payload from the start of the variant in 32-bit
    /// memories.
    pub payload_offset32: u32,
    /// The offset of the payload from the start of the variant in 64-bit
    /// memories.
    pub payload_offset64: u32,
}

impl VariantInfo {
    /// Returns the abi information for a variant represented by the specified
    /// cases.
    pub fn new<'a, I>(cases: I) -> (VariantInfo, CanonicalAbiInfo)
    where
        I: IntoIterator<Item = Option<&'a CanonicalAbiInfo>>,
        I::IntoIter: ExactSizeIterator,
    {
        let cases = cases.into_iter();
        let size = DiscriminantSize::from_count(cases.len()).unwrap();
        let abi = CanonicalAbiInfo::variant(cases);
        (
            VariantInfo {
                size,
                payload_offset32: align_to(u32::from(size), abi.align32),
                payload_offset64: align_to(u32::from(size), abi.align64),
            },
            abi,
        )
    }
    /// TODO
    pub const fn new_static(cases: &[Option<CanonicalAbiInfo>]) -> VariantInfo {
        let size = match DiscriminantSize::from_count(cases.len()) {
            Some(size) => size,
            None => unreachable!(),
        };
        let abi = CanonicalAbiInfo::variant_static(cases);
        VariantInfo {
            size,
            payload_offset32: align_to(size.byte_size(), abi.align32),
            payload_offset64: align_to(size.byte_size(), abi.align64),
        }
    }
}

mod serde_discrim_size {
    use super::DiscriminantSize;
    use serde::{de::Error, Deserialize, Deserializer, Serialize, Serializer};

    pub fn serialize<S>(disc: &DiscriminantSize, ser: S) -> Result<S::Ok, S::Error>
    where
        S: Serializer,
    {
        u32::from(*disc).serialize(ser)
    }

    pub fn deserialize<'de, D>(deser: D) -> Result<DiscriminantSize, D::Error>
    where
        D: Deserializer<'de>,
    {
        match u32::deserialize(deser)? {
            1 => Ok(DiscriminantSize::Size1),
            2 => Ok(DiscriminantSize::Size2),
            4 => Ok(DiscriminantSize::Size4),
            _ => Err(D::Error::custom("invalid discriminant size")),
        }
    }
}

/// Shape of a "record" type in interface types.
///
/// This is equivalent to a `struct` in Rust.
#[derive(Serialize, Deserialize, Clone, Hash, Eq, PartialEq, Debug)]
pub struct TypeRecord {
    /// The fields that are contained within this struct type.
    pub fields: Box<[RecordField]>,
    /// Byte information about this type in the canonical ABI.
    pub abi: CanonicalAbiInfo,
}

/// One field within a record.
#[derive(Serialize, Deserialize, Clone, Hash, Eq, PartialEq, Debug)]
pub struct RecordField {
    /// The name of the field, unique amongst all fields in a record.
    pub name: String,
    /// The type that this field contains.
    pub ty: InterfaceType,
}

/// Shape of a "variant" type in interface types.
///
/// Variants are close to Rust `enum` declarations where a value is one of many
/// cases and each case has a unique name and an optional payload associated
/// with it.
#[derive(Serialize, Deserialize, Clone, Eq, PartialEq, Debug)]
pub struct TypeVariant {
    /// The list of cases that this variant can take.
    pub cases: IndexMap<String, Option<InterfaceType>>,
    /// Byte information about this type in the canonical ABI.
    pub abi: CanonicalAbiInfo,
    /// Byte information about this variant type.
    pub info: VariantInfo,
}

impl Hash for TypeVariant {
    fn hash<H: Hasher>(&self, h: &mut H) {
        let TypeVariant { cases, abi, info } = self;
        cases.as_slice().hash(h);
        abi.hash(h);
        info.hash(h);
    }
}

/// Shape of a "tuple" type in interface types.
///
/// This is largely the same as a tuple in Rust, basically a record with
/// unnamed fields.
#[derive(Serialize, Deserialize, Clone, Hash, Eq, PartialEq, Debug)]
pub struct TypeTuple {
    /// The types that are contained within this tuple.
    pub types: Box<[InterfaceType]>,
    /// Byte information about this type in the canonical ABI.
    pub abi: CanonicalAbiInfo,
}

/// Shape of a "flags" type in interface types.
///
/// This can be thought of as a record-of-bools, although the representation is
/// more efficient as bitflags.
#[derive(Serialize, Deserialize, Clone, Eq, PartialEq, Debug)]
pub struct TypeFlags {
    /// The names of all flags, all of which are unique.
    pub names: IndexSet<String>,
    /// Byte information about this type in the canonical ABI.
    pub abi: CanonicalAbiInfo,
}

impl Hash for TypeFlags {
    fn hash<H: Hasher>(&self, h: &mut H) {
        let TypeFlags { names, abi } = self;
        names.as_slice().hash(h);
        abi.hash(h);
    }
}

/// Shape of an "enum" type in interface types, not to be confused with a Rust
/// `enum` type.
///
/// In interface types enums are simply a bag of names, and can be seen as a
/// variant where all payloads are `Unit`.
#[derive(Serialize, Deserialize, Clone, Eq, PartialEq, Debug)]
pub struct TypeEnum {
    /// The names of this enum, all of which are unique.
    pub names: IndexSet<String>,
    /// Byte information about this type in the canonical ABI.
    pub abi: CanonicalAbiInfo,
    /// Byte information about this variant type.
    pub info: VariantInfo,
}

impl Hash for TypeEnum {
    fn hash<H: Hasher>(&self, h: &mut H) {
        let TypeEnum { names, abi, info } = self;
        names.as_slice().hash(h);
        abi.hash(h);
        info.hash(h);
    }
}

/// Shape of an "option" interface type.
#[derive(Serialize, Deserialize, Clone, Hash, Eq, PartialEq, Debug)]
pub struct TypeOption {
    /// The `T` in `Result<T, E>`
    pub ty: InterfaceType,
    /// Byte information about this type in the canonical ABI.
    pub abi: CanonicalAbiInfo,
    /// Byte information about this variant type.
    pub info: VariantInfo,
}

/// Shape of a "result" interface type.
#[derive(Serialize, Deserialize, Clone, Hash, Eq, PartialEq, Debug)]
pub struct TypeResult {
    /// The `T` in `Result<T, E>`
    pub ok: Option<InterfaceType>,
    /// The `E` in `Result<T, E>`
    pub err: Option<InterfaceType>,
    /// Byte information about this type in the canonical ABI.
    pub abi: CanonicalAbiInfo,
    /// Byte information about this variant type.
    pub info: VariantInfo,
}

/// Metadata about a resource table added to a component.
#[derive(Serialize, Deserialize, Clone, Hash, Eq, PartialEq, Debug)]
pub struct TypeResourceTable {
    /// The original resource that this table contains.
    ///
    /// This is used when destroying resources within this table since this
    /// original definition will know how to execute destructors.
    pub ty: ResourceIndex,

    /// The component instance that contains this resource table.
    pub instance: RuntimeComponentInstanceIndex,
}

/// Shape of a "list" interface type.
#[derive(Serialize, Deserialize, Clone, Hash, Eq, PartialEq, Debug)]
pub struct TypeList {
    /// The element type of the list.
    pub element: InterfaceType,
}

/// Maximum number of flat types, for either params or results.
pub const MAX_FLAT_TYPES: usize = if MAX_FLAT_PARAMS > MAX_FLAT_RESULTS {
    MAX_FLAT_PARAMS
} else {
    MAX_FLAT_RESULTS
};

const fn add_flat(a: Option<u8>, b: Option<u8>) -> Option<u8> {
    const MAX: u8 = MAX_FLAT_TYPES as u8;
    let sum = match (a, b) {
        (Some(a), Some(b)) => match a.checked_add(b) {
            Some(c) => c,
            None => return None,
        },
        _ => return None,
    };
    if sum > MAX {
        None
    } else {
        Some(sum)
    }
}

const fn max_flat(a: Option<u8>, b: Option<u8>) -> Option<u8> {
    match (a, b) {
        (Some(a), Some(b)) => {
            if a > b {
                Some(a)
            } else {
                Some(b)
            }
        }
        _ => None,
    }
}

/// Flat representation of a type in just core wasm types.
pub struct FlatTypes<'a> {
    /// The flat representation of this type in 32-bit memories.
    pub memory32: &'a [FlatType],
    /// The flat representation of this type in 64-bit memories.
    pub memory64: &'a [FlatType],
}

#[allow(missing_docs)]
impl FlatTypes<'_> {
    /// Returns the number of flat types used to represent this type.
    ///
    /// Note that this length is the same regardless to the size of memory.
    pub fn len(&self) -> usize {
        assert_eq!(self.memory32.len(), self.memory64.len());
        self.memory32.len()
    }
}

// Note that this is intentionally duplicated here to keep the size to 1 byte
// irregardless to changes in the core wasm type system since this will only
// ever use integers/floats for the forseeable future.
#[derive(PartialEq, Eq, Copy, Clone)]
#[allow(missing_docs)]
pub enum FlatType {
    I32,
    I64,
    F32,
    F64,
}<|MERGE_RESOLUTION|>--- conflicted
+++ resolved
@@ -332,697 +332,6 @@
     }
 }
 
-<<<<<<< HEAD
-impl<T> Index<T> for ComponentTypesBuilder
-where
-    ModuleTypes: Index<T>,
-{
-    type Output = <ModuleTypes as Index<T>>::Output;
-    fn index(&self, idx: T) -> &Self::Output {
-        self.module_types.index(idx)
-    }
-}
-
-/// Structured used to build a [`ComponentTypes`] during translation.
-///
-/// This contains tables to intern any component types found as well as
-/// managing building up core wasm [`ModuleTypes`] as well.
-pub struct ComponentTypesBuilder {
-    functions: HashMap<TypeFunc, TypeFuncIndex>,
-    lists: HashMap<TypeList, TypeListIndex>,
-    records: HashMap<TypeRecord, TypeRecordIndex>,
-    variants: HashMap<TypeVariant, TypeVariantIndex>,
-    tuples: HashMap<TypeTuple, TypeTupleIndex>,
-    enums: HashMap<TypeEnum, TypeEnumIndex>,
-    flags: HashMap<TypeFlags, TypeFlagsIndex>,
-    options: HashMap<TypeOption, TypeOptionIndex>,
-    results: HashMap<TypeResult, TypeResultIndex>,
-
-    component_types: ComponentTypes,
-    module_types: ModuleTypesBuilder,
-
-    // Cache of what the "flat" representation of all types are which is only
-    // used at compile-time and not used at runtime, hence the location here
-    // as opposed to `ComponentTypes`.
-    type_info: TypeInformationCache,
-
-    resources: ResourcesBuilder,
-}
-
-macro_rules! intern_and_fill_flat_types {
-    ($me:ident, $name:ident, $val:ident) => {{
-        if let Some(idx) = $me.$name.get(&$val) {
-            return *idx;
-        }
-        let idx = $me.component_types.$name.push($val.clone());
-        let mut info = TypeInformation::new();
-        info.$name($me, &$val);
-        let idx2 = $me.type_info.$name.push(info);
-        assert_eq!(idx, idx2);
-        $me.$name.insert($val, idx);
-        return idx;
-    }};
-}
-
-impl ComponentTypesBuilder {
-    /// Construct a new `ComponentTypesBuilder` for use with the given validator.
-    pub fn new(validator: &Validator) -> Self {
-        Self {
-            module_types: ModuleTypesBuilder::new(validator),
-
-            functions: HashMap::default(),
-            lists: HashMap::default(),
-            records: HashMap::default(),
-            variants: HashMap::default(),
-            tuples: HashMap::default(),
-            enums: HashMap::default(),
-            flags: HashMap::default(),
-            options: HashMap::default(),
-            results: HashMap::default(),
-            component_types: ComponentTypes::default(),
-            type_info: TypeInformationCache::default(),
-            resources: ResourcesBuilder::default(),
-        }
-    }
-
-    fn export_type_def(
-        &mut self,
-        static_modules: &PrimaryMap<StaticModuleIndex, CompiledModuleInfo>,
-        ty: &Export,
-    ) -> TypeDef {
-        match ty {
-            Export::LiftedFunction { ty, .. } => TypeDef::ComponentFunc(*ty),
-            Export::ModuleStatic(idx) => {
-                let mut module_ty = TypeModule::default();
-                let module = &static_modules[*idx].module;
-                for (namespace, name, ty) in module.imports() {
-                    module_ty
-                        .imports
-                        .insert((namespace.to_string(), name.to_string()), ty);
-                }
-                for (name, ty) in module.exports.iter() {
-                    module_ty
-                        .exports
-                        .insert(name.to_string(), module.type_of(*ty));
-                }
-                TypeDef::Module(self.component_types.modules.push(module_ty))
-            }
-            Export::ModuleImport { ty, .. } => TypeDef::Module(*ty),
-            Export::Instance { ty: Some(ty), .. } => TypeDef::ComponentInstance(*ty),
-            Export::Instance { exports, .. } => {
-                let mut instance_ty = TypeComponentInstance::default();
-                for (name, ty) in exports {
-                    instance_ty
-                        .exports
-                        .insert(name.to_string(), self.export_type_def(static_modules, ty));
-                }
-                TypeDef::ComponentInstance(
-                    self.component_types.component_instances.push(instance_ty),
-                )
-            }
-            Export::Type(ty) => *ty,
-        }
-    }
-
-    /// Finishes this list of component types and returns the finished
-    /// structure and the [`TypeComponentIndex`] corresponding to top-level component
-    /// with `imports` and `exports` specified.
-    pub fn finish<'a>(
-        mut self,
-        static_modules: &PrimaryMap<StaticModuleIndex, CompiledModuleInfo>,
-        imports: impl IntoIterator<Item = (String, TypeDef)>,
-        exports: impl IntoIterator<Item = (String, &'a Export)>,
-    ) -> (ComponentTypes, TypeComponentIndex) {
-        let mut component_ty = TypeComponent::default();
-        for (name, ty) in imports {
-            component_ty.imports.insert(name, ty);
-        }
-        for (name, ty) in exports {
-            component_ty
-                .exports
-                .insert(name, self.export_type_def(static_modules, ty));
-        }
-        let ty = self.component_types.components.push(component_ty);
-
-        self.component_types.module_types = Some(self.module_types.finish());
-        (self.component_types, ty)
-    }
-
-    /// Smaller helper method to find a `SignatureIndex` which corresponds to
-    /// the `resource.drop` intrinsic in components, namely a core wasm function
-    /// type which takes one `i32` argument and has no results.
-    ///
-    /// This is a bit of a hack right now as ideally this find operation
-    /// wouldn't be needed and instead the `SignatureIndex` itself would be
-    /// threaded through appropriately, but that's left for a future
-    /// refactoring. Try not to lean too hard on this method though.
-    pub fn find_resource_drop_signature(&self) -> Option<ModuleInternedTypeIndex> {
-        self.module_types
-            .wasm_signatures()
-            .find(|(idx, sig)| {
-                if self.module_types.is_cont_type_index(*idx) {
-                    return false;
-                }
-                let sig = sig.unwrap_function();
-                sig.params().len() == 1
-                    && sig.returns().len() == 0
-                    && sig.params()[0] == WasmValType::I32
-            })
-            .map(|(i, _)| i)
-    }
-
-    /// Returns the underlying builder used to build up core wasm module types.
-    ///
-    /// Note that this is shared across all modules found within a component to
-    /// improve the wins from deduplicating function signatures.
-    pub fn module_types_builder(&self) -> &ModuleTypesBuilder {
-        &self.module_types
-    }
-
-    /// Same as `module_types_builder`, but `mut`.
-    pub fn module_types_builder_mut(&mut self) -> &mut ModuleTypesBuilder {
-        &mut self.module_types
-    }
-
-    /// Returns the number of resource tables allocated so far, or the maximum
-    /// `TypeResourceTableIndex`.
-    pub fn num_resource_tables(&self) -> usize {
-        self.component_types.resource_tables.len()
-    }
-
-    /// Returns a mutable reference to the underlying `ResourcesBuilder`.
-    pub fn resources_mut(&mut self) -> &mut ResourcesBuilder {
-        &mut self.resources
-    }
-
-    /// Work around the borrow checker to borrow two sub-fields simultaneously
-    /// externally.
-    pub fn resources_mut_and_types(&mut self) -> (&mut ResourcesBuilder, &ComponentTypes) {
-        (&mut self.resources, &self.component_types)
-    }
-
-    /// Converts a wasmparser `ComponentFuncType` into Wasmtime's type
-    /// representation.
-    pub fn convert_component_func_type(
-        &mut self,
-        types: types::TypesRef<'_>,
-        id: types::ComponentFuncTypeId,
-    ) -> Result<TypeFuncIndex> {
-        assert_eq!(types.id(), self.module_types.validator_id());
-        let ty = &types[id];
-        let params = ty
-            .params
-            .iter()
-            .map(|(_name, ty)| self.valtype(types, ty))
-            .collect::<Result<_>>()?;
-        let results = ty
-            .results
-            .iter()
-            .map(|(_name, ty)| self.valtype(types, ty))
-            .collect::<Result<_>>()?;
-        let ty = TypeFunc {
-            params: self.new_tuple_type(params),
-            results: self.new_tuple_type(results),
-        };
-        Ok(self.add_func_type(ty))
-    }
-
-    /// Converts a wasmparser `ComponentEntityType` into Wasmtime's type
-    /// representation.
-    pub fn convert_component_entity_type(
-        &mut self,
-        types: types::TypesRef<'_>,
-        ty: types::ComponentEntityType,
-    ) -> Result<TypeDef> {
-        assert_eq!(types.id(), self.module_types.validator_id());
-        Ok(match ty {
-            types::ComponentEntityType::Module(id) => {
-                TypeDef::Module(self.convert_module(types, id)?)
-            }
-            types::ComponentEntityType::Component(id) => {
-                TypeDef::Component(self.convert_component(types, id)?)
-            }
-            types::ComponentEntityType::Instance(id) => {
-                TypeDef::ComponentInstance(self.convert_instance(types, id)?)
-            }
-            types::ComponentEntityType::Func(id) => {
-                TypeDef::ComponentFunc(self.convert_component_func_type(types, id)?)
-            }
-            types::ComponentEntityType::Type { created, .. } => match created {
-                types::ComponentAnyTypeId::Defined(id) => {
-                    TypeDef::Interface(self.defined_type(types, id)?)
-                }
-                types::ComponentAnyTypeId::Resource(id) => {
-                    TypeDef::Resource(self.resource_id(id.resource()))
-                }
-                _ => bail!("unsupported type export"),
-            },
-            types::ComponentEntityType::Value(_) => bail!("values not supported"),
-        })
-    }
-
-    /// Converts a wasmparser `Type` into Wasmtime's type representation.
-    pub fn convert_type(
-        &mut self,
-        types: types::TypesRef<'_>,
-        id: types::ComponentAnyTypeId,
-    ) -> Result<TypeDef> {
-        assert_eq!(types.id(), self.module_types.validator_id());
-        Ok(match id {
-            types::ComponentAnyTypeId::Defined(id) => {
-                TypeDef::Interface(self.defined_type(types, id)?)
-            }
-            types::ComponentAnyTypeId::Component(id) => {
-                TypeDef::Component(self.convert_component(types, id)?)
-            }
-            types::ComponentAnyTypeId::Instance(id) => {
-                TypeDef::ComponentInstance(self.convert_instance(types, id)?)
-            }
-            types::ComponentAnyTypeId::Func(id) => {
-                TypeDef::ComponentFunc(self.convert_component_func_type(types, id)?)
-            }
-            types::ComponentAnyTypeId::Resource(id) => {
-                TypeDef::Resource(self.resource_id(id.resource()))
-            }
-        })
-    }
-
-    fn convert_component(
-        &mut self,
-        types: types::TypesRef<'_>,
-        id: types::ComponentTypeId,
-    ) -> Result<TypeComponentIndex> {
-        assert_eq!(types.id(), self.module_types.validator_id());
-        let ty = &types[id];
-        let mut result = TypeComponent::default();
-        for (name, ty) in ty.imports.iter() {
-            result.imports.insert(
-                name.clone(),
-                self.convert_component_entity_type(types, *ty)?,
-            );
-        }
-        for (name, ty) in ty.exports.iter() {
-            result.exports.insert(
-                name.clone(),
-                self.convert_component_entity_type(types, *ty)?,
-            );
-        }
-        Ok(self.component_types.components.push(result))
-    }
-
-    pub(crate) fn convert_instance(
-        &mut self,
-        types: types::TypesRef<'_>,
-        id: types::ComponentInstanceTypeId,
-    ) -> Result<TypeComponentInstanceIndex> {
-        assert_eq!(types.id(), self.module_types.validator_id());
-        let ty = &types[id];
-        let mut result = TypeComponentInstance::default();
-        for (name, ty) in ty.exports.iter() {
-            result.exports.insert(
-                name.clone(),
-                self.convert_component_entity_type(types, *ty)?,
-            );
-        }
-        Ok(self.component_types.component_instances.push(result))
-    }
-
-    fn convert_module(
-        &mut self,
-        types: types::TypesRef<'_>,
-        id: types::ComponentCoreModuleTypeId,
-    ) -> Result<TypeModuleIndex> {
-        assert_eq!(types.id(), self.module_types.validator_id());
-        let ty = &types[id];
-        let mut result = TypeModule::default();
-        for ((module, field), ty) in ty.imports.iter() {
-            result.imports.insert(
-                (module.clone(), field.clone()),
-                self.entity_type(types, ty)?,
-            );
-        }
-        for (name, ty) in ty.exports.iter() {
-            result
-                .exports
-                .insert(name.clone(), self.entity_type(types, ty)?);
-        }
-        Ok(self.component_types.modules.push(result))
-    }
-
-    fn entity_type(
-        &mut self,
-        types: types::TypesRef<'_>,
-        ty: &types::EntityType,
-    ) -> Result<EntityType> {
-        assert_eq!(types.id(), self.module_types.validator_id());
-        Ok(match ty {
-            types::EntityType::Func(id) => EntityType::Function({
-                let module = Module::default();
-                self.module_types_builder_mut()
-                    .intern_type(&module, types, *id)?
-                    .into()
-            }),
-            types::EntityType::Table(ty) => EntityType::Table(self.convert_table_type(ty)),
-            types::EntityType::Memory(ty) => EntityType::Memory(ty.clone().into()),
-            types::EntityType::Global(ty) => EntityType::Global(self.convert_global_type(ty)),
-            types::EntityType::Tag(_) => bail!("exceptions proposal not implemented"),
-        })
-    }
-
-    fn defined_type(
-        &mut self,
-        types: types::TypesRef<'_>,
-        id: types::ComponentDefinedTypeId,
-    ) -> Result<InterfaceType> {
-        assert_eq!(types.id(), self.module_types.validator_id());
-        let ret = match &types[id] {
-            types::ComponentDefinedType::Primitive(ty) => ty.into(),
-            types::ComponentDefinedType::Record(e) => {
-                InterfaceType::Record(self.record_type(types, e)?)
-            }
-            types::ComponentDefinedType::Variant(e) => {
-                InterfaceType::Variant(self.variant_type(types, e)?)
-            }
-            types::ComponentDefinedType::List(e) => InterfaceType::List(self.list_type(types, e)?),
-            types::ComponentDefinedType::Tuple(e) => {
-                InterfaceType::Tuple(self.tuple_type(types, e)?)
-            }
-            types::ComponentDefinedType::Flags(e) => InterfaceType::Flags(self.flags_type(e)),
-            types::ComponentDefinedType::Enum(e) => InterfaceType::Enum(self.enum_type(e)),
-            types::ComponentDefinedType::Option(e) => {
-                InterfaceType::Option(self.option_type(types, e)?)
-            }
-            types::ComponentDefinedType::Result { ok, err } => {
-                InterfaceType::Result(self.result_type(types, ok, err)?)
-            }
-            types::ComponentDefinedType::Own(r) => {
-                InterfaceType::Own(self.resource_id(r.resource()))
-            }
-            types::ComponentDefinedType::Borrow(r) => {
-                InterfaceType::Borrow(self.resource_id(r.resource()))
-            }
-        };
-        let info = self.type_information(&ret);
-        if info.depth > MAX_TYPE_DEPTH {
-            bail!("type nesting is too deep");
-        }
-        Ok(ret)
-    }
-
-    fn valtype(
-        &mut self,
-        types: types::TypesRef<'_>,
-        ty: &types::ComponentValType,
-    ) -> Result<InterfaceType> {
-        assert_eq!(types.id(), self.module_types.validator_id());
-        match ty {
-            types::ComponentValType::Primitive(p) => Ok(p.into()),
-            types::ComponentValType::Type(id) => self.defined_type(types, *id),
-        }
-    }
-
-    fn record_type(
-        &mut self,
-        types: types::TypesRef<'_>,
-        ty: &types::RecordType,
-    ) -> Result<TypeRecordIndex> {
-        assert_eq!(types.id(), self.module_types.validator_id());
-        let fields = ty
-            .fields
-            .iter()
-            .map(|(name, ty)| {
-                Ok(RecordField {
-                    name: name.to_string(),
-                    ty: self.valtype(types, ty)?,
-                })
-            })
-            .collect::<Result<Box<[_]>>>()?;
-        let abi = CanonicalAbiInfo::record(
-            fields
-                .iter()
-                .map(|field| self.component_types.canonical_abi(&field.ty)),
-        );
-        Ok(self.add_record_type(TypeRecord { fields, abi }))
-    }
-
-    fn variant_type(
-        &mut self,
-        types: types::TypesRef<'_>,
-        ty: &types::VariantType,
-    ) -> Result<TypeVariantIndex> {
-        assert_eq!(types.id(), self.module_types.validator_id());
-        let cases = ty
-            .cases
-            .iter()
-            .map(|(name, case)| {
-                // FIXME: need to implement `refines`, not sure what that
-                // is at this time.
-                if case.refines.is_some() {
-                    bail!("refines is not supported at this time");
-                }
-                Ok((
-                    name.to_string(),
-                    match &case.ty.as_ref() {
-                        Some(ty) => Some(self.valtype(types, ty)?),
-                        None => None,
-                    },
-                ))
-            })
-            .collect::<Result<IndexMap<_, _>>>()?;
-        let (info, abi) = VariantInfo::new(
-            cases
-                .iter()
-                .map(|(_, c)| c.as_ref().map(|ty| self.component_types.canonical_abi(ty))),
-        );
-        Ok(self.add_variant_type(TypeVariant { cases, abi, info }))
-    }
-
-    fn tuple_type(
-        &mut self,
-        types: types::TypesRef<'_>,
-        ty: &types::TupleType,
-    ) -> Result<TypeTupleIndex> {
-        assert_eq!(types.id(), self.module_types.validator_id());
-        let types = ty
-            .types
-            .iter()
-            .map(|ty| self.valtype(types, ty))
-            .collect::<Result<Box<[_]>>>()?;
-        Ok(self.new_tuple_type(types))
-    }
-
-    fn new_tuple_type(&mut self, types: Box<[InterfaceType]>) -> TypeTupleIndex {
-        let abi = CanonicalAbiInfo::record(
-            types
-                .iter()
-                .map(|ty| self.component_types.canonical_abi(ty)),
-        );
-        self.add_tuple_type(TypeTuple { types, abi })
-    }
-
-    fn flags_type(&mut self, flags: &IndexSet<KebabString>) -> TypeFlagsIndex {
-        let flags = TypeFlags {
-            names: flags.iter().map(|s| s.to_string()).collect(),
-            abi: CanonicalAbiInfo::flags(flags.len()),
-        };
-        self.add_flags_type(flags)
-    }
-
-    fn enum_type(&mut self, variants: &IndexSet<KebabString>) -> TypeEnumIndex {
-        let names = variants
-            .iter()
-            .map(|s| s.to_string())
-            .collect::<IndexSet<_>>();
-        let (info, abi) = VariantInfo::new(names.iter().map(|_| None));
-        self.add_enum_type(TypeEnum { names, abi, info })
-    }
-
-    fn option_type(
-        &mut self,
-        types: types::TypesRef<'_>,
-        ty: &types::ComponentValType,
-    ) -> Result<TypeOptionIndex> {
-        assert_eq!(types.id(), self.module_types.validator_id());
-        let ty = self.valtype(types, ty)?;
-        let (info, abi) = VariantInfo::new([None, Some(self.component_types.canonical_abi(&ty))]);
-        Ok(self.add_option_type(TypeOption { ty, abi, info }))
-    }
-
-    fn result_type(
-        &mut self,
-        types: types::TypesRef<'_>,
-        ok: &Option<types::ComponentValType>,
-        err: &Option<types::ComponentValType>,
-    ) -> Result<TypeResultIndex> {
-        assert_eq!(types.id(), self.module_types.validator_id());
-        let ok = match ok {
-            Some(ty) => Some(self.valtype(types, ty)?),
-            None => None,
-        };
-        let err = match err {
-            Some(ty) => Some(self.valtype(types, ty)?),
-            None => None,
-        };
-        let (info, abi) = VariantInfo::new([
-            ok.as_ref().map(|t| self.component_types.canonical_abi(t)),
-            err.as_ref().map(|t| self.component_types.canonical_abi(t)),
-        ]);
-        Ok(self.add_result_type(TypeResult { ok, err, abi, info }))
-    }
-
-    fn list_type(
-        &mut self,
-        types: types::TypesRef<'_>,
-        ty: &types::ComponentValType,
-    ) -> Result<TypeListIndex> {
-        assert_eq!(types.id(), self.module_types.validator_id());
-        let element = self.valtype(types, ty)?;
-        Ok(self.add_list_type(TypeList { element }))
-    }
-
-    /// Converts a wasmparser `id`, which must point to a resource, to its
-    /// corresponding `TypeResourceTableIndex`.
-    pub fn resource_id(&mut self, id: types::ResourceId) -> TypeResourceTableIndex {
-        self.resources.convert(id, &mut self.component_types)
-    }
-
-    /// Interns a new function type within this type information.
-    pub fn add_func_type(&mut self, ty: TypeFunc) -> TypeFuncIndex {
-        intern(&mut self.functions, &mut self.component_types.functions, ty)
-    }
-
-    /// Interns a new record type within this type information.
-    pub fn add_record_type(&mut self, ty: TypeRecord) -> TypeRecordIndex {
-        intern_and_fill_flat_types!(self, records, ty)
-    }
-
-    /// Interns a new flags type within this type information.
-    pub fn add_flags_type(&mut self, ty: TypeFlags) -> TypeFlagsIndex {
-        intern_and_fill_flat_types!(self, flags, ty)
-    }
-
-    /// Interns a new tuple type within this type information.
-    pub fn add_tuple_type(&mut self, ty: TypeTuple) -> TypeTupleIndex {
-        intern_and_fill_flat_types!(self, tuples, ty)
-    }
-
-    /// Interns a new variant type within this type information.
-    pub fn add_variant_type(&mut self, ty: TypeVariant) -> TypeVariantIndex {
-        intern_and_fill_flat_types!(self, variants, ty)
-    }
-
-    /// Interns a new enum type within this type information.
-    pub fn add_enum_type(&mut self, ty: TypeEnum) -> TypeEnumIndex {
-        intern_and_fill_flat_types!(self, enums, ty)
-    }
-
-    /// Interns a new option type within this type information.
-    pub fn add_option_type(&mut self, ty: TypeOption) -> TypeOptionIndex {
-        intern_and_fill_flat_types!(self, options, ty)
-    }
-
-    /// Interns a new result type within this type information.
-    pub fn add_result_type(&mut self, ty: TypeResult) -> TypeResultIndex {
-        intern_and_fill_flat_types!(self, results, ty)
-    }
-
-    /// Interns a new type within this type information.
-    pub fn add_list_type(&mut self, ty: TypeList) -> TypeListIndex {
-        intern_and_fill_flat_types!(self, lists, ty)
-    }
-
-    /// Returns the canonical ABI information about the specified type.
-    pub fn canonical_abi(&self, ty: &InterfaceType) -> &CanonicalAbiInfo {
-        self.component_types.canonical_abi(ty)
-    }
-
-    /// Returns the "flat types" for the given interface type used in the
-    /// canonical ABI.
-    ///
-    /// Returns `None` if the type is too large to be represented via flat types
-    /// in the canonical abi.
-    pub fn flat_types(&self, ty: &InterfaceType) -> Option<FlatTypes<'_>> {
-        self.type_information(ty).flat.as_flat_types()
-    }
-
-    /// Returns whether the type specified contains any borrowed resources
-    /// within it.
-    pub fn ty_contains_borrow_resource(&self, ty: &InterfaceType) -> bool {
-        self.type_information(ty).has_borrow
-    }
-
-    fn type_information(&self, ty: &InterfaceType) -> &TypeInformation {
-        match ty {
-            InterfaceType::U8
-            | InterfaceType::S8
-            | InterfaceType::Bool
-            | InterfaceType::U16
-            | InterfaceType::S16
-            | InterfaceType::U32
-            | InterfaceType::S32
-            | InterfaceType::Char
-            | InterfaceType::Own(_) => {
-                static INFO: TypeInformation = TypeInformation::primitive(FlatType::I32);
-                &INFO
-            }
-            InterfaceType::Borrow(_) => {
-                static INFO: TypeInformation = {
-                    let mut info = TypeInformation::primitive(FlatType::I32);
-                    info.has_borrow = true;
-                    info
-                };
-                &INFO
-            }
-            InterfaceType::U64 | InterfaceType::S64 => {
-                static INFO: TypeInformation = TypeInformation::primitive(FlatType::I64);
-                &INFO
-            }
-            InterfaceType::Float32 => {
-                static INFO: TypeInformation = TypeInformation::primitive(FlatType::F32);
-                &INFO
-            }
-            InterfaceType::Float64 => {
-                static INFO: TypeInformation = TypeInformation::primitive(FlatType::F64);
-                &INFO
-            }
-            InterfaceType::String => {
-                static INFO: TypeInformation = TypeInformation::string();
-                &INFO
-            }
-
-            InterfaceType::List(i) => &self.type_info.lists[*i],
-            InterfaceType::Record(i) => &self.type_info.records[*i],
-            InterfaceType::Variant(i) => &self.type_info.variants[*i],
-            InterfaceType::Tuple(i) => &self.type_info.tuples[*i],
-            InterfaceType::Flags(i) => &self.type_info.flags[*i],
-            InterfaceType::Enum(i) => &self.type_info.enums[*i],
-            InterfaceType::Option(i) => &self.type_info.options[*i],
-            InterfaceType::Result(i) => &self.type_info.results[*i],
-        }
-    }
-}
-
-impl TypeConvert for ComponentTypesBuilder {
-    fn lookup_heap_type(&self, _index: wasmparser::UnpackedIndex) -> WasmHeapType {
-        panic!("heap types are not supported yet")
-    }
-}
-
-fn intern<T, U>(map: &mut HashMap<T, U>, list: &mut PrimaryMap<U, T>, item: T) -> U
-where
-    T: Hash + Clone + Eq,
-    U: Copy + EntityRef,
-{
-    if let Some(idx) = map.get(&item) {
-        return *idx;
-    }
-    let idx = list.push(item.clone());
-    map.insert(item, idx);
-    return idx;
-}
-
-=======
->>>>>>> 1cf3a9da
 /// Types of imports and exports in the component model.
 ///
 /// These types are what's available for import and export in components. Note

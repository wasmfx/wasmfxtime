--- conflicted
+++ resolved
@@ -1,11 +1,4 @@
-<<<<<<< HEAD
-use crate::{
-    Module, ModuleType, PrimaryMap, SignatureIndex, TypeConvert, TypeIndex, WasmContType,
-    WasmFuncType, WasmHeapType,
-};
-=======
-use crate::{Module, ModuleType, PrimaryMap, TypeConvert, WasmFuncType, WasmHeapType};
->>>>>>> 04adffd8
+use crate::{Module, ModuleType, PrimaryMap, TypeConvert, WasmContType, WasmFuncType, WasmHeapType};
 use serde_derive::{Deserialize, Serialize};
 use std::collections::HashMap;
 use std::ops::Index;
@@ -47,14 +40,9 @@
 #[allow(missing_docs)]
 pub struct ModuleTypesBuilder {
     types: ModuleTypes,
-<<<<<<< HEAD
-    interned_func_types: HashMap<WasmFuncType, SignatureIndex>,
-    interned_cont_types: HashMap<WasmContType, SignatureIndex>,
-    wasmparser_to_wasmtime: HashMap<CoreTypeId, SignatureIndex>,
-=======
     interned_func_types: HashMap<WasmFuncType, ModuleInternedTypeIndex>,
+    interned_cont_types: HashMap<WasmContType, ModuleInternedTypeIndex>,
     wasmparser_to_wasmtime: HashMap<CoreTypeId, ModuleInternedTypeIndex>,
->>>>>>> 04adffd8
 }
 
 impl ModuleTypesBuilder {
@@ -72,10 +60,9 @@
         sig
     }
 
-<<<<<<< HEAD
     /// Returns a unique `SignatureIndex` that can be looked up within
     /// [`ModuleTypes`] to recover the [`WasmContType`] at runtime.
-    pub fn wasm_cont_type(&mut self, id: CoreTypeId, sig: WasmContType) -> SignatureIndex {
+    pub fn wasm_cont_type(&mut self, id: CoreTypeId, sig: WasmContType) -> ModuleInternedTypeIndex {
         // TODO(dhil): Continuation types should be interned
         // like function types... I believe the necessary
         // infrastructure to support this change will come
@@ -85,20 +72,17 @@
         sig_index
     }
 
-    fn intern_cont_type(&mut self, sig: WasmContType) -> SignatureIndex {
+    fn intern_cont_type(&mut self, sig: WasmContType) -> ModuleInternedTypeIndex {
         if let Some(idx) = self.interned_cont_types.get(&sig) {
             return *idx;
         }
 
-        let idx = WasmContType::signature_index(sig.clone());
+        let idx = WasmContType::interned_type_index(sig.clone());
         self.interned_cont_types.insert(sig, idx);
         return idx;
     }
 
-    fn intern_func_type(&mut self, sig: WasmFuncType) -> SignatureIndex {
-=======
     fn intern_func_type(&mut self, sig: WasmFuncType) -> ModuleInternedTypeIndex {
->>>>>>> 04adffd8
         if let Some(idx) = self.interned_func_types.get(&sig) {
             return *idx;
         }
@@ -152,7 +136,11 @@
                 let i = TypeIndex::from_u32(i);
                 match self.module.types[i] {
                     ModuleType::Function(sig) => WasmHeapType::TypedFunc(sig),
-                    ModuleType::Continuation(sig) => WasmHeapType::TypedFunc(sig), // TODO(dhil): ehh
+                    ModuleType::Continuation(sig) => WasmHeapType::TypedFunc(sig),
+                    // TODO(dhil): It is not really a function, but I
+                    // suppose the `TypedFunc` constructor is not
+                    // really exclusively a constructor for indexed
+                    // functions.
                 }
             }
         }

use crate::{
    Module, ModuleType, PrimaryMap, TypeConvert, WasmContType, WasmFuncType, WasmHeapType,
};
use serde_derive::{Deserialize, Serialize};
use std::collections::HashMap;
use std::ops::Index;
use wasmparser::types::CoreTypeId;
use wasmparser::UnpackedIndex;
use wasmtime_types::{EngineOrModuleTypeIndex, ModuleInternedTypeIndex, TypeIndex};

/// All types used in a core wasm module.
///
/// At this time this only contains function types. Note, though, that function
/// types are deduplicated within this [`ModuleTypes`].
///
/// Note that accesing this type is primarily done through the `Index`
/// implementations for this type.
#[derive(Default, Serialize, Deserialize)]
#[allow(missing_docs)]
pub struct ModuleTypes {
    wasm_types: PrimaryMap<ModuleInternedTypeIndex, WasmFuncType>,
}

impl ModuleTypes {
    /// Returns an iterator over all the wasm function signatures found within
    /// this module.
    pub fn wasm_types(&self) -> impl Iterator<Item = (ModuleInternedTypeIndex, &WasmFuncType)> {
        self.wasm_types.iter()
    }
}

impl Index<ModuleInternedTypeIndex> for ModuleTypes {
    type Output = WasmFuncType;

    fn index(&self, sig: ModuleInternedTypeIndex) -> &WasmFuncType {
        &self.wasm_types[sig]
    }
}

/// A builder for [`ModuleTypes`].
#[derive(Default)]
#[allow(missing_docs)]
pub struct ModuleTypesBuilder {
    types: ModuleTypes,
    interned_func_types: HashMap<WasmFuncType, ModuleInternedTypeIndex>,
    interned_cont_types: HashMap<WasmContType, ModuleInternedTypeIndex>,
    wasmparser_to_wasmtime: HashMap<CoreTypeId, ModuleInternedTypeIndex>,
}

impl ModuleTypesBuilder {
    /// Reserves space for `amt` more type signatures.
    pub fn reserve_wasm_signatures(&mut self, amt: usize) {
        self.types.wasm_types.reserve(amt);
    }

    /// Interns the `sig` specified and returns a unique `SignatureIndex` that
    /// can be looked up within [`ModuleTypes`] to recover the [`WasmFuncType`]
    /// at runtime.
    pub fn wasm_func_type(&mut self, id: CoreTypeId, sig: WasmFuncType) -> ModuleInternedTypeIndex {
        let sig = self.intern_func_type(sig);
        self.wasmparser_to_wasmtime.insert(id, sig);
        sig
    }

    /// Returns a unique `SignatureIndex` that can be looked up within
    /// [`ModuleTypes`] to recover the [`WasmContType`] at runtime.
    pub fn wasm_cont_type(&mut self, id: CoreTypeId, sig: WasmContType) -> ModuleInternedTypeIndex {
        // TODO(dhil): Continuation types should be interned
        // like function types... I believe the necessary
        // infrastructure to support this change will come
        // from upstream when they implement array and struct.
        let sig_index = self.intern_cont_type(sig);
        self.wasmparser_to_wasmtime.insert(id, sig_index);
        sig_index
    }

    fn intern_cont_type(&mut self, sig: WasmContType) -> ModuleInternedTypeIndex {
        if let Some(idx) = self.interned_cont_types.get(&sig) {
            return *idx;
        }

        let idx = WasmContType::interned_type_index(sig.clone());
        self.interned_cont_types.insert(sig, idx);
        return idx;
    }

    fn intern_func_type(&mut self, sig: WasmFuncType) -> ModuleInternedTypeIndex {
        if let Some(idx) = self.interned_func_types.get(&sig) {
            return *idx;
        }

        let idx = self.types.wasm_types.push(sig.clone());
        self.interned_func_types.insert(sig, idx);
        return idx;
    }

    /// Returns the result [`ModuleTypes`] of this builder.
    pub fn finish(self) -> ModuleTypes {
        self.types
    }

    /// Returns an iterator over all the wasm function signatures found within
    /// this module.
    pub fn wasm_signatures(
        &self,
    ) -> impl Iterator<Item = (ModuleInternedTypeIndex, &WasmFuncType)> {
        self.types.wasm_types()
    }
}

// Forward the indexing impl to the internal `ModuleTypes`
impl<T> Index<T> for ModuleTypesBuilder
where
    ModuleTypes: Index<T>,
{
    type Output = <ModuleTypes as Index<T>>::Output;

    fn index(&self, sig: T) -> &Self::Output {
        &self.types[sig]
    }
}

#[allow(missing_docs)]
pub struct WasmparserTypeConverter<'a> {
    pub types: &'a ModuleTypesBuilder,
    pub module: &'a Module,
}

impl TypeConvert for WasmparserTypeConverter<'_> {
    fn lookup_heap_type(&self, index: UnpackedIndex) -> WasmHeapType {
        match index {
            UnpackedIndex::Id(id) => {
                let signature = self.types.wasmparser_to_wasmtime[&id];
                WasmHeapType::Concrete(EngineOrModuleTypeIndex::Module(signature))
            }
            UnpackedIndex::RecGroup(_) => unreachable!(),
            UnpackedIndex::Module(i) => {
                let i = TypeIndex::from_u32(i);
                match self.module.types[i] {
<<<<<<< HEAD
                    ModuleType::Function(sig) => WasmHeapType::Concrete(sig),
                    ModuleType::Continuation(sig) => WasmHeapType::Concrete(sig),
=======
                    ModuleType::Function(sig) => {
                        WasmHeapType::Concrete(EngineOrModuleTypeIndex::Module(sig))
                    }
>>>>>>> a56bd5e4
                }
            }
        }
    }
}<|MERGE_RESOLUTION|>--- conflicted
+++ resolved
@@ -137,14 +137,12 @@
             UnpackedIndex::Module(i) => {
                 let i = TypeIndex::from_u32(i);
                 match self.module.types[i] {
-<<<<<<< HEAD
-                    ModuleType::Function(sig) => WasmHeapType::Concrete(sig),
-                    ModuleType::Continuation(sig) => WasmHeapType::Concrete(sig),
-=======
                     ModuleType::Function(sig) => {
                         WasmHeapType::Concrete(EngineOrModuleTypeIndex::Module(sig))
                     }
->>>>>>> a56bd5e4
+                    ModuleType::Continuation(sig) => {
+                        WasmHeapType::Concrete(EngineOrModuleTypeIndex::Module(sig))
+                    }
                 }
             }
         }

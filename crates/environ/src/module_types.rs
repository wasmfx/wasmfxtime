--- conflicted
+++ resolved
@@ -1,12 +1,4 @@
-<<<<<<< HEAD
-use crate::{
-    Module, ModuleType, PrimaryMap, TypeConvert, TypeIndex, WasmContType, WasmDefType,
-    WasmFuncType, WasmHeapType,
-};
-use cranelift_entity::EntityRef;
-=======
 use crate::PrimaryMap;
->>>>>>> 1cf3a9da
 use serde_derive::{Deserialize, Serialize};
 use std::ops::{Index, Range};
 use wasmtime_types::{ModuleInternedRecGroupIndex, ModuleInternedTypeIndex, WasmSubType};
@@ -21,12 +13,7 @@
 #[derive(Default, Serialize, Deserialize)]
 pub struct ModuleTypes {
     rec_groups: PrimaryMap<ModuleInternedRecGroupIndex, Range<ModuleInternedTypeIndex>>,
-<<<<<<< HEAD
-    wasm_types: PrimaryMap<ModuleInternedTypeIndex, WasmDefType>,
-    cont_types: HashMap<ModuleInternedTypeIndex, WasmContType>,
-=======
     wasm_types: PrimaryMap<ModuleInternedTypeIndex, WasmSubType>,
->>>>>>> 1cf3a9da
 }
 
 impl ModuleTypes {
@@ -34,15 +21,6 @@
     /// this module.
     pub fn wasm_types(
         &self,
-<<<<<<< HEAD
-    ) -> impl ExactSizeIterator<Item = (ModuleInternedTypeIndex, &WasmDefType)> {
-        self.wasm_types.iter()
-    }
-
-    /// Get the type at the specified index.
-    pub fn get(&self, ty: ModuleInternedTypeIndex) -> &WasmDefType {
-        &self.wasm_types[ty]
-=======
     ) -> impl ExactSizeIterator<Item = (ModuleInternedTypeIndex, &WasmSubType)> {
         self.wasm_types.iter()
     }
@@ -50,7 +28,6 @@
     /// Get the type at the specified index, if it exists.
     pub fn get(&self, ty: ModuleInternedTypeIndex) -> Option<&WasmSubType> {
         self.wasm_types.get(ty)
->>>>>>> 1cf3a9da
     }
 
     /// Get an iterator over all recursion groups defined in this module and
@@ -70,180 +47,15 @@
         let range = &self.rec_groups[rec_group];
         (range.start.as_u32()..range.end.as_u32()).map(|i| ModuleInternedTypeIndex::from_u32(i))
     }
-<<<<<<< HEAD
-
-    /// Determines whether the ModuleInternedTypeIndex points to a continuation type.
-    pub fn is_cont_type_index(&self, idx: ModuleInternedTypeIndex) -> bool {
-        self.cont_types.contains_key(&idx)
-    }
-}
-
-impl Index<ModuleInternedTypeIndex> for ModuleTypes {
-    type Output = WasmDefType;
-
-    fn index(&self, sig: ModuleInternedTypeIndex) -> &WasmDefType {
-        &self.wasm_types[sig]
-    }
-}
-
-/// A type marking the start of a recursion group's definition.
-///
-/// This is initialized by `ModuleTypesBuilder::start_rec_group` and then
-/// finished in `ModuleTypes::end_rec_group` after all of the types in the rec
-/// group have been defined.
-struct RecGroupStart {
-    rec_group_index: ModuleInternedRecGroupIndex,
-    start: ModuleInternedTypeIndex,
-    end: ModuleInternedTypeIndex,
-}
-
-/// A builder for [`ModuleTypes`].
-pub struct ModuleTypesBuilder {
-    /// The ID of the validator that this builder is configured for. Using a
-    /// different validator, or multiple validators, with this builder would
-    /// result in silliness because our `wasmparser::types::*Id`s are only
-    /// unique within the context of a particular validator. Getting this wrong
-    /// could result in generating calls to functions of the wrong type, for
-    /// example. So therefore we always assert that a builder instances is only
-    /// ever paired with a particular validator context.
-    validator_id: ValidatorId,
-
-    /// The canonicalized and deduplicated set of types we are building.
-    types: ModuleTypes,
-
-    /// A map from already-interned `wasmparser` types to their corresponding
-    /// Wasmtime type.
-    wasmparser_to_wasmtime: HashMap<wasmparser::types::CoreTypeId, ModuleInternedTypeIndex>,
-
-    /// The set of recursion groups we have already seen and interned.
-    already_seen: HashMap<wasmparser::types::RecGroupId, ModuleInternedRecGroupIndex>,
-
-    /// If we are in the middle of defining a recursion group, this is the
-    /// metadata about the recursion group we started defining.
-    defining_rec_group: Option<RecGroupStart>,
-}
-
-impl ModuleTypesBuilder {
-    /// Construct a new `ModuleTypesBuilder` using the given validator.
-    pub fn new(validator: &Validator) -> Self {
-        Self {
-            validator_id: validator.id(),
-            types: ModuleTypes::default(),
-            wasmparser_to_wasmtime: HashMap::default(),
-            already_seen: HashMap::default(),
-            defining_rec_group: None,
-        }
-    }
-=======
->>>>>>> 1cf3a9da
 
     /// Returns the number of types interned.
     pub fn len_types(&self) -> usize {
         self.wasm_types.len()
     }
 
-<<<<<<< HEAD
-    /// Get the id of the validator that this builder is configured for.
-    pub fn validator_id(&self) -> ValidatorId {
-        self.validator_id
-    }
-
-    /// Intern a recursion group and all of its types into this builder.
-    ///
-    /// If the recursion group has already been interned, then it is reused.
-    ///
-    /// Panics if given types from a different validator than the one that this
-    /// builder is associated with.
-    pub fn intern_rec_group(
-        &mut self,
-        module: &Module,
-        validator_types: wasmparser::types::TypesRef<'_>,
-        rec_group_id: wasmparser::types::RecGroupId,
-    ) -> WasmResult<ModuleInternedRecGroupIndex> {
-        assert_eq!(validator_types.id(), self.validator_id);
-
-        if let Some(interned) = self.already_seen.get(&rec_group_id) {
-            return Ok(*interned);
-        }
-
-        self.define_new_rec_group(module, validator_types, rec_group_id)
-    }
-
-    /// Define a new recursion group that we haven't already interned.
-    fn define_new_rec_group(
-        &mut self,
-        module: &Module,
-        validator_types: wasmparser::types::TypesRef<'_>,
-        rec_group_id: wasmparser::types::RecGroupId,
-    ) -> WasmResult<ModuleInternedRecGroupIndex> {
-        assert_eq!(validator_types.id(), self.validator_id);
-
-        self.start_rec_group(
-            validator_types,
-            validator_types.rec_group_elements(rec_group_id),
-        );
-
-        for id in validator_types.rec_group_elements(rec_group_id) {
-            let ty = &validator_types[id];
-            if ty.supertype_idx.is_some() {
-                return Err(wasm_unsupported!("wasm gc: explicit subtyping"));
-            }
-            match &ty.composite_type {
-                CompositeType::Func(ty) => {
-                    let wasm_ty = WasmparserTypeConverter::new(self, module).convert_func_type(ty);
-                    self.wasm_func_type_in_rec_group(id, wasm_ty);
-                }
-                CompositeType::Array(_) => return Err(wasm_unsupported!("wasm gc: array types")),
-                CompositeType::Struct(_) => return Err(wasm_unsupported!("wasm gc: struct types")),
-                CompositeType::Cont(ty) => {
-                    let wasm_ty = WasmparserTypeConverter::new(self, module).convert_cont_type(ty);
-                    self.wasm_cont_type_in_rec_group(id, wasm_ty);
-                }
-            }
-        }
-
-        Ok(self.end_rec_group(rec_group_id))
-    }
-
-    /// Start defining a recursion group.
-    fn start_rec_group(
-        &mut self,
-        validator_types: wasmparser::types::TypesRef<'_>,
-        elems: impl ExactSizeIterator<Item = wasmparser::types::CoreTypeId>,
-    ) {
-        log::trace!("Starting rec group of length {}", elems.len());
-
-        assert!(self.defining_rec_group.is_none());
-        assert_eq!(validator_types.id(), self.validator_id);
-
-        // Eagerly define the reverse map's entries for this rec group's types
-        // so that we can use them when converting `wasmparser` types to our
-        // types.
-        let len = elems.len();
-        for (i, wasmparser_id) in elems.enumerate() {
-            let interned = ModuleInternedTypeIndex::new(self.types.wasm_types.len() + i);
-            log::trace!(
-                "Reserving {interned:?} for {wasmparser_id:?} = {:?}",
-                validator_types[wasmparser_id]
-            );
-
-            let old_entry = self.wasmparser_to_wasmtime.insert(wasmparser_id, interned);
-            debug_assert_eq!(
-                old_entry, None,
-                "should not have already inserted {wasmparser_id:?}"
-            );
-        }
-
-        self.defining_rec_group = Some(RecGroupStart {
-            rec_group_index: self.types.rec_groups.next_key(),
-            start: self.types.wasm_types.next_key(),
-            end: ModuleInternedTypeIndex::new(self.types.wasm_types.len() + len),
-        });
-=======
     /// Adds a new type to this interned list of types.
     pub fn push(&mut self, ty: WasmSubType) -> ModuleInternedTypeIndex {
         self.wasm_types.push(ty)
->>>>>>> 1cf3a9da
     }
 
     /// Adds a new rec group to this interned list of types.
@@ -259,75 +71,6 @@
         self.wasm_types.reserve(amt)
     }
 
-<<<<<<< HEAD
-    /// Define a new Wasm function type while we are defining a rec group.
-    fn wasm_func_type_in_rec_group(
-        &mut self,
-        id: wasmparser::types::CoreTypeId,
-        func_ty: WasmFuncType,
-    ) -> ModuleInternedTypeIndex {
-        assert!(
-            self.defining_rec_group.is_some(),
-            "must be defining a rec group to define new types"
-        );
-
-        let module_interned_index = self.types.wasm_types.push(WasmDefType::Func(func_ty));
-        debug_assert_eq!(
-            self.wasmparser_to_wasmtime.get(&id),
-            Some(&module_interned_index),
-            "should have reserved the right module-interned index for this wasmparser type already"
-        );
-
-        module_interned_index
-    }
-
-    /// Define a new Wasm continuation type while we are defining a rec group.
-    fn wasm_cont_type_in_rec_group(
-        &mut self,
-        id: wasmparser::types::CoreTypeId,
-        cont_ty: WasmContType,
-    ) -> ModuleInternedTypeIndex {
-        assert!(
-            self.defining_rec_group.is_some(),
-            "must be defining a rec group to define new types"
-        );
-
-        let module_interned_index = self
-            .types
-            .wasm_types
-            .push(WasmDefType::Cont(cont_ty.clone()));
-        debug_assert_eq!(
-            self.wasmparser_to_wasmtime.get(&id),
-            Some(&module_interned_index),
-            "should have reserved the right module-interned index for this wasmparser type already"
-        );
-        assert!(self
-            .types
-            .cont_types
-            .insert(module_interned_index, cont_ty)
-            .is_none());
-
-        module_interned_index
-    }
-
-    /// Returns the result [`ModuleTypes`] of this builder.
-    pub fn finish(self) -> ModuleTypes {
-        self.types
-    }
-
-    /// Get the elements within an already-defined rec group.
-    pub fn rec_group_elements(
-        &self,
-        rec_group: ModuleInternedRecGroupIndex,
-    ) -> impl ExactSizeIterator<Item = ModuleInternedTypeIndex> {
-        self.types.rec_group_elements(rec_group)
-    }
-
-    /// Returns an iterator over all the wasm function signatures found within
-    /// this module.
-    pub fn wasm_signatures(&self) -> impl Iterator<Item = (ModuleInternedTypeIndex, &WasmDefType)> {
-        self.types.wasm_types()
-=======
     /// Returns the next return value of `push_rec_group`.
     pub fn next_rec_group(&self) -> ModuleInternedRecGroupIndex {
         self.rec_groups.next_key()
@@ -336,40 +79,13 @@
     /// Returns the next return value of `push`.
     pub fn next_ty(&self) -> ModuleInternedTypeIndex {
         self.wasm_types.next_key()
->>>>>>> 1cf3a9da
-    }
-
-    /// Determines whether the type index points to a continuation type.
-    pub fn is_cont_type_index(&self, idx: ModuleInternedTypeIndex) -> bool {
-        self.types.is_cont_type_index(idx)
     }
 }
 
 impl Index<ModuleInternedTypeIndex> for ModuleTypes {
     type Output = WasmSubType;
 
-<<<<<<< HEAD
-impl TypeConvert for WasmparserTypeConverter<'_> {
-    fn lookup_heap_type(&self, index: UnpackedIndex) -> WasmHeapType {
-        match index {
-            UnpackedIndex::Id(id) => {
-                let signature = self.types.wasmparser_to_wasmtime[&id];
-                WasmHeapType::Concrete(EngineOrModuleTypeIndex::Module(signature))
-            }
-            UnpackedIndex::Module(module_index) => {
-                let module_index = TypeIndex::from_u32(module_index);
-                match self.module.types[module_index] {
-                    ModuleType::Function(interned_index)
-                    | ModuleType::Continuation(interned_index) => {
-                        WasmHeapType::Concrete(EngineOrModuleTypeIndex::Module(interned_index))
-                    }
-                }
-            }
-            UnpackedIndex::RecGroup(_) => unreachable!(),
-        }
-=======
     fn index(&self, sig: ModuleInternedTypeIndex) -> &WasmSubType {
         &self.wasm_types[sig]
->>>>>>> 1cf3a9da
     }
 }
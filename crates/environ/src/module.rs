--- conflicted
+++ resolved
@@ -456,51 +456,6 @@
     }
 }
 
-<<<<<<< HEAD
-/// Different kinds of expression that can initialize table elements.
-#[derive(Clone, Debug, Serialize, Deserialize)]
-pub enum TableElementExpression {
-    /// `ref.func $f`
-    Function(FuncIndex),
-    /// `global.get $g`
-    GlobalGet(GlobalIndex),
-    /// `ref.null $ty`
-    Null,
-}
-
-/// Different types that can appear in a module.
-///
-/// Note that each of these variants are intended to index further into a
-/// separate table.
-#[derive(Debug, Copy, Clone, Serialize, Deserialize)]
-#[allow(missing_docs)]
-pub enum ModuleType {
-    Continuation(ModuleInternedTypeIndex),
-    Function(ModuleInternedTypeIndex),
-}
-
-impl ModuleType {
-    /// Asserts this is a `ModuleType::Function`, returning the underlying
-    /// `SignatureIndex`.
-    pub fn unwrap_function(&self) -> ModuleInternedTypeIndex {
-        match self {
-            ModuleType::Function(f) => *f,
-            ModuleType::Continuation(_) => panic!("Attempt to unwrap non-function."),
-        }
-    }
-
-    /// Assert his is a `ModuleType::Continuation`, returning the
-    /// underlying `TypeIndex`.
-    pub fn unwrap_continuation(&self) -> ModuleInternedTypeIndex {
-        match self {
-            ModuleType::Continuation(f) => *f,
-            _ => panic!("Attempt to unwrap non-continuation."),
-        }
-    }
-}
-
-=======
->>>>>>> 1cf3a9da
 /// A translated WebAssembly module, excluding the function bodies and
 /// memory initializers.
 #[derive(Default, Debug, Serialize, Deserialize)]
@@ -533,7 +488,7 @@
     pub passive_data_map: BTreeMap<DataIndex, Range<u32>>,
 
     /// Types declared in the wasm module.
-    pub types: PrimaryMap<TypeIndex, ModuleType>,
+    pub types: PrimaryMap<TypeIndex, ModuleInternedTypeIndex>,
 
     /// Number of imported or aliased functions in the module.
     pub num_imported_funcs: usize,
@@ -566,15 +521,11 @@
     /// WebAssembly global variables.
     pub globals: PrimaryMap<GlobalIndex, Global>,
 
-    /// WebAssembly global initializers for locally-defined globals.
-<<<<<<< HEAD
-    pub global_initializers: PrimaryMap<DefinedGlobalIndex, GlobalInit>,
-
     /// WebAssembly exceptions and typed control tags.
     pub tags: PrimaryMap<TagIndex, FunctionType>,
-=======
+
+    /// WebAssembly global initializers for locally-defined globals.
     pub global_initializers: PrimaryMap<DefinedGlobalIndex, ConstExpr>,
->>>>>>> 1cf3a9da
 }
 
 /// Initialization routines for creating an instance, encompassing imports,
@@ -746,23 +697,10 @@
     /// Appends a new function to this module with the given type information,
     /// used for functions that either don't escape or aren't certain whether
     /// they escape yet.
-    pub fn push_function(&mut self, signature: ModuleType) -> FuncIndex {
+    pub fn push_function(&mut self, signature: ModuleInternedTypeIndex) -> FuncIndex {
         self.functions.push(FunctionType {
-            signature: signature.unwrap_function(),
+            signature: signature,
             func_ref: FuncRefIndex::reserved_value(),
-        })
-    }
-<<<<<<< HEAD
-
-    /// Appends a new function to this module with the given type information.
-    pub fn push_escaped_function(
-        &mut self,
-        signature: ModuleInternedTypeIndex,
-        func_ref: FuncRefIndex,
-    ) -> FuncIndex {
-        self.functions.push(FunctionType {
-            signature,
-            func_ref,
         })
     }
 
@@ -773,8 +711,6 @@
             func_ref: FuncRefIndex::reserved_value(),
         })
     }
-=======
->>>>>>> 1cf3a9da
 }
 
 /// Type information about functions in a wasm module.

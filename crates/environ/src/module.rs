--- conflicted
+++ resolved
@@ -178,350 +178,6 @@
     },
 }
 
-<<<<<<< HEAD
-impl ModuleTranslation<'_> {
-    /// Attempts to convert segmented memory initialization into static
-    /// initialization for the module that this translation represents.
-    ///
-    /// If this module's memory initialization is not compatible with paged
-    /// initialization then this won't change anything. Otherwise if it is
-    /// compatible then the `memory_initialization` field will be updated.
-    ///
-    /// Takes a `page_size` argument in order to ensure that all
-    /// initialization is page-aligned for mmap-ability, and
-    /// `max_image_size_always_allowed` to control how we decide
-    /// whether to use static init.
-    ///
-    /// We will try to avoid generating very sparse images, which are
-    /// possible if e.g. a module has an initializer at offset 0 and a
-    /// very high offset (say, 1 GiB). To avoid this, we use a dual
-    /// condition: we always allow images less than
-    /// `max_image_size_always_allowed`, and the embedder of Wasmtime
-    /// can set this if desired to ensure that static init should
-    /// always be done if the size of the module or its heaps is
-    /// otherwise bounded by the system. We also allow images with
-    /// static init data bigger than that, but only if it is "dense",
-    /// defined as having at least half (50%) of its pages with some
-    /// data.
-    ///
-    /// We could do something slightly better by building a dense part
-    /// and keeping a sparse list of outlier/leftover segments (see
-    /// issue #3820). This would also allow mostly-static init of
-    /// modules that have some dynamically-placed data segments. But,
-    /// for now, this is sufficient to allow a system that "knows what
-    /// it's doing" to always get static init.
-    pub fn try_static_init(&mut self, page_size: u64, max_image_size_always_allowed: u64) {
-        // This method only attempts to transform a `Segmented` memory init
-        // into a `Static` one, no other state.
-        if !self.module.memory_initialization.is_segmented() {
-            return;
-        }
-
-        // First a dry run of memory initialization is performed. This
-        // collects information about the extent of memory initialized for each
-        // memory as well as the size of all data segments being copied in.
-        struct Memory {
-            data_size: u64,
-            min_addr: u64,
-            max_addr: u64,
-            // The `usize` here is a pointer into `self.data` which is the list
-            // of data segments corresponding to what was found in the original
-            // wasm module.
-            segments: Vec<(usize, StaticMemoryInitializer)>,
-        }
-        let mut info = PrimaryMap::with_capacity(self.module.memory_plans.len());
-        for _ in 0..self.module.memory_plans.len() {
-            info.push(Memory {
-                data_size: 0,
-                min_addr: u64::MAX,
-                max_addr: 0,
-                segments: Vec::new(),
-            });
-        }
-        let mut idx = 0;
-        let ok = self.module.memory_initialization.init_memory(
-            &mut (),
-            InitMemory::CompileTime(&self.module),
-            |(), memory, init| {
-                // Currently `Static` only applies to locally-defined memories,
-                // so if a data segment references an imported memory then
-                // transitioning to a `Static` memory initializer is not
-                // possible.
-                if self.module.defined_memory_index(memory).is_none() {
-                    return false;
-                };
-                let info = &mut info[memory];
-                let data_len = u64::from(init.data.end - init.data.start);
-                if data_len > 0 {
-                    info.data_size += data_len;
-                    info.min_addr = info.min_addr.min(init.offset);
-                    info.max_addr = info.max_addr.max(init.offset + data_len);
-                    info.segments.push((idx, init.clone()));
-                }
-                idx += 1;
-                true
-            },
-        );
-        if !ok {
-            return;
-        }
-
-        // Validate that the memory information collected is indeed valid for
-        // static memory initialization.
-        for info in info.values().filter(|i| i.data_size > 0) {
-            let image_size = info.max_addr - info.min_addr;
-
-            // If the range of memory being initialized is less than twice the
-            // total size of the data itself then it's assumed that static
-            // initialization is ok. This means we'll at most double memory
-            // consumption during the memory image creation process, which is
-            // currently assumed to "probably be ok" but this will likely need
-            // tweaks over time.
-            if image_size < info.data_size.saturating_mul(2) {
-                continue;
-            }
-
-            // If the memory initialization image is larger than the size of all
-            // data, then we still allow memory initialization if the image will
-            // be of a relatively modest size, such as 1MB here.
-            if image_size < max_image_size_always_allowed {
-                continue;
-            }
-
-            // At this point memory initialization is concluded to be too
-            // expensive to do at compile time so it's entirely deferred to
-            // happen at runtime.
-            return;
-        }
-
-        // Here's where we've now committed to changing to static memory. The
-        // memory initialization image is built here from the page data and then
-        // it's converted to a single initializer.
-        let data = mem::replace(&mut self.data, Vec::new());
-        let mut map = PrimaryMap::with_capacity(info.len());
-        let mut module_data_size = 0u32;
-        for (memory, info) in info.iter() {
-            // Create the in-memory `image` which is the initialized contents of
-            // this linear memory.
-            let extent = if info.segments.len() > 0 {
-                (info.max_addr - info.min_addr) as usize
-            } else {
-                0
-            };
-            let mut image = Vec::with_capacity(extent);
-            for (idx, init) in info.segments.iter() {
-                let data = &data[*idx];
-                assert_eq!(data.len(), init.data.len());
-                let offset = usize::try_from(init.offset - info.min_addr).unwrap();
-                if image.len() < offset {
-                    image.resize(offset, 0u8);
-                    image.extend_from_slice(data);
-                } else {
-                    image.splice(
-                        offset..(offset + data.len()).min(image.len()),
-                        data.iter().copied(),
-                    );
-                }
-            }
-            assert_eq!(image.len(), extent);
-            assert_eq!(image.capacity(), extent);
-            let mut offset = if info.segments.len() > 0 {
-                info.min_addr
-            } else {
-                0
-            };
-
-            // Chop off trailing zeros from the image as memory is already
-            // zero-initialized. Note that `i` is the position of a nonzero
-            // entry here, so to not lose it we truncate to `i + 1`.
-            if let Some(i) = image.iter().rposition(|i| *i != 0) {
-                image.truncate(i + 1);
-            }
-
-            // Also chop off leading zeros, if any.
-            if let Some(i) = image.iter().position(|i| *i != 0) {
-                offset += i as u64;
-                image.drain(..i);
-            }
-            let mut len = u64::try_from(image.len()).unwrap();
-
-            // The goal is to enable mapping this image directly into memory, so
-            // the offset into linear memory must be a multiple of the page
-            // size. If that's not already the case then the image is padded at
-            // the front and back with extra zeros as necessary
-            if offset % page_size != 0 {
-                let zero_padding = offset % page_size;
-                self.data.push(vec![0; zero_padding as usize].into());
-                offset -= zero_padding;
-                len += zero_padding;
-            }
-            self.data.push(image.into());
-            if len % page_size != 0 {
-                let zero_padding = page_size - (len % page_size);
-                self.data.push(vec![0; zero_padding as usize].into());
-                len += zero_padding;
-            }
-
-            // Offset/length should now always be page-aligned.
-            assert!(offset % page_size == 0);
-            assert!(len % page_size == 0);
-
-            // Create the `StaticMemoryInitializer` which describes this image,
-            // only needed if the image is actually present and has a nonzero
-            // length. The `offset` has been calculates above, originally
-            // sourced from `info.min_addr`. The `data` field is the extent
-            // within the final data segment we'll emit to an ELF image, which
-            // is the concatenation of `self.data`, so here it's the size of
-            // the section-so-far plus the current segment we're appending.
-            let len = u32::try_from(len).unwrap();
-            let init = if len > 0 {
-                Some(StaticMemoryInitializer {
-                    offset,
-                    data: module_data_size..module_data_size + len,
-                })
-            } else {
-                None
-            };
-            let idx = map.push(init);
-            assert_eq!(idx, memory);
-            module_data_size += len;
-        }
-        self.data_align = Some(page_size);
-        self.module.memory_initialization = MemoryInitialization::Static { map };
-    }
-
-    /// Attempts to convert the module's table initializers to
-    /// FuncTable form where possible. This enables lazy table
-    /// initialization later by providing a one-to-one map of initial
-    /// table values, without having to parse all segments.
-    pub fn try_func_table_init(&mut self) {
-        // This should be large enough to support very large Wasm
-        // modules with huge funcref tables, but small enough to avoid
-        // OOMs or DoS on truly sparse tables.
-        const MAX_FUNC_TABLE_SIZE: u32 = 1024 * 1024;
-
-        // First convert any element-initialized tables to images of just that
-        // single function if the minimum size of the table allows doing so.
-        for ((_, init), (_, plan)) in self
-            .module
-            .table_initialization
-            .initial_values
-            .iter_mut()
-            .zip(
-                self.module
-                    .table_plans
-                    .iter()
-                    .skip(self.module.num_imported_tables),
-            )
-        {
-            let table_size = plan.table.minimum;
-            if table_size > MAX_FUNC_TABLE_SIZE {
-                continue;
-            }
-            if let TableInitialValue::FuncRef(val) = *init {
-                *init = TableInitialValue::Null {
-                    precomputed: vec![val; table_size as usize],
-                };
-            }
-        }
-
-        let mut segments = mem::take(&mut self.module.table_initialization.segments)
-            .into_iter()
-            .peekable();
-
-        // The goal of this loop is to interpret a table segment and apply it
-        // "statically" to a local table. This will iterate over segments and
-        // apply them one-by-one to each table.
-        //
-        // If any segment can't be applied, however, then this loop exits and
-        // all remaining segments are placed back into the segment list. This is
-        // because segments are supposed to be initialized one-at-a-time which
-        // means that intermediate state is visible with respect to traps. If
-        // anything isn't statically known to not trap it's pessimistically
-        // assumed to trap meaning all further segment initializers must be
-        // applied manually at instantiation time.
-        while let Some(segment) = segments.peek() {
-            let defined_index = match self.module.defined_table_index(segment.table_index) {
-                Some(index) => index,
-                // Skip imported tables: we can't provide a preconstructed
-                // table for them, because their values depend on the
-                // imported table overlaid with whatever segments we have.
-                None => break,
-            };
-
-            // If the base of this segment is dynamic, then we can't
-            // include it in the statically-built array of initial
-            // contents.
-            if segment.base.is_some() {
-                break;
-            }
-
-            // Get the end of this segment. If out-of-bounds, or too
-            // large for our dense table representation, then skip the
-            // segment.
-            let top = match segment.offset.checked_add(segment.elements.len()) {
-                Some(top) => top,
-                None => break,
-            };
-            let table_size = self.module.table_plans[segment.table_index].table.minimum;
-            if top > table_size || top > MAX_FUNC_TABLE_SIZE {
-                break;
-            }
-
-            match self.module.table_plans[segment.table_index]
-                .table
-                .wasm_ty
-                .heap_type
-            {
-                WasmHeapType::Func | WasmHeapType::Concrete(_) | WasmHeapType::NoFunc => {}
-                // If this is not a funcref table, then we can't support a
-                // pre-computed table of function indices. Technically this
-                // initializer won't trap so we could continue processing
-                // segments, but that's left as a future optimization if
-                // necessary.
-                WasmHeapType::Cont | WasmHeapType::NoCont | WasmHeapType::Extern => break,
-            }
-
-            // Function indices can be optimized here, but fully general
-            // expressions are deferred to get evaluated at runtime.
-            let function_elements = match &segment.elements {
-                TableSegmentElements::Functions(indices) => indices,
-                TableSegmentElements::Expressions(_) => break,
-            };
-
-            let precomputed =
-                match &mut self.module.table_initialization.initial_values[defined_index] {
-                    TableInitialValue::Null { precomputed } => precomputed,
-
-                    // If this table is still listed as an initial value here
-                    // then that means the initial size of the table doesn't
-                    // support a precomputed function list, so skip this.
-                    // Technically this won't trap so it's possible to process
-                    // further initializers, but that's left as a future
-                    // optimization.
-                    TableInitialValue::FuncRef(_) | TableInitialValue::GlobalGet(_) => break,
-                };
-
-            // At this point we're committing to pre-initializing the table
-            // with the `segment` that's being iterated over. This segment is
-            // applied to the `precomputed` list for the table by ensuring
-            // it's large enough to hold the segment and then copying the
-            // segment into the precomputed list.
-            if precomputed.len() < top as usize {
-                precomputed.resize(top as usize, FuncIndex::reserved_value());
-            }
-            let dst = &mut precomputed[(segment.offset as usize)..(top as usize)];
-            dst.copy_from_slice(&function_elements);
-
-            // advance the iterator to see the next segment
-            let _ = segments.next();
-        }
-        self.module.table_initialization.segments = segments.collect();
-    }
-}
-
-=======
->>>>>>> c76e1fdc
 impl Default for MemoryInitialization {
     fn default() -> Self {
         Self::Segmented(Vec::new())

--- conflicted
+++ resolved
@@ -429,12 +429,8 @@
         }
 
         calculate_sizes! {
-<<<<<<< HEAD
             typed_continuations_payloads: "typed continuations payloads object",
             typed_continuations_stack_chain: "typed continuations stack chain",
-            call_indirect_caches: "call_indirect caches",
-=======
->>>>>>> 9dff778c
             defined_func_refs: "module functions",
             defined_globals: "defined globals",
             owned_memories: "owned memories",
@@ -526,11 +522,6 @@
                 ret.num_escaped_funcs,
                 ret.ptr.size_of_vm_func_ref(),
             ),
-<<<<<<< HEAD
-            size(call_indirect_caches) = cmul(
-                ret.num_call_indirect_caches,
-                ret.ptr.size_of_vmcall_indirect_cache(),
-            ),
             size(typed_continuations_stack_chain)
                 = ret.ptr.size(),
             align(core::mem::align_of::<wasmtime_continuations::Payloads>() as u32),
@@ -540,8 +531,6 @@
             align(16), // TODO(dhil): This could probably be done more
                        // efficiently by packing the pointer into the above 16 byte
                        // alignment
-=======
->>>>>>> 9dff778c
         }
 
         ret.size = next_field_offset;
@@ -732,7 +721,6 @@
         self.defined_func_refs
     }
 
-<<<<<<< HEAD
     /// TODO
     #[inline]
     pub fn vmctx_typed_continuations_stack_chain(&self) -> u32 {
@@ -747,14 +735,6 @@
         self.typed_continuations_payloads
     }
 
-    /// The offset of the `call_indirect_caches` array.
-    #[inline]
-    pub fn vmctx_call_indirec_caches_begin(&self) -> u32 {
-        self.call_indirect_caches
-    }
-
-=======
->>>>>>> 9dff778c
     /// Return the size of the `VMContext` allocation.
     #[inline]
     pub fn size_of_vmctx(&self) -> u32 {

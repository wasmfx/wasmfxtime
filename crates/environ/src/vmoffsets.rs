--- conflicted
+++ resolved
@@ -753,13 +753,6 @@
         self.defined_func_refs
     }
 
-<<<<<<< HEAD
-    /// The offset of the builtin functions array.
-    #[inline]
-    pub fn vmctx_builtin_functions(&self) -> u32 {
-        self.builtin_functions
-    }
-
     /// TODO
     #[inline]
     pub fn vmctx_typed_continuations_stack_chain(&self) -> u32 {
@@ -774,8 +767,6 @@
         self.typed_continuations_payloads
     }
 
-=======
->>>>>>> 0f48f939
     /// The offset of the `call_indirect_caches` array.
     #[inline]
     pub fn vmctx_call_indirec_caches_begin(&self) -> u32 {

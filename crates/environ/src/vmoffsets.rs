--- conflicted
+++ resolved
@@ -392,12 +392,9 @@
         }
 
         calculate_sizes! {
-<<<<<<< HEAD
             typed_continuations_payloads: "typed continuations payloads object",
             typed_continuations_stack_chain: "typed continuations stack chain",
-=======
             call_indirect_caches: "call_indirect caches",
->>>>>>> d51b5aea
             defined_func_refs: "module functions",
             defined_globals: "defined globals",
             owned_memories: "owned memories",
@@ -522,8 +519,10 @@
                 ret.num_escaped_funcs,
                 ret.ptr.size_of_vm_func_ref(),
             ),
-<<<<<<< HEAD
-
+            size(call_indirect_caches) = cmul(
+                ret.num_call_indirect_caches,
+                ret.ptr.size_of_vmcall_indirect_cache(),
+            ),
             size(typed_continuations_stack_chain)
                 = ret.ptr.size(),
             align(std::mem::align_of::<wasmtime_continuations::Payloads>() as u32),
@@ -533,12 +532,6 @@
             align(16), // TODO(dhil): This could probably be done more
                        // efficiently by packing the pointer into the above 16 byte
                        // alignment
-=======
-            size(call_indirect_caches) = cmul(
-                ret.num_call_indirect_caches,
-                ret.ptr.size_of_vmcall_indirect_cache(),
-            ),
->>>>>>> d51b5aea
         }
 
         ret.size = next_field_offset;
@@ -803,7 +796,6 @@
         self.builtin_functions
     }
 
-<<<<<<< HEAD
     /// TODO
     #[inline]
     pub fn vmctx_typed_continuations_stack_chain(&self) -> u32 {
@@ -816,12 +808,12 @@
     #[inline]
     pub fn vmctx_typed_continuations_payloads(&self) -> u32 {
         self.typed_continuations_payloads
-=======
+    }
+
     /// The offset of the `call_indirect_caches` array.
     #[inline]
     pub fn vmctx_call_indirec_caches_begin(&self) -> u32 {
         self.call_indirect_caches
->>>>>>> d51b5aea
     }
 
     /// Return the size of the `VMContext` allocation.

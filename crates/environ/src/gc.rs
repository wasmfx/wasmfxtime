//! Target- and pointer-width-agnostic definitions of GC-related types and
//! constants.
//!
//! These definitions are suitable for use both during compilation and at
//! runtime.
//!
//! Note: We don't bother gating these on `cfg(feature = "gc")` because that
//! makes downstream uses pretty annoying, and the primary thing we want to gate
//! on our various `gc` cargo features is the actual garbage collection
//! functions and their associated impact on binary size anyways.

#[cfg(feature = "gc-drc")]
pub mod drc;

#[cfg(feature = "gc-null")]
pub mod null;

use crate::prelude::*;
use crate::{
    WasmArrayType, WasmCompositeInnerType, WasmCompositeType, WasmStorageType, WasmStructType,
    WasmValType,
};
use core::alloc::Layout;

/// Discriminant to check whether GC reference is an `i31ref` or not.
pub const I31_DISCRIMINANT: u64 = 1;

/// A mask that can be used to check for non-null and non-i31ref GC references
/// with a single bitwise-and operation.
pub const NON_NULL_NON_I31_MASK: u64 = !I31_DISCRIMINANT;

/// The size of the `VMGcHeader` in bytes.
pub const VM_GC_HEADER_SIZE: u32 = 8;

/// The minimum alignment of the `VMGcHeader` in bytes.
pub const VM_GC_HEADER_ALIGN: u32 = 8;

/// The offset of the `VMGcKind` field in the `VMGcHeader`.
pub const VM_GC_HEADER_KIND_OFFSET: u32 = 0;

/// The offset of the `VMSharedTypeIndex` field in the `VMGcHeader`.
pub const VM_GC_HEADER_TYPE_INDEX_OFFSET: u32 = 4;

/// Get the byte size of the given Wasm type when it is stored inside the GC
/// heap.
pub fn byte_size_of_wasm_ty_in_gc_heap(ty: &WasmStorageType) -> u32 {
    match ty {
        WasmStorageType::I8 => 1,
        WasmStorageType::I16 => 2,
        WasmStorageType::Val(ty) => match ty {
            WasmValType::I32 | WasmValType::F32 | WasmValType::Ref(_) => 4,
            WasmValType::I64 | WasmValType::F64 => 8,
            WasmValType::V128 => 16,
        },
    }
}

/// Align `offset` up to `bytes`, updating `max_align` if `align` is the
/// new maximum alignment, and returning the aligned offset.
#[cfg(any(feature = "gc-drc", feature = "gc-null"))]
fn align_up(offset: &mut u32, max_align: &mut u32, align: u32) -> u32 {
    debug_assert!(max_align.is_power_of_two());
    debug_assert!(align.is_power_of_two());
    *offset = offset.checked_add(align - 1).unwrap() & !(align - 1);
    *max_align = core::cmp::max(*max_align, align);
    *offset
}

/// Define a new field of size and alignment `bytes`, updating the object's
/// total `size` and `align` as necessary. The offset of the new field is
/// returned.
#[cfg(any(feature = "gc-drc", feature = "gc-null"))]
fn field(size: &mut u32, align: &mut u32, bytes: u32) -> u32 {
    let offset = align_up(size, align, bytes);
    *size += bytes;
    offset
}

/// Common code to define a GC array's layout, given the size and alignment of
/// the collector's GC header and its expected offset of the array length field.
#[cfg(any(feature = "gc-drc", feature = "gc-null"))]
fn common_array_layout(
    ty: &WasmArrayType,
    header_size: u32,
    header_align: u32,
    expected_array_length_offset: u32,
) -> GcArrayLayout {
    assert!(header_size >= crate::VM_GC_HEADER_SIZE);
    assert!(header_align >= crate::VM_GC_HEADER_ALIGN);

    let mut size = header_size;
    let mut align = header_align;

    let length_field_offset = field(&mut size, &mut align, 4);
    assert_eq!(length_field_offset, expected_array_length_offset);

    let elem_size = byte_size_of_wasm_ty_in_gc_heap(&ty.0.element_type);
    let elems_offset = align_up(&mut size, &mut align, elem_size);
    assert_eq!(elems_offset, size);

    GcArrayLayout {
        base_size: size,
        align,
        elem_size,
    }
}

/// Common code to define a GC struct's layout, given the size and alignment of
/// the collector's GC header and its expected offset of the array length field.
#[cfg(any(feature = "gc-drc", feature = "gc-null"))]
fn common_struct_layout(
    ty: &WasmStructType,
    header_size: u32,
    header_align: u32,
) -> GcStructLayout {
    assert!(header_size >= crate::VM_GC_HEADER_SIZE);
    assert!(header_align >= crate::VM_GC_HEADER_ALIGN);

    // Process each field, aligning it to its natural alignment.
    //
    // We don't try and do any fancy field reordering to minimize padding
    // (yet?) because (a) the toolchain probably already did that and (b)
    // we're just doing the simple thing first. We can come back and improve
    // things here if we find that (a) isn't actually holding true in
    // practice.
    let mut size = header_size;
    let mut align = header_align;

    let fields = ty
        .fields
        .iter()
        .map(|f| {
            let field_size = byte_size_of_wasm_ty_in_gc_heap(&f.element_type);
            field(&mut size, &mut align, field_size)
        })
        .collect();

    // Ensure that the final size is a multiple of the alignment, for
    // simplicity.
    let align_size_to = align;
    align_up(&mut size, &mut align, align_size_to);

    GcStructLayout {
        size,
        align,
        fields,
    }
}

/// A trait for getting the layout of a Wasm GC struct or array inside a
/// particular collector.
pub trait GcTypeLayouts {
    /// The offset of an array's length field.
    ///
    /// This must be the same for all arrays in the heap, regardless of their
    /// element type.
    fn array_length_field_offset(&self) -> u32;

    /// Get this collector's layout for the given composite type.
    ///
    /// Returns `None` if the type is a function type, as functions are not
    /// managed by the GC.
    fn gc_layout(&self, ty: &WasmCompositeType) -> Option<GcLayout> {
<<<<<<< HEAD
        match ty {
            WasmCompositeType::Array(ty) => Some(self.array_layout(ty).into()),
            WasmCompositeType::Struct(ty) => Some(self.struct_layout(ty).into()),
            WasmCompositeType::Func(_) => None,
            WasmCompositeType::Cont(_) => None,
=======
        assert!(!ty.shared);
        match &ty.inner {
            WasmCompositeInnerType::Array(ty) => Some(self.array_layout(ty).into()),
            WasmCompositeInnerType::Struct(ty) => Some(self.struct_layout(ty).into()),
            WasmCompositeInnerType::Func(_) => None,
>>>>>>> f305ef52
        }
    }

    /// Get this collector's layout for the given array type.
    fn array_layout(&self, ty: &WasmArrayType) -> GcArrayLayout;

    /// Get this collector's layout for the given struct type.
    fn struct_layout(&self, ty: &WasmStructType) -> GcStructLayout;
}

/// The layout of a GC-managed object.
#[derive(Clone, Debug)]
pub enum GcLayout {
    /// The layout of a GC-managed array object.
    Array(GcArrayLayout),

    /// The layout of a GC-managed struct object.
    Struct(GcStructLayout),
}

impl From<GcArrayLayout> for GcLayout {
    fn from(layout: GcArrayLayout) -> Self {
        Self::Array(layout)
    }
}

impl From<GcStructLayout> for GcLayout {
    fn from(layout: GcStructLayout) -> Self {
        Self::Struct(layout)
    }
}

impl GcLayout {
    /// Get the underlying `GcStructLayout`, or panic.
    #[track_caller]
    pub fn unwrap_struct(&self) -> &GcStructLayout {
        match self {
            Self::Struct(s) => s,
            _ => panic!("GcLayout::unwrap_struct on non-struct GC layout"),
        }
    }

    /// Get the underlying `GcArrayLayout`, or panic.
    #[track_caller]
    pub fn unwrap_array(&self) -> &GcArrayLayout {
        match self {
            Self::Array(a) => a,
            _ => panic!("GcLayout::unwrap_array on non-array GC layout"),
        }
    }
}

/// The layout of a GC-managed array.
///
/// This layout is only valid for use with the GC runtime that created it. It is
/// not valid to use one GC runtime's layout with another GC runtime, doing so
/// is memory safe but will lead to general incorrectness like panics and wrong
/// results.
///
/// All offsets are from the start of the object; that is, the size of the GC
/// header (for example) is included in the offset.
///
/// All arrays are composed of the generic `VMGcHeader`, followed by
/// collector-specific fields, followed by the contiguous array elements
/// themselves. The array elements must be aligned to the element type's natural
/// alignment.
#[derive(Clone, Debug)]
#[allow(dead_code)] // Not used yet, but added for completeness.
pub struct GcArrayLayout {
    /// The size of this array object, without any elements.
    ///
    /// The array's elements, if any, must begin at exactly this offset.
    pub base_size: u32,

    /// The alignment of this array.
    pub align: u32,

    /// The size and natural alignment of each element in this array.
    pub elem_size: u32,
}

impl GcArrayLayout {
    /// Get the total size of this array for a given length of elements.
    #[inline]
    pub fn size_for_len(&self, len: u32) -> u32 {
        self.elem_offset(len)
    }

    /// Get the offset of the `i`th element in an array with this layout.
    #[inline]
    pub fn elem_offset(&self, i: u32) -> u32 {
        self.base_size + i * self.elem_size
    }

    /// Get a `core::alloc::Layout` for an array of this type with the given
    /// length.
    pub fn layout(&self, len: u32) -> Layout {
        let size = self.size_for_len(len);
        let size = usize::try_from(size).unwrap();
        let align = usize::try_from(self.align).unwrap();
        Layout::from_size_align(size, align).unwrap()
    }
}

/// The layout for a GC-managed struct type.
///
/// This layout is only valid for use with the GC runtime that created it. It is
/// not valid to use one GC runtime's layout with another GC runtime, doing so
/// is memory safe but will lead to general incorrectness like panics and wrong
/// results.
///
/// All offsets are from the start of the object; that is, the size of the GC
/// header (for example) is included in the offset.
#[derive(Clone, Debug)]
pub struct GcStructLayout {
    /// The size (in bytes) of this struct.
    pub size: u32,

    /// The alignment (in bytes) of this struct.
    pub align: u32,

    /// The fields of this struct. The `i`th entry is the `i`th struct field's
    /// offset (in bytes) in the struct.
    pub fields: Vec<u32>,
}

impl GcStructLayout {
    /// Get a `core::alloc::Layout` for a struct of this type.
    pub fn layout(&self) -> Layout {
        let size = usize::try_from(self.size).unwrap();
        let align = usize::try_from(self.align).unwrap();
        Layout::from_size_align(size, align).unwrap()
    }
}

/// The kind of an object in a GC heap.
///
/// Note that this type is accessed from Wasm JIT code.
///
/// `VMGcKind` is a bitset where to test if `a` is a subtype of an
/// "abstract-ish" type `b`, we can simply use a single bitwise-and operation:
///
/// ```ignore
/// a <: b   iff   a & b == b
/// ```
///
/// For example, because `VMGcKind::AnyRef` has the high bit set, every kind
/// representing some subtype of `anyref` also has its high bit set.
///
/// We say "abstract-ish" type because in addition to the abstract heap types
/// (other than `i31`) we also have variants for `externref`s that have been
/// converted into an `anyref` via `extern.convert_any` and `externref`s that
/// have been converted into an `anyref` via `any.convert_extern`. Note that in
/// the latter case, because `any.convert_extern $foo` produces a value that is
/// not an instance of `eqref`, `VMGcKind::AnyOfExternRef & VMGcKind::EqRef !=
/// VMGcKind::EqRef`.
///
/// Furthermore, this type only uses the highest 6 bits of its `u32`
/// representation, allowing the lower 27 bytes to be bitpacked with other stuff
/// as users see fit.
#[repr(u32)]
#[derive(Clone, Copy, Debug, PartialEq, Eq)]
#[rustfmt::skip]
#[allow(missing_docs)]
pub enum VMGcKind {
    ExternRef      = 0b01000 << 27,
    AnyRef         = 0b10000 << 27,
    EqRef          = 0b10100 << 27,
    ArrayRef       = 0b10101 << 27,
    StructRef      = 0b10110 << 27,
}

impl VMGcKind {
    /// Mask this value with a `u32` to get just the bits that `VMGcKind` uses.
    pub const MASK: u32 = 0b11111 << 27;

    /// Mask this value with a `u32` that potentially contains a `VMGcKind` to
    /// get the bits that `VMGcKind` doesn't use.
    pub const UNUSED_MASK: u32 = !Self::MASK;

    /// Does the given value fit in the unused bits of a `VMGcKind`?
    #[inline]
    pub fn value_fits_in_unused_bits(value: u32) -> bool {
        (value & Self::UNUSED_MASK) == value
    }

    /// Convert the given value into a `VMGcKind` by masking off the unused
    /// bottom bits.
    #[inline]
    pub fn from_high_bits_of_u32(val: u32) -> VMGcKind {
        let masked = val & Self::MASK;
        match masked {
            x if x == Self::ExternRef.as_u32() => Self::ExternRef,
            x if x == Self::AnyRef.as_u32() => Self::AnyRef,
            x if x == Self::EqRef.as_u32() => Self::EqRef,
            x if x == Self::ArrayRef.as_u32() => Self::ArrayRef,
            x if x == Self::StructRef.as_u32() => Self::StructRef,
            _ => panic!("invalid `VMGcKind`: {masked:#032b}"),
        }
    }

    /// Does this kind match the other kind?
    ///
    /// That is, is this kind a subtype of the other kind?
    #[inline]
    pub fn matches(self, other: Self) -> bool {
        (self.as_u32() & other.as_u32()) == other.as_u32()
    }

    /// Get this `VMGcKind` as a raw `u32`.
    #[inline]
    pub fn as_u32(self) -> u32 {
        self as u32
    }
}

#[cfg(test)]
mod tests {
    use super::VMGcKind::*;
    use crate::prelude::*;

    #[test]
    fn kind_matches() {
        let all = [ExternRef, AnyRef, EqRef, ArrayRef, StructRef];

        for (sup, subs) in [
            (ExternRef, vec![]),
            (AnyRef, vec![EqRef, ArrayRef, StructRef]),
            (EqRef, vec![ArrayRef, StructRef]),
            (ArrayRef, vec![]),
            (StructRef, vec![]),
        ] {
            assert!(sup.matches(sup));
            for sub in &subs {
                assert!(sub.matches(sup));
            }
            for kind in all.iter().filter(|k| **k != sup && !subs.contains(k)) {
                assert!(!kind.matches(sup));
            }
        }
    }
}<|MERGE_RESOLUTION|>--- conflicted
+++ resolved
@@ -161,19 +161,12 @@
     /// Returns `None` if the type is a function type, as functions are not
     /// managed by the GC.
     fn gc_layout(&self, ty: &WasmCompositeType) -> Option<GcLayout> {
-<<<<<<< HEAD
-        match ty {
-            WasmCompositeType::Array(ty) => Some(self.array_layout(ty).into()),
-            WasmCompositeType::Struct(ty) => Some(self.struct_layout(ty).into()),
-            WasmCompositeType::Func(_) => None,
-            WasmCompositeType::Cont(_) => None,
-=======
         assert!(!ty.shared);
         match &ty.inner {
             WasmCompositeInnerType::Array(ty) => Some(self.array_layout(ty).into()),
             WasmCompositeInnerType::Struct(ty) => Some(self.struct_layout(ty).into()),
             WasmCompositeInnerType::Func(_) => None,
->>>>>>> f305ef52
+            WasmCompositeInnerType::Cont(_) => None,
         }
     }
 

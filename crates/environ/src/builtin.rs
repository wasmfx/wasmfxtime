--- conflicted
+++ resolved
@@ -51,9 +51,8 @@
             out_of_gas(vmctx: vmctx);
             /// Invoked when we reach a new epoch.
             new_epoch(vmctx: vmctx) -> i64;
-<<<<<<< HEAD
+
             /// Creates a new continuation from a funcref.
-
             cont_new(vmctx: vmctx, r: pointer, param_count: i64, result_count: i64) -> pointer;
             /// Resumes a continuation.
             resume(vmctx: vmctx, contobj: pointer) -> i32;
@@ -109,7 +108,7 @@
             cont_obj_deallocate_tag_return_values_buffer(vmctx: vmctx, contobj: pointer);
             /// TODO
             drop_cont_obj(vmctx: vmctx, contobj: pointer);
-=======
+
             /// Invoked before malloc returns.
             check_malloc(vmctx: vmctx, addr: i32, len: i32) -> i32;
             /// Invoked before the free returns.
@@ -126,7 +125,6 @@
             update_stack_pointer(vmctx: vmctx, value: i32);
             /// Invoked before memory.grow is called.
             update_mem_size(vmctx: vmctx, num_bytes: i32);
->>>>>>> 6650378a
         }
     };
 }

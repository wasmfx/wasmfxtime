--- conflicted
+++ resolved
@@ -95,8 +95,7 @@
 
             // Returns an index for Wasm's `table.fill` instruction for GC references.
             #[cfg(feature = "gc")]
-<<<<<<< HEAD
-            table_fill_externref(vmctx: vmctx, table: i32, dst: i32, val: reference, len: i32);
+            table_fill_gc_ref(vmctx: vmctx, table: i32, dst: i32, val: reference, len: i32);
 
 
             // Creates a new continuation from a funcref.
@@ -169,9 +168,6 @@
             tc_print_int(vmctx: vmctx, arg : i64);
             // TODO
             tc_print_pointer(vmctx: vmctx, arg : pointer);
-=======
-            table_fill_gc_ref(vmctx: vmctx, table: i32, dst: i32, val: reference, len: i32);
->>>>>>> 1e14871e
         }
     };
 }

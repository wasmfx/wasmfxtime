--- conflicted
+++ resolved
@@ -2475,13 +2475,8 @@
         }
         Operator::RefAsNonNull => {
             let r = state.pop1();
-<<<<<<< HEAD
             let is_null = environ.translate_ref_is_null(builder, r)?;
-            builder.ins().trapnz(is_null, ir::TrapCode::NullReference);
-=======
-            let is_null = environ.translate_ref_is_null(builder.cursor(), r)?;
             environ.trapnz(builder, is_null, ir::TrapCode::NullReference);
->>>>>>> 8f941331
             state.push1(r);
         }
 

//! Helper functions to gather information for each of the non-function sections of a
//! WebAssembly module.
//!
//! The code of these helper functions is straightforward since they only read metadata
//! about linear memories, tables, globals, etc. and store them for later use.
//!
//! The special case of the initialize expressions for table elements offsets or global variables
//! is handled, according to the semantics of WebAssembly, to only specific expressions that are
//! interpreted on the fly.
use crate::environ::ModuleEnvironment;
use crate::wasm_unsupported;
use crate::{
    DataIndex, ElemIndex, FuncIndex, GlobalIndex, GlobalInit, Memory, MemoryIndex, TableIndex, Tag,
    TagIndex, TypeIndex, WasmError, WasmResult,
};
use cranelift_entity::packed_option::ReservedValue;
use cranelift_entity::EntityRef;
use std::boxed::Box;
use std::vec::Vec;
use wasmparser::{
    self, Data, DataKind, DataSectionReader, Element, ElementItems, ElementKind,
    ElementSectionReader, Export, ExportSectionReader, ExternalKind, FunctionSectionReader,
    GlobalSectionReader, ImportSectionReader, MemorySectionReader, MemoryType, NameSectionReader,
    Naming, Operator, TableSectionReader, TagSectionReader, TagType, TypeRef, TypeSectionReader,
};

fn memory(ty: MemoryType) -> Memory {
    Memory {
        minimum: ty.initial,
        maximum: ty.maximum,
        shared: ty.shared,
        memory64: ty.memory64,
    }
}

fn tag(e: TagType) -> Tag {
    match e.kind {
        wasmparser::TagKind::Exception => Tag {
            ty: TypeIndex::from_u32(e.func_type_idx),
        },
    }
}

/// Parses the Type section of the wasm module.
pub fn parse_type_section<'a>(
    types: TypeSectionReader<'a>,
    environ: &mut dyn ModuleEnvironment<'a>,
) -> WasmResult<()> {
    let count = types.count();
    environ.reserve_types(count)?;

<<<<<<< HEAD
    for entry in types {
        let entry = entry?;
        if entry.is_final || entry.supertype_idx.is_some() {
            unimplemented!("gc proposal");
        }
        match entry.structural_type {
            StructuralType::Func(wasm_func_ty) => {
                let ty = environ.convert_func_type(&wasm_func_ty);
                environ.declare_type_func(ty)?;
            }
            StructuralType::Array(_) | StructuralType::Struct(_) => {
                unimplemented!("gc proposal");
            }
            StructuralType::Cont(i) => environ.declare_type_cont(i)?,
        }
=======
    for ty in types.into_iter_err_on_gc_types() {
        let ty = environ.convert_func_type(&ty?);
        environ.declare_type_func(ty)?;
>>>>>>> c4db8b2d
    }
    Ok(())
}

/// Parses the Import section of the wasm module.
pub fn parse_import_section<'data>(
    imports: ImportSectionReader<'data>,
    environ: &mut dyn ModuleEnvironment<'data>,
) -> WasmResult<()> {
    environ.reserve_imports(imports.count())?;

    for entry in imports {
        let import = entry?;
        match import.ty {
            TypeRef::Func(sig) => {
                environ.declare_func_import(
                    TypeIndex::from_u32(sig),
                    import.module,
                    import.name,
                )?;
            }
            TypeRef::Memory(ty) => {
                environ.declare_memory_import(memory(ty), import.module, import.name)?;
            }
            TypeRef::Tag(e) => {
                environ.declare_tag_import(tag(e), import.module, import.name)?;
            }
            TypeRef::Global(ty) => {
                let ty = environ.convert_global_type(&ty);
                environ.declare_global_import(ty, import.module, import.name)?;
            }
            TypeRef::Table(ty) => {
                let ty = environ.convert_table_type(&ty);
                environ.declare_table_import(ty, import.module, import.name)?;
            }
        }
    }

    environ.finish_imports()?;
    Ok(())
}

/// Parses the Function section of the wasm module.
pub fn parse_function_section(
    functions: FunctionSectionReader,
    environ: &mut dyn ModuleEnvironment,
) -> WasmResult<()> {
    let num_functions = functions.count();
    if num_functions == std::u32::MAX {
        // We reserve `u32::MAX` for our own use in cranelift-entity.
        return Err(WasmError::ImplLimitExceeded);
    }

    environ.reserve_func_types(num_functions)?;

    for entry in functions {
        let sigindex = entry?;
        environ.declare_func_type(TypeIndex::from_u32(sigindex))?;
    }

    Ok(())
}

/// Parses the Table section of the wasm module.
pub fn parse_table_section(
    tables: TableSectionReader,
    environ: &mut dyn ModuleEnvironment,
) -> WasmResult<()> {
    environ.reserve_tables(tables.count())?;

    for entry in tables {
        let ty = environ.convert_table_type(&entry?.ty);
        environ.declare_table(ty)?;
    }

    Ok(())
}

/// Parses the Memory section of the wasm module.
pub fn parse_memory_section(
    memories: MemorySectionReader,
    environ: &mut dyn ModuleEnvironment,
) -> WasmResult<()> {
    environ.reserve_memories(memories.count())?;

    for entry in memories {
        let memory = memory(entry?);
        environ.declare_memory(memory)?;
    }

    Ok(())
}

/// Parses the Tag section of the wasm module.
pub fn parse_tag_section(
    tags: TagSectionReader,
    environ: &mut dyn ModuleEnvironment,
) -> WasmResult<()> {
    environ.reserve_tags(tags.count())?;

    for entry in tags {
        let tag = tag(entry?);
        environ.declare_tag(tag)?;
    }

    Ok(())
}

/// Parses the Global section of the wasm module.
pub fn parse_global_section(
    globals: GlobalSectionReader,
    environ: &mut dyn ModuleEnvironment,
) -> WasmResult<()> {
    environ.reserve_globals(globals.count())?;

    for entry in globals {
        let wasmparser::Global { ty, init_expr } = entry?;
        let mut init_expr_reader = init_expr.get_binary_reader();
        let initializer = match init_expr_reader.read_operator()? {
            Operator::I32Const { value } => GlobalInit::I32Const(value),
            Operator::I64Const { value } => GlobalInit::I64Const(value),
            Operator::F32Const { value } => GlobalInit::F32Const(value.bits()),
            Operator::F64Const { value } => GlobalInit::F64Const(value.bits()),
            Operator::V128Const { value } => {
                GlobalInit::V128Const(u128::from_le_bytes(*value.bytes()))
            }
            Operator::RefNull { hty: _ } => GlobalInit::RefNullConst,
            Operator::RefFunc { function_index } => {
                GlobalInit::RefFunc(FuncIndex::from_u32(function_index))
            }
            Operator::GlobalGet { global_index } => {
                GlobalInit::GetGlobal(GlobalIndex::from_u32(global_index))
            }
            ref s => {
                return Err(wasm_unsupported!(
                    "unsupported init expr in global section: {:?}",
                    s
                ));
            }
        };
        let ty = environ.convert_global_type(&ty);
        environ.declare_global(ty, initializer)?;
    }

    Ok(())
}

/// Parses the Export section of the wasm module.
pub fn parse_export_section<'data>(
    exports: ExportSectionReader<'data>,
    environ: &mut dyn ModuleEnvironment<'data>,
) -> WasmResult<()> {
    environ.reserve_exports(exports.count())?;

    for entry in exports {
        let Export {
            name,
            ref kind,
            index,
        } = entry?;

        // The input has already been validated, so we should be able to
        // assume valid UTF-8 and use `from_utf8_unchecked` if performance
        // becomes a concern here.
        let index = index as usize;
        match *kind {
            ExternalKind::Func => environ.declare_func_export(FuncIndex::new(index), name)?,
            ExternalKind::Table => environ.declare_table_export(TableIndex::new(index), name)?,
            ExternalKind::Memory => environ.declare_memory_export(MemoryIndex::new(index), name)?,
            ExternalKind::Tag => environ.declare_tag_export(TagIndex::new(index), name)?,
            ExternalKind::Global => environ.declare_global_export(GlobalIndex::new(index), name)?,
        }
    }

    environ.finish_exports()?;
    Ok(())
}

/// Parses the Start section of the wasm module.
pub fn parse_start_section(index: u32, environ: &mut dyn ModuleEnvironment) -> WasmResult<()> {
    environ.declare_start_func(FuncIndex::from_u32(index))?;
    Ok(())
}

fn read_elems(items: &ElementItems) -> WasmResult<Box<[FuncIndex]>> {
    let mut elems = Vec::new();
    match items {
        ElementItems::Functions(funcs) => {
            for func in funcs.clone() {
                elems.push(FuncIndex::from_u32(func?));
            }
        }
        ElementItems::Expressions(_ty, funcs) => {
            for func in funcs.clone() {
                let idx = match func?.get_binary_reader().read_operator()? {
                    Operator::RefNull { .. } => FuncIndex::reserved_value(),
                    Operator::RefFunc { function_index } => FuncIndex::from_u32(function_index),
                    s => {
                        return Err(WasmError::Unsupported(format!(
                            "unsupported init expr in element section: {:?}",
                            s
                        )));
                    }
                };
                elems.push(idx);
            }
        }
    }
    Ok(elems.into_boxed_slice())
}

/// Parses the Element section of the wasm module.
pub fn parse_element_section<'data>(
    elements: ElementSectionReader<'data>,
    environ: &mut dyn ModuleEnvironment,
) -> WasmResult<()> {
    environ.reserve_table_elements(elements.count())?;

    for (index, entry) in elements.into_iter().enumerate() {
        let Element {
            kind,
            items,
            range: _,
        } = entry?;
        let segments = read_elems(&items)?;
        match kind {
            ElementKind::Active {
                table_index,
                offset_expr,
            } => {
                let mut offset_expr_reader = offset_expr.get_binary_reader();
                let (base, offset) = match offset_expr_reader.read_operator()? {
                    Operator::I32Const { value } => (None, value as u32),
                    Operator::GlobalGet { global_index } => {
                        (Some(GlobalIndex::from_u32(global_index)), 0)
                    }
                    ref s => {
                        return Err(wasm_unsupported!(
                            "unsupported init expr in element section: {:?}",
                            s
                        ));
                    }
                };
                environ.declare_table_elements(
                    TableIndex::from_u32(table_index.unwrap_or(0)),
                    base,
                    offset,
                    segments,
                )?
            }
            ElementKind::Passive => {
                let index = ElemIndex::from_u32(index as u32);
                environ.declare_passive_element(index, segments)?;
            }
            ElementKind::Declared => {
                environ.declare_elements(segments)?;
            }
        }
    }
    Ok(())
}

/// Parses the Data section of the wasm module.
pub fn parse_data_section<'data>(
    data: DataSectionReader<'data>,
    environ: &mut dyn ModuleEnvironment<'data>,
) -> WasmResult<()> {
    environ.reserve_data_initializers(data.count())?;

    for (index, entry) in data.into_iter().enumerate() {
        let Data {
            kind,
            data,
            range: _,
        } = entry?;
        match kind {
            DataKind::Active {
                memory_index,
                offset_expr,
            } => {
                let mut offset_expr_reader = offset_expr.get_binary_reader();
                let (base, offset) = match offset_expr_reader.read_operator()? {
                    Operator::I32Const { value } => (None, value as u64),
                    Operator::I64Const { value } => (None, value as u64),
                    Operator::GlobalGet { global_index } => {
                        (Some(GlobalIndex::from_u32(global_index)), 0)
                    }
                    ref s => {
                        return Err(wasm_unsupported!(
                            "unsupported init expr in data section: {:?}",
                            s
                        ))
                    }
                };
                environ.declare_data_initialization(
                    MemoryIndex::from_u32(memory_index),
                    base,
                    offset,
                    data,
                )?;
            }
            DataKind::Passive => {
                let index = DataIndex::from_u32(index as u32);
                environ.declare_passive_data(index, data)?;
            }
        }
    }

    Ok(())
}

/// Parses the Name section of the wasm module.
pub fn parse_name_section<'data>(
    names: NameSectionReader<'data>,
    environ: &mut dyn ModuleEnvironment<'data>,
) -> WasmResult<()> {
    for subsection in names {
        match subsection? {
            wasmparser::Name::Function(names) => {
                for name in names {
                    let Naming { index, name } = name?;
                    // We reserve `u32::MAX` for our own use in cranelift-entity.
                    if index != u32::max_value() {
                        environ.declare_func_name(FuncIndex::from_u32(index), name);
                    }
                }
            }
            wasmparser::Name::Module { name, .. } => {
                environ.declare_module_name(name);
            }
            wasmparser::Name::Local(reader) => {
                for f in reader {
                    let f = f?;
                    if f.index == u32::max_value() {
                        continue;
                    }
                    for name in f.names {
                        let Naming { index, name } = name?;
                        environ.declare_local_name(FuncIndex::from_u32(f.index), index, name)
                    }
                }
            }
            wasmparser::Name::Label(_)
            | wasmparser::Name::Type(_)
            | wasmparser::Name::Table(_)
            | wasmparser::Name::Global(_)
            | wasmparser::Name::Memory(_)
            | wasmparser::Name::Element(_)
            | wasmparser::Name::Data(_)
            | wasmparser::Name::Unknown { .. } => {}
        }
    }
    Ok(())
}<|MERGE_RESOLUTION|>--- conflicted
+++ resolved
@@ -49,27 +49,16 @@
     let count = types.count();
     environ.reserve_types(count)?;
 
-<<<<<<< HEAD
-    for entry in types {
-        let entry = entry?;
-        if entry.is_final || entry.supertype_idx.is_some() {
-            unimplemented!("gc proposal");
-        }
-        match entry.structural_type {
-            StructuralType::Func(wasm_func_ty) => {
-                let ty = environ.convert_func_type(&wasm_func_ty);
+    for ty in types.into_iter_err_on_gc_types() {
+        match ty? {
+            wasmparser::FuncOrContType::Func(ty) => {
+                let ty = environ.convert_func_type(&ty);
                 environ.declare_type_func(ty)?;
             }
-            StructuralType::Array(_) | StructuralType::Struct(_) => {
-                unimplemented!("gc proposal");
-            }
-            StructuralType::Cont(i) => environ.declare_type_cont(i)?,
-        }
-=======
-    for ty in types.into_iter_err_on_gc_types() {
-        let ty = environ.convert_func_type(&ty?);
-        environ.declare_type_func(ty)?;
->>>>>>> c4db8b2d
+            wasmparser::FuncOrContType::Cont(ty) => {
+                environ.declare_type_cont(ty)?;
+            }
+        }
     }
     Ok(())
 }

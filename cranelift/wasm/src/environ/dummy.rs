//! "Dummy" implementations of `ModuleEnvironment` and `FuncEnvironment` for testing
//! wasm translation. For complete implementations of `ModuleEnvironment` and
//! `FuncEnvironment`, see [wasmtime-environ] in [Wasmtime].
//!
//! [wasmtime-environ]: https://crates.io/crates/wasmtime-environ
//! [Wasmtime]: https://github.com/bytecodealliance/wasmtime

use crate::environ::{FuncEnvironment, GlobalVariable, ModuleEnvironment, TargetEnvironment};
use crate::func_translator::FuncTranslator;
use crate::state::FuncTranslationState;
use crate::{
    DataIndex, DefinedFuncIndex, ElemIndex, FuncIndex, Global, GlobalIndex, GlobalInit, Heap,
<<<<<<< HEAD
    HeapData, HeapStyle, Memory, MemoryIndex, Table, TableIndex, TypeConvert, TypeIndex,
    WasmContType, WasmFuncType, WasmHeapType, WasmResult,
=======
    HeapData, HeapStyle, Memory, MemoryIndex, Table, TableIndex, TableSize, TypeConvert, TypeIndex,
    WasmFuncType, WasmHeapType, WasmResult,
>>>>>>> 5b576da4
};
use crate::{TableData, WasmValType};
use cranelift_codegen::cursor::FuncCursor;
use cranelift_codegen::ir::immediates::Offset32;
use cranelift_codegen::ir::{self, InstBuilder};
use cranelift_codegen::ir::{types::*, UserFuncName};
use cranelift_codegen::isa::{CallConv, TargetFrontendConfig};
use cranelift_entity::{EntityRef, PrimaryMap, SecondaryMap};
use cranelift_frontend::FunctionBuilder;
use std::boxed::Box;
use std::string::String;
use std::vec::Vec;
use wasmparser::{FuncValidator, FunctionBody, Operator, ValidatorResources, WasmFeatures};

/// A collection of names under which a given entity is exported.
pub struct Exportable<T> {
    /// A wasm entity.
    pub entity: T,

    /// Names under which the entity is exported.
    pub export_names: Vec<String>,
}

impl<T> Exportable<T> {
    pub fn new(entity: T) -> Self {
        Self {
            entity,
            export_names: Vec::new(),
        }
    }
}

/// The main state belonging to a `DummyEnvironment`. This is split out from
/// `DummyEnvironment` to allow it to be borrowed separately from the
/// `FuncTranslator` field.
pub struct DummyModuleInfo {
    /// Target description relevant to frontends producing Cranelift IR.
    config: TargetFrontendConfig,

    /// Signatures as provided by `declare_signature`.
    pub signatures: PrimaryMap<TypeIndex, ir::Signature>,

    /// Module and field names of imported functions as provided by `declare_func_import`.
    pub imported_funcs: Vec<(String, String)>,

    /// Module and field names of imported globals as provided by `declare_global_import`.
    pub imported_globals: Vec<(String, String)>,

    /// Module and field names of imported tables as provided by `declare_table_import`.
    pub imported_tables: Vec<(String, String)>,

    /// Module and field names of imported memories as provided by `declare_memory_import`.
    pub imported_memories: Vec<(String, String)>,

    /// Functions, imported and local.
    pub functions: PrimaryMap<FuncIndex, Exportable<TypeIndex>>,

    /// Function bodies.
    pub function_bodies: PrimaryMap<DefinedFuncIndex, ir::Function>,

    /// Tables as provided by `declare_table`.
    pub tables: PrimaryMap<TableIndex, Exportable<Table>>,

    /// Memories as provided by `declare_memory`.
    pub memories: PrimaryMap<MemoryIndex, Exportable<Memory>>,

    /// Globals as provided by `declare_global`.
    pub globals: PrimaryMap<GlobalIndex, Exportable<Global>>,

    /// The start function.
    pub start_func: Option<FuncIndex>,
}

impl DummyModuleInfo {
    /// Creates a new `DummyModuleInfo` instance.
    pub fn new(config: TargetFrontendConfig) -> Self {
        Self {
            config,
            signatures: PrimaryMap::new(),
            imported_funcs: Vec::new(),
            imported_globals: Vec::new(),
            imported_tables: Vec::new(),
            imported_memories: Vec::new(),
            functions: PrimaryMap::new(),
            function_bodies: PrimaryMap::new(),
            tables: PrimaryMap::new(),
            memories: PrimaryMap::new(),
            globals: PrimaryMap::new(),
            start_func: None,
        }
    }
}

/// State for tracking and checking reachability at each operator. Used for unit testing with the
/// `DummyEnvironment`.
#[derive(Clone)]
pub struct ExpectedReachability {
    /// Before- and after-reachability
    reachability: Vec<(bool, bool)>,
    before_idx: usize,
    after_idx: usize,
}

impl ExpectedReachability {
    fn check_before(&mut self, reachable: bool) {
        assert_eq!(reachable, self.reachability[self.before_idx].0);
        self.before_idx += 1;
    }
    fn check_after(&mut self, reachable: bool) {
        assert_eq!(reachable, self.reachability[self.after_idx].1);
        self.after_idx += 1;
    }
    fn check_end(&self) {
        assert_eq!(self.before_idx, self.reachability.len());
        assert_eq!(self.after_idx, self.reachability.len());
    }
}

/// This `ModuleEnvironment` implementation is a "naïve" one, doing essentially nothing and
/// emitting placeholders when forced to. Don't try to execute code translated for this
/// environment, essentially here for translation debug purposes.
pub struct DummyEnvironment {
    /// Module information.
    pub info: DummyModuleInfo,

    /// Function translation.
    pub trans: FuncTranslator,

    /// Vector of wasm bytecode size for each function.
    pub func_bytecode_sizes: Vec<usize>,

    /// Name of the module from the wasm file.
    pub module_name: Option<String>,

    /// Function names.
    function_names: SecondaryMap<FuncIndex, String>,

    /// Expected reachability data (before/after for each op) to assert. This is used for testing.
    #[doc(hidden)]
    pub expected_reachability: Option<ExpectedReachability>,
}

impl DummyEnvironment {
    /// Creates a new `DummyEnvironment` instance.
    pub fn new(config: TargetFrontendConfig) -> Self {
        Self {
            info: DummyModuleInfo::new(config),
            trans: FuncTranslator::new(),
            func_bytecode_sizes: Vec::new(),
            module_name: None,
            function_names: SecondaryMap::new(),
            expected_reachability: None,
        }
    }

    /// Return a `DummyFuncEnvironment` for translating functions within this
    /// `DummyEnvironment`.
    pub fn func_env(&self) -> DummyFuncEnvironment {
        DummyFuncEnvironment::new(&self.info, self.expected_reachability.clone())
    }

    /// Get the type for the function at the given index.
    pub fn get_func_type(&self, func_index: FuncIndex) -> TypeIndex {
        self.info.functions[func_index].entity
    }

    /// Return the number of imported functions within this `DummyEnvironment`.
    pub fn get_num_func_imports(&self) -> usize {
        self.info.imported_funcs.len()
    }

    /// Return the name of the function, if a name for the function with
    /// the corresponding index exists.
    pub fn get_func_name(&self, func_index: FuncIndex) -> Option<&str> {
        self.function_names.get(func_index).map(String::as_ref)
    }

    /// Test reachability bits before and after every opcode during translation, as provided by the
    /// `FuncTranslationState`. This is generally used only for unit tests. This is applied to
    /// every function in the module (so is likely only useful for test modules with one function).
    pub fn test_expected_reachability(&mut self, reachability: Vec<(bool, bool)>) {
        self.expected_reachability = Some(ExpectedReachability {
            reachability,
            before_idx: 0,
            after_idx: 0,
        });
    }
}

/// The `FuncEnvironment` implementation for use by the `DummyEnvironment`.
pub struct DummyFuncEnvironment<'dummy_environment> {
    /// This function environment's module info.
    pub mod_info: &'dummy_environment DummyModuleInfo,

    /// Expected reachability data (before/after for each op) to assert. This is used for testing.
    expected_reachability: Option<ExpectedReachability>,

    /// Heaps we have created to implement Wasm linear memories.
    pub heaps: PrimaryMap<Heap, HeapData>,

    /// Cranelift tables we have created to implement Wasm tables.
    tables: SecondaryMap<TableIndex, Option<TableData>>,
}

impl<'dummy_environment> DummyFuncEnvironment<'dummy_environment> {
    /// Construct a new `DummyFuncEnvironment`.
    pub fn new(
        mod_info: &'dummy_environment DummyModuleInfo,
        expected_reachability: Option<ExpectedReachability>,
    ) -> Self {
        Self {
            mod_info,
            expected_reachability,
            heaps: Default::default(),
            tables: Default::default(),
        }
    }

    /// Create a signature for `sigidx` amended with a `vmctx` argument after
    /// the standard wasm arguments.
    pub fn vmctx_sig(&self, sigidx: TypeIndex) -> ir::Signature {
        let mut sig = self.mod_info.signatures[sigidx].clone();
        sig.params.push(ir::AbiParam::special(
            self.pointer_type(),
            ir::ArgumentPurpose::VMContext,
        ));
        sig
    }

    fn reference_type(&self) -> ir::Type {
        match self.pointer_type() {
            ir::types::I32 => ir::types::R32,
            ir::types::I64 => ir::types::R64,
            _ => panic!("unsupported pointer type"),
        }
    }

    fn ensure_table_exists(&mut self, func: &mut ir::Function, index: TableIndex) {
        if self.tables[index].is_some() {
            return;
        }

        // Create a table whose base address is stored at `vmctx+0`.
        let vmctx = func.create_global_value(ir::GlobalValueData::VMContext);
        let base_gv = func.create_global_value(ir::GlobalValueData::Load {
            base: vmctx,
            offset: Offset32::new(0),
            global_type: self.pointer_type(),
            // When tables in wasm become "growable", revisit whether this can be readonly or not.
            flags: ir::MemFlags::trusted().with_readonly(),
        });

        let table = &self.mod_info.tables[index].entity;

        let bound = if Some(table.minimum) == table.maximum {
            TableSize::Static {
                bound: table.minimum,
            }
        } else {
            TableSize::Dynamic {
                bound_gv: func.create_global_value(ir::GlobalValueData::Load {
                    base: vmctx,
                    offset: Offset32::new(0),
                    global_type: I32,
                    flags: ir::MemFlags::trusted().with_readonly(),
                }),
            }
        };

        self.tables[index] = Some(TableData {
            base_gv,
            bound,
            element_size: u32::from(self.pointer_bytes()) * 2,
        });
    }
}

impl<'dummy_environment> TypeConvert for DummyFuncEnvironment<'dummy_environment> {
    fn lookup_heap_type(&self, _index: wasmparser::UnpackedIndex) -> WasmHeapType {
        unimplemented!()
    }
}

impl<'dummy_environment> TargetEnvironment for DummyFuncEnvironment<'dummy_environment> {
    fn target_config(&self) -> TargetFrontendConfig {
        self.mod_info.config
    }

    fn heap_access_spectre_mitigation(&self) -> bool {
        false
    }

    fn proof_carrying_code(&self) -> bool {
        false
    }
}

impl<'dummy_environment> FuncEnvironment for DummyFuncEnvironment<'dummy_environment> {
    fn make_global(
        &mut self,
        func: &mut ir::Function,
        index: GlobalIndex,
    ) -> WasmResult<GlobalVariable> {
        // Just create a dummy `vmctx` global.
        let offset = i32::try_from((index.index() * 8) + 8).unwrap().into();
        let vmctx = func.create_global_value(ir::GlobalValueData::VMContext {});
        Ok(GlobalVariable::Memory {
            gv: vmctx,
            offset,
            ty: match self.mod_info.globals[index].entity.wasm_ty {
                WasmValType::I32 => ir::types::I32,
                WasmValType::I64 => ir::types::I64,
                WasmValType::F32 => ir::types::F32,
                WasmValType::F64 => ir::types::F64,
                WasmValType::V128 => ir::types::I8X16,
                WasmValType::Ref(_) => ir::types::R64,
            },
        })
    }

    fn heaps(&self) -> &PrimaryMap<Heap, HeapData> {
        &self.heaps
    }

    fn make_heap(&mut self, func: &mut ir::Function, _index: MemoryIndex) -> WasmResult<Heap> {
        // Create a static heap whose base address is stored at `vmctx+0`.
        let addr = func.create_global_value(ir::GlobalValueData::VMContext);
        let gv = func.create_global_value(ir::GlobalValueData::Load {
            base: addr,
            offset: Offset32::new(0),
            global_type: self.pointer_type(),
            flags: ir::MemFlags::trusted().with_readonly(),
        });

        Ok(self.heaps.push(HeapData {
            base: gv,
            min_size: 0,
            max_size: None,
            offset_guard_size: 0x8000_0000,
            style: HeapStyle::Static {
                bound: 0x1_0000_0000,
            },
            index_type: I32,
            memory_type: None,
        }))
    }

    fn make_indirect_sig(
        &mut self,
        func: &mut ir::Function,
        index: TypeIndex,
    ) -> WasmResult<ir::SigRef> {
        // A real implementation would probably change the calling convention and add `vmctx` and
        // signature index arguments.
        Ok(func.import_signature(self.vmctx_sig(index)))
    }

    fn make_direct_func(
        &mut self,
        func: &mut ir::Function,
        index: FuncIndex,
    ) -> WasmResult<ir::FuncRef> {
        let sigidx = self.mod_info.functions[index].entity;
        // A real implementation would probably add a `vmctx` argument.
        // And maybe attempt some signature de-duplication.
        let signature = func.import_signature(self.vmctx_sig(sigidx));
        let name =
            ir::ExternalName::User(func.declare_imported_user_function(ir::UserExternalName {
                namespace: 0,
                index: index.as_u32(),
            }));
        Ok(func.import_function(ir::ExtFuncData {
            name,
            signature,
            colocated: false,
        }))
    }

    fn before_translate_operator(
        &mut self,
        _op: &Operator,
        _builder: &mut FunctionBuilder,
        state: &FuncTranslationState,
    ) -> WasmResult<()> {
        if let Some(ref mut r) = &mut self.expected_reachability {
            r.check_before(state.reachable());
        }
        Ok(())
    }

    fn after_translate_operator(
        &mut self,
        _op: &Operator,
        _builder: &mut FunctionBuilder,
        state: &FuncTranslationState,
    ) -> WasmResult<()> {
        if let Some(ref mut r) = &mut self.expected_reachability {
            r.check_after(state.reachable());
        }
        Ok(())
    }

    fn after_translate_function(
        &mut self,
        _builder: &mut FunctionBuilder,
        _state: &FuncTranslationState,
    ) -> WasmResult<()> {
        if let Some(ref mut r) = &mut self.expected_reachability {
            r.check_end();
        }
        Ok(())
    }

    fn translate_call_indirect(
        &mut self,
        builder: &mut FunctionBuilder,
        _table_index: TableIndex,
        _sig_index: TypeIndex,
        sig_ref: ir::SigRef,
        callee: ir::Value,
        call_args: &[ir::Value],
    ) -> WasmResult<ir::Inst> {
        // Pass the current function's vmctx parameter on to the callee.
        let vmctx = builder
            .func
            .special_param(ir::ArgumentPurpose::VMContext)
            .expect("Missing vmctx parameter");

        // The `callee` value is an index into a table of function pointers.
        // Apparently, that table is stored at absolute address 0 in this dummy environment.
        // TODO: Generate bounds checking code.
        let ptr = self.pointer_type();
        let callee_offset = if ptr == I32 {
            builder.ins().imul_imm(callee, 4)
        } else {
            let ext = builder.ins().uextend(I64, callee);
            builder.ins().imul_imm(ext, 4)
        };
        let mflags = ir::MemFlags::trusted();
        let func_ptr = builder.ins().load(ptr, mflags, callee_offset, 0);

        // Build a value list for the indirect call instruction containing the callee, call_args,
        // and the vmctx parameter.
        let mut args = ir::ValueList::default();
        args.push(func_ptr, &mut builder.func.dfg.value_lists);
        args.extend(call_args.iter().cloned(), &mut builder.func.dfg.value_lists);
        args.push(vmctx, &mut builder.func.dfg.value_lists);

        Ok(builder
            .ins()
            .CallIndirect(ir::Opcode::CallIndirect, INVALID, sig_ref, args)
            .0)
    }

    fn translate_return_call_indirect(
        &mut self,
        _builder: &mut FunctionBuilder,
        _table_index: TableIndex,
        _sig_index: TypeIndex,
        _sig_ref: ir::SigRef,
        _callee: ir::Value,
        _call_args: &[ir::Value],
    ) -> WasmResult<()> {
        unimplemented!()
    }

    fn translate_return_call_ref(
        &mut self,
        _builder: &mut FunctionBuilder,
        _sig_ref: ir::SigRef,
        _callee: ir::Value,
        _call_args: &[ir::Value],
    ) -> WasmResult<()> {
        unimplemented!()
    }

    fn translate_call(
        &mut self,
        builder: &mut FunctionBuilder,
        _callee_index: FuncIndex,
        callee: ir::FuncRef,
        call_args: &[ir::Value],
    ) -> WasmResult<ir::Inst> {
        // Pass the current function's vmctx parameter on to the callee.
        let vmctx = builder
            .func
            .special_param(ir::ArgumentPurpose::VMContext)
            .expect("Missing vmctx parameter");

        // Build a value list for the call instruction containing the call_args and the vmctx
        // parameter.
        let mut args = ir::ValueList::default();
        args.extend(call_args.iter().cloned(), &mut builder.func.dfg.value_lists);
        args.push(vmctx, &mut builder.func.dfg.value_lists);

        Ok(builder
            .ins()
            .Call(ir::Opcode::Call, INVALID, callee, args)
            .0)
    }

    fn translate_call_ref(
        &mut self,
        _builder: &mut FunctionBuilder,
        _sig_ref: ir::SigRef,
        _callee: ir::Value,
        _call_args: &[ir::Value],
    ) -> WasmResult<ir::Inst> {
        todo!("Implement dummy translate_call_ref")
    }

    fn translate_memory_grow(
        &mut self,
        mut pos: FuncCursor,
        _index: MemoryIndex,
        _heap: Heap,
        _val: ir::Value,
    ) -> WasmResult<ir::Value> {
        Ok(pos.ins().iconst(I32, -1i32 as u32 as i64))
    }

    fn translate_memory_size(
        &mut self,
        mut pos: FuncCursor,
        _index: MemoryIndex,
        _heap: Heap,
    ) -> WasmResult<ir::Value> {
        Ok(pos.ins().iconst(I32, -1i32 as u32 as i64))
    }

    fn translate_memory_copy(
        &mut self,
        _pos: FuncCursor,
        _src_index: MemoryIndex,
        _src_heap: Heap,
        _dst_index: MemoryIndex,
        _dst_heap: Heap,
        _dst: ir::Value,
        _src: ir::Value,
        _len: ir::Value,
    ) -> WasmResult<()> {
        Ok(())
    }

    fn translate_memory_fill(
        &mut self,
        _pos: FuncCursor,
        _index: MemoryIndex,
        _heap: Heap,
        _dst: ir::Value,
        _val: ir::Value,
        _len: ir::Value,
    ) -> WasmResult<()> {
        Ok(())
    }

    fn translate_memory_init(
        &mut self,
        _pos: FuncCursor,
        _index: MemoryIndex,
        _heap: Heap,
        _seg_index: u32,
        _dst: ir::Value,
        _src: ir::Value,
        _len: ir::Value,
    ) -> WasmResult<()> {
        Ok(())
    }

    fn translate_data_drop(&mut self, _pos: FuncCursor, _seg_index: u32) -> WasmResult<()> {
        Ok(())
    }

    fn translate_table_size(
        &mut self,
        mut pos: FuncCursor,
        _index: TableIndex,
    ) -> WasmResult<ir::Value> {
        Ok(pos.ins().iconst(I32, -1i32 as u32 as i64))
    }

    fn translate_table_grow(
        &mut self,
        mut pos: FuncCursor,
        _table_index: TableIndex,
        _delta: ir::Value,
        _init_value: ir::Value,
    ) -> WasmResult<ir::Value> {
        Ok(pos.ins().iconst(I32, -1i32 as u32 as i64))
    }

    fn translate_table_get(
        &mut self,
        builder: &mut FunctionBuilder,
        table_index: TableIndex,
        index: ir::Value,
    ) -> WasmResult<ir::Value> {
        let pointer_type = self.pointer_type();
        self.ensure_table_exists(builder.func, table_index);
        let table = self.tables[table_index].as_ref().unwrap();
        let table_entry_addr = table.prepare_table_addr(builder, index, pointer_type, true);
        let flags = ir::MemFlags::trusted().with_table();
        let value = builder
            .ins()
            .load(self.reference_type(), flags, table_entry_addr, 0);
        Ok(value)
    }

    fn translate_table_set(
        &mut self,
        builder: &mut FunctionBuilder,
        table_index: TableIndex,
        value: ir::Value,
        index: ir::Value,
    ) -> WasmResult<()> {
        let pointer_type = self.pointer_type();
        self.ensure_table_exists(builder.func, table_index);
        let table = self.tables[table_index].as_ref().unwrap();
        let table_entry_addr = table.prepare_table_addr(builder, index, pointer_type, true);
        let flags = ir::MemFlags::trusted().with_table();
        builder.ins().store(flags, value, table_entry_addr, 0);
        Ok(())
    }

    fn translate_table_copy(
        &mut self,
        _pos: FuncCursor,
        _dst_index: TableIndex,
        _src_index: TableIndex,
        _dst: ir::Value,
        _src: ir::Value,
        _len: ir::Value,
    ) -> WasmResult<()> {
        Ok(())
    }

    fn translate_table_fill(
        &mut self,
        _pos: FuncCursor,
        _table_index: TableIndex,
        _dst: ir::Value,
        _val: ir::Value,
        _len: ir::Value,
    ) -> WasmResult<()> {
        Ok(())
    }

    fn translate_table_init(
        &mut self,
        _pos: FuncCursor,
        _seg_index: u32,
        _table_index: TableIndex,
        _dst: ir::Value,
        _src: ir::Value,
        _len: ir::Value,
    ) -> WasmResult<()> {
        Ok(())
    }

    fn translate_elem_drop(&mut self, _pos: FuncCursor, _seg_index: u32) -> WasmResult<()> {
        Ok(())
    }

    fn translate_ref_func(
        &mut self,
        mut pos: FuncCursor,
        _func_index: FuncIndex,
    ) -> WasmResult<ir::Value> {
        Ok(pos.ins().null(self.reference_type()))
    }

    fn translate_custom_global_get(
        &mut self,
        mut pos: FuncCursor,
        _global_index: GlobalIndex,
    ) -> WasmResult<ir::Value> {
        Ok(pos.ins().iconst(I32, -1i32 as u32 as i64))
    }

    fn translate_custom_global_set(
        &mut self,
        _pos: FuncCursor,
        _global_index: GlobalIndex,
        _val: ir::Value,
    ) -> WasmResult<()> {
        Ok(())
    }

    fn translate_atomic_wait(
        &mut self,
        mut pos: FuncCursor,
        _index: MemoryIndex,
        _heap: Heap,
        _addr: ir::Value,
        _expected: ir::Value,
        _timeout: ir::Value,
    ) -> WasmResult<ir::Value> {
        Ok(pos.ins().iconst(I32, -1i32 as u32 as i64))
    }

    fn translate_atomic_notify(
        &mut self,
        mut pos: FuncCursor,
        _index: MemoryIndex,
        _heap: Heap,
        _addr: ir::Value,
        _count: ir::Value,
    ) -> WasmResult<ir::Value> {
        Ok(pos.ins().iconst(I32, 0))
    }

    fn translate_cont_new(
        &mut self,
        _builder: &mut FunctionBuilder,
        _state: &FuncTranslationState,
        _func: ir::Value,
        _arg_types: &[wasmtime_types::WasmValType],
        _return_types: &[wasmtime_types::WasmValType],
    ) -> WasmResult<ir::Value> {
        todo!()
    }

    fn translate_resume(
        &mut self,
        _builder: &mut FunctionBuilder,
        _type_index: u32,
        _contref: ir::Value,
        _resume_args: &[ir::Value],
        _resumetable: &[(u32, ir::Block)],
    ) -> Vec<ir::Value> {
        todo!()
    }

    fn translate_resume_throw(
        &mut self,
        _pos: FuncCursor,
        _state: &FuncTranslationState,
        _tag_index: u32,
        _cont: ir::Value,
    ) -> WasmResult<ir::Value> {
        todo!()
    }

    fn translate_suspend(
        &mut self,
        _builder: &mut FunctionBuilder,
        _tag_index: ir::Value,
    ) -> ir::Value {
        todo!()
    }

    fn continuation_arguments(&self, _type_index: u32) -> &[wasmtime_types::WasmValType] {
        todo!()
    }

    fn continuation_returns(&self, _type_index: u32) -> &[WasmValType] {
        todo!()
    }

    fn tag_params(&self, _tag_index: u32) -> &[WasmValType] {
        todo!()
    }

    fn tag_returns(&self, _tag_index: u32) -> &[WasmValType] {
        todo!()
    }

    fn typed_continuations_load_tag_return_values(
        &mut self,
        _builder: &mut FunctionBuilder,
        _contobj: ir::Value,
        _valtypes: &[WasmValType],
    ) -> Vec<ir::Value> {
        todo!()
    }

    fn typed_continuations_store_resume_args(
        &mut self,
        _builder: &mut FunctionBuilder,
        _values: &[ir::Value],
        _remaining_arg_count: ir::Value,
        _contref: ir::Value,
    ) {
        todo!()
    }

    fn typed_continuations_store_payloads(
        &mut self,
        _builder: &mut FunctionBuilder,
        _valtypes: &[WasmValType],
        _values: &[ir::Value],
    ) {
        todo!()
    }

    fn typed_continuations_load_continuation_object(
        &mut self,
        _builder: &mut FunctionBuilder,
    ) -> ir::Value {
        todo!()
    }

    fn typed_continuations_new_cont_ref(
        &mut self,
        _builder: &mut FunctionBuilder,
        _contobj_addr: ir::Value,
    ) -> ir::Value {
        todo!()
    }

    fn typed_continuations_cont_ref_get_cont_obj(
        &mut self,
        _builder: &mut FunctionBuilder,
        _contref: ir::Value,
    ) -> ir::Value {
        unimplemented!()
    }
}

impl TypeConvert for DummyEnvironment {
    fn lookup_heap_type(&self, _index: wasmparser::UnpackedIndex) -> WasmHeapType {
        unimplemented!()
    }
}

impl TargetEnvironment for DummyEnvironment {
    fn target_config(&self) -> TargetFrontendConfig {
        self.info.config
    }

    fn heap_access_spectre_mitigation(&self) -> bool {
        false
    }

    fn proof_carrying_code(&self) -> bool {
        false
    }
}

impl<'data> ModuleEnvironment<'data> for DummyEnvironment {
    fn declare_type_func(&mut self, wasm: WasmFuncType) -> WasmResult<()> {
        let mut sig = ir::Signature::new(CallConv::Fast);
        let mut cvt = |ty: &WasmValType| {
            let reference_type = match self.pointer_type() {
                ir::types::I32 => ir::types::R32,
                ir::types::I64 => ir::types::R64,
                _ => panic!("unsupported pointer type"),
            };
            ir::AbiParam::new(match ty {
                WasmValType::I32 => ir::types::I32,
                WasmValType::I64 => ir::types::I64,
                WasmValType::F32 => ir::types::F32,
                WasmValType::F64 => ir::types::F64,
                WasmValType::V128 => ir::types::I8X16,
                WasmValType::Ref(_) => reference_type,
            })
        };
        sig.params.extend(wasm.params().iter().map(&mut cvt));
        sig.returns.extend(wasm.returns().iter().map(&mut cvt));
        self.info.signatures.push(sig);
        Ok(())
    }

    fn declare_type_cont(&mut self, _wasm_cont_type: WasmContType) -> WasmResult<()> {
        unimplemented!()
    }

    fn declare_func_import(
        &mut self,
        index: TypeIndex,
        module: &'data str,
        field: &'data str,
    ) -> WasmResult<()> {
        assert_eq!(
            self.info.functions.len(),
            self.info.imported_funcs.len(),
            "Imported functions must be declared first"
        );
        self.info.functions.push(Exportable::new(index));
        self.info
            .imported_funcs
            .push((String::from(module), String::from(field)));
        Ok(())
    }

    fn declare_func_type(&mut self, index: TypeIndex) -> WasmResult<()> {
        self.info.functions.push(Exportable::new(index));
        Ok(())
    }

    fn declare_global(&mut self, global: Global, _init: GlobalInit) -> WasmResult<()> {
        self.info.globals.push(Exportable::new(global));
        Ok(())
    }

    fn declare_global_import(
        &mut self,
        global: Global,
        module: &'data str,
        field: &'data str,
    ) -> WasmResult<()> {
        self.info.globals.push(Exportable::new(global));
        self.info
            .imported_globals
            .push((String::from(module), String::from(field)));
        Ok(())
    }

    fn declare_table(&mut self, table: Table) -> WasmResult<()> {
        self.info.tables.push(Exportable::new(table));
        Ok(())
    }

    fn declare_table_import(
        &mut self,
        table: Table,
        module: &'data str,
        field: &'data str,
    ) -> WasmResult<()> {
        self.info.tables.push(Exportable::new(table));
        self.info
            .imported_tables
            .push((String::from(module), String::from(field)));
        Ok(())
    }

    fn declare_table_elements(
        &mut self,
        _table_index: TableIndex,
        _base: Option<GlobalIndex>,
        _offset: u32,
        _elements: Box<[FuncIndex]>,
    ) -> WasmResult<()> {
        // We do nothing
        Ok(())
    }

    fn declare_passive_element(
        &mut self,
        _elem_index: ElemIndex,
        _segments: Box<[FuncIndex]>,
    ) -> WasmResult<()> {
        Ok(())
    }

    fn declare_passive_data(
        &mut self,
        _elem_index: DataIndex,
        _segments: &'data [u8],
    ) -> WasmResult<()> {
        Ok(())
    }

    fn declare_memory(&mut self, memory: Memory) -> WasmResult<()> {
        self.info.memories.push(Exportable::new(memory));
        Ok(())
    }

    fn declare_memory_import(
        &mut self,
        memory: Memory,
        module: &'data str,
        field: &'data str,
    ) -> WasmResult<()> {
        self.info.memories.push(Exportable::new(memory));
        self.info
            .imported_memories
            .push((String::from(module), String::from(field)));
        Ok(())
    }

    fn declare_data_initialization(
        &mut self,
        _memory_index: MemoryIndex,
        _base: Option<GlobalIndex>,
        _offset: u64,
        _data: &'data [u8],
    ) -> WasmResult<()> {
        // We do nothing
        Ok(())
    }

    fn declare_func_export(&mut self, func_index: FuncIndex, name: &'data str) -> WasmResult<()> {
        self.info.functions[func_index]
            .export_names
            .push(String::from(name));
        Ok(())
    }

    fn declare_table_export(
        &mut self,
        table_index: TableIndex,
        name: &'data str,
    ) -> WasmResult<()> {
        self.info.tables[table_index]
            .export_names
            .push(String::from(name));
        Ok(())
    }

    fn declare_memory_export(
        &mut self,
        memory_index: MemoryIndex,
        name: &'data str,
    ) -> WasmResult<()> {
        self.info.memories[memory_index]
            .export_names
            .push(String::from(name));
        Ok(())
    }

    fn declare_global_export(
        &mut self,
        global_index: GlobalIndex,
        name: &'data str,
    ) -> WasmResult<()> {
        self.info.globals[global_index]
            .export_names
            .push(String::from(name));
        Ok(())
    }

    fn declare_start_func(&mut self, func_index: FuncIndex) -> WasmResult<()> {
        debug_assert!(self.info.start_func.is_none());
        self.info.start_func = Some(func_index);
        Ok(())
    }

    fn define_function_body(
        &mut self,
        mut validator: FuncValidator<ValidatorResources>,
        body: FunctionBody<'data>,
    ) -> WasmResult<()> {
        self.func_bytecode_sizes
            .push(body.get_binary_reader().bytes_remaining());
        let func = {
            let mut func_environ =
                DummyFuncEnvironment::new(&self.info, self.expected_reachability.clone());
            let func_index =
                FuncIndex::new(self.get_num_func_imports() + self.info.function_bodies.len());

            let sig = func_environ.vmctx_sig(self.get_func_type(func_index));
            let mut func =
                ir::Function::with_name_signature(UserFuncName::user(0, func_index.as_u32()), sig);

            self.trans
                .translate_body(&mut validator, body, &mut func, &mut func_environ)?;
            func
        };
        self.info.function_bodies.push(func);
        Ok(())
    }

    fn declare_module_name(&mut self, name: &'data str) {
        self.module_name = Some(String::from(name));
    }

    fn declare_func_name(&mut self, func_index: FuncIndex, name: &'data str) {
        self.function_names[func_index] = String::from(name);
    }

    fn wasm_features(&self) -> WasmFeatures {
        WasmFeatures {
            multi_value: true,
            simd: true,
            reference_types: true,
            bulk_memory: true,
            ..WasmFeatures::default()
        }
    }
}<|MERGE_RESOLUTION|>--- conflicted
+++ resolved
@@ -10,13 +10,8 @@
 use crate::state::FuncTranslationState;
 use crate::{
     DataIndex, DefinedFuncIndex, ElemIndex, FuncIndex, Global, GlobalIndex, GlobalInit, Heap,
-<<<<<<< HEAD
-    HeapData, HeapStyle, Memory, MemoryIndex, Table, TableIndex, TypeConvert, TypeIndex,
+    HeapData, HeapStyle, Memory, MemoryIndex, Table, TableIndex, TableSize, TypeConvert, TypeIndex,
     WasmContType, WasmFuncType, WasmHeapType, WasmResult,
-=======
-    HeapData, HeapStyle, Memory, MemoryIndex, Table, TableIndex, TableSize, TypeConvert, TypeIndex,
-    WasmFuncType, WasmHeapType, WasmResult,
->>>>>>> 5b576da4
 };
 use crate::{TableData, WasmValType};
 use cranelift_codegen::cursor::FuncCursor;

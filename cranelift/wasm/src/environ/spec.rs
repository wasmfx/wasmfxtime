//! All the runtime support necessary for the wasm to cranelift translation is formalized by the
//! traits `FunctionEnvironment` and `ModuleEnvironment`.
//!
//! There are skeleton implementations of these traits in the `dummy` module, and complete
//! implementations in [Wasmtime].
//!
//! [Wasmtime]: https://github.com/bytecodealliance/wasmtime

use crate::state::FuncTranslationState;
use crate::{
<<<<<<< HEAD
    DataIndex, ElemIndex, FuncIndex, Global, GlobalIndex, Heap, HeapData, Memory, MemoryIndex,
    SignatureIndex, Table, TableIndex, Tag, TagIndex, TypeIndex, WasmError, WasmFuncType,
    WasmHeapType, WasmResult,
=======
    DataIndex, ElemIndex, FuncIndex, Global, GlobalIndex, GlobalInit, Heap, HeapData, Memory,
    MemoryIndex, SignatureIndex, Table, TableIndex, Tag, TagIndex, TypeIndex, WasmError,
    WasmFuncType, WasmResult, WasmType,
>>>>>>> f928bf72
};
use core::convert::From;
use cranelift_codegen::cursor::FuncCursor;
use cranelift_codegen::ir::immediates::Offset32;
use cranelift_codegen::ir::{self, InstBuilder};
use cranelift_codegen::isa::TargetFrontendConfig;
use cranelift_entity::PrimaryMap;
use cranelift_frontend::FunctionBuilder;
use std::boxed::Box;
use std::string::ToString;
use wasmparser::{FuncValidator, FunctionBody, Operator, ValidatorResources, WasmFeatures};

/// The value of a WebAssembly global variable.
#[derive(Clone, Copy)]
pub enum GlobalVariable {
    /// This is a constant global with a value known at compile time.
    Const(ir::Value),

    /// This is a variable in memory that should be referenced through a `GlobalValue`.
    Memory {
        /// The address of the global variable storage.
        gv: ir::GlobalValue,
        /// An offset to add to the address.
        offset: Offset32,
        /// The global variable's type.
        ty: ir::Type,
    },

    /// This is a global variable that needs to be handled by the environment.
    Custom,
}

/// Environment affecting the translation of a WebAssembly.
pub trait TargetEnvironment {
    /// Get the information needed to produce Cranelift IR for the given target.
    fn target_config(&self) -> TargetFrontendConfig;

    /// Whether to enable Spectre mitigations for heap accesses.
    fn heap_access_spectre_mitigation(&self) -> bool;

    /// Get the Cranelift integer type to use for native pointers.
    ///
    /// This returns `I64` for 64-bit architectures and `I32` for 32-bit architectures.
    fn pointer_type(&self) -> ir::Type {
        ir::Type::int(u16::from(self.target_config().pointer_bits())).unwrap()
    }

    /// Get the size of a native pointer, in bytes.
    fn pointer_bytes(&self) -> u8 {
        self.target_config().pointer_bytes()
    }

    /// Get the Cranelift reference type to use for the given Wasm reference
    /// type.
    ///
    /// By default, this returns `R64` for 64-bit architectures and `R32` for
    /// 32-bit architectures. If you override this, then you should also
    /// override `FuncEnvironment::{translate_ref_null, translate_ref_is_null}`
    /// as well.
    fn reference_type(&self, ty: WasmHeapType) -> ir::Type {
        let _ = ty;
        match self.pointer_type() {
            ir::types::I32 => ir::types::R32,
            ir::types::I64 => ir::types::R64,
            _ => panic!("unsupported pointer type"),
        }
    }
}

/// Environment affecting the translation of a single WebAssembly function.
///
/// A `FuncEnvironment` trait object is required to translate a WebAssembly function to Cranelift
/// IR. The function environment provides information about the WebAssembly module as well as the
/// runtime environment.
pub trait FuncEnvironment: TargetEnvironment {
    /// Is the given parameter of the given function a wasm-level parameter, as opposed to a hidden
    /// parameter added for use by the implementation?
    fn is_wasm_parameter(&self, signature: &ir::Signature, index: usize) -> bool {
        signature.params[index].purpose == ir::ArgumentPurpose::Normal
    }

    /// Is the given return of the given function a wasm-level parameter, as
    /// opposed to a hidden parameter added for use by the implementation?
    fn is_wasm_return(&self, signature: &ir::Signature, index: usize) -> bool {
        signature.returns[index].purpose == ir::ArgumentPurpose::Normal
    }

    /// Called after the locals for a function have been parsed, and the number
    /// of variables defined by this function is provided.
    fn after_locals(&mut self, num_locals_defined: usize) {
        drop(num_locals_defined);
    }

    /// Set up the necessary preamble definitions in `func` to access the global variable
    /// identified by `index`.
    ///
    /// The index space covers both imported globals and globals defined by the module.
    ///
    /// Return the global variable reference that should be used to access the global and the
    /// WebAssembly type of the global.
    fn make_global(
        &mut self,
        func: &mut ir::Function,
        index: GlobalIndex,
    ) -> WasmResult<GlobalVariable>;

    /// Get the heaps for this function environment.
    ///
    /// The returned map should provide heap format details (encoded in
    /// `HeapData`) for each `Heap` that was previously returned by
    /// `make_heap()`. The translator will first call make_heap for each Wasm
    /// memory, and then later when translating code, will invoke `heaps()` to
    /// learn how to access the environment's implementation of each memory.
    fn heaps(&self) -> &PrimaryMap<Heap, HeapData>;

    /// Set up the necessary preamble definitions in `func` to access the linear memory identified
    /// by `index`.
    ///
    /// The index space covers both imported and locally declared memories.
    fn make_heap(&mut self, func: &mut ir::Function, index: MemoryIndex) -> WasmResult<Heap>;

    /// Set up the necessary preamble definitions in `func` to access the table identified
    /// by `index`.
    ///
    /// The index space covers both imported and locally declared tables.
    fn make_table(&mut self, func: &mut ir::Function, index: TableIndex) -> WasmResult<ir::Table>;

    /// Set up a signature definition in the preamble of `func` that can be used for an indirect
    /// call with signature `index`.
    ///
    /// The signature may contain additional arguments needed for an indirect call, but the
    /// arguments marked as `ArgumentPurpose::Normal` must correspond to the WebAssembly signature
    /// arguments.
    ///
    /// The signature will only be used for indirect calls, even if the module has direct function
    /// calls with the same WebAssembly type.
    fn make_indirect_sig(
        &mut self,
        func: &mut ir::Function,
        index: TypeIndex,
    ) -> WasmResult<ir::SigRef>;

    /// Set up an external function definition in the preamble of `func` that can be used to
    /// directly call the function `index`.
    ///
    /// The index space covers both imported functions and functions defined in the current module.
    ///
    /// The function's signature may contain additional arguments needed for a direct call, but the
    /// arguments marked as `ArgumentPurpose::Normal` must correspond to the WebAssembly signature
    /// arguments.
    ///
    /// The function's signature will only be used for direct calls, even if the module has
    /// indirect calls with the same WebAssembly type.
    fn make_direct_func(
        &mut self,
        func: &mut ir::Function,
        index: FuncIndex,
    ) -> WasmResult<ir::FuncRef>;

    /// Translate a `call_indirect` WebAssembly instruction at `pos`.
    ///
    /// Insert instructions at `pos` for an indirect call to the function `callee` in the table
    /// `table_index` with WebAssembly signature `sig_index`. The `callee` value will have type
    /// `i32`.
    ///
    /// The signature `sig_ref` was previously created by `make_indirect_sig()`.
    ///
    /// Return the call instruction whose results are the WebAssembly return values.
    #[allow(clippy::too_many_arguments)]
    fn translate_call_indirect(
        &mut self,
        builder: &mut FunctionBuilder,
        table_index: TableIndex,
        table: ir::Table,
        sig_index: TypeIndex,
        sig_ref: ir::SigRef,
        callee: ir::Value,
        call_args: &[ir::Value],
    ) -> WasmResult<ir::Inst>;

    /// Translate a `call` WebAssembly instruction at `pos`.
    ///
    /// Insert instructions at `pos` for a direct call to the function `callee_index`.
    ///
    /// The function reference `callee` was previously created by `make_direct_func()`.
    ///
    /// Return the call instruction whose results are the WebAssembly return values.
    fn translate_call(
        &mut self,
        mut pos: FuncCursor,
        _callee_index: FuncIndex,
        callee: ir::FuncRef,
        call_args: &[ir::Value],
    ) -> WasmResult<ir::Inst> {
        Ok(pos.ins().call(callee, call_args))
    }

    /// Translate a `call_ref` WebAssembly instruction at `pos`.
    ///
    /// Insert instructions at `pos` for an indirect call to the
    /// function `callee`. The `callee` value will have type `Ref`.
    ///
    /// The signature `sig_ref` was previously created by `make_indirect_sig()`.
    ///
    /// Return the call instruction whose results are the WebAssembly return values.
    fn translate_call_ref(
        &mut self,
        builder: &mut FunctionBuilder,
        sig_ref: ir::SigRef,
        callee: ir::Value,
        call_args: &[ir::Value],
    ) -> WasmResult<ir::Inst>;

    /// Translate a `memory.grow` WebAssembly instruction.
    ///
    /// The `index` provided identifies the linear memory to grow, and `heap` is the heap reference
    /// returned by `make_heap` for the same index.
    ///
    /// The `val` value is the requested memory size in pages.
    ///
    /// Returns the old size (in pages) of the memory.
    fn translate_memory_grow(
        &mut self,
        pos: FuncCursor,
        index: MemoryIndex,
        heap: Heap,
        val: ir::Value,
    ) -> WasmResult<ir::Value>;

    /// Translates a `memory.size` WebAssembly instruction.
    ///
    /// The `index` provided identifies the linear memory to query, and `heap` is the heap reference
    /// returned by `make_heap` for the same index.
    ///
    /// Returns the size in pages of the memory.
    fn translate_memory_size(
        &mut self,
        pos: FuncCursor,
        index: MemoryIndex,
        heap: Heap,
    ) -> WasmResult<ir::Value>;

    /// Translate a `memory.copy` WebAssembly instruction.
    ///
    /// The `index` provided identifies the linear memory to query, and `heap` is the heap reference
    /// returned by `make_heap` for the same index.
    fn translate_memory_copy(
        &mut self,
        pos: FuncCursor,
        src_index: MemoryIndex,
        src_heap: Heap,
        dst_index: MemoryIndex,
        dst_heap: Heap,
        dst: ir::Value,
        src: ir::Value,
        len: ir::Value,
    ) -> WasmResult<()>;

    /// Translate a `memory.fill` WebAssembly instruction.
    ///
    /// The `index` provided identifies the linear memory to query, and `heap` is the heap reference
    /// returned by `make_heap` for the same index.
    fn translate_memory_fill(
        &mut self,
        pos: FuncCursor,
        index: MemoryIndex,
        heap: Heap,
        dst: ir::Value,
        val: ir::Value,
        len: ir::Value,
    ) -> WasmResult<()>;

    /// Translate a `memory.init` WebAssembly instruction.
    ///
    /// The `index` provided identifies the linear memory to query, and `heap` is the heap reference
    /// returned by `make_heap` for the same index. `seg_index` is the index of the segment to copy
    /// from.
    #[allow(clippy::too_many_arguments)]
    fn translate_memory_init(
        &mut self,
        pos: FuncCursor,
        index: MemoryIndex,
        heap: Heap,
        seg_index: u32,
        dst: ir::Value,
        src: ir::Value,
        len: ir::Value,
    ) -> WasmResult<()>;

    /// Translate a `data.drop` WebAssembly instruction.
    fn translate_data_drop(&mut self, pos: FuncCursor, seg_index: u32) -> WasmResult<()>;

    /// Translate a `table.size` WebAssembly instruction.
    fn translate_table_size(
        &mut self,
        pos: FuncCursor,
        index: TableIndex,
        table: ir::Table,
    ) -> WasmResult<ir::Value>;

    /// Translate a `table.grow` WebAssembly instruction.
    fn translate_table_grow(
        &mut self,
        pos: FuncCursor,
        table_index: TableIndex,
        table: ir::Table,
        delta: ir::Value,
        init_value: ir::Value,
    ) -> WasmResult<ir::Value>;

    /// Translate a `table.get` WebAssembly instruction.
    fn translate_table_get(
        &mut self,
        builder: &mut FunctionBuilder,
        table_index: TableIndex,
        table: ir::Table,
        index: ir::Value,
    ) -> WasmResult<ir::Value>;

    /// Translate a `table.set` WebAssembly instruction.
    fn translate_table_set(
        &mut self,
        builder: &mut FunctionBuilder,
        table_index: TableIndex,
        table: ir::Table,
        value: ir::Value,
        index: ir::Value,
    ) -> WasmResult<()>;

    /// Translate a `table.copy` WebAssembly instruction.
    #[allow(clippy::too_many_arguments)]
    fn translate_table_copy(
        &mut self,
        pos: FuncCursor,
        dst_table_index: TableIndex,
        dst_table: ir::Table,
        src_table_index: TableIndex,
        src_table: ir::Table,
        dst: ir::Value,
        src: ir::Value,
        len: ir::Value,
    ) -> WasmResult<()>;

    /// Translate a `table.fill` WebAssembly instruction.
    fn translate_table_fill(
        &mut self,
        pos: FuncCursor,
        table_index: TableIndex,
        dst: ir::Value,
        val: ir::Value,
        len: ir::Value,
    ) -> WasmResult<()>;

    /// Translate a `table.init` WebAssembly instruction.
    #[allow(clippy::too_many_arguments)]
    fn translate_table_init(
        &mut self,
        pos: FuncCursor,
        seg_index: u32,
        table_index: TableIndex,
        table: ir::Table,
        dst: ir::Value,
        src: ir::Value,
        len: ir::Value,
    ) -> WasmResult<()>;

    /// Translate a `elem.drop` WebAssembly instruction.
    fn translate_elem_drop(&mut self, pos: FuncCursor, seg_index: u32) -> WasmResult<()>;

    /// Translate a `ref.null T` WebAssembly instruction.
    ///
    /// By default, translates into a null reference type.
    ///
    /// Override this if you don't use Cranelift reference types for all Wasm
    /// reference types (e.g. you use a raw pointer for `funcref`s) or if the
    /// null sentinel is not a null reference type pointer for your type. If you
    /// override this method, then you should also override
    /// `translate_ref_is_null` as well.
    fn translate_ref_null(
        &mut self,
        mut pos: FuncCursor,
        ty: WasmHeapType,
    ) -> WasmResult<ir::Value> {
        let _ = ty;
        Ok(pos.ins().null(self.reference_type(ty)))
    }

    /// Translate a `ref.is_null` WebAssembly instruction.
    ///
    /// By default, assumes that `value` is a Cranelift reference type, and that
    /// a null Cranelift reference type is the null value for all Wasm reference
    /// types.
    ///
    /// If you override this method, you probably also want to override
    /// `translate_ref_null` as well.
    fn translate_ref_is_null(
        &mut self,
        mut pos: FuncCursor,
        value: ir::Value,
    ) -> WasmResult<ir::Value> {
        let is_null = pos.ins().is_null(value);
        Ok(pos.ins().uextend(ir::types::I32, is_null))
    }

    /// Translate a `ref.func` WebAssembly instruction.
    fn translate_ref_func(
        &mut self,
        pos: FuncCursor,
        func_index: FuncIndex,
    ) -> WasmResult<ir::Value>;

    /// Translate a `global.get` WebAssembly instruction at `pos` for a global
    /// that is custom.
    fn translate_custom_global_get(
        &mut self,
        pos: FuncCursor,
        global_index: GlobalIndex,
    ) -> WasmResult<ir::Value>;

    /// Translate a `global.set` WebAssembly instruction at `pos` for a global
    /// that is custom.
    fn translate_custom_global_set(
        &mut self,
        pos: FuncCursor,
        global_index: GlobalIndex,
        val: ir::Value,
    ) -> WasmResult<()>;

    /// Translate an `i32.atomic.wait` or `i64.atomic.wait` WebAssembly instruction.
    /// The `index` provided identifies the linear memory containing the value
    /// to wait on, and `heap` is the heap reference returned by `make_heap`
    /// for the same index.  Whether the waited-on value is 32- or 64-bit can be
    /// determined by examining the type of `expected`, which must be only I32 or I64.
    ///
    /// Note that the `addr` here is the host linear memory address rather
    /// than a relative wasm linear memory address. The type of this value is
    /// the same as the host's pointer.
    ///
    /// Returns an i32, which is negative if the helper call failed.
    fn translate_atomic_wait(
        &mut self,
        pos: FuncCursor,
        index: MemoryIndex,
        heap: Heap,
        addr: ir::Value,
        expected: ir::Value,
        timeout: ir::Value,
    ) -> WasmResult<ir::Value>;

    /// Translate an `atomic.notify` WebAssembly instruction.
    /// The `index` provided identifies the linear memory containing the value
    /// to wait on, and `heap` is the heap reference returned by `make_heap`
    /// for the same index.
    ///
    /// Note that the `addr` here is the host linear memory address rather
    /// than a relative wasm linear memory address. The type of this value is
    /// the same as the host's pointer.
    ///
    /// Returns an i64, which is negative if the helper call failed.
    fn translate_atomic_notify(
        &mut self,
        pos: FuncCursor,
        index: MemoryIndex,
        heap: Heap,
        addr: ir::Value,
        count: ir::Value,
    ) -> WasmResult<ir::Value>;

    /// Emit code at the beginning of every wasm loop.
    ///
    /// This can be used to insert explicit interrupt or safepoint checking at
    /// the beginnings of loops.
    fn translate_loop_header(&mut self, _builder: &mut FunctionBuilder) -> WasmResult<()> {
        // By default, don't emit anything.
        Ok(())
    }

    /// Optional callback for the `FunctionEnvironment` performing this translation to maintain
    /// internal state or prepare custom state for the operator to translate
    fn before_translate_operator(
        &mut self,
        _op: &Operator,
        _builder: &mut FunctionBuilder,
        _state: &FuncTranslationState,
    ) -> WasmResult<()> {
        Ok(())
    }

    /// Optional callback for the `FunctionEnvironment` performing this translation to maintain
    /// internal state or finalize custom state for the operator that was translated
    fn after_translate_operator(
        &mut self,
        _op: &Operator,
        _builder: &mut FunctionBuilder,
        _state: &FuncTranslationState,
    ) -> WasmResult<()> {
        Ok(())
    }

    /// Optional callback for the `FuncEnvironment` performing this translation
    /// to maintain, prepare, or finalize custom, internal state when we
    /// statically determine that a Wasm memory access will unconditionally
    /// trap, rendering the rest of the block unreachable. Called just before
    /// the unconditional trap is emitted.
    fn before_unconditionally_trapping_memory_access(
        &mut self,
        _builder: &mut FunctionBuilder,
    ) -> WasmResult<()> {
        Ok(())
    }

    /// Optional callback for the `FunctionEnvironment` performing this translation to perform work
    /// before the function body is translated.
    fn before_translate_function(
        &mut self,
        _builder: &mut FunctionBuilder,
        _state: &FuncTranslationState,
    ) -> WasmResult<()> {
        Ok(())
    }

    /// Optional callback for the `FunctionEnvironment` performing this translation to perform work
    /// after the function body is translated.
    fn after_translate_function(
        &mut self,
        _builder: &mut FunctionBuilder,
        _state: &FuncTranslationState,
    ) -> WasmResult<()> {
        Ok(())
    }

    /// Whether or not to force relaxed simd instructions to have deterministic
    /// lowerings meaning they will produce the same results across all hosts,
    /// regardless of the cost to performance.
    fn relaxed_simd_deterministic(&self) -> bool {
        true
    }

    /// Whether or not the target being translated for has a native fma
    /// instruction. If it does not then when relaxed simd isn't deterministic
    /// the translation of the `f32x4.relaxed_fma` instruction, for example,
    /// will do a multiplication and then an add instead of the fused version.
    fn has_native_fma(&self) -> bool {
        false
    }

    /// Returns whether this is an x86 target, which may alter lowerings of
    /// relaxed simd instructions.
    fn is_x86(&self) -> bool {
        false
    }
}

/// An object satisfying the `ModuleEnvironment` trait can be passed as argument to the
/// [`translate_module`](fn.translate_module.html) function. These methods should not be called
/// by the user, they are only for `cranelift-wasm` internal use.
pub trait ModuleEnvironment<'data> {
    /// Provides the number of types up front. By default this does nothing, but
    /// implementations can use this to preallocate memory if desired.
    fn reserve_types(&mut self, _num: u32) -> WasmResult<()> {
        Ok(())
    }

    /// Declares a function signature to the environment.
    fn declare_type_func(&mut self, wasm_func_type: WasmFuncType) -> WasmResult<()>;

    /// Translates a type index to its signature index, only called for type
    /// indices which point to functions.
    fn type_to_signature(&self, index: TypeIndex) -> WasmResult<SignatureIndex> {
        drop(index);
        Err(WasmError::Unsupported("module linking".to_string()))
    }

    /// Provides the number of imports up front. By default this does nothing, but
    /// implementations can use this to preallocate memory if desired.
    fn reserve_imports(&mut self, _num: u32) -> WasmResult<()> {
        Ok(())
    }

    /// Declares a function import to the environment.
    fn declare_func_import(
        &mut self,
        index: TypeIndex,
        module: &'data str,
        field: &'data str,
    ) -> WasmResult<()>;

    /// Declares a table import to the environment.
    fn declare_table_import(
        &mut self,
        table: Table,
        module: &'data str,
        field: &'data str,
    ) -> WasmResult<()>;

    /// Declares a memory import to the environment.
    fn declare_memory_import(
        &mut self,
        memory: Memory,
        module: &'data str,
        field: &'data str,
    ) -> WasmResult<()>;

    /// Declares an tag import to the environment.
    fn declare_tag_import(
        &mut self,
        tag: Tag,
        module: &'data str,
        field: &'data str,
    ) -> WasmResult<()> {
        drop((tag, module, field));
        Err(WasmError::Unsupported("wasm tags".to_string()))
    }

    /// Declares a global import to the environment.
    fn declare_global_import(
        &mut self,
        global: Global,
        module: &'data str,
        field: &'data str,
    ) -> WasmResult<()>;

    /// Notifies the implementation that all imports have been declared.
    fn finish_imports(&mut self) -> WasmResult<()> {
        Ok(())
    }

    /// Provides the number of defined functions up front. By default this does nothing, but
    /// implementations can use this to preallocate memory if desired.
    fn reserve_func_types(&mut self, _num: u32) -> WasmResult<()> {
        Ok(())
    }

    /// Declares the type (signature) of a local function in the module.
    fn declare_func_type(&mut self, index: TypeIndex) -> WasmResult<()>;

    /// Provides the number of defined tables up front. By default this does nothing, but
    /// implementations can use this to preallocate memory if desired.
    fn reserve_tables(&mut self, _num: u32) -> WasmResult<()> {
        Ok(())
    }

    /// Declares a table to the environment.
    fn declare_table(&mut self, table: Table) -> WasmResult<()>;

    /// Provides the number of defined memories up front. By default this does nothing, but
    /// implementations can use this to preallocate memory if desired.
    fn reserve_memories(&mut self, _num: u32) -> WasmResult<()> {
        Ok(())
    }

    /// Declares a memory to the environment
    fn declare_memory(&mut self, memory: Memory) -> WasmResult<()>;

    /// Provides the number of defined tags up front. By default this does nothing, but
    /// implementations can use this to preallocate memory if desired.
    fn reserve_tags(&mut self, _num: u32) -> WasmResult<()> {
        Ok(())
    }

    /// Declares an tag to the environment
    fn declare_tag(&mut self, tag: Tag) -> WasmResult<()> {
        drop(tag);
        Err(WasmError::Unsupported("wasm tags".to_string()))
    }

    /// Provides the number of defined globals up front. By default this does nothing, but
    /// implementations can use this to preallocate memory if desired.
    fn reserve_globals(&mut self, _num: u32) -> WasmResult<()> {
        Ok(())
    }

    /// Declares a global to the environment.
    fn declare_global(&mut self, global: Global, init: GlobalInit) -> WasmResult<()>;

    /// Provides the number of exports up front. By default this does nothing, but
    /// implementations can use this to preallocate memory if desired.
    fn reserve_exports(&mut self, _num: u32) -> WasmResult<()> {
        Ok(())
    }

    /// Declares a function export to the environment.
    fn declare_func_export(&mut self, func_index: FuncIndex, name: &'data str) -> WasmResult<()>;

    /// Declares a table export to the environment.
    fn declare_table_export(&mut self, table_index: TableIndex, name: &'data str)
        -> WasmResult<()>;

    /// Declares a memory export to the environment.
    fn declare_memory_export(
        &mut self,
        memory_index: MemoryIndex,
        name: &'data str,
    ) -> WasmResult<()>;

    /// Declares an tag export to the environment.
    fn declare_tag_export(&mut self, tag_index: TagIndex, name: &'data str) -> WasmResult<()> {
        drop((tag_index, name));
        Err(WasmError::Unsupported("wasm tags".to_string()))
    }

    /// Declares a global export to the environment.
    fn declare_global_export(
        &mut self,
        global_index: GlobalIndex,
        name: &'data str,
    ) -> WasmResult<()>;

    /// Notifies the implementation that all exports have been declared.
    fn finish_exports(&mut self) -> WasmResult<()> {
        Ok(())
    }

    /// Declares the optional start function.
    fn declare_start_func(&mut self, index: FuncIndex) -> WasmResult<()>;

    /// Provides the number of element initializers up front. By default this does nothing, but
    /// implementations can use this to preallocate memory if desired.
    fn reserve_table_elements(&mut self, _num: u32) -> WasmResult<()> {
        Ok(())
    }

    /// Fills a declared table with references to functions in the module.
    fn declare_table_elements(
        &mut self,
        table_index: TableIndex,
        base: Option<GlobalIndex>,
        offset: u32,
        elements: Box<[FuncIndex]>,
    ) -> WasmResult<()>;

    /// Declare a passive element segment.
    fn declare_passive_element(
        &mut self,
        index: ElemIndex,
        elements: Box<[FuncIndex]>,
    ) -> WasmResult<()>;

    /// Indicates that a declarative element segment was seen in the wasm
    /// module.
    fn declare_elements(&mut self, elements: Box<[FuncIndex]>) -> WasmResult<()> {
        drop(elements);
        Ok(())
    }

    /// Provides the number of passive data segments up front.
    ///
    /// By default this does nothing, but implementations may use this to
    /// pre-allocate memory if desired.
    fn reserve_passive_data(&mut self, count: u32) -> WasmResult<()> {
        let _ = count;
        Ok(())
    }

    /// Declare a passive data segment.
    fn declare_passive_data(&mut self, data_index: DataIndex, data: &'data [u8]) -> WasmResult<()>;

    /// Indicates how many functions the code section reports and the byte
    /// offset of where the code sections starts.
    fn reserve_function_bodies(&mut self, bodies: u32, code_section_offset: u64) {
        drop((bodies, code_section_offset));
    }

    /// Provides the contents of a function body.
    fn define_function_body(
        &mut self,
        validator: FuncValidator<ValidatorResources>,
        body: FunctionBody<'data>,
    ) -> WasmResult<()>;

    /// Provides the number of data initializers up front. By default this does nothing, but
    /// implementations can use this to preallocate memory if desired.
    fn reserve_data_initializers(&mut self, _num: u32) -> WasmResult<()> {
        Ok(())
    }

    /// Fills a declared memory with bytes at module instantiation.
    fn declare_data_initialization(
        &mut self,
        memory_index: MemoryIndex,
        base: Option<GlobalIndex>,
        offset: u64,
        data: &'data [u8],
    ) -> WasmResult<()>;

    /// Declares the name of a module to the environment.
    ///
    /// By default this does nothing, but implementations can use this to read
    /// the module name subsection of the custom name section if desired.
    fn declare_module_name(&mut self, _name: &'data str) {}

    /// Declares the name of a function to the environment.
    ///
    /// By default this does nothing, but implementations can use this to read
    /// the function name subsection of the custom name section if desired.
    fn declare_func_name(&mut self, _func_index: FuncIndex, _name: &'data str) {}

    /// Declares the name of a function's local to the environment.
    ///
    /// By default this does nothing, but implementations can use this to read
    /// the local name subsection of the custom name section if desired.
    fn declare_local_name(&mut self, _func_index: FuncIndex, _local_index: u32, _name: &'data str) {
    }

    /// Indicates that a custom section has been found in the wasm file
    fn custom_section(&mut self, _name: &'data str, _data: &'data [u8]) -> WasmResult<()> {
        Ok(())
    }

    /// Returns the list of enabled wasm features this translation will be using.
    fn wasm_features(&self) -> WasmFeatures {
        WasmFeatures::default()
    }
}<|MERGE_RESOLUTION|>--- conflicted
+++ resolved
@@ -8,15 +8,9 @@
 
 use crate::state::FuncTranslationState;
 use crate::{
-<<<<<<< HEAD
-    DataIndex, ElemIndex, FuncIndex, Global, GlobalIndex, Heap, HeapData, Memory, MemoryIndex,
-    SignatureIndex, Table, TableIndex, Tag, TagIndex, TypeIndex, WasmError, WasmFuncType,
-    WasmHeapType, WasmResult,
-=======
     DataIndex, ElemIndex, FuncIndex, Global, GlobalIndex, GlobalInit, Heap, HeapData, Memory,
     MemoryIndex, SignatureIndex, Table, TableIndex, Tag, TagIndex, TypeIndex, WasmError,
-    WasmFuncType, WasmResult, WasmType,
->>>>>>> f928bf72
+    WasmFuncType, WasmHeapType, WasmResult,
 };
 use core::convert::From;
 use cranelift_codegen::cursor::FuncCursor;

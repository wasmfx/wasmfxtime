//! All the runtime support necessary for the wasm to cranelift translation is formalized by the
//! traits `FunctionEnvironment` and `ModuleEnvironment`.
//!
//! There are skeleton implementations of these traits in the `dummy` module, and complete
//! implementations in [Wasmtime].
//!
//! [Wasmtime]: https://github.com/bytecodealliance/wasmtime

use crate::state::FuncTranslationState;
use crate::{
    DataIndex, ElemIndex, FuncIndex, Global, GlobalIndex, Heap, HeapData, Memory, MemoryIndex,
    Table, TableIndex, Tag, TagIndex, TypeConvert, TypeIndex, WasmContType, WasmError,
    WasmFuncType, WasmHeapType, WasmResult,
};
use cranelift_codegen::cursor::FuncCursor;
use cranelift_codegen::ir::immediates::Offset32;
use cranelift_codegen::ir::{self, InstBuilder, Type};
use cranelift_codegen::isa::TargetFrontendConfig;
use cranelift_entity::PrimaryMap;
use cranelift_frontend::FunctionBuilder;
use std::boxed::Box;
use std::string::ToString;
use std::vec::Vec;
use wasmparser::{FuncValidator, FunctionBody, Operator, ValidatorResources, WasmFeatures};
use wasmtime_types::{ConstExpr, ModuleInternedTypeIndex};

/// The value of a WebAssembly global variable.
#[derive(Clone, Copy)]
pub enum GlobalVariable {
    /// This is a constant global with a value known at compile time.
    Const(ir::Value),

    /// This is a variable in memory that should be referenced through a `GlobalValue`.
    Memory {
        /// The address of the global variable storage.
        gv: ir::GlobalValue,
        /// An offset to add to the address.
        offset: Offset32,
        /// The global variable's type.
        ty: ir::Type,
    },

    /// This is a global variable that needs to be handled by the environment.
    Custom,
}

/// Environment affecting the translation of a WebAssembly.
pub trait TargetEnvironment: TypeConvert {
    /// Get the information needed to produce Cranelift IR for the given target.
    fn target_config(&self) -> TargetFrontendConfig;

    /// Whether to enable Spectre mitigations for heap accesses.
    fn heap_access_spectre_mitigation(&self) -> bool;

    /// Whether to add proof-carrying-code facts to verify memory accesses.
    fn proof_carrying_code(&self) -> bool;

    /// Get the Cranelift integer type to use for native pointers.
    ///
    /// This returns `I64` for 64-bit architectures and `I32` for 32-bit architectures.
    fn pointer_type(&self) -> ir::Type {
        ir::Type::int(u16::from(self.target_config().pointer_bits())).unwrap()
    }

    /// Get the size of a native pointer, in bytes.
    fn pointer_bytes(&self) -> u8 {
        self.target_config().pointer_bytes()
    }

    /// Get the Cranelift reference type to use for the given Wasm reference
    /// type.
    ///
    /// Returns a pair of the CLIF reference type to use and a boolean that
    /// describes whether the value should be included in GC stack maps or not.
    fn reference_type(&self, ty: WasmHeapType) -> (ir::Type, bool);
}

/// Environment affecting the translation of a single WebAssembly function.
///
/// A `FuncEnvironment` trait object is required to translate a WebAssembly function to Cranelift
/// IR. The function environment provides information about the WebAssembly module as well as the
/// runtime environment.
pub trait FuncEnvironment: TargetEnvironment {
    /// Is the given parameter of the given function a wasm-level parameter, as opposed to a hidden
    /// parameter added for use by the implementation?
    fn is_wasm_parameter(&self, signature: &ir::Signature, index: usize) -> bool {
        signature.params[index].purpose == ir::ArgumentPurpose::Normal
    }

    /// Does the given parameter require inclusion in stack maps?
    fn param_needs_stack_map(&self, signature: &ir::Signature, index: usize) -> bool;

    /// Does the given result require inclusion in stack maps?
    fn sig_ref_result_needs_stack_map(&self, sig_ref: ir::SigRef, index: usize) -> bool;

    /// Does the given result require inclusion in stack maps?
    fn func_ref_result_needs_stack_map(
        &self,
        func: &ir::Function,
        func_ref: ir::FuncRef,
        index: usize,
    ) -> bool;

    /// Is the given return of the given function a wasm-level parameter, as
    /// opposed to a hidden parameter added for use by the implementation?
    fn is_wasm_return(&self, signature: &ir::Signature, index: usize) -> bool {
        signature.returns[index].purpose == ir::ArgumentPurpose::Normal
    }

    /// Called after the locals for a function have been parsed, and the number
    /// of variables defined by this function is provided.
    fn after_locals(&mut self, num_locals_defined: usize) {
        let _ = num_locals_defined;
    }

    /// Set up the necessary preamble definitions in `func` to access the global variable
    /// identified by `index`.
    ///
    /// The index space covers both imported globals and globals defined by the module.
    ///
    /// Return the global variable reference that should be used to access the global and the
    /// WebAssembly type of the global.
    fn make_global(
        &mut self,
        func: &mut ir::Function,
        index: GlobalIndex,
    ) -> WasmResult<GlobalVariable>;

    /// Get the heaps for this function environment.
    ///
    /// The returned map should provide heap format details (encoded in
    /// `HeapData`) for each `Heap` that was previously returned by
    /// `make_heap()`. The translator will first call make_heap for each Wasm
    /// memory, and then later when translating code, will invoke `heaps()` to
    /// learn how to access the environment's implementation of each memory.
    fn heaps(&self) -> &PrimaryMap<Heap, HeapData>;

    /// Set up the necessary preamble definitions in `func` to access the linear memory identified
    /// by `index`.
    ///
    /// The index space covers both imported and locally declared memories.
    fn make_heap(&mut self, func: &mut ir::Function, index: MemoryIndex) -> WasmResult<Heap>;

    /// Set up a signature definition in the preamble of `func` that can be used for an indirect
    /// call with signature `index`.
    ///
    /// The signature may contain additional arguments needed for an indirect call, but the
    /// arguments marked as `ArgumentPurpose::Normal` must correspond to the WebAssembly signature
    /// arguments.
    ///
    /// The signature will only be used for indirect calls, even if the module has direct function
    /// calls with the same WebAssembly type.
    fn make_indirect_sig(
        &mut self,
        func: &mut ir::Function,
        index: TypeIndex,
    ) -> WasmResult<ir::SigRef>;

    /// Set up an external function definition in the preamble of `func` that can be used to
    /// directly call the function `index`.
    ///
    /// The index space covers both imported functions and functions defined in the current module.
    ///
    /// The function's signature may contain additional arguments needed for a direct call, but the
    /// arguments marked as `ArgumentPurpose::Normal` must correspond to the WebAssembly signature
    /// arguments.
    ///
    /// The function's signature will only be used for direct calls, even if the module has
    /// indirect calls with the same WebAssembly type.
    fn make_direct_func(
        &mut self,
        func: &mut ir::Function,
        index: FuncIndex,
    ) -> WasmResult<ir::FuncRef>;

    /// Translate a `call` WebAssembly instruction at `pos`.
    ///
    /// Insert instructions at `pos` for a direct call to the function `callee_index`.
    ///
    /// The function reference `callee` was previously created by `make_direct_func()`.
    ///
    /// Return the call instruction whose results are the WebAssembly return values.
    fn translate_call(
        &mut self,
        builder: &mut FunctionBuilder,
        _callee_index: FuncIndex,
        callee: ir::FuncRef,
        call_args: &[ir::Value],
    ) -> WasmResult<ir::Inst> {
        Ok(builder.ins().call(callee, call_args))
    }

    /// Translate a `call_indirect` WebAssembly instruction at `pos`.
    ///
    /// Insert instructions at `pos` for an indirect call to the function `callee` in the table
    /// `table_index` with WebAssembly signature `sig_index`. The `callee` value will have type
    /// `i32`.
    ///
    /// The signature `sig_ref` was previously created by `make_indirect_sig()`.
    ///
    /// Return the call instruction whose results are the WebAssembly return values.
    /// Returns `None` if this statically traps instead of creating a call
    /// instruction.
    fn translate_call_indirect(
        &mut self,
        builder: &mut FunctionBuilder,
        table_index: TableIndex,
        sig_index: TypeIndex,
        sig_ref: ir::SigRef,
        callee: ir::Value,
        call_args: &[ir::Value],
    ) -> WasmResult<Option<ir::Inst>>;

    /// Translate a `return_call` WebAssembly instruction at the builder's
    /// current position.
    ///
    /// Insert instructions at the builder's current position for a direct tail
    /// call to the function `callee_index`.
    ///
    /// The function reference `callee` was previously created by `make_direct_func()`.
    ///
    /// Return the call instruction whose results are the WebAssembly return values.
    fn translate_return_call(
        &mut self,
        builder: &mut FunctionBuilder,
        _callee_index: FuncIndex,
        callee: ir::FuncRef,
        call_args: &[ir::Value],
    ) -> WasmResult<()> {
        builder.ins().return_call(callee, call_args);
        Ok(())
    }

    /// Translate a `return_call_indirect` WebAssembly instruction at the
    /// builder's current position.
    ///
    /// Insert instructions at the builder's current position for an indirect
    /// tail call to the function `callee` in the table `table_index` with
    /// WebAssembly signature `sig_index`. The `callee` value will have type
    /// `i32`.
    ///
    /// The signature `sig_ref` was previously created by `make_indirect_sig()`.
    fn translate_return_call_indirect(
        &mut self,
        builder: &mut FunctionBuilder,
        table_index: TableIndex,
        sig_index: TypeIndex,
        sig_ref: ir::SigRef,
        callee: ir::Value,
        call_args: &[ir::Value],
    ) -> WasmResult<()>;

    /// Translate a `return_call_ref` WebAssembly instruction at the builder's
    /// given position.
    ///
    /// Insert instructions at the builder's current position for an indirect
    /// tail call to the function `callee`. The `callee` value will be a Wasm
    /// funcref that may need to be translated to a native function address
    /// depending on your implementation of this trait.
    ///
    /// The signature `sig_ref` was previously created by `make_indirect_sig()`.
    fn translate_return_call_ref(
        &mut self,
        builder: &mut FunctionBuilder,
        sig_ref: ir::SigRef,
        callee: ir::Value,
        call_args: &[ir::Value],
    ) -> WasmResult<()>;

    /// Translate a `call_ref` WebAssembly instruction at the builder's current
    /// position.
    ///
    /// Insert instructions at the builder's current position for an indirect
    /// call to the function `callee`. The `callee` value will be a Wasm funcref
    /// that may need to be translated to a native function address depending on
    /// your implementation of this trait.
    ///
    /// The signature `sig_ref` was previously created by `make_indirect_sig()`.
    ///
    /// Return the call instruction whose results are the WebAssembly return values.
    fn translate_call_ref(
        &mut self,
        builder: &mut FunctionBuilder,
        sig_ref: ir::SigRef,
        callee: ir::Value,
        call_args: &[ir::Value],
    ) -> WasmResult<ir::Inst>;

    /// Translate a `memory.grow` WebAssembly instruction.
    ///
    /// The `index` provided identifies the linear memory to grow, and `heap` is the heap reference
    /// returned by `make_heap` for the same index.
    ///
    /// The `val` value is the requested memory size in pages.
    ///
    /// Returns the old size (in pages) of the memory.
    fn translate_memory_grow(
        &mut self,
        pos: FuncCursor,
        index: MemoryIndex,
        heap: Heap,
        val: ir::Value,
    ) -> WasmResult<ir::Value>;

    /// Translates a `memory.size` WebAssembly instruction.
    ///
    /// The `index` provided identifies the linear memory to query, and `heap` is the heap reference
    /// returned by `make_heap` for the same index.
    ///
    /// Returns the size in pages of the memory.
    fn translate_memory_size(
        &mut self,
        pos: FuncCursor,
        index: MemoryIndex,
        heap: Heap,
    ) -> WasmResult<ir::Value>;

    /// Translate a `memory.copy` WebAssembly instruction.
    ///
    /// The `index` provided identifies the linear memory to query, and `heap` is the heap reference
    /// returned by `make_heap` for the same index.
    fn translate_memory_copy(
        &mut self,
        pos: FuncCursor,
        src_index: MemoryIndex,
        src_heap: Heap,
        dst_index: MemoryIndex,
        dst_heap: Heap,
        dst: ir::Value,
        src: ir::Value,
        len: ir::Value,
    ) -> WasmResult<()>;

    /// Translate a `memory.fill` WebAssembly instruction.
    ///
    /// The `index` provided identifies the linear memory to query, and `heap` is the heap reference
    /// returned by `make_heap` for the same index.
    fn translate_memory_fill(
        &mut self,
        pos: FuncCursor,
        index: MemoryIndex,
        heap: Heap,
        dst: ir::Value,
        val: ir::Value,
        len: ir::Value,
    ) -> WasmResult<()>;

    /// Translate a `memory.init` WebAssembly instruction.
    ///
    /// The `index` provided identifies the linear memory to query, and `heap` is the heap reference
    /// returned by `make_heap` for the same index. `seg_index` is the index of the segment to copy
    /// from.
    fn translate_memory_init(
        &mut self,
        pos: FuncCursor,
        index: MemoryIndex,
        heap: Heap,
        seg_index: u32,
        dst: ir::Value,
        src: ir::Value,
        len: ir::Value,
    ) -> WasmResult<()>;

    /// Translate a `data.drop` WebAssembly instruction.
    fn translate_data_drop(&mut self, pos: FuncCursor, seg_index: u32) -> WasmResult<()>;

    /// Translate a `table.size` WebAssembly instruction.
    fn translate_table_size(&mut self, pos: FuncCursor, index: TableIndex)
        -> WasmResult<ir::Value>;

    /// Translate a `table.grow` WebAssembly instruction.
    fn translate_table_grow(
        &mut self,
        builder: &mut FunctionBuilder,
        table_index: TableIndex,
        delta: ir::Value,
        init_value: ir::Value,
    ) -> WasmResult<ir::Value>;

    /// Translate a `table.get` WebAssembly instruction.
    fn translate_table_get(
        &mut self,
        builder: &mut FunctionBuilder,
        table_index: TableIndex,
        index: ir::Value,
    ) -> WasmResult<ir::Value>;

    /// Translate a `table.set` WebAssembly instruction.
    fn translate_table_set(
        &mut self,
        builder: &mut FunctionBuilder,
        table_index: TableIndex,
        value: ir::Value,
        index: ir::Value,
    ) -> WasmResult<()>;

    /// Translate a `table.copy` WebAssembly instruction.
    fn translate_table_copy(
        &mut self,
        pos: FuncCursor,
        dst_table_index: TableIndex,
        src_table_index: TableIndex,
        dst: ir::Value,
        src: ir::Value,
        len: ir::Value,
    ) -> WasmResult<()>;

    /// Translate a `table.fill` WebAssembly instruction.
    fn translate_table_fill(
        &mut self,
        builder: &mut FunctionBuilder,
        table_index: TableIndex,
        dst: ir::Value,
        val: ir::Value,
        len: ir::Value,
    ) -> WasmResult<()>;

    /// Translate a `table.init` WebAssembly instruction.
    fn translate_table_init(
        &mut self,
        pos: FuncCursor,
        seg_index: u32,
        table_index: TableIndex,
        dst: ir::Value,
        src: ir::Value,
        len: ir::Value,
    ) -> WasmResult<()>;

    /// Translate a `elem.drop` WebAssembly instruction.
    fn translate_elem_drop(&mut self, pos: FuncCursor, seg_index: u32) -> WasmResult<()>;

    /// Translate a `ref.null T` WebAssembly instruction.
<<<<<<< HEAD
    ///
    /// By default, translates into a null reference type.
    ///
    /// Override this if you don't use Cranelift reference types for all Wasm
    /// reference types (e.g. you use a raw pointer for `funcref`s) or if the
    /// null sentinel is not a null reference type pointer for your type. If you
    /// override this method, then you should also override
    /// `translate_ref_is_null` as well.
    fn translate_ref_null(
        &mut self,
        builder: &mut FunctionBuilder,
        ty: WasmHeapType,
    ) -> WasmResult<ir::Value> {
        let _ = ty;
        Ok(builder.ins().null(self.reference_type(ty)))
    }

    /// Translate a `ref.is_null` WebAssembly instruction.
    ///
    /// By default, assumes that `value` is a Cranelift reference type, and that
    /// a null Cranelift reference type is the null value for all Wasm reference
    /// types.
    ///
    /// If you override this method, you probably also want to override
    /// `translate_ref_null` as well.
    fn translate_ref_is_null(
        &mut self,
        builder: &mut FunctionBuilder,
        value: ir::Value,
    ) -> WasmResult<ir::Value> {
        let is_null = builder.ins().is_null(value);
        Ok(builder.ins().uextend(ir::types::I32, is_null))
    }
=======
    fn translate_ref_null(&mut self, pos: FuncCursor, ty: WasmHeapType) -> WasmResult<ir::Value>;

    /// Translate a `ref.is_null` WebAssembly instruction.
    fn translate_ref_is_null(&mut self, pos: FuncCursor, value: ir::Value)
        -> WasmResult<ir::Value>;
>>>>>>> 2389dcce

    /// Translate a `ref.func` WebAssembly instruction.
    fn translate_ref_func(
        &mut self,
        pos: FuncCursor,
        func_index: FuncIndex,
    ) -> WasmResult<ir::Value>;

    /// Translate a `global.get` WebAssembly instruction at `pos` for a global
    /// that is custom.
    fn translate_custom_global_get(
        &mut self,
        builder: &mut FunctionBuilder,
        global_index: GlobalIndex,
    ) -> WasmResult<ir::Value>;

    /// Translate a `global.set` WebAssembly instruction at `pos` for a global
    /// that is custom.
    fn translate_custom_global_set(
        &mut self,
        builder: &mut FunctionBuilder,
        global_index: GlobalIndex,
        val: ir::Value,
    ) -> WasmResult<()>;

    /// Translate an `i32.atomic.wait` or `i64.atomic.wait` WebAssembly instruction.
    /// The `index` provided identifies the linear memory containing the value
    /// to wait on, and `heap` is the heap reference returned by `make_heap`
    /// for the same index.  Whether the waited-on value is 32- or 64-bit can be
    /// determined by examining the type of `expected`, which must be only I32 or I64.
    ///
    /// Note that the `addr` here is the host linear memory address rather
    /// than a relative wasm linear memory address. The type of this value is
    /// the same as the host's pointer.
    ///
    /// Returns an i32, which is negative if the helper call failed.
    fn translate_atomic_wait(
        &mut self,
        pos: FuncCursor,
        index: MemoryIndex,
        heap: Heap,
        addr: ir::Value,
        expected: ir::Value,
        timeout: ir::Value,
    ) -> WasmResult<ir::Value>;

    /// Translate an `atomic.notify` WebAssembly instruction.
    /// The `index` provided identifies the linear memory containing the value
    /// to wait on, and `heap` is the heap reference returned by `make_heap`
    /// for the same index.
    ///
    /// Note that the `addr` here is the host linear memory address rather
    /// than a relative wasm linear memory address. The type of this value is
    /// the same as the host's pointer.
    ///
    /// Returns an i64, which is negative if the helper call failed.
    fn translate_atomic_notify(
        &mut self,
        pos: FuncCursor,
        index: MemoryIndex,
        heap: Heap,
        addr: ir::Value,
        count: ir::Value,
    ) -> WasmResult<ir::Value>;

    /// Translate an `i32` value into an `i31ref`.
    fn translate_ref_i31(&mut self, pos: FuncCursor, val: ir::Value) -> WasmResult<ir::Value>;

    /// Sign-extend an `i31ref` into an `i32`.
    fn translate_i31_get_s(&mut self, pos: FuncCursor, i31ref: ir::Value) -> WasmResult<ir::Value>;

    /// Zero-extend an `i31ref` into an `i32`.
    fn translate_i31_get_u(&mut self, pos: FuncCursor, i31ref: ir::Value) -> WasmResult<ir::Value>;

    /// Emit code at the beginning of every wasm loop.
    ///
    /// This can be used to insert explicit interrupt or safepoint checking at
    /// the beginnings of loops.
    fn translate_loop_header(&mut self, _builder: &mut FunctionBuilder) -> WasmResult<()> {
        // By default, don't emit anything.
        Ok(())
    }

    /// Optional callback for the `FunctionEnvironment` performing this translation to maintain
    /// internal state or prepare custom state for the operator to translate
    fn before_translate_operator(
        &mut self,
        _op: &Operator,
        _builder: &mut FunctionBuilder,
        _state: &FuncTranslationState,
    ) -> WasmResult<()> {
        Ok(())
    }

    /// Optional callback for the `FunctionEnvironment` performing this translation to maintain
    /// internal state or finalize custom state for the operator that was translated
    fn after_translate_operator(
        &mut self,
        _op: &Operator,
        _builder: &mut FunctionBuilder,
        _state: &FuncTranslationState,
    ) -> WasmResult<()> {
        Ok(())
    }

    /// Optional callback for the `FuncEnvironment` performing this translation
    /// to maintain, prepare, or finalize custom, internal state when we
    /// statically determine that a Wasm memory access will unconditionally
    /// trap, rendering the rest of the block unreachable. Called just before
    /// the unconditional trap is emitted.
    fn before_unconditionally_trapping_memory_access(
        &mut self,
        _builder: &mut FunctionBuilder,
    ) -> WasmResult<()> {
        Ok(())
    }

    /// Optional callback for the `FunctionEnvironment` performing this translation to perform work
    /// before the function body is translated.
    fn before_translate_function(
        &mut self,
        _builder: &mut FunctionBuilder,
        _state: &FuncTranslationState,
    ) -> WasmResult<()> {
        Ok(())
    }

    /// Optional callback for the `FunctionEnvironment` performing this translation to perform work
    /// after the function body is translated.
    fn after_translate_function(
        &mut self,
        _builder: &mut FunctionBuilder,
        _state: &FuncTranslationState,
    ) -> WasmResult<()> {
        Ok(())
    }

    /// Whether or not to force relaxed simd instructions to have deterministic
    /// lowerings meaning they will produce the same results across all hosts,
    /// regardless of the cost to performance.
    fn relaxed_simd_deterministic(&self) -> bool {
        true
    }

    /// Whether or not the target being translated for has a native fma
    /// instruction. If it does not then when relaxed simd isn't deterministic
    /// the translation of the `f32x4.relaxed_fma` instruction, for example,
    /// will do a multiplication and then an add instead of the fused version.
    fn has_native_fma(&self) -> bool {
        false
    }

    /// Returns whether this is an x86 target, which may alter lowerings of
    /// relaxed simd instructions.
    fn is_x86(&self) -> bool {
        false
    }

    /// Translates cont.bind instructions.
    /// `remaining_arg_count` is the *overall* number of remaining arguments of
    /// the continuation before supplying `args` (i.e., it is the number of
    /// parameters of the continuation's type before cont.bind was executed).
    fn translate_cont_bind(
        &mut self,
        builder: &mut FunctionBuilder,
        contobj: ir::Value,
        args: &[ir::Value],
        remaining_arg_count: usize,
    ) -> ir::Value;

    /// TODO(dhil): write documentation.
    fn translate_cont_new(
        &mut self,
        builder: &mut FunctionBuilder,
        state: &FuncTranslationState,
        func: ir::Value,
        arg_types: &[wasmtime_types::WasmValType],
        return_types: &[wasmtime_types::WasmValType],
    ) -> WasmResult<ir::Value>;

    /// Translates resume instructions.
    /// Returns the values returned by the instruction (i.e., the values
    /// returned by the resumed continuation once it returns normally)
    fn translate_resume(
        &mut self,
        builder: &mut FunctionBuilder,
        type_index: u32,
        contobj: ir::Value,
        resume_args: &[ir::Value],
        resumetable: &[(u32, ir::Block)],
    ) -> Vec<ir::Value>;

    /// TODO(dhil): write documentation.
    fn translate_resume_throw(
        &mut self,
        pos: FuncCursor,
        state: &FuncTranslationState,
        tag_index: u32,
        cont: ir::Value,
    ) -> WasmResult<ir::Value>;

    /// TODO(dhil): write documentation.
    fn translate_suspend(
        &mut self,
        builder: &mut FunctionBuilder,
        tag_index: ir::Value,
        suspend_args: &[ir::Value],
        tag_return_types: &[wasmtime_types::WasmValType],
    ) -> Vec<ir::Value>;

    /// TODO
    fn continuation_arguments(&self, type_index: u32) -> &[wasmtime_types::WasmValType];

    /// TODO
    fn continuation_returns(&self, type_index: u32) -> &[wasmtime_types::WasmValType];

    /// TODO
    fn tag_params(&self, tag_index: u32) -> &[wasmtime_types::WasmValType];

    /// TODO
    fn tag_returns(&self, tag_index: u32) -> &[wasmtime_types::WasmValType];

    /// Returns whether the CLIF `x86_blendv` instruction should be used for the
    /// relaxed simd `*.relaxed_laneselect` instruction for the specified type.
    fn use_x86_blendv_for_relaxed_laneselect(&self, ty: Type) -> bool {
        let _ = ty;
        false
    }

    /// Returns whether the CLIF `x86_pshufb` instruction should be used for the
    /// `i8x16.relaxed_swizzle` instruction.
    fn use_x86_pshufb_for_relaxed_swizzle(&self) -> bool {
        false
    }

    /// Returns whether the CLIF `x86_pmulhrsw` instruction should be used for
    /// the `i8x16.relaxed_q15mulr_s` instruction.
    fn use_x86_pmulhrsw_for_relaxed_q15mul(&self) -> bool {
        false
    }

    /// Returns whether the CLIF `x86_pmaddubsw` instruction should be used for
    /// the relaxed-simd dot-product instructions instruction.
    fn use_x86_pmaddubsw_for_dot(&self) -> bool {
        false
    }

    /// Inserts code before a function return.
    fn handle_before_return(&mut self, _retvals: &[ir::Value], _builder: &mut FunctionBuilder) {}

    /// Inserts code before a load.
    fn before_load(
        &mut self,
        _builder: &mut FunctionBuilder,
        _val_size: u8,
        _addr: ir::Value,
        _offset: u64,
    ) {
    }

    /// Inserts code before a store.
    fn before_store(
        &mut self,
        _builder: &mut FunctionBuilder,
        _val_size: u8,
        _addr: ir::Value,
        _offset: u64,
    ) {
    }

    /// Inserts code before updating a global.
    fn update_global(
        &mut self,
        _builder: &mut FunctionBuilder,
        _global_index: u32,
        _value: ir::Value,
    ) {
    }

    /// Inserts code before memory.grow.
    fn before_memory_grow(
        &mut self,
        _builder: &mut FunctionBuilder,
        _num_bytes: ir::Value,
        _mem_index: MemoryIndex,
    ) {
    }
}

/// An object satisfying the `ModuleEnvironment` trait can be passed as argument to the
/// [`translate_module`](fn.translate_module.html) function. These methods should not be called
/// by the user, they are only for `cranelift-wasm` internal use.
pub trait ModuleEnvironment<'data>: TypeConvert {
    /// Provides the number of types up front. By default this does nothing, but
    /// implementations can use this to preallocate memory if desired.
    fn reserve_types(&mut self, _num: u32) -> WasmResult<()> {
        Ok(())
    }

    /// Declares a function signature to the environment.
    fn declare_type_func(&mut self, wasm_func_type: WasmFuncType) -> WasmResult<()>;

    /// Declares a continuation signature to the environment.
    fn declare_type_cont(&mut self, wasm_cont_type: WasmContType) -> WasmResult<()>;

    /// Translates a type index to its signature index, only called for type
    /// indices which point to functions.
    fn type_to_signature(&self, index: TypeIndex) -> WasmResult<ModuleInternedTypeIndex> {
        let _ = index;
        Err(WasmError::Unsupported("module linking".to_string()))
    }

    /// Provides the number of imports up front. By default this does nothing, but
    /// implementations can use this to preallocate memory if desired.
    fn reserve_imports(&mut self, _num: u32) -> WasmResult<()> {
        Ok(())
    }

    /// Declares a function import to the environment.
    fn declare_func_import(
        &mut self,
        index: TypeIndex,
        module: &'data str,
        field: &'data str,
    ) -> WasmResult<()>;

    /// Declares a table import to the environment.
    fn declare_table_import(
        &mut self,
        table: Table,
        module: &'data str,
        field: &'data str,
    ) -> WasmResult<()>;

    /// Declares a memory import to the environment.
    fn declare_memory_import(
        &mut self,
        memory: Memory,
        module: &'data str,
        field: &'data str,
    ) -> WasmResult<()>;

    /// Declares an tag import to the environment.
    fn declare_tag_import(
        &mut self,
        tag: Tag,
        module: &'data str,
        field: &'data str,
    ) -> WasmResult<()> {
        let _ = (tag, module, field);
        Err(WasmError::Unsupported("wasm tags".to_string()))
    }

    /// Declares a global import to the environment.
    fn declare_global_import(
        &mut self,
        global: Global,
        module: &'data str,
        field: &'data str,
    ) -> WasmResult<()>;

    /// Notifies the implementation that all imports have been declared.
    fn finish_imports(&mut self) -> WasmResult<()> {
        Ok(())
    }

    /// Provides the number of defined functions up front. By default this does nothing, but
    /// implementations can use this to preallocate memory if desired.
    fn reserve_func_types(&mut self, _num: u32) -> WasmResult<()> {
        Ok(())
    }

    /// Declares the type (signature) of a local function in the module.
    fn declare_func_type(&mut self, index: TypeIndex) -> WasmResult<()>;

    /// Provides the number of defined tables up front. By default this does nothing, but
    /// implementations can use this to preallocate memory if desired.
    fn reserve_tables(&mut self, _num: u32) -> WasmResult<()> {
        Ok(())
    }

    /// Declares a table to the environment.
    fn declare_table(&mut self, table: Table) -> WasmResult<()>;

    /// Provides the number of defined memories up front. By default this does nothing, but
    /// implementations can use this to preallocate memory if desired.
    fn reserve_memories(&mut self, _num: u32) -> WasmResult<()> {
        Ok(())
    }

    /// Declares a memory to the environment
    fn declare_memory(&mut self, memory: Memory) -> WasmResult<()>;

    /// Provides the number of defined tags up front. By default this does nothing, but
    /// implementations can use this to preallocate memory if desired.
    fn reserve_tags(&mut self, _num: u32) -> WasmResult<()> {
        Ok(())
    }

    /// Declares an tag to the environment
    fn declare_tag(&mut self, tag: Tag) -> WasmResult<()> {
        let _ = tag;
        Err(WasmError::Unsupported("wasm tags".to_string()))
    }

    /// Provides the number of defined globals up front. By default this does nothing, but
    /// implementations can use this to preallocate memory if desired.
    fn reserve_globals(&mut self, _num: u32) -> WasmResult<()> {
        Ok(())
    }

    /// Declares a global to the environment.
    fn declare_global(&mut self, global: Global, init: ConstExpr) -> WasmResult<()>;

    /// Provides the number of exports up front. By default this does nothing, but
    /// implementations can use this to preallocate memory if desired.
    fn reserve_exports(&mut self, _num: u32) -> WasmResult<()> {
        Ok(())
    }

    /// Declares a function export to the environment.
    fn declare_func_export(&mut self, func_index: FuncIndex, name: &'data str) -> WasmResult<()>;

    /// Declares a table export to the environment.
    fn declare_table_export(&mut self, table_index: TableIndex, name: &'data str)
        -> WasmResult<()>;

    /// Declares a memory export to the environment.
    fn declare_memory_export(
        &mut self,
        memory_index: MemoryIndex,
        name: &'data str,
    ) -> WasmResult<()>;

    /// Declares an tag export to the environment.
    fn declare_tag_export(&mut self, tag_index: TagIndex, name: &'data str) -> WasmResult<()> {
        let _ = (tag_index, name);
        Err(WasmError::Unsupported("wasm tags".to_string()))
    }

    /// Declares a global export to the environment.
    fn declare_global_export(
        &mut self,
        global_index: GlobalIndex,
        name: &'data str,
    ) -> WasmResult<()>;

    /// Notifies the implementation that all exports have been declared.
    fn finish_exports(&mut self) -> WasmResult<()> {
        Ok(())
    }

    /// Declares the optional start function.
    fn declare_start_func(&mut self, index: FuncIndex) -> WasmResult<()>;

    /// Provides the number of element initializers up front. By default this does nothing, but
    /// implementations can use this to preallocate memory if desired.
    fn reserve_table_elements(&mut self, _num: u32) -> WasmResult<()> {
        Ok(())
    }

    /// Fills a declared table with references to functions in the module.
    fn declare_table_elements(
        &mut self,
        table_index: TableIndex,
        base: Option<GlobalIndex>,
        offset: u32,
        elements: Box<[FuncIndex]>,
    ) -> WasmResult<()>;

    /// Declare a passive element segment.
    fn declare_passive_element(
        &mut self,
        index: ElemIndex,
        elements: Box<[FuncIndex]>,
    ) -> WasmResult<()>;

    /// Indicates that a declarative element segment was seen in the wasm
    /// module.
    fn declare_elements(&mut self, elements: Box<[FuncIndex]>) -> WasmResult<()> {
        let _ = elements;
        Ok(())
    }

    /// Provides the number of passive data segments up front.
    ///
    /// By default this does nothing, but implementations may use this to
    /// pre-allocate memory if desired.
    fn reserve_passive_data(&mut self, count: u32) -> WasmResult<()> {
        let _ = count;
        Ok(())
    }

    /// Declare a passive data segment.
    fn declare_passive_data(&mut self, data_index: DataIndex, data: &'data [u8]) -> WasmResult<()>;

    /// Indicates how many functions the code section reports and the byte
    /// offset of where the code sections starts.
    fn reserve_function_bodies(&mut self, bodies: u32, code_section_offset: u64) {
        let _ = (bodies, code_section_offset);
    }

    /// Provides the contents of a function body.
    fn define_function_body(
        &mut self,
        validator: FuncValidator<ValidatorResources>,
        body: FunctionBody<'data>,
    ) -> WasmResult<()>;

    /// Provides the number of data initializers up front. By default this does nothing, but
    /// implementations can use this to preallocate memory if desired.
    fn reserve_data_initializers(&mut self, _num: u32) -> WasmResult<()> {
        Ok(())
    }

    /// Fills a declared memory with bytes at module instantiation.
    fn declare_data_initialization(
        &mut self,
        memory_index: MemoryIndex,
        base: Option<GlobalIndex>,
        offset: u64,
        data: &'data [u8],
    ) -> WasmResult<()>;

    /// Declares the name of a module to the environment.
    ///
    /// By default this does nothing, but implementations can use this to read
    /// the module name subsection of the custom name section if desired.
    fn declare_module_name(&mut self, _name: &'data str) {}

    /// Declares the name of a function to the environment.
    ///
    /// By default this does nothing, but implementations can use this to read
    /// the function name subsection of the custom name section if desired.
    fn declare_func_name(&mut self, _func_index: FuncIndex, _name: &'data str) {}

    /// Declares the name of a function's local to the environment.
    ///
    /// By default this does nothing, but implementations can use this to read
    /// the local name subsection of the custom name section if desired.
    fn declare_local_name(&mut self, _func_index: FuncIndex, _local_index: u32, _name: &'data str) {
    }

    /// Indicates that a custom section has been found in the wasm file
    fn custom_section(&mut self, _name: &'data str, _data: &'data [u8]) -> WasmResult<()> {
        Ok(())
    }

    /// Returns the list of enabled wasm features this translation will be using.
    fn wasm_features(&self) -> WasmFeatures {
        WasmFeatures::default()
    }
}<|MERGE_RESOLUTION|>--- conflicted
+++ resolved
@@ -430,47 +430,18 @@
     fn translate_elem_drop(&mut self, pos: FuncCursor, seg_index: u32) -> WasmResult<()>;
 
     /// Translate a `ref.null T` WebAssembly instruction.
-<<<<<<< HEAD
-    ///
-    /// By default, translates into a null reference type.
-    ///
-    /// Override this if you don't use Cranelift reference types for all Wasm
-    /// reference types (e.g. you use a raw pointer for `funcref`s) or if the
-    /// null sentinel is not a null reference type pointer for your type. If you
-    /// override this method, then you should also override
-    /// `translate_ref_is_null` as well.
     fn translate_ref_null(
         &mut self,
         builder: &mut FunctionBuilder,
         ty: WasmHeapType,
-    ) -> WasmResult<ir::Value> {
-        let _ = ty;
-        Ok(builder.ins().null(self.reference_type(ty)))
-    }
+    ) -> WasmResult<ir::Value>;
 
     /// Translate a `ref.is_null` WebAssembly instruction.
-    ///
-    /// By default, assumes that `value` is a Cranelift reference type, and that
-    /// a null Cranelift reference type is the null value for all Wasm reference
-    /// types.
-    ///
-    /// If you override this method, you probably also want to override
-    /// `translate_ref_null` as well.
     fn translate_ref_is_null(
         &mut self,
         builder: &mut FunctionBuilder,
         value: ir::Value,
-    ) -> WasmResult<ir::Value> {
-        let is_null = builder.ins().is_null(value);
-        Ok(builder.ins().uextend(ir::types::I32, is_null))
-    }
-=======
-    fn translate_ref_null(&mut self, pos: FuncCursor, ty: WasmHeapType) -> WasmResult<ir::Value>;
-
-    /// Translate a `ref.is_null` WebAssembly instruction.
-    fn translate_ref_is_null(&mut self, pos: FuncCursor, value: ir::Value)
-        -> WasmResult<ir::Value>;
->>>>>>> 2389dcce
+    ) -> WasmResult<ir::Value>;
 
     /// Translate a `ref.func` WebAssembly instruction.
     fn translate_ref_func(

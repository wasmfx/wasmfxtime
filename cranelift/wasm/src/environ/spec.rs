--- conflicted
+++ resolved
@@ -9,13 +9,8 @@
 use crate::state::FuncTranslationState;
 use crate::{
     DataIndex, ElemIndex, FuncIndex, Global, GlobalIndex, GlobalInit, Heap, HeapData, Memory,
-<<<<<<< HEAD
-    MemoryIndex, SignatureIndex, Table, TableIndex, Tag, TagIndex, TypeConvert, TypeIndex,
-    WasmContType, WasmError, WasmFuncType, WasmHeapType, WasmResult,
-=======
-    MemoryIndex, Table, TableIndex, Tag, TagIndex, TypeConvert, TypeIndex, WasmError, WasmFuncType,
+    MemoryIndex, Table, TableIndex, Tag, TagIndex, TypeConvert, TypeIndex, WasmError, WasmContType, WasmFuncType,
     WasmHeapType, WasmResult,
->>>>>>> 04adffd8
 };
 use core::convert::From;
 use cranelift_codegen::cursor::FuncCursor;

--- conflicted
+++ resolved
@@ -8,15 +8,9 @@
 
 use crate::state::FuncTranslationState;
 use crate::{
-<<<<<<< HEAD
-    DataIndex, ElemIndex, FuncIndex, Global, GlobalIndex, GlobalInit, Heap, HeapData, Memory,
-    MemoryIndex, Table, TableIndex, Tag, TagIndex, TypeConvert, TypeIndex, WasmContType, WasmError,
+    DataIndex, ElemIndex, FuncIndex, Global, GlobalIndex, Heap, HeapData, Memory, MemoryIndex,
+    Table, TableIndex, Tag, TagIndex, TypeConvert, TypeIndex, WasmContType, WasmError,
     WasmFuncType, WasmHeapType, WasmResult,
-=======
-    DataIndex, ElemIndex, FuncIndex, Global, GlobalIndex, Heap, HeapData, Memory, MemoryIndex,
-    Table, TableIndex, Tag, TagIndex, TypeConvert, TypeIndex, WasmError, WasmFuncType,
-    WasmHeapType, WasmResult,
->>>>>>> 1cf3a9da
 };
 use cranelift_codegen::cursor::FuncCursor;
 use cranelift_codegen::ir::immediates::Offset32;

;; This is a prelude of standard definitions for ISLE, the instruction-selector
;; DSL, as we use it bound to our interfaces.
;;
;; Note that all `extern` functions here are typically defined in the
;; `isle_prelude_methods` macro defined in `src/isa/isle.rs`

;;;; Primitive and External Types ;;;;;;;;;;;;;;;;;;;;;;;;;;;;;;;;;;;;;;;;;;;;;;

;; `()`
(type Unit (primitive Unit))

(decl pure unit () Unit)
(extern constructor unit unit)

(type bool (primitive bool))
(extern const $true bool)
(extern const $false bool)

(type u8 (primitive u8))
(type u16 (primitive u16))
(type u32 (primitive u32))
(type u64 (primitive u64))
(type u128 (primitive u128))
(type usize (primitive usize))

(type i8 (primitive i8))
(type i16 (primitive i16))
(type i32 (primitive i32))
(type i64 (primitive i64))
(type i128 (primitive i128))
(type isize (primitive isize))

;; `cranelift-entity`-based identifiers.
(type Type (primitive Type))
(type Value (primitive Value))
(type ValueList (primitive ValueList))
(type BlockCall (primitive BlockCall))

;; ISLE representation of `&[Value]`.
(type ValueSlice (primitive ValueSlice))

;; Extract the type of a `Value`.
(decl value_type (Type) Value)
(extern extractor infallible value_type value_type)

;; Extractor that matches a `u32` only if non-negative.
(decl u32_nonnegative (u32) u32)
(extern extractor u32_nonnegative u32_nonnegative)

;; Extractor that pulls apart an Offset32 into a u32 with the raw
;; signed-32-bit twos-complement bits.
(decl offset32 (u32) Offset32)
(extern extractor infallible offset32 offset32)

;; Pure/fallible constructor that tests if one u32 is less than or
;; equal to another.
(decl pure partial u32_lteq (u32 u32) Unit)
(extern constructor u32_lteq u32_lteq)

;; Pure/fallible constructor that tests if one u8 is less than or
;; equal to another.
(decl pure partial u8_lteq (u8 u8) Unit)
(extern constructor u8_lteq u8_lteq)

;; Pure/fallible constructor that tests if one u8 is strictly less
;;  than another.
(decl pure partial u8_lt (u8 u8) Unit)
(extern constructor u8_lt u8_lt)

;; Get a signed 32-bit immediate in an u32 from an Imm64, if possible.
(decl simm32 (u32) Imm64)
(extern extractor simm32 simm32)

;; Get an unsigned 8-bit immediate in a u8 from an Imm64, if possible.
(decl uimm8 (u8) Imm64)
(extern extractor uimm8 uimm8)

;;;; Primitive Type Conversions ;;;;;;;;;;;;;;;;;;;;;;;;;;;;;;;;;;;;;;;;;;;;;;;;

(decl pure u8_as_u32 (u8) u32)
(extern constructor u8_as_u32 u8_as_u32)
(convert u8 u32 u8_as_u32)

(decl pure u8_as_u64 (u8) u64)
(extern constructor u8_as_u64 u8_as_u64)
(convert u8 u64 u8_as_u64)

(decl pure u16_as_u64 (u16) u64)
(extern constructor u16_as_u64 u16_as_u64)

(decl pure u32_as_u64 (u32) u64)
(extern constructor u32_as_u64 u32_as_u64)
(convert u32 u64 u32_as_u64)

(decl pure i64_as_u64 (i64) u64)
(extern constructor i64_as_u64 i64_as_u64)

(decl pure i64_neg (i64) i64)
(extern constructor i64_neg i64_neg)

(decl u128_as_u64 (u64) u128)
(extern extractor u128_as_u64 u128_as_u64)

(decl u64_as_u32 (u32) u64)
(extern extractor u64_as_u32 u64_as_u32)

(decl pure u64_as_i32 (u64) i32)
(extern constructor u64_as_i32 u64_as_i32)

;;;; Primitive Arithmetic ;;;;;;;;;;;;;;;;;;;;;;;;;;;;;;;;;;;;;;;;;;;;;;;;;;;;;;

(decl pure u8_and (u8 u8) u8)
(extern constructor u8_and u8_and)

(decl pure u8_shl (u8 u8) u8)
(extern constructor u8_shl u8_shl)

(decl pure u8_shr (u8 u8) u8)
(extern constructor u8_shr u8_shr)

(decl pure u32_add (u32 u32) u32)
(extern constructor u32_add u32_add)

(decl pure u32_sub (u32 u32) u32)
(extern constructor u32_sub u32_sub)

(decl pure u32_and (u32 u32) u32)
(extern constructor u32_and u32_and)

;; Pure/fallible constructor that tries to add two `u32`s, interpreted
;; as signed values, and fails to match on overflow.
(decl pure partial s32_add_fallible (u32 u32) u32)
(extern constructor s32_add_fallible s32_add_fallible)

(decl pure u64_add (u64 u64) u64)
(extern constructor u64_add u64_add)

(decl pure u64_sub (u64 u64) u64)
(extern constructor u64_sub u64_sub)

(decl pure u64_mul (u64 u64) u64)
(extern constructor u64_mul u64_mul)

(decl pure partial u64_sdiv (u64 u64) u64)
(extern constructor u64_sdiv u64_sdiv)

(decl pure partial u64_udiv (u64 u64) u64)
(extern constructor u64_udiv u64_udiv)

(decl pure u64_and (u64 u64) u64)
(extern constructor u64_and u64_and)

(decl pure u64_or (u64 u64) u64)
(extern constructor u64_or u64_or)

(decl pure u64_xor (u64 u64) u64)
(extern constructor u64_xor u64_xor)

(decl pure u64_shl (u64 u64) u64)
(extern constructor u64_shl u64_shl)

(decl pure imm64_shl (Type Imm64 Imm64) Imm64)
(extern constructor imm64_shl imm64_shl)

(decl pure imm64_ushr (Type Imm64 Imm64) Imm64)
(extern constructor imm64_ushr imm64_ushr)

(decl pure imm64_sshr (Type Imm64 Imm64) Imm64)
(extern constructor imm64_sshr imm64_sshr)

(decl pure u64_not (u64) u64)
(extern constructor u64_not u64_not)

(decl pure u64_eq (u64 u64) bool)
(extern constructor u64_eq u64_eq)

(decl pure u64_le (u64 u64) bool)
(extern constructor u64_le u64_le)

(decl pure u64_lt (u64 u64) bool)
(extern constructor u64_lt u64_lt)

(decl pure i64_sextend_imm64 (Type Imm64) i64)
(extern constructor i64_sextend_imm64 i64_sextend_imm64)

(decl pure u64_uextend_imm64 (Type Imm64) u64)
(extern constructor u64_uextend_imm64 u64_uextend_imm64)

(decl pure imm64_icmp (Type IntCC Imm64 Imm64) Imm64)
(extern constructor imm64_icmp imm64_icmp)

(decl u64_is_zero (bool) u64)
(extern extractor infallible u64_is_zero u64_is_zero)

(decl u64_zero () u64)
(extractor (u64_zero) (u64_is_zero $true))

(decl u64_nonzero (u64) u64)
(extractor (u64_nonzero x) (and (u64_is_zero $false) x))

(decl pure u64_is_odd (u64) bool)
(extern constructor u64_is_odd u64_is_odd)

;;;; `cranelift_codegen::ir::Type` ;;;;;;;;;;;;;;;;;;;;;;;;;;;;;;;;;;;;;;;;;;;;;

(extern const $I8 Type)
(extern const $I16 Type)
(extern const $I32 Type)
(extern const $I64 Type)
(extern const $I128 Type)

(extern const $R32 Type)
(extern const $R64 Type)

(extern const $F32 Type)
(extern const $F64 Type)

(extern const $I8X8 Type)
(extern const $I8X16 Type)
(extern const $I16X4 Type)
(extern const $I16X8 Type)
(extern const $I32X2 Type)
(extern const $I32X4 Type)
(extern const $I64X2 Type)

(extern const $F32X4 Type)
(extern const $F64X2 Type)

(extern const $I32X4XN Type)

;; Get the unsigned minimum value for a given type.
;; This always zero, but is included for completeness.
(decl pure ty_umin (Type) u64)
(extern constructor ty_umin ty_umin)

;; Get the unsigned maximum value for a given type.
(decl pure ty_umax (Type) u64)
(extern constructor ty_umax ty_umax)

;; Get the signed minimum value for a given type.
(decl pure ty_smin (Type) u64)
(extern constructor ty_smin ty_smin)

;; Get the signed maximum value for a given type.
(decl pure ty_smax (Type) u64)
(extern constructor ty_smax ty_smax)

;; Get the bit width of a given type.
(decl pure ty_bits (Type) u8)
(extern constructor ty_bits ty_bits)

;; Get the bit width of a given type.
(decl pure ty_bits_u16 (Type) u16)
(extern constructor ty_bits_u16 ty_bits_u16)

;; Get the bit width of a given type.
(decl pure ty_bits_u64 (Type) u64)
(extern constructor ty_bits_u64 ty_bits_u64)

;; Get a mask for the width of a given type.
(decl pure ty_mask (Type) u64)
(extern constructor ty_mask ty_mask)

;; Get a mask that is set for each lane in a given type.
(decl pure ty_lane_mask (Type) u64)
(extern constructor ty_lane_mask ty_lane_mask)

<<<<<<< HEAD
=======
;; Get the number of lanes for a given type.
(decl pure ty_lane_count (Type) u64)
(extern constructor ty_lane_count ty_lane_count)

>>>>>>> 46826c62
;; Get the byte width of a given type.
(decl pure ty_bytes (Type) u16)
(extern constructor ty_bytes ty_bytes)

;; Get the type of each lane in the given type.
(decl pure lane_type (Type) Type)
(extern constructor lane_type lane_type)

;; Get a type with the same element type, but half the number of lanes.
(decl pure partial ty_half_lanes (Type) Type)
(extern constructor ty_half_lanes ty_half_lanes)

;; Get a type with the same number of lanes but a lane type that is half as small.
(decl pure partial ty_half_width (Type) Type)
(extern constructor ty_half_width ty_half_width)

;; Compare two types for equality.
(decl pure ty_equal (Type Type) bool)
(extern constructor ty_equal ty_equal)

;;;; `cranelift_codegen::ir::MemFlags ;;;;;;;;;;;;;;;;;;;;;;;;;;;;;;;;;;;;;;;;;;

;; `MemFlags::trusted`
(decl pure mem_flags_trusted () MemFlags)
(extern constructor mem_flags_trusted mem_flags_trusted)

;;;; Helpers for Working with Flags ;;;;;;;;;;;;;;;;;;;;;;;;;;;;;;;;;;;;;;;;;;;;

;; Reverse an IntCC flag.
(decl intcc_reverse (IntCC) IntCC)
(extern constructor intcc_reverse intcc_reverse)

;; Invert an IntCC flag.
(decl intcc_inverse (IntCC) IntCC)
(extern constructor intcc_inverse intcc_inverse)

;; Reverse an FloatCC flag.
(decl floatcc_reverse (FloatCC) FloatCC)
(extern constructor floatcc_reverse floatcc_reverse)

;; Invert an FloatCC flag.
(decl floatcc_inverse (FloatCC) FloatCC)
(extern constructor floatcc_inverse floatcc_inverse)

;; True when this FloatCC involves an unordered comparison.
(decl pure floatcc_unordered (FloatCC) bool)
(extern constructor floatcc_unordered floatcc_unordered)

;;;; Helper Clif Extractors ;;;;;;;;;;;;;;;;;;;;;;;;;;;;;;;;;;;;;;;;;;;;;;;;;;;;

(decl eq (Type Value Value) Value)
(extractor (eq ty x y) (icmp ty (IntCC.Equal) x y))

(decl ne (Type Value Value) Value)
(extractor (ne ty x y) (icmp ty (IntCC.NotEqual) x y))

(decl ult (Type Value Value) Value)
(extractor (ult ty x y) (icmp ty (IntCC.UnsignedLessThan) x y))

(decl ule (Type Value Value) Value)
(extractor (ule ty x y) (icmp ty (IntCC.UnsignedLessThanOrEqual) x y))

(decl ugt (Type Value Value) Value)
(extractor (ugt ty x y) (icmp ty (IntCC.UnsignedGreaterThan) x y))

(decl uge (Type Value Value) Value)
(extractor (uge ty x y) (icmp ty (IntCC.UnsignedGreaterThanOrEqual) x y))

(decl slt (Type Value Value) Value)
(extractor (slt ty x y) (icmp ty (IntCC.SignedLessThan) x y))

(decl sle (Type Value Value) Value)
(extractor (sle ty x y) (icmp ty (IntCC.SignedLessThanOrEqual) x y))

(decl sgt (Type Value Value) Value)
(extractor (sgt ty x y) (icmp ty (IntCC.SignedGreaterThan) x y))

(decl sge (Type Value Value) Value)
(extractor (sge ty x y) (icmp ty (IntCC.SignedGreaterThanOrEqual) x y))

;; An extractor that only matches types that can fit in 16 bits.
(decl fits_in_16 (Type) Type)
(extern extractor fits_in_16 fits_in_16)

;; An extractor that only matches types that can fit in 32 bits.
(decl fits_in_32 (Type) Type)
(extern extractor fits_in_32 fits_in_32)

;; An extractor that only matches types that can fit in 32 bits.
(decl lane_fits_in_32 (Type) Type)
(extern extractor lane_fits_in_32 lane_fits_in_32)

;; An extractor that only matches types that can fit in 64 bits.
(decl fits_in_64 (Type) Type)
(extern extractor fits_in_64 fits_in_64)

;; An extractor that only matches types that fit in exactly 32 bits.
(decl ty_32 (Type) Type)
(extern extractor ty_32 ty_32)

;; An extractor that only matches types that fit in exactly 64 bits.
(decl ty_64 (Type) Type)
(extern extractor ty_64 ty_64)

;; A pure constructor/extractor that only matches scalar integers, and
;; references that can fit in 64 bits.
(decl pure partial ty_int_ref_scalar_64 (Type) Type)
(extern constructor ty_int_ref_scalar_64 ty_int_ref_scalar_64)
(extern extractor ty_int_ref_scalar_64 ty_int_ref_scalar_64_extract)

;; An extractor that matches 32- and 64-bit types only.
(decl ty_32_or_64 (Type) Type)
(extern extractor ty_32_or_64 ty_32_or_64)

;; An extractor that matches 8- and 16-bit types only.
(decl ty_8_or_16 (Type) Type)
(extern extractor ty_8_or_16 ty_8_or_16)

;; An extractor that matches int types that fit in 32 bits.
(decl int_fits_in_32 (Type) Type)
(extern extractor int_fits_in_32 int_fits_in_32)

;; An extractor that matches I64 or R64.
(decl ty_int_ref_64 (Type) Type)
(extern extractor ty_int_ref_64 ty_int_ref_64)

;; An extractor that matches int or reference types bigger than 16 bits but at most 64 bits.
(decl ty_int_ref_16_to_64 (Type) Type)
(extern extractor ty_int_ref_16_to_64 ty_int_ref_16_to_64)

;; An extractor that only matches integers.
(decl ty_int (Type) Type)
(extern extractor ty_int ty_int)

;; An extractor that only matches scalar types, float or int or ref's.
(decl ty_scalar (Type) Type)
(extern extractor ty_scalar ty_scalar)

;; An extractor that only matches scalar floating-point types--F32 or F64.
(decl ty_scalar_float (Type) Type)
(extern extractor ty_scalar_float ty_scalar_float)

;; An extractor that matches scalar floating-point types or vector types.
(decl ty_float_or_vec (Type) Type)
(extern extractor ty_float_or_vec ty_float_or_vec)

;; A pure constructor that only matches vector floating-point types.
(decl pure partial ty_vector_float (Type) Type)
(extern constructor ty_vector_float ty_vector_float)

;; A pure constructor that only matches vector types with lanes which
;; are not floating-point.
(decl pure partial ty_vector_not_float (Type) Type)
(extern constructor ty_vector_not_float ty_vector_not_float)

;; A pure constructor/extractor that only matches 64-bit vector types.
(decl pure partial ty_vec64 (Type) Type)
(extern constructor ty_vec64 ty_vec64_ctor)
(extern extractor ty_vec64 ty_vec64)

;; An extractor that only matches 128-bit vector types.
(decl ty_vec128 (Type) Type)
(extern extractor ty_vec128 ty_vec128)

;; An extractor that only matches dynamic vector types with a 64-bit
;; base type.
(decl ty_dyn_vec64 (Type) Type)
(extern extractor ty_dyn_vec64 ty_dyn_vec64)

;; An extractor that only matches dynamic vector types with a 128-bit
;; base type.
(decl ty_dyn_vec128 (Type) Type)
(extern extractor ty_dyn_vec128 ty_dyn_vec128)

;; An extractor that only matches 64-bit vector types with integer
;; lanes (I8X8, I16X4, I32X2)
(decl ty_vec64_int (Type) Type)
(extern extractor ty_vec64_int ty_vec64_int)

;; An extractor that only matches 128-bit vector types with integer
;; lanes (I8X16, I16X8, I32X4, I64X2).
(decl ty_vec128_int (Type) Type)
(extern extractor ty_vec128_int ty_vec128_int)

;; An extractor that only matches types that can be a 64-bit address.
(decl ty_addr64 (Type) Type)
(extern extractor ty_addr64 ty_addr64)

;; A pure constructor that matches everything except vectors with size 32X2.
(decl pure partial not_vec32x2 (Type) Type)
(extern constructor not_vec32x2 not_vec32x2)

;; An extractor that matches everything except I64X2
(decl not_i64x2 () Type)
(extern extractor not_i64x2 not_i64x2)

;; Extract a `u8` from an `Uimm8`.
(decl u8_from_uimm8 (u8) Uimm8)
(extern extractor infallible u8_from_uimm8 u8_from_uimm8)

;; Extract a `u64` from a `bool`.
(decl u64_from_bool (u64) bool)
(extern extractor infallible u64_from_bool u64_from_bool)

;; Extract a `u64` from an `Imm64`.
(decl u64_from_imm64 (u64) Imm64)
(extern extractor infallible u64_from_imm64 u64_from_imm64)

;; Extract a `u64` from an `Imm64` which is not zero.
(decl nonzero_u64_from_imm64 (u64) Imm64)
(extern extractor nonzero_u64_from_imm64 nonzero_u64_from_imm64)

;; If the given `Imm64` is a power-of-two, extract its log2 value.
(decl imm64_power_of_two (u64) Imm64)
(extern extractor imm64_power_of_two imm64_power_of_two)

;; Create a new Imm64.
(decl pure imm64 (u64) Imm64)
(extern constructor imm64 imm64)

;; Create a new Imm64, masked to the width of the given type.
(decl pure imm64_masked (Type u64) Imm64)
(extern constructor imm64_masked imm64_masked)

;; Extract a `u64` from an `Ieee32`.
(decl u32_from_ieee32 (u32) Ieee32)
(extern extractor infallible u32_from_ieee32 u32_from_ieee32)

;; Extract a `u64` from an `Ieee64`.
(decl u64_from_ieee64 (u64) Ieee64)
(extern extractor infallible u64_from_ieee64 u64_from_ieee64)

;; Match a multi-lane type, extracting (# bits per lane, # lanes) from the given
;; type. Will only match when there is more than one lane.
(decl multi_lane (u32 u32) Type)
(extern extractor multi_lane multi_lane)

;; Match a dynamic-lane type, extracting (# bits per lane) from the given
;; type.
(decl dynamic_lane (u32 u32) Type)
(extern extractor dynamic_lane dynamic_lane)

;; Match a dynamic-lane integer type, extracting (# bits per lane) from the given
;; type.
(decl dynamic_int_lane (u32) Type)
(extern extractor dynamic_int_lane dynamic_int_lane)

;; Match a dynamic-lane floating point type, extracting (# bits per lane)
;; from the given type.
(decl dynamic_fp_lane (u32) Type)
(extern extractor dynamic_fp_lane dynamic_fp_lane)

;; An extractor that only matches 64-bit dynamic vector types with integer
;; lanes (I8X8XN, I16X4XN, I32X2XN)
(decl ty_dyn64_int (Type) Type)
(extern extractor ty_dyn64_int ty_dyn64_int)

;; An extractor that only matches 128-bit dynamic vector types with integer
;; lanes (I8X16XN, I16X8XN, I32X4XN, I64X2XN).
(decl ty_dyn128_int (Type) Type)
(extern extractor ty_dyn128_int ty_dyn128_int)

;; Convert an `Offset32` to a primitive number.
(decl pure offset32_to_u32 (Offset32) u32)
(extern constructor offset32_to_u32 offset32_to_u32)

;; Convert a number to an `Offset32`
(decl pure u32_to_offset32 (u32) Offset32)
(extern constructor u32_to_offset32 u32_to_offset32)

;; This is a direct import of `IntCC::unsigned`.
;; Get the corresponding IntCC with the signed component removed.
;; For conditions without a signed component, this is a no-op.
(decl pure intcc_unsigned (IntCC) IntCC)
(extern constructor intcc_unsigned intcc_unsigned)

;; Pure constructor that only matches signed integer cond codes.
(decl pure partial signed_cond_code (IntCC) IntCC)
(extern constructor signed_cond_code signed_cond_code)

;;;; Helpers for Working with TrapCode ;;;;;;;;;;;;;;;;;;;;;;;;;;;;;;;;;;;;;;;;;

(decl pure trap_code_division_by_zero () TrapCode)
(extern constructor trap_code_division_by_zero trap_code_division_by_zero)

(decl pure trap_code_integer_overflow () TrapCode)
(extern constructor trap_code_integer_overflow trap_code_integer_overflow)

(decl pure trap_code_bad_conversion_to_integer () TrapCode)
(extern constructor trap_code_bad_conversion_to_integer trap_code_bad_conversion_to_integer)

;;;; Helpers for tail recursion loops ;;;;;;;;;;;;;;;;;;;;;;;;;;;;;;;;;;;;;;;;;

;; A range of integers to loop through.
(type Range (primitive Range))

;; Create a new range from `start` through `end` (exclusive).
(decl pure range (usize usize) Range)
(extern constructor range range)

;; A view on the current state of the range.
(type RangeView extern
      (enum
        (Empty)
        (NonEmpty (index usize) (rest Range))))

;; View the current state of the range.
(decl range_view (RangeView) Range)
(extern extractor infallible range_view range_view)

;; Extractor to test whether a range is empty.
(decl range_empty () Range)
(extractor (range_empty) (range_view (RangeView.Empty)))

;; Extractor to return the first value in the range, and a sub-range
;; containing the remaining values.
(decl range_unwrap (usize Range) Range)
(extractor (range_unwrap index rest) (range_view (RangeView.NonEmpty index rest)))

;;;; Automatic conversions ;;;;;;;;;;;;;;;;;;;;;;;;;;;;;;;;;;;;;;;;;;;;;;;;;;;;;

(convert Offset32 u32 offset32_to_u32)
(convert u32 Offset32 u32_to_offset32)<|MERGE_RESOLUTION|>--- conflicted
+++ resolved
@@ -265,13 +265,10 @@
 (decl pure ty_lane_mask (Type) u64)
 (extern constructor ty_lane_mask ty_lane_mask)
 
-<<<<<<< HEAD
-=======
 ;; Get the number of lanes for a given type.
 (decl pure ty_lane_count (Type) u64)
 (extern constructor ty_lane_count ty_lane_count)
 
->>>>>>> 46826c62
 ;; Get the byte width of a given type.
 (decl pure ty_bytes (Type) u16)
 (extern constructor ty_bytes ty_bytes)

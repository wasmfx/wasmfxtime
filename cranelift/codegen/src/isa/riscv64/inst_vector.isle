;; Represents the possible widths of an element when used in an operation.
(type VecElementWidth (enum
  (E8)
  (E16)
  (E32)
  (E64)
))

;; Vector Register Group Multiplier (LMUL)
;;
;; The LMUL setting specifies how we should group registers together. LMUL can
;; also be a fractional value, reducing the number of bits used in a single
;; vector register. Fractional LMUL is used to increase the number of effective
;; usable vector register groups when operating on mixed-width values.
(type VecLmul (enum
  (LmulF8)
  (LmulF4)
  (LmulF2)
  (Lmul1)
  (Lmul2)
  (Lmul4)
  (Lmul8)
))

;; Tail Mode
;;
;; The tail mode specifies how the tail elements of a vector register are handled.
(type VecTailMode (enum
  ;; Tail Agnostic means that the tail elements are left in an undefined state.
  (Agnostic)
  ;; Tail Undisturbed means that the tail elements are left in their original values.
  (Undisturbed)
))

;; Mask Mode
;;
;; The mask mode specifies how the masked elements of a vector register are handled.
(type VecMaskMode (enum
  ;; Mask Agnostic means that the masked out elements are left in an undefined state.
  (Agnostic)
  ;; Mask Undisturbed means that the masked out elements are left in their original values.
  (Undisturbed)
))

;; Application Vector Length (AVL)
;;
;; This setting specifies the number of elements that are going to be processed
;; in a single instruction. Note: We may end up processing fewer elements than
;; the AVL setting, if they don't fit in a single register.
(type VecAvl (enum
  ;; Static AVL emits a `vsetivli` that uses a constant value
  (Static (size UImm5))
  ;; TODO: Add a dynamic, register based AVL mode when we are able to properly test it
))

(type VType (primitive VType))
(type VState (primitive VState))


;; Vector Opcode Category
;;
;; These categories are used to determine the type of operands that are allowed in the
;; instruction.
(type VecOpCategory (enum
  (OPIVV)
  (OPFVV)
  (OPMVV)
  (OPIVI)
  (OPIVX)
  (OPFVF)
  (OPMVX)
  (OPCFG)
))

;; Vector Opcode Masking
;;
;; When masked, the instruction will only operate on the elements that are dictated by
;; the mask register. Currently this is always fixed to v0.
(type VecOpMasking (enum
  (Enabled (reg Reg))
  (Disabled)
))

(decl pure masked (VReg) VecOpMasking)
(rule (masked reg) (VecOpMasking.Enabled reg))

(decl pure unmasked () VecOpMasking)
(rule (unmasked) (VecOpMasking.Disabled))

;; Register to Register ALU Ops
(type VecAluOpRRR (enum
  ;; Vector-Vector Opcodes
  (VaddVV)
  (VsaddVV)
  (VsadduVV)
  (VwaddVV)
  (VwaddWV)
  (VwadduVV)
  (VwadduWV)
  (VsubVV)
  (VssubVV)
  (VssubuVV)
  (VmulVV)
  (VmulhVV)
  (VmulhuVV)
  (VsllVV)
  (VsrlVV)
  (VsraVV)
  (VandVV)
  (VorVV)
  (VxorVV)
  (VmaxVV)
  (VmaxuVV)
  (VminVV)
  (VminuVV)
  (VfaddVV)
  (VfsubVV)
  (VfmulVV)
  (VfdivVV)
  (VfsgnjnVV)
  (VmergeVVM)
  (VredmaxuVS)
  (VredminuVS)
<<<<<<< HEAD
=======
  (VrgatherVV)
>>>>>>> 46826c62

  ;; Vector-Scalar Opcodes
  (VaddVX)
  (VsaddVX)
  (VsadduVX)
  (VwaddVX)
  (VwaddWX)
  (VwadduVX)
  (VwadduWX)
  (VsubVX)
  (VrsubVX)
  (VssubVX)
  (VssubuVX)
  (VsllVX)
  (VsrlVX)
  (VsraVX)
  (VandVX)
  (VorVX)
  (VxorVX)
  (VmaxVX)
  (VmaxuVX)
  (VminVX)
  (VminuVX)
  (VslidedownVX)
  (VfaddVF)
  (VfsubVF)
  (VfrsubVF)
  (VfmulVF)
  (VfdivVF)
  (VfrdivVF)
  (VmergeVXM)
  (VfmergeVFM)
<<<<<<< HEAD
=======
  (VrgatherVX)
>>>>>>> 46826c62
  (VmsltVX)
))

;; Register-Imm ALU Ops
(type VecAluOpRRImm5 (enum
  ;; Regular VI Opcodes
  (VaddVI)
  (VsaddVI)
  (VsadduVI)
  (VrsubVI)
  (VsllVI)
  (VsrlVI)
  (VsraVI)
  (VandVI)
  (VorVI)
  (VxorVI)
  (VslidedownVI)
  (VmergeVIM)
  (VrgatherVI)
))

;; Imm only ALU Ops
(type VecAluOpRImm5 (enum
  (VmvVI)
))

;; These are all of the special cases that have weird encodings. They are all
;; single source, single destination instructions, and usually use one of
;; the two source registers as auxiliary encoding space.
(type VecAluOpRR (enum
  (VmvSX)
  (VmvXS)
  (VfmvSF)
  (VfmvFS)
  ;; vmv.v* is special in that vs2 must be v0 (and is ignored) otherwise the instruction is illegal.
  (VmvVV)
  (VmvVX)
  (VfmvVF)
  (VfsqrtV)
  (VsextVF2)
  (VsextVF4)
  (VsextVF8)
  (VzextVF2)
  (VzextVF4)
  (VzextVF8)
))

;; Returns the canonical destination type for a VecAluOpRRImm5.
(decl pure vec_alu_rr_dst_type (VecAluOpRR) Type)
(extern constructor vec_alu_rr_dst_type vec_alu_rr_dst_type)


;; Vector Addressing Mode
(type VecAMode (enum
  ;; Vector unit-stride operations access elements stored contiguously in memory
  ;; starting from the base effective address.
  (UnitStride
    (base AMode))
  ;; TODO: Constant Stride
  ;; TODO: Indexed Operations
))


;; Builds a static VState matching a SIMD type.
;; The VState is guaranteed to be static with AVL set to the number of lanes.
;; Element size is set to the size of the type.
;; LMUL is set to 1.
;; Tail mode is set to agnostic.
;; Mask mode is set to agnostic.
(decl pure vstate_from_type (Type) VState)
(extern constructor vstate_from_type vstate_from_type)
(convert Type VState vstate_from_type)

;; Alters the LMUL of a VState to mf2
(decl pure vstate_mf2 (VState) VState)
(extern constructor vstate_mf2 vstate_mf2)

;; Extracts an element width from a SIMD type.
(decl pure element_width_from_type (Type) VecElementWidth)
(rule (element_width_from_type ty)
  (if-let $I8 (lane_type ty))
  (VecElementWidth.E8))
(rule (element_width_from_type ty)
  (if-let $I16 (lane_type ty))
  (VecElementWidth.E16))
(rule (element_width_from_type ty)
  (if-let $I32 (lane_type ty))
  (VecElementWidth.E32))
(rule (element_width_from_type ty)
  (if-let $F32 (lane_type ty))
  (VecElementWidth.E32))
(rule (element_width_from_type ty)
  (if-let $I64 (lane_type ty))
  (VecElementWidth.E64))
(rule (element_width_from_type ty)
  (if-let $F64 (lane_type ty))
  (VecElementWidth.E64))

(decl pure min_vec_reg_size () u64)
(extern constructor min_vec_reg_size min_vec_reg_size)

;; An extractor that matches any type that is known to fit in a single vector
;; register.
(decl ty_vec_fits_in_register (Type) Type)
(extern extractor ty_vec_fits_in_register ty_vec_fits_in_register)

;;;; Instruction Helpers ;;;;;;;;;;;;;;;;;;;;;;;;;;;;;;;;;;;;;;;;;;;;;;;;;;;;;;;

;; As noted in the RISC-V Vector Extension Specification, rs2 is the first
;; source register and rs1 is the second source register. This is the opposite
;; of the usual RISC-V register order.
;; See Section 10.1 of the RISC-V Vector Extension Specification.

;; Helper for emitting `MInst.VecAluRRR` instructions.
(decl vec_alu_rrr (VecAluOpRRR Reg Reg VecOpMasking VState) Reg)
(rule (vec_alu_rrr op vs2 vs1 mask vstate)
      (let ((vd WritableVReg (temp_writable_vreg))
            (_ Unit (emit (MInst.VecAluRRR op vd vs2 vs1 mask vstate))))
        vd))

;; Helper for emitting `MInst.VecAluRRImm5` instructions.
(decl vec_alu_rr_imm5 (VecAluOpRRImm5 Reg Imm5 VecOpMasking  VState) Reg)
(rule (vec_alu_rr_imm5 op vs2 imm mask vstate)
      (let ((vd WritableVReg (temp_writable_vreg))
            (_ Unit (emit (MInst.VecAluRRImm5 op vd vs2 imm mask vstate))))
        vd))

;; Helper for emitting `MInst.VecAluRRImm5` instructions where the immediate
;; is zero extended instead of sign extended.
(decl vec_alu_rr_uimm5 (VecAluOpRRImm5 Reg UImm5 VecOpMasking VState) Reg)
(rule (vec_alu_rr_uimm5 op vs2 imm mask vstate)
      (vec_alu_rr_imm5 op vs2 (uimm5_bitcast_to_imm5 imm) mask vstate))

;; Helper for emitting `MInst.VecAluRRImm5` instructions that use the Imm5 as
;; auxiliary encoding space.
(decl vec_alu_rr (VecAluOpRR Reg VecOpMasking VState) Reg)
(rule (vec_alu_rr op vs mask vstate)
      (let ((vd WritableReg (temp_writable_reg (vec_alu_rr_dst_type op)))
            (_ Unit (emit (MInst.VecAluRR op vd vs mask vstate))))
        vd))

;; Helper for emitting `MInst.VecAluRImm5` instructions.
(decl vec_alu_r_imm5 (VecAluOpRImm5 Imm5 VecOpMasking VState) Reg)
(rule (vec_alu_r_imm5 op imm mask vstate)
      (let ((vd WritableVReg (temp_writable_vreg))
            (_ Unit (emit (MInst.VecAluRImm5 op vd imm mask vstate))))
        vd))

;; Helper for emitting `MInst.VecLoad` instructions.
(decl vec_load (VecElementWidth VecAMode MemFlags VecOpMasking VState) Reg)
(rule (vec_load eew from flags mask vstate)
      (let ((vd WritableVReg (temp_writable_vreg))
            (_ Unit (emit (MInst.VecLoad eew vd from flags mask vstate))))
        vd))

;; Helper for emitting `MInst.VecStore` instructions.
(decl vec_store (VecElementWidth VecAMode VReg MemFlags VecOpMasking VState) InstOutput)
(rule (vec_store eew to from flags mask vstate)
      (side_effect
        (SideEffectNoResult.Inst (MInst.VecStore eew to from flags mask vstate))))

;; Helper for emitting the `vadd.vv` instruction.
(decl rv_vadd_vv (VReg VReg VecOpMasking VState) VReg)
(rule (rv_vadd_vv vs2 vs1 mask vstate)
  (vec_alu_rrr (VecAluOpRRR.VaddVV) vs2 vs1 mask vstate))

;; Helper for emitting the `vadd.vx` instruction.
(decl rv_vadd_vx (VReg XReg VecOpMasking VState) VReg)
(rule (rv_vadd_vx vs2 vs1 mask vstate)
  (vec_alu_rrr (VecAluOpRRR.VaddVX) vs2 vs1 mask vstate))

;; Helper for emitting the `vadd.vi` instruction.
(decl rv_vadd_vi (VReg Imm5 VecOpMasking VState) VReg)
(rule (rv_vadd_vi vs2 imm mask vstate)
  (vec_alu_rr_imm5 (VecAluOpRRImm5.VaddVI) vs2 imm mask vstate))

;; Helper for emitting the `vsadd.vv` instruction.
(decl rv_vsadd_vv (VReg VReg VecOpMasking VState) VReg)
(rule (rv_vsadd_vv vs2 vs1 mask vstate)
  (vec_alu_rrr (VecAluOpRRR.VsaddVV) vs2 vs1 mask vstate))

;; Helper for emitting the `vsadd.vx` instruction.
(decl rv_vsadd_vx (VReg XReg VecOpMasking VState) VReg)
(rule (rv_vsadd_vx vs2 vs1 mask vstate)
  (vec_alu_rrr (VecAluOpRRR.VsaddVX) vs2 vs1 mask vstate))

;; Helper for emitting the `vsadd.vi` instruction.
(decl rv_vsadd_vi (VReg Imm5 VecOpMasking VState) VReg)
(rule (rv_vsadd_vi vs2 imm mask vstate)
  (vec_alu_rr_imm5 (VecAluOpRRImm5.VsaddVI) vs2 imm mask vstate))

;; Helper for emitting the `vsaddu.vv` instruction.
(decl rv_vsaddu_vv (VReg VReg VecOpMasking VState) VReg)
(rule (rv_vsaddu_vv vs2 vs1 mask vstate)
  (vec_alu_rrr (VecAluOpRRR.VsadduVV) vs2 vs1 mask vstate))

;; Helper for emitting the `vsaddu.vx` instruction.
(decl rv_vsaddu_vx (VReg XReg VecOpMasking VState) VReg)
(rule (rv_vsaddu_vx vs2 vs1 mask vstate)
  (vec_alu_rrr (VecAluOpRRR.VsadduVX) vs2 vs1 mask vstate))

;; Helper for emitting the `vsaddu.vi` instruction.
(decl rv_vsaddu_vi (VReg Imm5 VecOpMasking VState) VReg)
(rule (rv_vsaddu_vi vs2 imm mask vstate)
  (vec_alu_rr_imm5 (VecAluOpRRImm5.VsadduVI) vs2 imm mask vstate))

;; Helper for emitting the `vwadd.vv` instruction.
;;
;;  Widening integer add, 2*SEW = SEW + SEW
(decl rv_vwadd_vv (VReg VReg VecOpMasking VState) VReg)
(rule (rv_vwadd_vv vs2 vs1 mask vstate)
  (vec_alu_rrr (VecAluOpRRR.VwaddVV) vs2 vs1 mask vstate))

;; Helper for emitting the `vwadd.vx` instruction.
;;
;;  Widening integer add, 2*SEW = SEW + SEW
(decl rv_vwadd_vx (VReg XReg VecOpMasking VState) VReg)
(rule (rv_vwadd_vx vs2 vs1 mask vstate)
  (vec_alu_rrr (VecAluOpRRR.VwaddVX) vs2 vs1 mask vstate))

;; Helper for emitting the `vwadd.wv` instruction.
;;
;;  Widening integer add, 2*SEW = 2*SEW + SEW
(decl rv_vwadd_wv (VReg VReg VecOpMasking VState) VReg)
(rule (rv_vwadd_wv vs2 vs1 mask vstate)
  (vec_alu_rrr (VecAluOpRRR.VwaddWV) vs2 vs1 mask vstate))

;; Helper for emitting the `vwadd.wx` instruction.
;;
;;  Widening integer add, 2*SEW = 2*SEW + SEW
(decl rv_vwadd_wx (VReg XReg VecOpMasking VState) VReg)
(rule (rv_vwadd_wx vs2 vs1 mask vstate)
  (vec_alu_rrr (VecAluOpRRR.VwaddWX) vs2 vs1 mask vstate))

;; Helper for emitting the `vwaddu.vv` instruction.
;;
;; Widening unsigned integer add, 2*SEW = SEW + SEW
(decl rv_vwaddu_vv (VReg VReg VecOpMasking VState) VReg)
(rule (rv_vwaddu_vv vs2 vs1 mask vstate)
  (vec_alu_rrr (VecAluOpRRR.VwadduVV) vs2 vs1 mask vstate))

;; Helper for emitting the `vwaddu.vv` instruction.
;;
;; Widening unsigned integer add, 2*SEW = SEW + SEW
(decl rv_vwaddu_vx (VReg XReg VecOpMasking VState) VReg)
(rule (rv_vwaddu_vx vs2 vs1 mask vstate)
  (vec_alu_rrr (VecAluOpRRR.VwadduVX) vs2 vs1 mask vstate))

;; Helper for emitting the `vwaddu.wv` instruction.
;;
;;  Widening integer add, 2*SEW = 2*SEW + SEW
(decl rv_vwaddu_wv (VReg VReg VecOpMasking VState) VReg)
(rule (rv_vwaddu_wv vs2 vs1 mask vstate)
  (vec_alu_rrr (VecAluOpRRR.VwadduWV) vs2 vs1 mask vstate))

;; Helper for emitting the `vwaddu.wx` instruction.
;;
;;  Widening integer add, 2*SEW = 2*SEW + SEW
(decl rv_vwaddu_wx (VReg XReg VecOpMasking VState) VReg)
(rule (rv_vwaddu_wx vs2 vs1 mask vstate)
  (vec_alu_rrr (VecAluOpRRR.VwadduWX) vs2 vs1 mask vstate))

;; Helper for emitting the `vsub.vv` instruction.
(decl rv_vsub_vv (VReg VReg VecOpMasking VState) VReg)
(rule (rv_vsub_vv vs2 vs1 mask vstate)
  (vec_alu_rrr (VecAluOpRRR.VsubVV) vs2 vs1 mask vstate))

;; Helper for emitting the `vsub.vx` instruction.
(decl rv_vsub_vx (VReg XReg VecOpMasking VState) VReg)
(rule (rv_vsub_vx vs2 vs1 mask vstate)
  (vec_alu_rrr (VecAluOpRRR.VsubVX) vs2 vs1 mask vstate))

;; Helper for emitting the `vrsub.vx` instruction.
(decl rv_vrsub_vx (VReg XReg VecOpMasking VState) VReg)
(rule (rv_vrsub_vx vs2 vs1 mask vstate)
  (vec_alu_rrr (VecAluOpRRR.VrsubVX) vs2 vs1 mask vstate))

;; Helper for emitting the `vssub.vv` instruction.
(decl rv_vssub_vv (VReg VReg VecOpMasking VState) VReg)
(rule (rv_vssub_vv vs2 vs1 mask vstate)
  (vec_alu_rrr (VecAluOpRRR.VssubVV) vs2 vs1 mask vstate))

;; Helper for emitting the `vssub.vx` instruction.
(decl rv_vssub_vx (VReg XReg VecOpMasking VState) VReg)
(rule (rv_vssub_vx vs2 vs1 mask vstate)
  (vec_alu_rrr (VecAluOpRRR.VssubVX) vs2 vs1 mask vstate))

;; Helper for emitting the `vssubu.vv` instruction.
(decl rv_vssubu_vv (VReg VReg VecOpMasking VState) VReg)
(rule (rv_vssubu_vv vs2 vs1 mask vstate)
  (vec_alu_rrr (VecAluOpRRR.VssubuVV) vs2 vs1 mask vstate))

;; Helper for emitting the `vssubu.vx` instruction.
(decl rv_vssubu_vx (VReg XReg VecOpMasking VState) VReg)
(rule (rv_vssubu_vx vs2 vs1 mask vstate)
  (vec_alu_rrr (VecAluOpRRR.VssubuVX) vs2 vs1 mask vstate))

;; Helper for emitting the `vneg.v` pseudo-instruction.
(decl rv_vneg_v (VReg VecOpMasking VState) VReg)
(rule (rv_vneg_v vs2 mask vstate)
  (vec_alu_rrr (VecAluOpRRR.VrsubVX) vs2 (zero_reg) mask vstate))

;; Helper for emitting the `vrsub.vi` instruction.
(decl rv_vrsub_vi (VReg Imm5 VecOpMasking VState) VReg)
(rule (rv_vrsub_vi vs2 imm mask vstate)
  (vec_alu_rr_imm5 (VecAluOpRRImm5.VrsubVI) vs2 imm mask vstate))

;; Helper for emitting the `vmul.vv` instruction.
(decl rv_vmul_vv (VReg VReg VecOpMasking VState) VReg)
(rule (rv_vmul_vv vs2 vs1 mask vstate)
  (vec_alu_rrr (VecAluOpRRR.VmulVV) vs2 vs1 mask vstate))

;; Helper for emitting the `vmulh.vv` instruction.
(decl rv_vmulh_vv (VReg VReg VecOpMasking VState) VReg)
(rule (rv_vmulh_vv vs2 vs1 mask vstate)
  (vec_alu_rrr (VecAluOpRRR.VmulhVV) vs2 vs1 mask vstate))

;; Helper for emitting the `vmulhu.vv` instruction.
(decl rv_vmulhu_vv (VReg VReg VecOpMasking VState) VReg)
(rule (rv_vmulhu_vv vs2 vs1 mask vstate)
  (vec_alu_rrr (VecAluOpRRR.VmulhuVV) vs2 vs1 mask vstate))

;; Helper for emitting the `sll.vv` instruction.
(decl rv_vsll_vv (VReg VReg VecOpMasking VState) VReg)
(rule (rv_vsll_vv vs2 vs1 mask vstate)
  (vec_alu_rrr (VecAluOpRRR.VsllVV) vs2 vs1 mask vstate))

;; Helper for emitting the `sll.vx` instruction.
(decl rv_vsll_vx (VReg XReg VecOpMasking VState) VReg)
(rule (rv_vsll_vx vs2 vs1 mask vstate)
  (vec_alu_rrr (VecAluOpRRR.VsllVX) vs2 vs1 mask vstate))

;; Helper for emitting the `vsll.vi` instruction.
(decl rv_vsll_vi (VReg UImm5 VecOpMasking VState) VReg)
(rule (rv_vsll_vi vs2 imm mask vstate)
  (vec_alu_rr_uimm5 (VecAluOpRRImm5.VsllVI) vs2 imm mask vstate))

;; Helper for emitting the `srl.vv` instruction.
(decl rv_vsrl_vv (VReg VReg VecOpMasking VState) VReg)
(rule (rv_vsrl_vv vs2 vs1 mask vstate)
  (vec_alu_rrr (VecAluOpRRR.VsrlVV) vs2 vs1 mask vstate))

;; Helper for emitting the `srl.vx` instruction.
(decl rv_vsrl_vx (VReg XReg VecOpMasking VState) VReg)
(rule (rv_vsrl_vx vs2 vs1 mask vstate)
  (vec_alu_rrr (VecAluOpRRR.VsrlVX) vs2 vs1 mask vstate))

;; Helper for emitting the `vsrl.vi` instruction.
(decl rv_vsrl_vi (VReg UImm5 VecOpMasking VState) VReg)
(rule (rv_vsrl_vi vs2 imm mask vstate)
  (vec_alu_rr_uimm5 (VecAluOpRRImm5.VsrlVI) vs2 imm mask vstate))

;; Helper for emitting the `sra.vv` instruction.
(decl rv_vsra_vv (VReg VReg VecOpMasking VState) VReg)
(rule (rv_vsra_vv vs2 vs1 mask vstate)
  (vec_alu_rrr (VecAluOpRRR.VsraVV) vs2 vs1 mask vstate))

;; Helper for emitting the `sra.vx` instruction.
(decl rv_vsra_vx (VReg XReg VecOpMasking VState) VReg)
(rule (rv_vsra_vx vs2 vs1 mask vstate)
  (vec_alu_rrr (VecAluOpRRR.VsraVX) vs2 vs1 mask vstate))

;; Helper for emitting the `vsra.vi` instruction.
(decl rv_vsra_vi (VReg UImm5 VecOpMasking VState) VReg)
(rule (rv_vsra_vi vs2 imm mask vstate)
  (vec_alu_rr_uimm5 (VecAluOpRRImm5.VsraVI) vs2 imm mask vstate))

;; Helper for emitting the `vand.vv` instruction.
(decl rv_vand_vv (VReg VReg VecOpMasking VState) VReg)
(rule (rv_vand_vv vs2 vs1 mask vstate)
  (vec_alu_rrr (VecAluOpRRR.VandVV) vs2 vs1 mask vstate))

;; Helper for emitting the `vand.vx` instruction.
(decl rv_vand_vx (VReg XReg VecOpMasking VState) VReg)
(rule (rv_vand_vx vs2 vs1 mask vstate)
  (vec_alu_rrr (VecAluOpRRR.VandVX) vs2 vs1 mask vstate))

;; Helper for emitting the `vand.vi` instruction.
(decl rv_vand_vi (VReg Imm5 VecOpMasking VState) VReg)
(rule (rv_vand_vi vs2 imm mask vstate)
  (vec_alu_rr_imm5 (VecAluOpRRImm5.VandVI) vs2 imm mask vstate))

;; Helper for emitting the `vor.vv` instruction.
(decl rv_vor_vv (VReg VReg VecOpMasking VState) VReg)
(rule (rv_vor_vv vs2 vs1 mask vstate)
  (vec_alu_rrr (VecAluOpRRR.VorVV) vs2 vs1 mask vstate))

;; Helper for emitting the `vor.vx` instruction.
(decl rv_vor_vx (VReg XReg VecOpMasking VState) VReg)
(rule (rv_vor_vx vs2 vs1 mask vstate)
  (vec_alu_rrr (VecAluOpRRR.VorVX) vs2 vs1 mask vstate))

;; Helper for emitting the `vor.vi` instruction.
(decl rv_vor_vi (VReg Imm5 VecOpMasking VState) VReg)
(rule (rv_vor_vi vs2 imm mask vstate)
  (vec_alu_rr_imm5 (VecAluOpRRImm5.VorVI) vs2 imm mask vstate))

;; Helper for emitting the `vxor.vv` instruction.
(decl rv_vxor_vv (VReg VReg VecOpMasking VState) VReg)
(rule (rv_vxor_vv vs2 vs1 mask vstate)
  (vec_alu_rrr (VecAluOpRRR.VxorVV) vs2 vs1 mask vstate))

;; Helper for emitting the `vxor.vx` instruction.
(decl rv_vxor_vx (VReg XReg VecOpMasking VState) VReg)
(rule (rv_vxor_vx vs2 vs1 mask vstate)
  (vec_alu_rrr (VecAluOpRRR.VxorVX) vs2 vs1 mask vstate))

;; Helper for emitting the `vxor.vi` instruction.
(decl rv_vxor_vi (VReg Imm5 VecOpMasking VState) VReg)
(rule (rv_vxor_vi vs2 imm mask vstate)
  (vec_alu_rr_imm5 (VecAluOpRRImm5.VxorVI) vs2 imm mask vstate))

;; Helper for emitting the `vnot.v` instruction.
;; This is just a mnemonic for `vxor.vi vd, vs, -1`
(decl rv_vnot_v (VReg VecOpMasking VState) VReg)
(rule (rv_vnot_v vs2 mask vstate)
  (if-let neg1 (imm5_from_i8 -1))
  (rv_vxor_vi vs2 neg1 mask vstate))

;; Helper for emitting the `vmax.vv` instruction.
(decl rv_vmax_vv (VReg VReg VecOpMasking VState) VReg)
(rule (rv_vmax_vv vs2 vs1 mask vstate)
  (vec_alu_rrr (VecAluOpRRR.VmaxVV) vs2 vs1 mask vstate))

;; Helper for emitting the `vmax.vx` instruction.
(decl rv_vmax_vx (VReg XReg VecOpMasking VState) VReg)
(rule (rv_vmax_vx vs2 vs1 mask vstate)
  (vec_alu_rrr (VecAluOpRRR.VmaxVX) vs2 vs1 mask vstate))

;; Helper for emitting the `vmin.vv` instruction.
(decl rv_vmin_vv (VReg VReg VecOpMasking VState) VReg)
(rule (rv_vmin_vv vs2 vs1 mask vstate)
  (vec_alu_rrr (VecAluOpRRR.VminVV) vs2 vs1 mask vstate))

;; Helper for emitting the `vmin.vx` instruction.
(decl rv_vmin_vx (VReg XReg VecOpMasking VState) VReg)
(rule (rv_vmin_vx vs2 vs1 mask vstate)
  (vec_alu_rrr (VecAluOpRRR.VminVX) vs2 vs1 mask vstate))

;; Helper for emitting the `vmaxu.vv` instruction.
(decl rv_vmaxu_vv (VReg VReg VecOpMasking VState) VReg)
(rule (rv_vmaxu_vv vs2 vs1 mask vstate)
  (vec_alu_rrr (VecAluOpRRR.VmaxuVV) vs2 vs1 mask vstate))

;; Helper for emitting the `vmaxu.vx` instruction.
(decl rv_vmaxu_vx (VReg XReg VecOpMasking VState) VReg)
(rule (rv_vmaxu_vx vs2 vs1 mask vstate)
  (vec_alu_rrr (VecAluOpRRR.VmaxuVX) vs2 vs1 mask vstate))

;; Helper for emitting the `vminu.vv` instruction.
(decl rv_vminu_vv (VReg VReg VecOpMasking VState) VReg)
(rule (rv_vminu_vv vs2 vs1 mask vstate)
  (vec_alu_rrr (VecAluOpRRR.VminuVV) vs2 vs1 mask vstate))

;; Helper for emitting the `vminu.vx` instruction.
(decl rv_vminu_vx (VReg XReg VecOpMasking VState) VReg)
(rule (rv_vminu_vx vs2 vs1 mask vstate)
  (vec_alu_rrr (VecAluOpRRR.VminuVX) vs2 vs1 mask vstate))

;; Helper for emitting the `vfadd.vv` instruction.
(decl rv_vfadd_vv (VReg VReg VecOpMasking VState) VReg)
(rule (rv_vfadd_vv vs2 vs1 mask vstate)
  (vec_alu_rrr (VecAluOpRRR.VfaddVV) vs2 vs1 mask vstate))

;; Helper for emitting the `vfadd.vf` instruction.
(decl rv_vfadd_vf (VReg FReg VecOpMasking VState) VReg)
(rule (rv_vfadd_vf vs2 vs1 mask vstate)
  (vec_alu_rrr (VecAluOpRRR.VfaddVF) vs2 vs1 mask vstate))

;; Helper for emitting the `vfsub.vv` instruction.
(decl rv_vfsub_vv (VReg VReg VecOpMasking VState) VReg)
(rule (rv_vfsub_vv vs2 vs1 mask vstate)
  (vec_alu_rrr (VecAluOpRRR.VfsubVV) vs2 vs1 mask vstate))

;; Helper for emitting the `vfsub.vf` instruction.
(decl rv_vfsub_vf (VReg FReg VecOpMasking VState) VReg)
(rule (rv_vfsub_vf vs2 vs1 mask vstate)
  (vec_alu_rrr (VecAluOpRRR.VfsubVF) vs2 vs1 mask vstate))

;; Helper for emitting the `vfrsub.vf` instruction.
(decl rv_vfrsub_vf (VReg FReg VecOpMasking VState) VReg)
(rule (rv_vfrsub_vf vs2 vs1 mask vstate)
  (vec_alu_rrr (VecAluOpRRR.VfrsubVF) vs2 vs1 mask vstate))

;; Helper for emitting the `vfmul.vv` instruction.
(decl rv_vfmul_vv (VReg VReg VecOpMasking VState) VReg)
(rule (rv_vfmul_vv vs2 vs1 mask vstate)
  (vec_alu_rrr (VecAluOpRRR.VfmulVV) vs2 vs1 mask vstate))

;; Helper for emitting the `vfmul.vf` instruction.
(decl rv_vfmul_vf (VReg FReg VecOpMasking VState) VReg)
(rule (rv_vfmul_vf vs2 vs1 mask vstate)
  (vec_alu_rrr (VecAluOpRRR.VfmulVF) vs2 vs1 mask vstate))

;; Helper for emitting the `vfdiv.vv` instruction.
(decl rv_vfdiv_vv (VReg VReg VecOpMasking VState) VReg)
(rule (rv_vfdiv_vv vs2 vs1 mask vstate)
  (vec_alu_rrr (VecAluOpRRR.VfdivVV) vs2 vs1 mask vstate))

;; Helper for emitting the `vfdiv.vf` instruction.
(decl rv_vfdiv_vf (VReg FReg VecOpMasking VState) VReg)
(rule (rv_vfdiv_vf vs2 vs1 mask vstate)
  (vec_alu_rrr (VecAluOpRRR.VfdivVF) vs2 vs1 mask vstate))

;; Helper for emitting the `vfrdiv.vf` instruction.
(decl rv_vfrdiv_vf (VReg FReg VecOpMasking VState) VReg)
(rule (rv_vfrdiv_vf vs2 vs1 mask vstate)
  (vec_alu_rrr (VecAluOpRRR.VfrdivVF) vs2 vs1 mask vstate))

;; Helper for emitting the `vfsgnjn.vv` ("Floating Point Sign Injection Negated") instruction.
;; The output of this instruction is `vs2` with the negated sign bit from `vs1`
(decl rv_vfsgnjn_vv (VReg VReg VecOpMasking VState) VReg)
(rule (rv_vfsgnjn_vv vs2 vs1 mask vstate)
  (vec_alu_rrr (VecAluOpRRR.VfsgnjnVV) vs2 vs1 mask vstate))

;; Helper for emitting the `vfneg.v` instruction.
;; This instruction is a mnemonic for `vfsgnjn.vv vd, vs, vs`
(decl rv_vfneg_v (VReg VecOpMasking VState) VReg)
(rule (rv_vfneg_v vs mask vstate) (rv_vfsgnjn_vv vs vs mask vstate))

;; Helper for emitting the `vfsqrt.v` instruction.
;; This instruction splats the F regsiter into all elements of the destination vector.
(decl rv_vfsqrt_v (VReg VecOpMasking VState) VReg)
(rule (rv_vfsqrt_v vs mask vstate)
  (vec_alu_rr (VecAluOpRR.VfsqrtV) vs mask vstate))

;; Helper for emitting the `vslidedown.vx` instruction.
;; `vslidedown` moves all elements in the vector down by n elements.
;; The top most elements are up to the tail policy.
(decl rv_vslidedown_vx (VReg XReg VecOpMasking VState) VReg)
(rule (rv_vslidedown_vx vs2 vs1 mask vstate)
  (vec_alu_rrr (VecAluOpRRR.VslidedownVX) vs2 vs1 mask vstate))

;; Helper for emitting the `vslidedown.vi` instruction.
;; Unlike other `vi` instructions the immediate is zero extended.
(decl rv_vslidedown_vi (VReg UImm5 VecOpMasking VState) VReg)
(rule (rv_vslidedown_vi vs2 imm mask vstate)
  (vec_alu_rr_uimm5 (VecAluOpRRImm5.VslidedownVI) vs2 imm mask vstate))

;; Helper for emitting the `vmv.x.s` instruction.
;; This instruction copies the first element of the source vector to the destination X register.
;; Masked versions of this instuction are not supported.
(decl rv_vmv_xs (VReg VState) XReg)
(rule (rv_vmv_xs vs vstate)
  (vec_alu_rr (VecAluOpRR.VmvXS) vs (unmasked) vstate))

;; Helper for emitting the `vfmv.f.s` instruction.
;; This instruction copies the first element of the source vector to the destination F register.
;; Masked versions of this instuction are not supported.
(decl rv_vfmv_fs (VReg VState) FReg)
(rule (rv_vfmv_fs vs vstate)
  (vec_alu_rr (VecAluOpRR.VfmvFS) vs (unmasked) vstate))

;; Helper for emitting the `vmv.s.x` instruction.
;; This instruction copies the source X register into first element of the source vector.
;; Masked versions of this instuction are not supported.
(decl rv_vmv_sx (XReg VState) VReg)
(rule (rv_vmv_sx vs vstate)
  (vec_alu_rr (VecAluOpRR.VmvSX) vs (unmasked) vstate))

;; Helper for emitting the `vfmv.s.f` instruction.
;; This instruction copies the source F register into first element of the source vector.
;; Masked versions of this instuction are not supported.
(decl rv_vfmv_sf (FReg VState) VReg)
(rule (rv_vfmv_sf vs vstate)
  (vec_alu_rr (VecAluOpRR.VfmvSF) vs (unmasked) vstate))

;; Helper for emitting the `vmv.v.x` instruction.
;; This instruction splats the X regsiter into all elements of the destination vector.
;; Masked versions of this instruction are called `vmerge`
(decl rv_vmv_vx (XReg VState) VReg)
(rule (rv_vmv_vx vs vstate)
  (vec_alu_rr (VecAluOpRR.VmvVX) vs (unmasked) vstate))

;; Helper for emitting the `vfmv.v.f` instruction.
;; This instruction splats the F regsiter into all elements of the destination vector.
;; Masked versions of this instruction are called `vmerge`
(decl rv_vfmv_vf (FReg VState) VReg)
(rule (rv_vfmv_vf vs vstate)
  (vec_alu_rr (VecAluOpRR.VfmvVF) vs (unmasked) vstate))

;; Helper for emitting the `vmv.v.i` instruction.
;; This instruction splat's the immediate value into all elements of the destination vector.
;; Masked versions of this instruction are called `vmerge`
(decl rv_vmv_vi (Imm5 VState) VReg)
(rule (rv_vmv_vi imm vstate)
  (vec_alu_r_imm5 (VecAluOpRImm5.VmvVI) imm (unmasked) vstate))

;; Helper for emitting the `vmerge.vvm` instruction.
;; This instruction merges the elements of the two source vectors into the destination vector
;; based on a mask. Elements are taken from the first source vector if the mask bit is clear,
;; and from the second source vector if the mask bit is set. This instruction is always masked.
;;
;; vd[i] = v0.mask[i] ? vs1[i] : vs2[i]
(decl rv_vmerge_vvm (VReg VReg VReg VState) VReg)
(rule (rv_vmerge_vvm vs2 vs1 mask vstate)
  (vec_alu_rrr (VecAluOpRRR.VmergeVVM) vs2 vs1 (masked mask) vstate))

;; Helper for emitting the `vmerge.vxm` instruction.
;; Elements are taken from the first source vector if the mask bit is clear, and from the X
;; register if the mask bit is set. This instruction is always masked.
;;
;; vd[i] = v0.mask[i] ? x[rs1] : vs2[i]
(decl rv_vmerge_vxm (VReg XReg VReg VState) VReg)
(rule (rv_vmerge_vxm vs2 vs1 mask vstate)
  (vec_alu_rrr (VecAluOpRRR.VmergeVXM) vs2 vs1 (masked mask) vstate))

;; Helper for emitting the `vfmerge.vfm` instruction.
;; Elements are taken from the first source vector if the mask bit is clear, and from the F
;; register if the mask bit is set. This instruction is always masked.
;;
;; vd[i] = v0.mask[i] ? f[rs1] : vs2[i]
(decl rv_vfmerge_vfm (VReg FReg VReg VState) VReg)
(rule (rv_vfmerge_vfm vs2 vs1 mask vstate)
  (vec_alu_rrr (VecAluOpRRR.VfmergeVFM) vs2 vs1 (masked mask) vstate))

;; Helper for emitting the `vmerge.vim` instruction.
;; Elements are taken from the first source vector if the mask bit is clear, and from the
;; immediate value if the mask bit is set. This instruction is always masked.
;;
;; vd[i] = v0.mask[i] ? imm : vs2[i]
(decl rv_vmerge_vim (VReg Imm5 VReg VState) VReg)
(rule (rv_vmerge_vim vs2 imm mask vstate)
  (vec_alu_rr_imm5 (VecAluOpRRImm5.VmergeVIM) vs2 imm (masked mask) vstate))


;; Helper for emitting the `vredminu.vs` instruction.
;;
;; vd[0] = minu( vs1[0] , vs2[*] )
(decl rv_vredminu_vs (VReg VReg VecOpMasking VState) VReg)
(rule (rv_vredminu_vs vs2 vs1 mask vstate)
  (vec_alu_rrr (VecAluOpRRR.VredminuVS) vs2 vs1 mask vstate))

;; Helper for emitting the `vredmaxu.vs` instruction.
;;
;; vd[0] = maxu( vs1[0] , vs2[*] )
(decl rv_vredmaxu_vs (VReg VReg VecOpMasking VState) VReg)
(rule (rv_vredmaxu_vs vs2 vs1 mask vstate)
  (vec_alu_rrr (VecAluOpRRR.VredmaxuVS) vs2 vs1 mask vstate))

<<<<<<< HEAD
=======
;; Helper for emitting the `vrgather.vv` instruction.
;;
;; vd[i] = (vs1[i] >= VLMAX) ? 0 : vs2[vs1[i]];
(decl rv_vrgather_vv (VReg VReg VecOpMasking VState) VReg)
(rule (rv_vrgather_vv vs2 vs1 mask vstate)
  (vec_alu_rrr (VecAluOpRRR.VrgatherVV) vs2 vs1 mask vstate))

;; Helper for emitting the `vrgather.vx` instruction.
;;
;; vd[i] = (x[rs1] >= VLMAX) ? 0 : vs2[x[rs1]]
(decl rv_vrgather_vx (VReg XReg VecOpMasking VState) VReg)
(rule (rv_vrgather_vx vs2 vs1 mask vstate)
  (vec_alu_rrr (VecAluOpRRR.VrgatherVX) vs2 vs1 mask vstate))

;; Helper for emitting the `vrgather.vi` instruction.
(decl rv_vrgather_vi (VReg UImm5 VecOpMasking VState) VReg)
(rule (rv_vrgather_vi vs2 imm mask vstate)
  (vec_alu_rr_uimm5 (VecAluOpRRImm5.VrgatherVI) vs2 imm mask vstate))

>>>>>>> 46826c62
;; Helper for emitting the `vmslt.vx` (Vector Mask Set Less Than) instruction.
(decl rv_vmslt_vx (VReg XReg VecOpMasking VState) VReg)
(rule (rv_vmslt_vx vs2 vs1 mask vstate)
  (vec_alu_rrr (VecAluOpRRR.VmsltVX) vs2 vs1 mask vstate))

<<<<<<< HEAD
=======
;; Helper for emitting the `vzext.vf2` instruction.
;; Zero-extend SEW/2 source to SEW destination
(decl rv_vzext_vf2 (VReg VecOpMasking VState) VReg)
(rule (rv_vzext_vf2 vs mask vstate)
  (vec_alu_rr (VecAluOpRR.VzextVF2) vs mask vstate))

;; Helper for emitting the `vzext.vf4` instruction.
;; Zero-extend SEW/4 source to SEW destination
(decl rv_vzext_vf4 (VReg VecOpMasking VState) VReg)
(rule (rv_vzext_vf4 vs mask vstate)
  (vec_alu_rr (VecAluOpRR.VzextVF4) vs mask vstate))

;; Helper for emitting the `vzext.vf8` instruction.
;; Zero-extend SEW/8 source to SEW destination
(decl rv_vzext_vf8 (VReg VecOpMasking VState) VReg)
(rule (rv_vzext_vf8 vs mask vstate)
  (vec_alu_rr (VecAluOpRR.VzextVF8) vs mask vstate))

;; Helper for emitting the `vsext.vf2` instruction.
;; Sign-extend SEW/2 source to SEW destination
(decl rv_vsext_vf2 (VReg VecOpMasking VState) VReg)
(rule (rv_vsext_vf2 vs mask vstate)
  (vec_alu_rr (VecAluOpRR.VsextVF2) vs mask vstate))

;; Helper for emitting the `vsext.vf4` instruction.
;; Sign-extend SEW/4 source to SEW destination
(decl rv_vsext_vf4 (VReg VecOpMasking VState) VReg)
(rule (rv_vsext_vf4 vs mask vstate)
  (vec_alu_rr (VecAluOpRR.VsextVF4) vs mask vstate))

;; Helper for emitting the `vsext.vf8` instruction.
;; Sign-extend SEW/8 source to SEW destination
(decl rv_vsext_vf8 (VReg VecOpMasking VState) VReg)
(rule (rv_vsext_vf8 vs mask vstate)
  (vec_alu_rr (VecAluOpRR.VsextVF8) vs mask vstate))

>>>>>>> 46826c62
;;;; Multi-Instruction Helpers ;;;;;;;;;;;;;;;;;;;;;;;;;;;;;;;;;;;;;;;;;;;;;;;;;

(decl gen_extractlane (Type VReg u8) Reg)

;; When extracting lane 0 for floats, we can use `vfmv.f.s` directly.
(rule 3 (gen_extractlane (ty_vec_fits_in_register ty) src 0)
  (if (ty_vector_float ty))
  (rv_vfmv_fs src ty))

;; When extracting lane 0 for integers, we can use `vmv.x.s` directly.
(rule 2 (gen_extractlane (ty_vec_fits_in_register ty) src 0)
  (if (ty_vector_not_float ty))
  (rv_vmv_xs src ty))

;; In the general case, we must first use a `vslidedown` to place the correct lane
;; in index 0, and then use the appropriate `vmv` instruction.
;; If the index fits into a 5-bit immediate, we can emit a `vslidedown.vi`.
(rule 1 (gen_extractlane (ty_vec_fits_in_register ty) src (uimm5_from_u8 idx))
  (gen_extractlane ty (rv_vslidedown_vi src idx (unmasked) ty) 0))

;; Otherwise lower it into an X register.
(rule 0 (gen_extractlane (ty_vec_fits_in_register ty) src idx)
  (gen_extractlane ty (rv_vslidedown_vx src (imm $I64 idx) (unmasked) ty) 0))


;; Build a vector mask from a u64
;; TODO: We should merge this with the `vconst` rules, and take advantage of
;; the other existing `vconst` rules. One example is using `vmv.v.i` which
;; can represent some of these masks.
(decl gen_vec_mask (u64) VReg)

;; Materialize the mask into an X register, and move it into the bottom of
;; the vector register.
(rule (gen_vec_mask mask)
  (rv_vmv_sx (imm $I64 mask) (vstate_from_type $I64X2)))


;; Loads a `VCodeConstant` value into a vector register. For some special `VCodeConstant`s
;; we can use a dedicated instruction, otherwise we load the value from the pool.
;;
;; Type is the preferred type to use when loading the constant.
(decl gen_constant (Type VCodeConstant) VReg)

;; The fallback case is to load the constant from the pool.
(rule (gen_constant ty n)
  (vec_load
    (element_width_from_type ty)
    (VecAMode.UnitStride (gen_const_amode n))
    (mem_flags_trusted)
    (unmasked)
    ty))


;; Emits a vslidedown instruction that moves half the lanes down.
(decl gen_slidedown_half (Type VReg) VReg)

;; If the lane count can fit in a 5-bit immediate, we can use `vslidedown.vi`.
(rule 1 (gen_slidedown_half (ty_vec_fits_in_register ty) src)
  (if-let (uimm5_from_u64 amt) (u64_udiv (ty_lane_count ty) 2))
  (rv_vslidedown_vi src amt (unmasked) ty))

;; Otherwise lower it into an X register.
(rule 0 (gen_slidedown_half (ty_vec_fits_in_register ty) src)
  (if-let amt (u64_udiv (ty_lane_count ty) 2))
  (rv_vslidedown_vx src (imm $I64 amt) (unmasked) ty))<|MERGE_RESOLUTION|>--- conflicted
+++ resolved
@@ -121,10 +121,7 @@
   (VmergeVVM)
   (VredmaxuVS)
   (VredminuVS)
-<<<<<<< HEAD
-=======
   (VrgatherVV)
->>>>>>> 46826c62
 
   ;; Vector-Scalar Opcodes
   (VaddVX)
@@ -157,10 +154,7 @@
   (VfrdivVF)
   (VmergeVXM)
   (VfmergeVFM)
-<<<<<<< HEAD
-=======
   (VrgatherVX)
->>>>>>> 46826c62
   (VmsltVX)
 ))
 
@@ -801,8 +795,6 @@
 (rule (rv_vredmaxu_vs vs2 vs1 mask vstate)
   (vec_alu_rrr (VecAluOpRRR.VredmaxuVS) vs2 vs1 mask vstate))
 
-<<<<<<< HEAD
-=======
 ;; Helper for emitting the `vrgather.vv` instruction.
 ;;
 ;; vd[i] = (vs1[i] >= VLMAX) ? 0 : vs2[vs1[i]];
@@ -822,14 +814,11 @@
 (rule (rv_vrgather_vi vs2 imm mask vstate)
   (vec_alu_rr_uimm5 (VecAluOpRRImm5.VrgatherVI) vs2 imm mask vstate))
 
->>>>>>> 46826c62
 ;; Helper for emitting the `vmslt.vx` (Vector Mask Set Less Than) instruction.
 (decl rv_vmslt_vx (VReg XReg VecOpMasking VState) VReg)
 (rule (rv_vmslt_vx vs2 vs1 mask vstate)
   (vec_alu_rrr (VecAluOpRRR.VmsltVX) vs2 vs1 mask vstate))
 
-<<<<<<< HEAD
-=======
 ;; Helper for emitting the `vzext.vf2` instruction.
 ;; Zero-extend SEW/2 source to SEW destination
 (decl rv_vzext_vf2 (VReg VecOpMasking VState) VReg)
@@ -866,7 +855,6 @@
 (rule (rv_vsext_vf8 vs mask vstate)
   (vec_alu_rr (VecAluOpRR.VsextVF8) vs mask vstate))
 
->>>>>>> 46826c62
 ;;;; Multi-Instruction Helpers ;;;;;;;;;;;;;;;;;;;;;;;;;;;;;;;;;;;;;;;;;;;;;;;;;
 
 (decl gen_extractlane (Type VReg u8) Reg)

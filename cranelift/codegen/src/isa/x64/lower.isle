--- conflicted
+++ resolved
@@ -776,17 +776,10 @@
 
 ;; `i64` and smaller: we can rely on x86's rotate-amount masking since
 ;;  we operate on the whole register. For const's we mask the constant.
-<<<<<<< HEAD
 
 (rule -1 (lower (has_type (fits_in_64 ty) (rotr src amt)))
         (x64_rotr ty src (put_masked_in_imm8_gpr amt ty)))
 
-=======
-
-(rule -1 (lower (has_type (fits_in_64 ty) (rotr src amt)))
-        (x64_rotr ty src (put_masked_in_imm8_gpr amt ty)))
-
->>>>>>> db9efcb0
 
 ;; `i128`.
 
@@ -1467,7 +1460,6 @@
         (trap_if (CC.B) tc)))
 
 ;; Add a register and an immediate.
-<<<<<<< HEAD
 
 (rule 1 (lower (has_type (fits_in_64 ty)
                          (uadd_overflow_trap a (simm32_from_value b) tc)))
@@ -1481,21 +1473,6 @@
         (x64_add_with_flags_paired ty b a)
         (trap_if (CC.B) tc)))
 
-=======
-
-(rule 1 (lower (has_type (fits_in_64 ty)
-                         (uadd_overflow_trap a (simm32_from_value b) tc)))
-      (with_flags
-        (x64_add_with_flags_paired ty a b)
-        (trap_if (CC.B) tc)))
-
-(rule 2 (lower (has_type (fits_in_64 ty)
-                         (uadd_overflow_trap (simm32_from_value a) b tc)))
-      (with_flags
-        (x64_add_with_flags_paired ty b a)
-        (trap_if (CC.B) tc)))
-
->>>>>>> db9efcb0
 ;; Add a register and memory.
 
 (rule 3 (lower (has_type (fits_in_64 ty)

--- conflicted
+++ resolved
@@ -186,7 +186,11 @@
     }
 
     #[inline]
-<<<<<<< HEAD
+    fn has_avx(&mut self) -> bool {
+        self.backend.x64_flags.has_avx()
+    }
+
+    #[inline]
     fn avx512vl_enabled(&mut self, _: Type) -> bool {
         self.backend.x64_flags.use_avx512vl_simd()
     }
@@ -227,53 +231,6 @@
     }
 
     #[inline]
-=======
-    fn has_avx(&mut self) -> bool {
-        self.backend.x64_flags.has_avx()
-    }
-
-    #[inline]
-    fn avx512vl_enabled(&mut self, _: Type) -> bool {
-        self.backend.x64_flags.use_avx512vl_simd()
-    }
-
-    #[inline]
-    fn avx512dq_enabled(&mut self, _: Type) -> bool {
-        self.backend.x64_flags.use_avx512dq_simd()
-    }
-
-    #[inline]
-    fn avx512f_enabled(&mut self, _: Type) -> bool {
-        self.backend.x64_flags.use_avx512f_simd()
-    }
-
-    #[inline]
-    fn avx512bitalg_enabled(&mut self, _: Type) -> bool {
-        self.backend.x64_flags.use_avx512bitalg_simd()
-    }
-
-    #[inline]
-    fn avx512vbmi_enabled(&mut self, _: Type) -> bool {
-        self.backend.x64_flags.use_avx512vbmi_simd()
-    }
-
-    #[inline]
-    fn use_lzcnt(&mut self, _: Type) -> bool {
-        self.backend.x64_flags.use_lzcnt()
-    }
-
-    #[inline]
-    fn use_bmi1(&mut self, _: Type) -> bool {
-        self.backend.x64_flags.use_bmi1()
-    }
-
-    #[inline]
-    fn use_popcnt(&mut self, _: Type) -> bool {
-        self.backend.x64_flags.use_popcnt()
-    }
-
-    #[inline]
->>>>>>> db9efcb0
     fn use_fma(&mut self, _: Type) -> bool {
         self.backend.x64_flags.use_fma()
     }
@@ -828,7 +785,6 @@
             .collect();
         self.lower_ctx
             .use_constant(VCodeConstantData::Generated(mask))
-<<<<<<< HEAD
     }
 
     #[inline]
@@ -843,22 +799,6 @@
     }
 
     #[inline]
-=======
-    }
-
-    #[inline]
-    fn shuffle_16_31_mask(&mut self, mask: &VecMask) -> VCodeConstant {
-        let mask = mask
-            .iter()
-            .map(|&b| b.wrapping_sub(16))
-            .map(|b| if b > 15 { 0b10000000 } else { b })
-            .collect();
-        self.lower_ctx
-            .use_constant(VCodeConstantData::Generated(mask))
-    }
-
-    #[inline]
->>>>>>> db9efcb0
     fn perm_from_mask_with_zeros(
         &mut self,
         mask: &VecMask,

//! Unwind information for System V ABI (x86-64).

use crate::isa::unwind::systemv::RegisterMappingError;
use crate::machinst::{Reg, RegClass};
use gimli::{write::CommonInformationEntry, Encoding, Format, Register, X86_64};

/// Creates a new x86-64 common information entry (CIE).
pub fn create_cie() -> CommonInformationEntry {
    use gimli::write::CallFrameInstruction;

    let mut entry = CommonInformationEntry::new(
        Encoding {
            address_size: 8,
            format: Format::Dwarf32,
            version: 1,
        },
        1,  // Code alignment factor
        -8, // Data alignment factor
        X86_64::RA,
    );

    // Every frame will start with the call frame address (CFA) at RSP+8
    // It is +8 to account for the push of the return address by the call instruction
    entry.add_instruction(CallFrameInstruction::Cfa(X86_64::RSP, 8));

    // Every frame will start with the return address at RSP (CFA-8 = RSP+8-8 = RSP)
    entry.add_instruction(CallFrameInstruction::Offset(X86_64::RA, -8));

    entry
}

/// Map Cranelift registers to their corresponding Gimli registers.
pub fn map_reg(reg: Reg) -> Result<Register, RegisterMappingError> {
    // Mapping from https://github.com/bytecodealliance/cranelift/pull/902 by @iximeow
    const X86_GP_REG_MAP: [gimli::Register; 16] = [
        X86_64::RAX,
        X86_64::RCX,
        X86_64::RDX,
        X86_64::RBX,
        X86_64::RSP,
        X86_64::RBP,
        X86_64::RSI,
        X86_64::RDI,
        X86_64::R8,
        X86_64::R9,
        X86_64::R10,
        X86_64::R11,
        X86_64::R12,
        X86_64::R13,
        X86_64::R14,
        X86_64::R15,
    ];
    const X86_XMM_REG_MAP: [gimli::Register; 16] = [
        X86_64::XMM0,
        X86_64::XMM1,
        X86_64::XMM2,
        X86_64::XMM3,
        X86_64::XMM4,
        X86_64::XMM5,
        X86_64::XMM6,
        X86_64::XMM7,
        X86_64::XMM8,
        X86_64::XMM9,
        X86_64::XMM10,
        X86_64::XMM11,
        X86_64::XMM12,
        X86_64::XMM13,
        X86_64::XMM14,
        X86_64::XMM15,
    ];

    match reg.class() {
        RegClass::Int => {
            // x86 GP registers have a weird mapping to DWARF registers, so we use a
            // lookup table.
            Ok(X86_GP_REG_MAP[reg.to_real_reg().unwrap().hw_enc() as usize])
        }
        RegClass::Float => Ok(X86_XMM_REG_MAP[reg.to_real_reg().unwrap().hw_enc() as usize]),
        RegClass::Vector => unreachable!(),
    }
}

pub(crate) struct RegisterMapper;

impl crate::isa::unwind::systemv::RegisterMapper<Reg> for RegisterMapper {
    fn map(&self, reg: Reg) -> Result<u16, RegisterMappingError> {
        Ok(map_reg(reg)?.0)
    }
    fn sp(&self) -> u16 {
        X86_64::RSP.0
    }
    fn fp(&self) -> Option<u16> {
        Some(X86_64::RBP.0)
    }
}

#[cfg(test)]
mod tests {
    use crate::cursor::{Cursor, FuncCursor};
    use crate::ir::{
        types, AbiParam, Function, InstBuilder, Signature, StackSlotData, StackSlotKind,
    };
    use crate::isa::{lookup, CallConv};
    use crate::settings::{builder, Flags};
    use crate::Context;
    use gimli::write::Address;
<<<<<<< HEAD

=======
>>>>>>> 9b976048
    use target_lexicon::triple;

    #[test]
    fn test_simple_func() {
        let isa = lookup(triple!("x86_64"))
            .expect("expect x86 ISA")
            .finish(Flags::new(builder()))
            .expect("expect backend creation to succeed");

        let mut context = Context::for_function(create_function(
            CallConv::SystemV,
            Some(StackSlotData::new(StackSlotKind::ExplicitSlot, 64)),
        ));

        let code = context
            .compile(&*isa, &mut Default::default())
            .expect("expected compilation");

        let fde = match code
            .create_unwind_info(isa.as_ref())
            .expect("can create unwind info")
        {
            Some(crate::isa::unwind::UnwindInfo::SystemV(info)) => {
                info.to_fde(Address::Constant(1234))
            }
            _ => panic!("expected unwind information"),
        };

        assert_eq!(format!("{:?}", fde), "FrameDescriptionEntry { address: Constant(1234), length: 17, lsda: None, instructions: [(1, CfaOffset(16)), (1, Offset(Register(6), -16)), (4, CfaRegister(Register(6)))] }");
    }

    fn create_function(call_conv: CallConv, stack_slot: Option<StackSlotData>) -> Function {
        let mut func = Function::with_name_signature(Default::default(), Signature::new(call_conv));

        let block0 = func.dfg.make_block();
        let mut pos = FuncCursor::new(&mut func);
        pos.insert_block(block0);
        pos.ins().return_(&[]);

        if let Some(stack_slot) = stack_slot {
            func.sized_stack_slots.push(stack_slot);
        }

        func
    }

    #[test]
    fn test_multi_return_func() {
        let isa = lookup(triple!("x86_64"))
            .expect("expect x86 ISA")
            .finish(Flags::new(builder()))
            .expect("expect backend creation to succeed");

        let mut context = Context::for_function(create_multi_return_function(CallConv::SystemV));

        let code = context
            .compile(&*isa, &mut Default::default())
            .expect("expected compilation");

        let fde = match code
            .create_unwind_info(isa.as_ref())
            .expect("can create unwind info")
        {
            Some(crate::isa::unwind::UnwindInfo::SystemV(info)) => {
                info.to_fde(Address::Constant(4321))
            }
            _ => panic!("expected unwind information"),
        };

        assert_eq!(format!("{:?}", fde), "FrameDescriptionEntry { address: Constant(4321), length: 22, lsda: None, instructions: [(1, CfaOffset(16)), (1, Offset(Register(6), -16)), (4, CfaRegister(Register(6)))] }");
    }

    fn create_multi_return_function(call_conv: CallConv) -> Function {
        let mut sig = Signature::new(call_conv);
        sig.params.push(AbiParam::new(types::I32));
        let mut func = Function::with_name_signature(Default::default(), sig);

        let block0 = func.dfg.make_block();
        let v0 = func.dfg.append_block_param(block0, types::I32);
        let block1 = func.dfg.make_block();
        let block2 = func.dfg.make_block();

        let mut pos = FuncCursor::new(&mut func);
        pos.insert_block(block0);
        pos.ins().brif(v0, block2, &[], block1, &[]);

        pos.insert_block(block1);
        pos.ins().return_(&[]);

        pos.insert_block(block2);
        pos.ins().return_(&[]);

        func
    }
}<|MERGE_RESOLUTION|>--- conflicted
+++ resolved
@@ -104,10 +104,6 @@
     use crate::settings::{builder, Flags};
     use crate::Context;
     use gimli::write::Address;
-<<<<<<< HEAD
-
-=======
->>>>>>> 9b976048
     use target_lexicon::triple;
 
     #[test]

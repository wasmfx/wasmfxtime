//! This module defines x86_64-specific machine instruction types.

use crate::binemit::{Addend, CodeOffset, Reloc, StackMap};
use crate::ir::{types, ExternalName, LibCall, Opcode, RelSourceLoc, TrapCode, Type};
use crate::isa::x64::abi::X64ABIMachineSpec;
use crate::isa::x64::inst::regs::{pretty_print_reg, show_ireg_sized};
use crate::isa::x64::settings as x64_settings;
use crate::isa::CallConv;
use crate::{machinst::*, trace};
use crate::{settings, CodegenError, CodegenResult};
use alloc::boxed::Box;
use alloc::vec::Vec;
use regalloc2::{Allocation, PRegSet, VReg};
use smallvec::{smallvec, SmallVec};
use std::fmt;
use std::string::{String, ToString};

pub mod args;
mod emit;
#[cfg(test)]
mod emit_tests;
pub mod regs;
pub mod unwind;

use args::*;

//=============================================================================
// Instructions (top level): definition

// `Inst` is defined inside ISLE as `MInst`. We publicly re-export it here.
pub use super::lower::isle::generated_code::MInst as Inst;

// Out-of-line data for calls, to keep the size of `Inst` downn.
#[derive(Clone, Debug)]
pub struct CallInfo {
    /// Register uses of this call.
    pub uses: CallArgList,
    /// Register defs of this call.
    pub defs: CallRetList,
    /// Registers clobbered by this call, as per its calling convention.
    pub clobbers: PRegSet,
    /// The opcode of this call.
    pub opcode: Opcode,
}

#[test]
#[cfg(target_pointer_width = "64")]
fn inst_size_test() {
    // This test will help with unintentionally growing the size
    // of the Inst enum.
    assert_eq!(40, std::mem::size_of::<Inst>());
}

pub(crate) fn low32_will_sign_extend_to_64(x: u64) -> bool {
    let xs = x as i64;
    xs == ((xs << 32) >> 32)
}

impl Inst {
    /// Retrieve a list of ISA feature sets in which the instruction is available. An empty list
    /// indicates that the instruction is available in the baseline feature set (i.e. SSE2 and
    /// below); more than one `InstructionSet` in the list indicates that the instruction is present
    /// *any* of the included ISA feature sets.
    fn available_in_any_isa(&self) -> SmallVec<[InstructionSet; 2]> {
        match self {
            // These instructions are part of SSE2, which is a basic requirement in Cranelift, and
            // don't have to be checked.
            Inst::AluRmiR { .. }
            | Inst::AluRM { .. }
            | Inst::AtomicRmwSeq { .. }
            | Inst::Bswap { .. }
            | Inst::CallKnown { .. }
            | Inst::CallUnknown { .. }
            | Inst::CheckedDivOrRemSeq { .. }
            | Inst::Cmove { .. }
            | Inst::CmpRmiR { .. }
            | Inst::CvtFloatToSintSeq { .. }
            | Inst::CvtFloatToUintSeq { .. }
            | Inst::CvtUint64ToFloatSeq { .. }
            | Inst::Div { .. }
            | Inst::Fence { .. }
            | Inst::Hlt
            | Inst::Imm { .. }
            | Inst::JmpCond { .. }
            | Inst::JmpIf { .. }
            | Inst::JmpKnown { .. }
            | Inst::JmpTableSeq { .. }
            | Inst::JmpUnknown { .. }
            | Inst::LoadEffectiveAddress { .. }
            | Inst::LoadExtName { .. }
            | Inst::LockCmpxchg { .. }
            | Inst::Mov64MR { .. }
            | Inst::MovImmM { .. }
            | Inst::MovRM { .. }
            | Inst::MovRR { .. }
            | Inst::MovFromPReg { .. }
            | Inst::MovToPReg { .. }
            | Inst::MovsxRmR { .. }
            | Inst::MovzxRmR { .. }
            | Inst::MulHi { .. }
            | Inst::Neg { .. }
            | Inst::Not { .. }
            | Inst::Nop { .. }
            | Inst::Pop64 { .. }
            | Inst::Push64 { .. }
            | Inst::StackProbeLoop { .. }
            | Inst::Args { .. }
            | Inst::Ret { .. }
            | Inst::Setcc { .. }
            | Inst::ShiftR { .. }
            | Inst::SignExtendData { .. }
            | Inst::TrapIf { .. }
            | Inst::TrapIfAnd { .. }
            | Inst::TrapIfOr { .. }
            | Inst::Ud2 { .. }
            | Inst::VirtualSPOffsetAdj { .. }
            | Inst::XmmCmove { .. }
            | Inst::XmmCmpRmR { .. }
            | Inst::XmmMinMaxSeq { .. }
            | Inst::XmmUninitializedValue { .. }
            | Inst::ElfTlsGetAddr { .. }
            | Inst::MachOTlsGetAddr { .. }
            | Inst::CoffTlsGetAddr { .. }
            | Inst::Unwind { .. }
            | Inst::DummyUse { .. } => smallvec![],

            Inst::AluRmRVex { op, .. } => op.available_from(),
            Inst::UnaryRmR { op, .. } => op.available_from(),

            // These use dynamic SSE opcodes.
            Inst::GprToXmm { op, .. }
            | Inst::XmmMovRM { op, .. }
            | Inst::XmmRmiReg { opcode: op, .. }
            | Inst::XmmRmR { op, .. }
            | Inst::XmmRmRBlend { op, .. }
            | Inst::XmmRmRImm { op, .. }
            | Inst::XmmToGpr { op, .. }
            | Inst::XmmUnaryRmRImm { op, .. }
            | Inst::XmmUnaryRmR { op, .. } => smallvec![op.available_from()],

            Inst::XmmUnaryRmREvex { op, .. }
            | Inst::XmmRmREvex { op, .. }
            | Inst::XmmRmREvex3 { op, .. } => op.available_from(),

            Inst::XmmRmiRVex { op, .. }
            | Inst::XmmRmRVex3 { op, .. }
            | Inst::XmmRmRImmVex { op, .. } => op.available_from(),
        }
    }
}

// Handy constructors for Insts.

impl Inst {
    pub(crate) fn nop(len: u8) -> Self {
        debug_assert!(len <= 15);
        Self::Nop { len }
    }

    pub(crate) fn alu_rmi_r(
        size: OperandSize,
        op: AluRmiROpcode,
        src: RegMemImm,
        dst: Writable<Reg>,
    ) -> Self {
        debug_assert!(size.is_one_of(&[OperandSize::Size32, OperandSize::Size64]));
        src.assert_regclass_is(RegClass::Int);
        debug_assert!(dst.to_reg().class() == RegClass::Int);
        Self::AluRmiR {
            size,
            op,
            src1: Gpr::new(dst.to_reg()).unwrap(),
            src2: GprMemImm::new(src).unwrap(),
            dst: WritableGpr::from_writable_reg(dst).unwrap(),
        }
    }

    #[allow(dead_code)]
    pub(crate) fn unary_rm_r(
        size: OperandSize,
        op: UnaryRmROpcode,
        src: RegMem,
        dst: Writable<Reg>,
    ) -> Self {
        src.assert_regclass_is(RegClass::Int);
        debug_assert!(dst.to_reg().class() == RegClass::Int);
        debug_assert!(size.is_one_of(&[
            OperandSize::Size16,
            OperandSize::Size32,
            OperandSize::Size64
        ]));
        Self::UnaryRmR {
            size,
            op,
            src: GprMem::new(src).unwrap(),
            dst: WritableGpr::from_writable_reg(dst).unwrap(),
        }
    }

    pub(crate) fn not(size: OperandSize, src: Writable<Reg>) -> Inst {
        debug_assert_eq!(src.to_reg().class(), RegClass::Int);
        Inst::Not {
            size,
            src: Gpr::new(src.to_reg()).unwrap(),
            dst: WritableGpr::from_writable_reg(src).unwrap(),
        }
    }

    pub(crate) fn div(
        size: OperandSize,
        signed: bool,
        divisor: RegMem,
        dividend_lo: Gpr,
        dividend_hi: Gpr,
        dst_quotient: WritableGpr,
        dst_remainder: WritableGpr,
    ) -> Inst {
        divisor.assert_regclass_is(RegClass::Int);
        Inst::Div {
            size,
            signed,
            divisor: GprMem::new(divisor).unwrap(),
            dividend_lo,
            dividend_hi,
            dst_quotient,
            dst_remainder,
        }
    }

    pub(crate) fn checked_div_or_rem_seq(
        kind: DivOrRemKind,
        size: OperandSize,
        divisor: Reg,
        dividend_lo: Gpr,
        dividend_hi: Gpr,
        dst_quotient: WritableGpr,
        dst_remainder: WritableGpr,
        tmp: Option<Writable<Reg>>,
    ) -> Inst {
        debug_assert!(divisor.class() == RegClass::Int);
        debug_assert!(tmp
            .map(|tmp| tmp.to_reg().class() == RegClass::Int)
            .unwrap_or(true));
        Inst::CheckedDivOrRemSeq {
            kind,
            size,
            divisor: Gpr::new(divisor).unwrap(),
            dividend_lo,
            dividend_hi,
            dst_quotient,
            dst_remainder,
            tmp: tmp.map(|tmp| WritableGpr::from_writable_reg(tmp).unwrap()),
        }
    }

    pub(crate) fn sign_extend_data(size: OperandSize, src: Gpr, dst: WritableGpr) -> Inst {
        Inst::SignExtendData { size, src, dst }
    }

    pub(crate) fn imm(dst_size: OperandSize, simm64: u64, dst: Writable<Reg>) -> Inst {
        debug_assert!(dst_size.is_one_of(&[OperandSize::Size32, OperandSize::Size64]));
        debug_assert!(dst.to_reg().class() == RegClass::Int);
        // Try to generate a 32-bit immediate when the upper high bits are zeroed (which matches
        // the semantics of movl).
        let dst_size = match dst_size {
            OperandSize::Size64 if simm64 > u32::max_value() as u64 => OperandSize::Size64,
            _ => OperandSize::Size32,
        };
        Inst::Imm {
            dst_size,
            simm64,
            dst: WritableGpr::from_writable_reg(dst).unwrap(),
        }
    }

    pub(crate) fn mov_r_r(size: OperandSize, src: Reg, dst: Writable<Reg>) -> Inst {
        debug_assert!(size.is_one_of(&[OperandSize::Size32, OperandSize::Size64]));
        debug_assert!(src.class() == RegClass::Int);
        debug_assert!(dst.to_reg().class() == RegClass::Int);
        let src = Gpr::new(src).unwrap();
        let dst = WritableGpr::from_writable_reg(dst).unwrap();
        Inst::MovRR { size, src, dst }
    }

    /// Convenient helper for unary float operations.
    pub(crate) fn xmm_unary_rm_r(op: SseOpcode, src: RegMem, dst: Writable<Reg>) -> Inst {
        src.assert_regclass_is(RegClass::Float);
        debug_assert!(dst.to_reg().class() == RegClass::Float);
        Inst::XmmUnaryRmR {
            op,
            src: XmmMem::new(src).unwrap(),
            dst: WritableXmm::from_writable_reg(dst).unwrap(),
        }
    }

    pub(crate) fn xmm_rm_r(op: SseOpcode, src: RegMem, dst: Writable<Reg>) -> Self {
        src.assert_regclass_is(RegClass::Float);
        debug_assert!(dst.to_reg().class() == RegClass::Float);
        Inst::XmmRmR {
            op,
            src1: Xmm::new(dst.to_reg()).unwrap(),
            src2: XmmMem::new(src).unwrap(),
            dst: WritableXmm::from_writable_reg(dst).unwrap(),
        }
    }

    #[cfg(test)]
    pub(crate) fn xmm_rmr_vex3(op: AvxOpcode, src3: RegMem, src2: Reg, dst: Writable<Reg>) -> Self {
        src3.assert_regclass_is(RegClass::Float);
        debug_assert!(src2.class() == RegClass::Float);
        debug_assert!(dst.to_reg().class() == RegClass::Float);
        Inst::XmmRmRVex3 {
            op,
            src3: XmmMem::new(src3).unwrap(),
            src2: Xmm::new(src2).unwrap(),
            src1: Xmm::new(dst.to_reg()).unwrap(),
            dst: WritableXmm::from_writable_reg(dst).unwrap(),
        }
    }

    pub(crate) fn xmm_mov_r_m(op: SseOpcode, src: Reg, dst: impl Into<SyntheticAmode>) -> Inst {
        debug_assert!(src.class() == RegClass::Float);
        Inst::XmmMovRM {
            op,
            src,
            dst: dst.into(),
        }
    }

    pub(crate) fn xmm_to_gpr(
        op: SseOpcode,
        src: Reg,
        dst: Writable<Reg>,
        dst_size: OperandSize,
    ) -> Inst {
        debug_assert!(src.class() == RegClass::Float);
        debug_assert!(dst.to_reg().class() == RegClass::Int);
        debug_assert!(dst_size.is_one_of(&[OperandSize::Size32, OperandSize::Size64]));
        Inst::XmmToGpr {
            op,
            src: Xmm::new(src).unwrap(),
            dst: WritableGpr::from_writable_reg(dst).unwrap(),
            dst_size,
        }
    }

    pub(crate) fn gpr_to_xmm(
        op: SseOpcode,
        src: RegMem,
        src_size: OperandSize,
        dst: Writable<Reg>,
    ) -> Inst {
        src.assert_regclass_is(RegClass::Int);
        debug_assert!(src_size.is_one_of(&[OperandSize::Size32, OperandSize::Size64]));
        debug_assert!(dst.to_reg().class() == RegClass::Float);
        Inst::GprToXmm {
            op,
            src: GprMem::new(src).unwrap(),
            dst: WritableXmm::from_writable_reg(dst).unwrap(),
            src_size,
        }
    }

    pub(crate) fn xmm_cmp_rm_r(op: SseOpcode, src: RegMem, dst: Reg) -> Inst {
        src.assert_regclass_is(RegClass::Float);
        debug_assert!(dst.class() == RegClass::Float);
        let src = XmmMem::new(src).unwrap();
        let dst = Xmm::new(dst).unwrap();
        Inst::XmmCmpRmR { op, src, dst }
    }

    #[allow(dead_code)]
    pub(crate) fn xmm_min_max_seq(
        size: OperandSize,
        is_min: bool,
        lhs: Reg,
        rhs: Reg,
        dst: Writable<Reg>,
    ) -> Inst {
        debug_assert!(size.is_one_of(&[OperandSize::Size32, OperandSize::Size64]));
        debug_assert_eq!(lhs.class(), RegClass::Float);
        debug_assert_eq!(rhs.class(), RegClass::Float);
        debug_assert_eq!(dst.to_reg().class(), RegClass::Float);
        Inst::XmmMinMaxSeq {
            size,
            is_min,
            lhs: Xmm::new(lhs).unwrap(),
            rhs: Xmm::new(rhs).unwrap(),
            dst: WritableXmm::from_writable_reg(dst).unwrap(),
        }
    }

    pub(crate) fn movzx_rm_r(ext_mode: ExtMode, src: RegMem, dst: Writable<Reg>) -> Inst {
        src.assert_regclass_is(RegClass::Int);
        debug_assert!(dst.to_reg().class() == RegClass::Int);
        let src = GprMem::new(src).unwrap();
        let dst = WritableGpr::from_writable_reg(dst).unwrap();
        Inst::MovzxRmR { ext_mode, src, dst }
    }

    pub(crate) fn movsx_rm_r(ext_mode: ExtMode, src: RegMem, dst: Writable<Reg>) -> Inst {
        src.assert_regclass_is(RegClass::Int);
        debug_assert!(dst.to_reg().class() == RegClass::Int);
        let src = GprMem::new(src).unwrap();
        let dst = WritableGpr::from_writable_reg(dst).unwrap();
        Inst::MovsxRmR { ext_mode, src, dst }
    }

    pub(crate) fn mov64_m_r(src: impl Into<SyntheticAmode>, dst: Writable<Reg>) -> Inst {
        debug_assert!(dst.to_reg().class() == RegClass::Int);
        Inst::Mov64MR {
            src: src.into(),
            dst: WritableGpr::from_writable_reg(dst).unwrap(),
        }
    }

    pub(crate) fn mov_r_m(size: OperandSize, src: Reg, dst: impl Into<SyntheticAmode>) -> Inst {
        debug_assert!(src.class() == RegClass::Int);
        Inst::MovRM {
            size,
            src: Gpr::new(src).unwrap(),
            dst: dst.into(),
        }
    }

    pub(crate) fn lea(addr: impl Into<SyntheticAmode>, dst: Writable<Reg>) -> Inst {
        debug_assert!(dst.to_reg().class() == RegClass::Int);
        Inst::LoadEffectiveAddress {
            addr: addr.into(),
            dst: WritableGpr::from_writable_reg(dst).unwrap(),
        }
    }

    pub(crate) fn shift_r(
        size: OperandSize,
        kind: ShiftKind,
        num_bits: Imm8Gpr,
        src: Reg,
        dst: Writable<Reg>,
    ) -> Inst {
        if let Imm8Reg::Imm8 { imm: num_bits } = num_bits.clone().to_imm8_reg() {
            debug_assert!(num_bits < size.to_bits());
        }
        debug_assert!(dst.to_reg().class() == RegClass::Int);
        Inst::ShiftR {
            size,
            kind,
            src: Gpr::new(src).unwrap(),
            num_bits,
            dst: WritableGpr::from_writable_reg(dst).unwrap(),
        }
    }

    /// Does a comparison of dst - src for operands of size `size`, as stated by the machine
    /// instruction semantics. Be careful with the order of parameters!
    pub(crate) fn cmp_rmi_r(size: OperandSize, src: RegMemImm, dst: Reg) -> Inst {
        src.assert_regclass_is(RegClass::Int);
        debug_assert_eq!(dst.class(), RegClass::Int);
        Inst::CmpRmiR {
            size,
            src: GprMemImm::new(src).unwrap(),
            dst: Gpr::new(dst).unwrap(),
            opcode: CmpOpcode::Cmp,
        }
    }

    pub(crate) fn trap(trap_code: TrapCode) -> Inst {
        Inst::Ud2 { trap_code }
    }

    pub(crate) fn cmove(size: OperandSize, cc: CC, src: RegMem, dst: Writable<Reg>) -> Inst {
        debug_assert!(size.is_one_of(&[
            OperandSize::Size16,
            OperandSize::Size32,
            OperandSize::Size64
        ]));
        debug_assert!(dst.to_reg().class() == RegClass::Int);
        Inst::Cmove {
            size,
            cc,
            consequent: GprMem::new(src).unwrap(),
            alternative: Gpr::new(dst.to_reg()).unwrap(),
            dst: WritableGpr::from_writable_reg(dst).unwrap(),
        }
    }

    pub(crate) fn push64(src: RegMemImm) -> Inst {
        src.assert_regclass_is(RegClass::Int);
        let src = GprMemImm::new(src).unwrap();
        Inst::Push64 { src }
    }

    pub(crate) fn pop64(dst: Writable<Reg>) -> Inst {
        debug_assert!(dst.to_reg().class() == RegClass::Int);
        let dst = WritableGpr::from_writable_reg(dst).unwrap();
        Inst::Pop64 { dst }
    }

    pub(crate) fn call_known(
        dest: ExternalName,
        uses: CallArgList,
        defs: CallRetList,
        clobbers: PRegSet,
        opcode: Opcode,
    ) -> Inst {
        Inst::CallKnown {
            dest,
            info: Box::new(CallInfo {
                uses,
                defs,
                clobbers,
                opcode,
            }),
        }
    }

    pub(crate) fn call_unknown(
        dest: RegMem,
        uses: CallArgList,
        defs: CallRetList,
        clobbers: PRegSet,
        opcode: Opcode,
    ) -> Inst {
        dest.assert_regclass_is(RegClass::Int);
        Inst::CallUnknown {
            dest,
            info: Box::new(CallInfo {
                uses,
                defs,
                clobbers,
                opcode,
            }),
        }
    }

    pub(crate) fn ret(rets: Vec<RetPair>) -> Inst {
        Inst::Ret { rets }
    }

    pub(crate) fn jmp_known(dst: MachLabel) -> Inst {
        Inst::JmpKnown { dst }
    }

    pub(crate) fn jmp_unknown(target: RegMem) -> Inst {
        target.assert_regclass_is(RegClass::Int);
        Inst::JmpUnknown { target }
    }

    pub(crate) fn trap_if(cc: CC, trap_code: TrapCode) -> Inst {
        Inst::TrapIf { cc, trap_code }
    }

    /// Choose which instruction to use for loading a register value from memory. For loads smaller
    /// than 64 bits, this method expects a way to extend the value (i.e. [ExtKind::SignExtend],
    /// [ExtKind::ZeroExtend]); loads with no extension necessary will ignore this.
    pub(crate) fn load(
        ty: Type,
        from_addr: impl Into<SyntheticAmode>,
        to_reg: Writable<Reg>,
        ext_kind: ExtKind,
    ) -> Inst {
        let rc = to_reg.to_reg().class();
        match rc {
            RegClass::Int => {
                let ext_mode = match ty.bytes() {
                    1 => Some(ExtMode::BQ),
                    2 => Some(ExtMode::WQ),
                    4 => Some(ExtMode::LQ),
                    8 => None,
                    _ => unreachable!("the type should never use a scalar load: {}", ty),
                };
                if let Some(ext_mode) = ext_mode {
                    // Values smaller than 64 bits must be extended in some way.
                    match ext_kind {
                        ExtKind::SignExtend => {
                            Inst::movsx_rm_r(ext_mode, RegMem::mem(from_addr), to_reg)
                        }
                        ExtKind::ZeroExtend => {
                            Inst::movzx_rm_r(ext_mode, RegMem::mem(from_addr), to_reg)
                        }
                        ExtKind::None => panic!(
                            "expected an extension kind for extension mode: {:?}",
                            ext_mode
                        ),
                    }
                } else {
                    // 64-bit values can be moved directly.
                    Inst::mov64_m_r(from_addr, to_reg)
                }
            }
            RegClass::Float => {
                let opcode = match ty {
                    types::F32 => SseOpcode::Movss,
                    types::F64 => SseOpcode::Movsd,
                    types::F32X4 => SseOpcode::Movups,
                    types::F64X2 => SseOpcode::Movupd,
                    _ if ty.is_vector() && ty.bits() == 128 => SseOpcode::Movdqu,
                    _ => unimplemented!("unable to load type: {}", ty),
                };
                Inst::xmm_unary_rm_r(opcode, RegMem::mem(from_addr), to_reg)
            }
        }
    }

    /// Choose which instruction to use for storing a register value to memory.
    pub(crate) fn store(ty: Type, from_reg: Reg, to_addr: impl Into<SyntheticAmode>) -> Inst {
        let rc = from_reg.class();
        match rc {
            RegClass::Int => Inst::mov_r_m(OperandSize::from_ty(ty), from_reg, to_addr),
            RegClass::Float => {
                let opcode = match ty {
                    types::F32 => SseOpcode::Movss,
                    types::F64 => SseOpcode::Movsd,
                    types::F32X4 => SseOpcode::Movups,
                    types::F64X2 => SseOpcode::Movupd,
                    _ if ty.is_vector() && ty.bits() == 128 => SseOpcode::Movdqu,
                    _ => unimplemented!("unable to store type: {}", ty),
                };
                Inst::xmm_mov_r_m(opcode, from_reg, to_addr)
            }
        }
    }
}

// Inst helpers.

impl Inst {
    /// In certain cases, instructions of this format can act as a definition of an XMM register,
    /// producing a value that is independent of its initial value.
    ///
    /// For example, a vector equality comparison (`cmppd` or `cmpps`) that compares a register to
    /// itself will generate all ones as a result, regardless of its value. From the register
    /// allocator's point of view, we should (i) record the first register, which is normally a
    /// mod, as a def instead; and (ii) not record the second register as a use, because it is the
    /// same as the first register (already handled).
    fn produces_const(&self) -> bool {
        match self {
            Self::AluRmiR { op, src1, src2, .. } => {
                src2.clone().to_reg_mem_imm().to_reg() == Some(src1.to_reg())
                    && (*op == AluRmiROpcode::Xor || *op == AluRmiROpcode::Sub)
            }

            Self::XmmRmR { op, src1, src2, .. } => {
                src2.clone().to_reg_mem().to_reg() == Some(src1.to_reg())
                    && (*op == SseOpcode::Xorps
                        || *op == SseOpcode::Xorpd
                        || *op == SseOpcode::Pxor
                        || *op == SseOpcode::Pcmpeqb
                        || *op == SseOpcode::Pcmpeqw
                        || *op == SseOpcode::Pcmpeqd
                        || *op == SseOpcode::Pcmpeqq)
            }

            _ => false,
        }
    }
}

//=============================================================================
// Instructions: printing

impl PrettyPrint for Inst {
    fn pretty_print(&self, _size: u8, allocs: &mut AllocationConsumer<'_>) -> String {
        fn ljustify(s: String) -> String {
            let w = 7;
            if s.len() >= w {
                s
            } else {
                let need = usize::min(w, w - s.len());
                s + &format!("{nil: <width$}", nil = "", width = need)
            }
        }

        fn ljustify2(s1: String, s2: String) -> String {
            ljustify(s1 + &s2)
        }

        fn suffix_lq(size: OperandSize) -> String {
            match size {
                OperandSize::Size32 => "l",
                OperandSize::Size64 => "q",
                _ => unreachable!(),
            }
            .to_string()
        }

        fn suffix_lqb(size: OperandSize) -> String {
            match size {
                OperandSize::Size32 => "l",
                OperandSize::Size64 => "q",
                _ => unreachable!(),
            }
            .to_string()
        }

        fn suffix_bwlq(size: OperandSize) -> String {
            match size {
                OperandSize::Size8 => "b".to_string(),
                OperandSize::Size16 => "w".to_string(),
                OperandSize::Size32 => "l".to_string(),
                OperandSize::Size64 => "q".to_string(),
            }
        }

        match self {
            Inst::Nop { len } => format!("{} len={}", ljustify("nop".to_string()), len),

            Inst::AluRmiR { size, op, dst, .. } if self.produces_const() => {
                let dst = pretty_print_reg(dst.to_reg().to_reg(), size.to_bytes(), allocs);
                format!(
                    "{} {}, {}, {}",
                    ljustify2(op.to_string(), suffix_lqb(*size)),
                    dst,
                    dst,
                    dst
                )
            }
            Inst::AluRmiR {
                size,
                op,
                src1,
                src2,
                dst,
            } => {
                let size_bytes = size.to_bytes();
                let src1 = pretty_print_reg(src1.to_reg(), size_bytes, allocs);
                let dst = pretty_print_reg(dst.to_reg().to_reg(), size_bytes, allocs);
                let src2 = src2.pretty_print(size_bytes, allocs);
                format!(
                    "{} {}, {}, {}",
                    ljustify2(op.to_string(), suffix_lqb(*size)),
                    src1,
                    src2,
                    dst
                )
            }
            Inst::AluRM {
                size,
                op,
                src1_dst,
                src2,
            } => {
                let size_bytes = size.to_bytes();
                let src2 = pretty_print_reg(src2.to_reg(), size_bytes, allocs);
                let src1_dst = src1_dst.pretty_print(size_bytes, allocs);
                format!(
                    "{} {}, {}",
                    ljustify2(op.to_string(), suffix_lqb(*size)),
                    src2,
                    src1_dst,
                )
            }
            Inst::AluRmRVex {
                size,
                op,
                src1,
                src2,
                dst,
            } => {
                let size_bytes = size.to_bytes();
                let dst = pretty_print_reg(dst.to_reg().to_reg(), size.to_bytes(), allocs);
                let src1 = pretty_print_reg(src1.to_reg(), size_bytes, allocs);
                let src2 = pretty_print_reg(src2.to_reg(), size_bytes, allocs);
                format!(
                    "{} {}, {}, {}",
                    ljustify2(op.to_string(), String::new()),
                    src2,
                    src1,
                    dst,
                )
            }
            Inst::UnaryRmR { src, dst, op, size } => {
                let dst = pretty_print_reg(dst.to_reg().to_reg(), size.to_bytes(), allocs);
                let src = src.pretty_print(size.to_bytes(), allocs);
                format!(
                    "{} {}, {}",
                    ljustify2(op.to_string(), suffix_bwlq(*size)),
                    src,
                    dst,
                )
            }

            Inst::Not { size, src, dst } => {
                let src = pretty_print_reg(src.to_reg(), size.to_bytes(), allocs);
                let dst = pretty_print_reg(dst.to_reg().to_reg(), size.to_bytes(), allocs);
                format!(
                    "{} {}, {}",
                    ljustify2("not".to_string(), suffix_bwlq(*size)),
                    src,
                    dst,
                )
            }

            Inst::Neg { size, src, dst } => {
                let src = pretty_print_reg(src.to_reg(), size.to_bytes(), allocs);
                let dst = pretty_print_reg(dst.to_reg().to_reg(), size.to_bytes(), allocs);
                format!(
                    "{} {}, {}",
                    ljustify2("neg".to_string(), suffix_bwlq(*size)),
                    src,
                    dst,
                )
            }

            Inst::Div {
                size,
                signed,
                divisor,
                dividend_lo,
                dividend_hi,
                dst_quotient,
                dst_remainder,
            } => {
                let dividend_lo = pretty_print_reg(dividend_lo.to_reg(), size.to_bytes(), allocs);
                let dst_quotient =
                    pretty_print_reg(dst_quotient.to_reg().to_reg(), size.to_bytes(), allocs);
                let dst_remainder = if size.to_bits() > 8 {
                    pretty_print_reg(dst_remainder.to_reg().to_reg(), size.to_bytes(), allocs)
                } else {
                    "(none)".to_string()
                };
                let dividend_hi = if size.to_bits() > 8 {
                    pretty_print_reg(dividend_hi.to_reg(), size.to_bytes(), allocs)
                } else {
                    "(none)".to_string()
                };
                let divisor = divisor.pretty_print(size.to_bytes(), allocs);
                format!(
                    "{} {}, {}, {}, {}, {}",
                    ljustify(if *signed {
                        "idiv".to_string()
                    } else {
                        "div".into()
                    }),
                    dividend_lo,
                    dividend_hi,
                    divisor,
                    dst_quotient,
                    dst_remainder,
                )
            }

            Inst::MulHi {
                size,
                signed,
                src1,
                src2,
                dst_lo,
                dst_hi,
            } => {
                let src1 = pretty_print_reg(src1.to_reg(), size.to_bytes(), allocs);
                let dst_lo = pretty_print_reg(dst_lo.to_reg().to_reg(), size.to_bytes(), allocs);
                let dst_hi = pretty_print_reg(dst_hi.to_reg().to_reg(), size.to_bytes(), allocs);
                let src2 = src2.pretty_print(size.to_bytes(), allocs);
                format!(
                    "{} {}, {}, {}, {}",
                    ljustify(if *signed {
                        "imul".to_string()
                    } else {
                        "mul".to_string()
                    }),
                    src1,
                    src2,
                    dst_lo,
                    dst_hi,
                )
            }

            Inst::CheckedDivOrRemSeq {
                kind,
                size,
                divisor,
                dividend_lo,
                dividend_hi,
                dst_quotient,
                dst_remainder,
                tmp,
            } => {
                let dividend_lo = pretty_print_reg(dividend_lo.to_reg(), size.to_bytes(), allocs);
                let dividend_hi = pretty_print_reg(dividend_hi.to_reg(), size.to_bytes(), allocs);
                let divisor = pretty_print_reg(divisor.to_reg(), size.to_bytes(), allocs);
                let dst_quotient =
                    pretty_print_reg(dst_quotient.to_reg().to_reg(), size.to_bytes(), allocs);
                let dst_remainder =
                    pretty_print_reg(dst_remainder.to_reg().to_reg(), size.to_bytes(), allocs);
                let tmp = tmp
                    .map(|tmp| pretty_print_reg(tmp.to_reg().to_reg(), size.to_bytes(), allocs))
                    .unwrap_or("(none)".to_string());
                format!(
                    "{} {}, {}, {}, {}, {}, tmp={}",
                    match kind {
                        DivOrRemKind::SignedDiv => "sdiv_seq",
                        DivOrRemKind::UnsignedDiv => "udiv_seq",
                        DivOrRemKind::SignedRem => "srem_seq",
                        DivOrRemKind::UnsignedRem => "urem_seq",
                    },
                    dividend_lo,
                    dividend_hi,
                    divisor,
                    dst_quotient,
                    dst_remainder,
                    tmp,
                )
            }

            Inst::SignExtendData { size, src, dst } => {
                let src = pretty_print_reg(src.to_reg(), size.to_bytes(), allocs);
                let dst = pretty_print_reg(dst.to_reg().to_reg(), size.to_bytes(), allocs);
                format!(
                    "{} {}, {}",
                    match size {
                        OperandSize::Size8 => "cbw",
                        OperandSize::Size16 => "cwd",
                        OperandSize::Size32 => "cdq",
                        OperandSize::Size64 => "cqo",
                    },
                    src,
                    dst,
                )
            }

            Inst::XmmUnaryRmR { op, src, dst, .. } => {
                let dst = pretty_print_reg(dst.to_reg().to_reg(), op.src_size(), allocs);
                let src = src.pretty_print(op.src_size(), allocs);
                format!("{} {}, {}", ljustify(op.to_string()), src, dst)
            }

            Inst::XmmUnaryRmRImm {
                op, src, dst, imm, ..
            } => {
                let dst = pretty_print_reg(dst.to_reg().to_reg(), op.src_size(), allocs);
                let src = src.pretty_print(op.src_size(), allocs);
                format!("{} ${}, {}, {}", ljustify(op.to_string()), imm, src, dst)
            }

            Inst::XmmUnaryRmREvex { op, src, dst, .. } => {
                let dst = pretty_print_reg(dst.to_reg().to_reg(), 8, allocs);
                let src = src.pretty_print(8, allocs);
                format!("{} {}, {}", ljustify(op.to_string()), src, dst)
            }

            Inst::XmmMovRM { op, src, dst, .. } => {
                let src = pretty_print_reg(*src, 8, allocs);
                let dst = dst.pretty_print(8, allocs);
                format!("{} {}, {}", ljustify(op.to_string()), src, dst)
            }

            Inst::XmmRmR { op, dst, .. } if self.produces_const() => {
                let dst = pretty_print_reg(dst.to_reg().to_reg(), 8, allocs);
                format!("{} {}, {}, {}", ljustify(op.to_string()), dst, dst, dst)
            }

            Inst::XmmRmR {
                op,
                src1,
                src2,
                dst,
                ..
            } => {
                let src1 = pretty_print_reg(src1.to_reg(), 8, allocs);
                let dst = pretty_print_reg(dst.to_reg().to_reg(), 8, allocs);
                let src2 = src2.pretty_print(8, allocs);
                format!("{} {}, {}, {}", ljustify(op.to_string()), src1, src2, dst)
            }

            Inst::XmmRmRBlend {
                op,
                src1,
                src2,
                mask,
                dst,
            } => {
                let src1 = pretty_print_reg(src1.to_reg(), 8, allocs);
                let mask = allocs.next(mask.to_reg());
                let mask = if mask.is_virtual() {
                    format!(" <{}>", show_ireg_sized(mask, 8))
                } else {
                    debug_assert_eq!(mask, regs::xmm0());
                    String::new()
                };
                let dst = pretty_print_reg(dst.to_reg().to_reg(), 8, allocs);
                let src2 = src2.pretty_print(8, allocs);
                format!(
                    "{} {}, {}, {}{}",
                    ljustify(op.to_string()),
                    src1,
                    src2,
                    dst,
                    mask
                )
            }

<<<<<<< HEAD
            Inst::XmmRmRVex {
=======
            Inst::XmmRmiRVex {
                op,
                src1,
                src2,
                dst,
                ..
            } => {
                let dst = pretty_print_reg(dst.to_reg().to_reg(), 8, allocs);
                let src1 = pretty_print_reg(src1.to_reg(), 8, allocs);
                let src2 = src2.pretty_print(8, allocs);

                format!("{} {}, {}, {}", ljustify(op.to_string()), src1, src2, dst)
            }

            Inst::XmmRmRImmVex {
                op,
                src1,
                src2,
                dst,
                imm,
                ..
            } => {
                let dst = pretty_print_reg(dst.to_reg().to_reg(), 8, allocs);
                let src1 = pretty_print_reg(src1.to_reg(), 8, allocs);
                let src2 = src2.pretty_print(8, allocs);

                format!(
                    "{} ${imm} {}, {}, {}",
                    ljustify(op.to_string()),
                    src1,
                    src2,
                    dst
                )
            }

            Inst::XmmRmRVex3 {
>>>>>>> db9efcb0
                op,
                src1,
                src2,
                src3,
                dst,
                ..
            } => {
                let src1 = pretty_print_reg(src1.to_reg(), 8, allocs);
                let dst = pretty_print_reg(dst.to_reg().to_reg(), 8, allocs);
                let src2 = pretty_print_reg(src2.to_reg(), 8, allocs);
                let src3 = src3.pretty_print(8, allocs);

                format!(
                    "{} {}, {}, {}, {}",
                    ljustify(op.to_string()),
                    src1,
                    src2,
                    src3,
                    dst
                )
            }

            Inst::XmmRmREvex {
                op,
                src1,
                src2,
                dst,
                ..
            } => {
                let dst = pretty_print_reg(dst.to_reg().to_reg(), 8, allocs);
                let src2 = pretty_print_reg(src2.to_reg(), 8, allocs);
                let src1 = src1.pretty_print(8, allocs);
                format!("{} {}, {}, {}", ljustify(op.to_string()), src1, src2, dst)
            }

            Inst::XmmRmREvex3 {
                op,
                src1,
                src2,
                src3,
                dst,
                ..
            } => {
                let dst = pretty_print_reg(dst.to_reg().to_reg(), 8, allocs);
                let src2 = pretty_print_reg(src2.to_reg(), 8, allocs);
                let src3 = pretty_print_reg(src3.to_reg(), 8, allocs);
                let src1 = src1.pretty_print(8, allocs);
                format!(
                    "{} {}, {}, {}, {}",
                    ljustify(op.to_string()),
                    src1,
                    src2,
                    src3,
                    dst
                )
            }

            Inst::XmmMinMaxSeq {
                lhs,
                rhs,
                dst,
                is_min,
                size,
            } => {
                let rhs = pretty_print_reg(rhs.to_reg(), 8, allocs);
                let lhs = pretty_print_reg(lhs.to_reg(), 8, allocs);
                let dst = pretty_print_reg(dst.to_reg().to_reg(), 8, allocs);
                format!(
                    "{} {}, {}, {}",
                    ljustify2(
                        if *is_min {
                            "xmm min seq ".to_string()
                        } else {
                            "xmm max seq ".to_string()
                        },
                        format!("f{}", size.to_bits())
                    ),
                    lhs,
                    rhs,
                    dst
                )
            }

            Inst::XmmRmRImm {
                op, dst, imm, size, ..
            } if self.produces_const() => {
                let dst = pretty_print_reg(dst.to_reg(), 8, allocs);
                format!(
                    "{} ${}, {}, {}, {}",
                    ljustify(format!(
                        "{}{}",
                        op.to_string(),
                        if *size == OperandSize::Size64 {
                            ".w"
                        } else {
                            ""
                        }
                    )),
                    imm,
                    dst,
                    dst,
                    dst,
                )
            }

            Inst::XmmRmRImm {
                op,
                src1,
                src2,
                dst,
                imm,
                size,
                ..
            } => {
                let src1 = if op.uses_src1() {
                    pretty_print_reg(*src1, 8, allocs) + ", "
                } else {
                    "".into()
                };
                let dst = pretty_print_reg(dst.to_reg(), 8, allocs);
                let src2 = src2.pretty_print(8, allocs);
                format!(
                    "{} ${}, {}{}, {}",
                    ljustify(format!(
                        "{}{}",
                        op.to_string(),
                        if *size == OperandSize::Size64 {
                            ".w"
                        } else {
                            ""
                        }
                    )),
                    imm,
                    src1,
                    src2,
                    dst,
                )
            }

            Inst::XmmUninitializedValue { dst } => {
                let dst = pretty_print_reg(dst.to_reg().to_reg(), 8, allocs);
                format!("{} {}", ljustify("uninit".into()), dst)
            }

            Inst::XmmToGpr {
                op,
                src,
                dst,
                dst_size,
            } => {
                let dst_size = dst_size.to_bytes();
                let src = pretty_print_reg(src.to_reg(), 8, allocs);
                let dst = pretty_print_reg(dst.to_reg().to_reg(), dst_size, allocs);
                format!("{} {}, {}", ljustify(op.to_string()), src, dst)
            }

            Inst::GprToXmm {
                op,
                src,
                src_size,
                dst,
            } => {
                let dst = pretty_print_reg(dst.to_reg().to_reg(), 8, allocs);
                let src = src.pretty_print(src_size.to_bytes(), allocs);
                format!("{} {}, {}", ljustify(op.to_string()), src, dst)
            }

            Inst::XmmCmpRmR { op, src, dst } => {
                let dst = pretty_print_reg(dst.to_reg(), 8, allocs);
                let src = src.pretty_print(8, allocs);
                format!("{} {}, {}", ljustify(op.to_string()), src, dst)
            }

            Inst::CvtUint64ToFloatSeq {
                src,
                dst,
                dst_size,
                tmp_gpr1,
                tmp_gpr2,
                ..
            } => {
                let src = pretty_print_reg(src.to_reg(), 8, allocs);
                let dst = pretty_print_reg(dst.to_reg().to_reg(), dst_size.to_bytes(), allocs);
                let tmp_gpr1 = pretty_print_reg(tmp_gpr1.to_reg().to_reg(), 8, allocs);
                let tmp_gpr2 = pretty_print_reg(tmp_gpr2.to_reg().to_reg(), 8, allocs);
                format!(
                    "{} {}, {}, {}, {}",
                    ljustify(format!(
                        "u64_to_{}_seq",
                        if *dst_size == OperandSize::Size64 {
                            "f64"
                        } else {
                            "f32"
                        }
                    )),
                    src,
                    dst,
                    tmp_gpr1,
                    tmp_gpr2
                )
            }

            Inst::CvtFloatToSintSeq {
                src,
                dst,
                src_size,
                dst_size,
                tmp_xmm,
                tmp_gpr,
                is_saturating,
            } => {
                let src = pretty_print_reg(src.to_reg(), src_size.to_bytes(), allocs);
                let dst = pretty_print_reg(dst.to_reg().to_reg(), dst_size.to_bytes(), allocs);
                let tmp_gpr = pretty_print_reg(tmp_gpr.to_reg().to_reg(), 8, allocs);
                let tmp_xmm = pretty_print_reg(tmp_xmm.to_reg().to_reg(), 8, allocs);
                format!(
                    "{} {}, {}, {}, {}",
                    ljustify(format!(
                        "cvt_float{}_to_sint{}{}_seq",
                        src_size.to_bits(),
                        dst_size.to_bits(),
                        if *is_saturating { "_sat" } else { "" },
                    )),
                    src,
                    dst,
                    tmp_gpr,
                    tmp_xmm,
                )
            }

            Inst::CvtFloatToUintSeq {
                src,
                dst,
                src_size,
                dst_size,
                tmp_gpr,
                tmp_xmm,
                tmp_xmm2,
                is_saturating,
            } => {
                let src = pretty_print_reg(src.to_reg(), src_size.to_bytes(), allocs);
                let dst = pretty_print_reg(dst.to_reg().to_reg(), dst_size.to_bytes(), allocs);
                let tmp_gpr = pretty_print_reg(tmp_gpr.to_reg().to_reg(), 8, allocs);
                let tmp_xmm = pretty_print_reg(tmp_xmm.to_reg().to_reg(), 8, allocs);
                let tmp_xmm2 = pretty_print_reg(tmp_xmm2.to_reg().to_reg(), 8, allocs);
                format!(
                    "{} {}, {}, {}, {}, {}",
                    ljustify(format!(
                        "cvt_float{}_to_uint{}{}_seq",
                        src_size.to_bits(),
                        dst_size.to_bits(),
                        if *is_saturating { "_sat" } else { "" },
                    )),
                    src,
                    dst,
                    tmp_gpr,
                    tmp_xmm,
                    tmp_xmm2,
                )
            }

            Inst::Imm {
                dst_size,
                simm64,
                dst,
            } => {
                let dst = pretty_print_reg(dst.to_reg().to_reg(), dst_size.to_bytes(), allocs);
                if *dst_size == OperandSize::Size64 {
                    format!(
                        "{} ${}, {}",
                        ljustify("movabsq".to_string()),
                        *simm64 as i64,
                        dst,
                    )
                } else {
                    format!(
                        "{} ${}, {}",
                        ljustify("movl".to_string()),
                        (*simm64 as u32) as i32,
                        dst,
                    )
                }
            }

            Inst::MovImmM { size, simm64, dst } => {
                let dst = dst.pretty_print(size.to_bytes(), allocs);
                let suffix = suffix_bwlq(*size);
                let instruction = ljustify2("mov".to_string(), suffix);

                match *size {
                    OperandSize::Size8 => {
                        format!("{} ${}, {}", instruction, (*simm64 as u8) as i8, dst)
                    }
                    OperandSize::Size16 => {
                        format!("{} ${}, {}", instruction, (*simm64 as u16) as i16, dst)
                    }
                    OperandSize::Size32 => {
                        format!("{} ${}, {}", instruction, (*simm64 as u32) as i32, dst)
                    }
                    OperandSize::Size64 => format!("{} ${}, {}", instruction, *simm64 as i64, dst),
                }
            }

            Inst::MovRR { size, src, dst } => {
                let src = pretty_print_reg(src.to_reg(), size.to_bytes(), allocs);
                let dst = pretty_print_reg(dst.to_reg().to_reg(), size.to_bytes(), allocs);
                format!(
                    "{} {}, {}",
                    ljustify2("mov".to_string(), suffix_lq(*size)),
                    src,
                    dst
                )
            }

            Inst::MovFromPReg { src, dst } => {
                allocs.next_fixed_nonallocatable(*src);
                let src: Reg = (*src).into();
                let src = regs::show_ireg_sized(src, 8);
                let dst = pretty_print_reg(dst.to_reg().to_reg(), 8, allocs);
                format!("{} {}, {}", ljustify("movq".to_string()), src, dst)
            }

            Inst::MovToPReg { src, dst } => {
                let src = pretty_print_reg(src.to_reg(), 8, allocs);
                allocs.next_fixed_nonallocatable(*dst);
                let dst: Reg = (*dst).into();
                let dst = regs::show_ireg_sized(dst, 8);
                format!("{} {}, {}", ljustify("movq".to_string()), src, dst)
            }

            Inst::MovzxRmR {
                ext_mode, src, dst, ..
            } => {
                let dst_size = if *ext_mode == ExtMode::LQ {
                    4
                } else {
                    ext_mode.dst_size()
                };
                let dst = pretty_print_reg(dst.to_reg().to_reg(), dst_size, allocs);
                let src = src.pretty_print(ext_mode.src_size(), allocs);
                if *ext_mode == ExtMode::LQ {
                    format!("{} {}, {}", ljustify("movl".to_string()), src, dst)
                } else {
                    format!(
                        "{} {}, {}",
                        ljustify2("movz".to_string(), ext_mode.to_string()),
                        src,
                        dst,
                    )
                }
            }

            Inst::Mov64MR { src, dst, .. } => {
                let dst = pretty_print_reg(dst.to_reg().to_reg(), 8, allocs);
                let src = src.pretty_print(8, allocs);
                format!("{} {}, {}", ljustify("movq".to_string()), src, dst)
            }

            Inst::LoadEffectiveAddress { addr, dst } => {
                let dst = pretty_print_reg(dst.to_reg().to_reg(), 8, allocs);
                let addr = addr.pretty_print(8, allocs);
                format!("{} {}, {}", ljustify("lea".to_string()), addr, dst)
            }

            Inst::MovsxRmR {
                ext_mode, src, dst, ..
            } => {
                let dst = pretty_print_reg(dst.to_reg().to_reg(), ext_mode.dst_size(), allocs);
                let src = src.pretty_print(ext_mode.src_size(), allocs);
                format!(
                    "{} {}, {}",
                    ljustify2("movs".to_string(), ext_mode.to_string()),
                    src,
                    dst
                )
            }

            Inst::MovRM { size, src, dst, .. } => {
                let src = pretty_print_reg(src.to_reg(), size.to_bytes(), allocs);
                let dst = dst.pretty_print(size.to_bytes(), allocs);
                format!(
                    "{} {}, {}",
                    ljustify2("mov".to_string(), suffix_bwlq(*size)),
                    src,
                    dst
                )
            }

            Inst::ShiftR {
                size,
                kind,
                num_bits,
                src,
                dst,
                ..
            } => {
                let src = pretty_print_reg(src.to_reg(), size.to_bytes(), allocs);
                let dst = pretty_print_reg(dst.to_reg().to_reg(), size.to_bytes(), allocs);
                match num_bits.clone().to_imm8_reg() {
                    Imm8Reg::Reg { reg } => {
                        let reg = pretty_print_reg(reg, 1, allocs);
                        format!(
                            "{} {}, {}, {}",
                            ljustify2(kind.to_string(), suffix_bwlq(*size)),
                            reg,
                            src,
                            dst,
                        )
                    }

                    Imm8Reg::Imm8 { imm: num_bits } => format!(
                        "{} ${}, {}, {}",
                        ljustify2(kind.to_string(), suffix_bwlq(*size)),
                        num_bits,
                        src,
                        dst,
                    ),
                }
            }

            Inst::XmmRmiReg {
                opcode,
                src1,
                src2,
                dst,
                ..
            } => {
                let src1 = pretty_print_reg(src1.to_reg(), 8, allocs);
                let dst = pretty_print_reg(dst.to_reg().to_reg(), 8, allocs);
                let src2 = src2.pretty_print(8, allocs);
                format!(
                    "{} {}, {}, {}",
                    ljustify(opcode.to_string()),
                    src1,
                    src2,
                    dst,
                )
            }

            Inst::CmpRmiR {
                size,
                src,
                dst,
                opcode,
            } => {
                let dst = pretty_print_reg(dst.to_reg(), size.to_bytes(), allocs);
                let src = src.pretty_print(size.to_bytes(), allocs);
                let op = match opcode {
                    CmpOpcode::Cmp => "cmp",
                    CmpOpcode::Test => "test",
                };
                format!(
                    "{} {}, {}",
                    ljustify2(op.to_string(), suffix_bwlq(*size)),
                    src,
                    dst,
                )
            }

            Inst::Setcc { cc, dst } => {
                let dst = pretty_print_reg(dst.to_reg().to_reg(), 1, allocs);
                format!("{} {}", ljustify2("set".to_string(), cc.to_string()), dst)
            }

            Inst::Bswap { size, src, dst } => {
                let src = pretty_print_reg(src.to_reg(), size.to_bytes(), allocs);
                let dst = pretty_print_reg(dst.to_reg().to_reg(), size.to_bytes(), allocs);
                format!(
                    "{} {}, {}",
                    ljustify2("bswap".to_string(), suffix_bwlq(*size)),
                    src,
                    dst
                )
            }

            Inst::Cmove {
                size,
                cc,
                consequent,
                alternative,
                dst,
            } => {
                let alternative = pretty_print_reg(alternative.to_reg(), size.to_bytes(), allocs);
                let dst = pretty_print_reg(dst.to_reg().to_reg(), size.to_bytes(), allocs);
                let consequent = consequent.pretty_print(size.to_bytes(), allocs);
                format!(
                    "{} {}, {}, {}",
                    ljustify(format!("cmov{}{}", cc.to_string(), suffix_bwlq(*size))),
                    consequent,
                    alternative,
                    dst,
                )
            }

            Inst::XmmCmove {
                ty,
                cc,
                consequent,
                alternative,
                dst,
                ..
            } => {
                let size = u8::try_from(ty.bytes()).unwrap();
                let alternative = pretty_print_reg(alternative.to_reg(), size, allocs);
                let dst = pretty_print_reg(dst.to_reg().to_reg(), size, allocs);
                let consequent = consequent.pretty_print(size, allocs);
                format!(
                    "mov {}, {}; j{} $next; mov{} {}, {}; $next: ",
                    cc.invert().to_string(),
                    match *ty {
                        types::F64 => "sd",
                        types::F32 => "ss",
                        types::F32X4 => "aps",
                        types::F64X2 => "apd",
                        _ => "dqa",
                    },
                    consequent,
                    dst,
                    alternative,
                    dst,
                )
            }

            Inst::Push64 { src } => {
                let src = src.pretty_print(8, allocs);
                format!("{} {}", ljustify("pushq".to_string()), src)
            }

            Inst::StackProbeLoop {
                tmp,
                frame_size,
                guard_size,
            } => {
                let tmp = pretty_print_reg(tmp.to_reg(), 8, allocs);
                format!(
                    "{} {}, frame_size={}, guard_size={}",
                    ljustify("stack_probe_loop".to_string()),
                    tmp,
                    frame_size,
                    guard_size
                )
            }

            Inst::Pop64 { dst } => {
                let dst = pretty_print_reg(dst.to_reg().to_reg(), 8, allocs);
                format!("{} {}", ljustify("popq".to_string()), dst)
            }

            Inst::CallKnown { dest, .. } => {
                format!("{} {:?}", ljustify("call".to_string()), dest)
            }

            Inst::CallUnknown { dest, .. } => {
                let dest = dest.pretty_print(8, allocs);
                format!("{} *{}", ljustify("call".to_string()), dest)
            }

            Inst::Args { args } => {
                let mut s = "args".to_string();
                for arg in args {
                    use std::fmt::Write;
                    let preg = regs::show_reg(arg.preg);
                    let def = pretty_print_reg(arg.vreg.to_reg(), 8, allocs);
                    write!(&mut s, " {}={}", def, preg).unwrap();
                }
                s
            }

            Inst::Ret { rets } => {
                let mut s = "ret".to_string();
                for ret in rets {
                    use std::fmt::Write;
                    let preg = regs::show_reg(ret.preg);
                    let vreg = pretty_print_reg(ret.vreg, 8, allocs);
                    write!(&mut s, " {}={}", vreg, preg).unwrap();
                }
                s
            }

            Inst::JmpKnown { dst } => {
                format!("{} {}", ljustify("jmp".to_string()), dst.to_string())
            }

            Inst::JmpIf { cc, taken } => format!(
                "{} {}",
                ljustify2("j".to_string(), cc.to_string()),
                taken.to_string(),
            ),

            Inst::JmpCond {
                cc,
                taken,
                not_taken,
            } => format!(
                "{} {}; j {}",
                ljustify2("j".to_string(), cc.to_string()),
                taken.to_string(),
                not_taken.to_string()
            ),

            Inst::JmpTableSeq {
                idx, tmp1, tmp2, ..
            } => {
                let idx = pretty_print_reg(*idx, 8, allocs);
                let tmp1 = pretty_print_reg(tmp1.to_reg(), 8, allocs);
                let tmp2 = pretty_print_reg(tmp2.to_reg(), 8, allocs);
                format!(
                    "{} {}, {}, {}",
                    ljustify("br_table".into()),
                    idx,
                    tmp1,
                    tmp2
                )
            }

            Inst::JmpUnknown { target } => {
                let target = target.pretty_print(8, allocs);
                format!("{} *{}", ljustify("jmp".to_string()), target)
            }

            Inst::TrapIf { cc, trap_code, .. } => {
                format!("j{} ; ud2 {} ;", cc.invert().to_string(), trap_code)
            }

            Inst::TrapIfAnd {
                cc1,
                cc2,
                trap_code,
                ..
            } => {
                format!(
                    "trap_if_and {}, {}, {}",
                    cc1.invert().to_string(),
                    cc2.invert().to_string(),
                    trap_code
                )
            }

            Inst::TrapIfOr {
                cc1,
                cc2,
                trap_code,
                ..
            } => {
                format!(
                    "trap_if_or {}, {}, {}",
                    cc1.to_string(),
                    cc2.invert().to_string(),
                    trap_code
                )
            }

            Inst::LoadExtName {
                dst, name, offset, ..
            } => {
                let dst = pretty_print_reg(dst.to_reg(), 8, allocs);
                format!(
                    "{} {}+{}, {}",
                    ljustify("load_ext_name".into()),
                    name.display(None),
                    offset,
                    dst,
                )
            }

            Inst::LockCmpxchg {
                ty,
                replacement,
                expected,
                mem,
                dst_old,
                ..
            } => {
                let size = ty.bytes() as u8;
                let replacement = pretty_print_reg(*replacement, size, allocs);
                let expected = pretty_print_reg(*expected, size, allocs);
                let dst_old = pretty_print_reg(dst_old.to_reg(), size, allocs);
                let mem = mem.pretty_print(size, allocs);
                format!(
                    "lock cmpxchg{} {}, {}, expected={}, dst_old={}",
                    suffix_bwlq(OperandSize::from_bytes(size as u32)),
                    replacement,
                    mem,
                    expected,
                    dst_old,
                )
            }

            Inst::AtomicRmwSeq { ty, op, .. } => {
                format!(
                    "atomically {{ {}_bits_at_[%r9]) {:?}= %r10; %rax = old_value_at_[%r9]; %r11, %rflags = trash }}",
                    ty.bits(), op)
            }

            Inst::Fence { kind } => match kind {
                FenceKind::MFence => "mfence".to_string(),
                FenceKind::LFence => "lfence".to_string(),
                FenceKind::SFence => "sfence".to_string(),
            },

            Inst::VirtualSPOffsetAdj { offset } => format!("virtual_sp_offset_adjust {}", offset),

            Inst::Hlt => "hlt".into(),

            Inst::Ud2 { trap_code } => format!("ud2 {}", trap_code),

            Inst::ElfTlsGetAddr { ref symbol, dst } => {
                let dst = pretty_print_reg(dst.to_reg().to_reg(), 8, allocs);
                format!("{} = elf_tls_get_addr {:?}", dst, symbol)
            }

            Inst::MachOTlsGetAddr { ref symbol, dst } => {
                let dst = pretty_print_reg(dst.to_reg().to_reg(), 8, allocs);
                format!("{} = macho_tls_get_addr {:?}", dst, symbol)
            }

            Inst::CoffTlsGetAddr {
                ref symbol,
                dst,
                tmp,
            } => {
                use std::fmt::Write;

                let dst = pretty_print_reg(dst.to_reg().to_reg(), 8, allocs);
                let tmp = allocs.next(tmp.to_reg().to_reg());

                let mut s = format!("{} = coff_tls_get_addr {:?}", dst, symbol);
                if tmp.is_virtual() {
                    write!(&mut s, ", {}", show_ireg_sized(tmp, 8)).unwrap();
                };

                s
            }

            Inst::Unwind { inst } => {
                format!("unwind {:?}", inst)
            }

            Inst::DummyUse { reg } => {
                let reg = pretty_print_reg(*reg, 8, allocs);
                format!("dummy_use {}", reg)
            }
        }
    }
}

impl fmt::Debug for Inst {
    fn fmt(&self, fmt: &mut fmt::Formatter) -> fmt::Result {
        write!(
            fmt,
            "{}",
            self.pretty_print_inst(&[], &mut Default::default())
        )
    }
}

fn x64_get_operands<F: Fn(VReg) -> VReg>(inst: &Inst, collector: &mut OperandCollector<'_, F>) {
    // FIXME: remove all remaining `mod` operands here to get to pure
    // SSA.

    // Note: because we need to statically know the indices of each
    // reg in the operands list in order to fetch its allocation
    // later, we put the variable-operand-count bits (the RegMem,
    // RegMemImm, etc args) last. regalloc2 doesn't care what order
    // the operands come in; they can be freely reordered.

    // N.B.: we MUST keep the below in careful sync with (i) emission,
    // in `emit.rs`, and (ii) pretty-printing, in the `pretty_print`
    // method above.
    match inst {
        Inst::AluRmiR {
            src1, src2, dst, ..
        } => {
            if inst.produces_const() {
                collector.reg_def(dst.to_writable_reg());
            } else {
                collector.reg_use(src1.to_reg());
                collector.reg_reuse_def(dst.to_writable_reg(), 0);
                src2.get_operands(collector);
            }
        }
        Inst::AluRM { src1_dst, src2, .. } => {
            collector.reg_use(src2.to_reg());
            src1_dst.get_operands(collector);
        }
        Inst::AluRmRVex {
            src1, src2, dst, ..
        } => {
            collector.reg_def(dst.to_writable_reg());
            collector.reg_use(src1.to_reg());
            collector.reg_use(src2.to_reg());
        }
        Inst::Not { src, dst, .. } => {
            collector.reg_use(src.to_reg());
            collector.reg_reuse_def(dst.to_writable_reg(), 0);
        }
        Inst::Neg { src, dst, .. } => {
            collector.reg_use(src.to_reg());
            collector.reg_reuse_def(dst.to_writable_reg(), 0);
        }
        Inst::Div {
            divisor,
            dividend_lo,
            dividend_hi,
            dst_quotient,
            dst_remainder,
            size,
            ..
        } => {
            collector.reg_fixed_use(dividend_lo.to_reg(), regs::rax());
            collector.reg_fixed_def(dst_quotient.to_writable_reg(), regs::rax());
            if size.to_bits() > 8 {
                collector.reg_fixed_def(dst_remainder.to_writable_reg(), regs::rdx());
                collector.reg_fixed_use(dividend_hi.to_reg(), regs::rdx());
            }
            divisor.get_operands(collector);
        }
        Inst::MulHi {
            src1,
            src2,
            dst_lo,
            dst_hi,
            ..
        } => {
            collector.reg_fixed_use(src1.to_reg(), regs::rax());
            collector.reg_fixed_def(dst_lo.to_writable_reg(), regs::rax());
            collector.reg_fixed_def(dst_hi.to_writable_reg(), regs::rdx());
            src2.get_operands(collector);
        }
        Inst::CheckedDivOrRemSeq {
            divisor,
            dividend_lo,
            dividend_hi,
            dst_quotient,
            dst_remainder,
            tmp,
            ..
        } => {
            collector.reg_fixed_use(dividend_lo.to_reg(), regs::rax());
            collector.reg_fixed_use(dividend_hi.to_reg(), regs::rdx());
            collector.reg_use(divisor.to_reg());
            collector.reg_fixed_def(dst_quotient.to_writable_reg(), regs::rax());
            collector.reg_fixed_def(dst_remainder.to_writable_reg(), regs::rdx());
            if let Some(tmp) = tmp {
                // Early def so that the temporary register does not
                // conflict with inputs or outputs.
                collector.reg_early_def(tmp.to_writable_reg());
            }
        }
        Inst::SignExtendData { size, src, dst } => {
            match size {
                OperandSize::Size8 => {
                    // Note `rax` on both src and dest: 8->16 extend
                    // does AL -> AX.
                    collector.reg_fixed_use(src.to_reg(), regs::rax());
                    collector.reg_fixed_def(dst.to_writable_reg(), regs::rax());
                }
                _ => {
                    // All other widths do RAX -> RDX (AX -> DX:AX,
                    // EAX -> EDX:EAX).
                    collector.reg_fixed_use(src.to_reg(), regs::rax());
                    collector.reg_fixed_def(dst.to_writable_reg(), regs::rdx());
                }
            }
        }
        Inst::UnaryRmR { src, dst, .. } => {
            collector.reg_def(dst.to_writable_reg());
            src.get_operands(collector);
        }
        Inst::XmmUnaryRmR { src, dst, .. }
        | Inst::XmmUnaryRmREvex { src, dst, .. }
        | Inst::XmmUnaryRmRImm { src, dst, .. } => {
            collector.reg_def(dst.to_writable_reg());
            src.get_operands(collector);
        }
        Inst::XmmRmR {
            src1, src2, dst, ..
        } => {
            if inst.produces_const() {
                collector.reg_def(dst.to_writable_reg());
            } else {
                collector.reg_use(src1.to_reg());
                collector.reg_reuse_def(dst.to_writable_reg(), 0);
                src2.get_operands(collector);
            }
        }
        Inst::XmmRmRBlend {
            src1,
            src2,
            mask,
            dst,
            op,
        } => {
            assert!(
                *op == SseOpcode::Blendvpd
                    || *op == SseOpcode::Blendvps
                    || *op == SseOpcode::Pblendvb
            );
            collector.reg_use(src1.to_reg());
            collector.reg_fixed_use(mask.to_reg(), regs::xmm0());
            collector.reg_reuse_def(dst.to_writable_reg(), 0);
            src2.get_operands(collector);
<<<<<<< HEAD
=======
        }
        Inst::XmmRmiRVex {
            src1, src2, dst, ..
        } => {
            collector.reg_def(dst.to_writable_reg());
            collector.reg_use(src1.to_reg());
            src2.get_operands(collector);
>>>>>>> db9efcb0
        }
        Inst::XmmRmRImmVex {
            src1, src2, dst, ..
        } => {
            collector.reg_def(dst.to_writable_reg());
            collector.reg_use(src1.to_reg());
            src2.get_operands(collector);
        }
        Inst::XmmRmRVex3 {
            op,
            src1,
            src2,
            src3,
            dst,
            ..
        } => {
            // Vfmadd uses and defs the dst reg, that is not the case with all
            // AVX's ops, if you're adding a new op, make sure to correctly define
            // register uses.
            assert!(
                *op == AvxOpcode::Vfmadd213ss
                    || *op == AvxOpcode::Vfmadd213sd
                    || *op == AvxOpcode::Vfmadd213ps
                    || *op == AvxOpcode::Vfmadd213pd
            );

            collector.reg_use(src1.to_reg());
            collector.reg_reuse_def(dst.to_writable_reg(), 0);
            collector.reg_use(src2.to_reg());
            src3.get_operands(collector);
        }
        Inst::XmmRmREvex {
            op,
            src1,
            src2,
            dst,
            ..
        } => {
            assert_ne!(*op, Avx512Opcode::Vpermi2b);
            collector.reg_def(dst.to_writable_reg());
            collector.reg_use(src2.to_reg());
            src1.get_operands(collector);
        }
        Inst::XmmRmREvex3 {
            op,
            src1,
            src2,
            src3,
            dst,
            ..
        } => {
            assert_eq!(*op, Avx512Opcode::Vpermi2b);
            collector.reg_reuse_def(dst.to_writable_reg(), 2); // Reuse `src3`.
            collector.reg_use(src2.to_reg());
            collector.reg_use(src3.to_reg());
            src1.get_operands(collector);
        }
        Inst::XmmRmRImm {
            op,
            src1,
            src2,
            dst,
            ..
        } => {
            if inst.produces_const() {
                collector.reg_def(*dst);
            } else if !op.uses_src1() {
                // FIXME: split this instruction into two, so we don't
                // need this awkward src1-is-only-sometimes-an-arg
                // behavior.
                collector.reg_def(*dst);
                src2.get_operands(collector);
            } else {
                collector.reg_use(*src1);
                collector.reg_reuse_def(*dst, 0);
                src2.get_operands(collector);
            }
        }
        Inst::XmmUninitializedValue { dst } => collector.reg_def(dst.to_writable_reg()),
        Inst::XmmMinMaxSeq { lhs, rhs, dst, .. } => {
            collector.reg_use(rhs.to_reg());
            collector.reg_use(lhs.to_reg());
            collector.reg_reuse_def(dst.to_writable_reg(), 0); // Reuse RHS.
        }
        Inst::XmmRmiReg {
            src1, src2, dst, ..
        } => {
            collector.reg_use(src1.to_reg());
            collector.reg_reuse_def(dst.to_writable_reg(), 0); // Reuse RHS.
            src2.get_operands(collector);
        }
        Inst::XmmMovRM { src, dst, .. } => {
            collector.reg_use(*src);
            dst.get_operands(collector);
        }
        Inst::XmmCmpRmR { src, dst, .. } => {
            collector.reg_use(dst.to_reg());
            src.get_operands(collector);
        }
        Inst::Imm { dst, .. } => {
            collector.reg_def(dst.to_writable_reg());
        }
        Inst::MovRR { src, dst, .. } => {
            collector.reg_use(src.to_reg());
            collector.reg_def(dst.to_writable_reg());
        }
        Inst::MovFromPReg { dst, src } => {
            debug_assert!(dst.to_reg().to_reg().is_virtual());
            collector.reg_fixed_nonallocatable(*src);
            collector.reg_def(dst.to_writable_reg());
        }
        Inst::MovToPReg { dst, src } => {
            debug_assert!(src.to_reg().is_virtual());
            collector.reg_use(src.to_reg());
            collector.reg_fixed_nonallocatable(*dst);
        }
        Inst::XmmToGpr { src, dst, .. } => {
            collector.reg_use(src.to_reg());
            collector.reg_def(dst.to_writable_reg());
        }
        Inst::GprToXmm { src, dst, .. } => {
            collector.reg_def(dst.to_writable_reg());
            src.get_operands(collector);
        }
        Inst::CvtUint64ToFloatSeq {
            src,
            dst,
            tmp_gpr1,
            tmp_gpr2,
            ..
        } => {
            collector.reg_use(src.to_reg());
            collector.reg_early_def(dst.to_writable_reg());
            collector.reg_early_def(tmp_gpr1.to_writable_reg());
            collector.reg_early_def(tmp_gpr2.to_writable_reg());
        }
        Inst::CvtFloatToSintSeq {
            src,
            dst,
            tmp_xmm,
            tmp_gpr,
            ..
        } => {
            collector.reg_use(src.to_reg());
            collector.reg_early_def(dst.to_writable_reg());
            collector.reg_early_def(tmp_gpr.to_writable_reg());
            collector.reg_early_def(tmp_xmm.to_writable_reg());
        }
        Inst::CvtFloatToUintSeq {
            src,
            dst,
            tmp_gpr,
            tmp_xmm,
            tmp_xmm2,
            ..
        } => {
            collector.reg_use(src.to_reg());
            collector.reg_early_def(dst.to_writable_reg());
            collector.reg_early_def(tmp_gpr.to_writable_reg());
            collector.reg_early_def(tmp_xmm.to_writable_reg());
            collector.reg_early_def(tmp_xmm2.to_writable_reg());
<<<<<<< HEAD
        }

        Inst::MovImmM { dst, .. } => {
            dst.get_operands(collector);
        }

=======
        }

        Inst::MovImmM { dst, .. } => {
            dst.get_operands(collector);
        }

>>>>>>> db9efcb0
        Inst::MovzxRmR { src, dst, .. } => {
            collector.reg_def(dst.to_writable_reg());
            src.get_operands(collector);
        }
        Inst::Mov64MR { src, dst, .. } => {
            collector.reg_def(dst.to_writable_reg());
            src.get_operands(collector);
        }
        Inst::LoadEffectiveAddress { addr: src, dst } => {
            collector.reg_def(dst.to_writable_reg());
            src.get_operands(collector);
        }
        Inst::MovsxRmR { src, dst, .. } => {
            collector.reg_def(dst.to_writable_reg());
            src.get_operands(collector);
        }
        Inst::MovRM { src, dst, .. } => {
            collector.reg_use(src.to_reg());
            dst.get_operands(collector);
        }
        Inst::ShiftR {
            num_bits, src, dst, ..
        } => {
            collector.reg_use(src.to_reg());
            collector.reg_reuse_def(dst.to_writable_reg(), 0);
            if let Imm8Reg::Reg { reg } = num_bits.clone().to_imm8_reg() {
                collector.reg_fixed_use(reg, regs::rcx());
            }
        }
        Inst::CmpRmiR { src, dst, .. } => {
            // N.B.: use, not def (cmp doesn't write its result).
            collector.reg_use(dst.to_reg());
            src.get_operands(collector);
        }
        Inst::Setcc { dst, .. } => {
            collector.reg_def(dst.to_writable_reg());
        }
        Inst::Bswap { src, dst, .. } => {
            collector.reg_use(src.to_reg());
            collector.reg_reuse_def(dst.to_writable_reg(), 0);
        }
        Inst::Cmove {
            consequent,
            alternative,
            dst,
            ..
        } => {
            collector.reg_use(alternative.to_reg());
            collector.reg_reuse_def(dst.to_writable_reg(), 0);
            consequent.get_operands(collector);
        }
        Inst::XmmCmove {
            consequent,
            alternative,
            dst,
            ..
        } => {
            collector.reg_use(alternative.to_reg());
            collector.reg_reuse_def(dst.to_writable_reg(), 0);
            consequent.get_operands(collector);
        }
        Inst::Push64 { src } => {
            src.get_operands(collector);
        }
        Inst::Pop64 { dst } => {
            collector.reg_def(dst.to_writable_reg());
        }
        Inst::StackProbeLoop { tmp, .. } => {
            collector.reg_early_def(*tmp);
        }

        Inst::CallKnown { dest, ref info, .. } => {
            // Probestack is special and is only inserted after
            // regalloc, so we do not need to represent its ABI to the
            // register allocator. Assert that we don't alter that
            // arrangement.
            debug_assert_ne!(*dest, ExternalName::LibCall(LibCall::Probestack));
            for u in &info.uses {
                collector.reg_fixed_use(u.vreg, u.preg);
            }
            for d in &info.defs {
                collector.reg_fixed_def(d.vreg, d.preg);
            }
            collector.reg_clobbers(info.clobbers);
        }

        Inst::CallUnknown { ref info, dest, .. } => {
            dest.get_operands(collector);
            for u in &info.uses {
                collector.reg_fixed_use(u.vreg, u.preg);
            }
            for d in &info.defs {
                collector.reg_fixed_def(d.vreg, d.preg);
            }
            collector.reg_clobbers(info.clobbers);
        }

        Inst::JmpTableSeq {
            ref idx,
            ref tmp1,
            ref tmp2,
            ..
        } => {
            collector.reg_use(*idx);
            collector.reg_early_def(*tmp1);
            collector.reg_early_def(*tmp2);
        }

        Inst::JmpUnknown { target } => {
            target.get_operands(collector);
        }

        Inst::LoadExtName { dst, .. } => {
            collector.reg_def(*dst);
        }

        Inst::LockCmpxchg {
            replacement,
            expected,
            mem,
            dst_old,
            ..
        } => {
            collector.reg_use(*replacement);
            collector.reg_fixed_use(*expected, regs::rax());
            collector.reg_fixed_def(*dst_old, regs::rax());
            mem.get_operands(collector);
        }

        Inst::AtomicRmwSeq {
            operand,
            temp,
            dst_old,
            mem,
            ..
        } => {
            collector.reg_late_use(*operand);
            collector.reg_early_def(*temp);
            // This `fixed_def` is needed because `CMPXCHG` always uses this
            // register implicitly.
            collector.reg_fixed_def(*dst_old, regs::rax());
            mem.get_operands_late(collector)
        }

        Inst::Args { args } => {
            for arg in args {
                collector.reg_fixed_def(arg.vreg, arg.preg);
            }
        }

        Inst::Ret { rets } => {
            // The return value(s) are live-out; we represent this
            // with register uses on the return instruction.
            for ret in rets.iter() {
                collector.reg_fixed_use(ret.vreg, ret.preg);
            }
        }

        Inst::JmpKnown { .. }
        | Inst::JmpIf { .. }
        | Inst::JmpCond { .. }
        | Inst::Nop { .. }
        | Inst::TrapIf { .. }
        | Inst::TrapIfAnd { .. }
        | Inst::TrapIfOr { .. }
        | Inst::VirtualSPOffsetAdj { .. }
        | Inst::Hlt
        | Inst::Ud2 { .. }
        | Inst::Fence { .. } => {
            // No registers are used.
        }

        Inst::ElfTlsGetAddr { dst, .. } | Inst::MachOTlsGetAddr { dst, .. } => {
            collector.reg_fixed_def(dst.to_writable_reg(), regs::rax());
            // All caller-saves are clobbered.
            //
            // We use the SysV calling convention here because the
            // pseudoinstruction (and relocation that it emits) is specific to
            // ELF systems; other x86-64 targets with other conventions (i.e.,
            // Windows) use different TLS strategies.
            let mut clobbers = X64ABIMachineSpec::get_regs_clobbered_by_call(CallConv::SystemV);
            clobbers.remove(regs::gpr_preg(regs::ENC_RAX));
            collector.reg_clobbers(clobbers);
        }

        Inst::CoffTlsGetAddr { dst, tmp, .. } => {
            // We also use the gs register. But that register is not allocatable by the
            // register allocator, so we don't need to mark it as used here.

            // We use %rax to set the address
            collector.reg_fixed_def(dst.to_writable_reg(), regs::rax());

            // We use %rcx as a temporary variable to load the _tls_index
            collector.reg_fixed_def(tmp.to_writable_reg(), regs::rcx());
        }

        Inst::Unwind { .. } => {}

        Inst::DummyUse { reg } => {
            collector.reg_use(*reg);
        }
    }
}

//=============================================================================
// Instructions: misc functions and external interface

impl MachInst for Inst {
    type ABIMachineSpec = X64ABIMachineSpec;

    fn get_operands<F: Fn(VReg) -> VReg>(&self, collector: &mut OperandCollector<'_, F>) {
        x64_get_operands(&self, collector)
    }

    fn is_move(&self) -> Option<(Writable<Reg>, Reg)> {
        match self {
            // Note (carefully!) that a 32-bit mov *isn't* a no-op since it zeroes
            // out the upper 32 bits of the destination.  For example, we could
            // conceivably use `movl %reg, %reg` to zero out the top 32 bits of
            // %reg.
            Self::MovRR { size, src, dst, .. } if *size == OperandSize::Size64 => {
                Some((dst.to_writable_reg(), src.to_reg()))
            }
            // Note as well that MOVS[S|D] when used in the `XmmUnaryRmR` context are pure moves of
            // scalar floating-point values (and annotate `dst` as `def`s to the register allocator)
            // whereas the same operation in a packed context, e.g. `XMM_RM_R`, is used to merge a
            // value into the lowest lane of a vector (not a move).
            Self::XmmUnaryRmR { op, src, dst, .. }
                if *op == SseOpcode::Movss
                    || *op == SseOpcode::Movsd
                    || *op == SseOpcode::Movaps
                    || *op == SseOpcode::Movapd
                    || *op == SseOpcode::Movups
                    || *op == SseOpcode::Movupd
                    || *op == SseOpcode::Movdqa
                    || *op == SseOpcode::Movdqu =>
            {
                if let RegMem::Reg { reg } = src.clone().to_reg_mem() {
                    Some((dst.to_writable_reg(), reg))
                } else {
                    None
                }
            }
            _ => None,
        }
    }

    fn is_included_in_clobbers(&self) -> bool {
        match self {
            &Inst::Args { .. } => false,
            _ => true,
        }
    }

    fn is_trap(&self) -> bool {
        match self {
            Self::Ud2 { .. } => true,
            _ => false,
        }
    }

    fn is_args(&self) -> bool {
        match self {
            Self::Args { .. } => true,
            _ => false,
        }
    }

    fn is_term(&self) -> MachTerminator {
        match self {
            // Interesting cases.
            &Self::Ret { .. } => MachTerminator::Ret,
            &Self::JmpKnown { .. } => MachTerminator::Uncond,
            &Self::JmpCond { .. } => MachTerminator::Cond,
            &Self::JmpTableSeq { .. } => MachTerminator::Indirect,
            // All other cases are boring.
            _ => MachTerminator::None,
        }
    }

    fn gen_move(dst_reg: Writable<Reg>, src_reg: Reg, ty: Type) -> Inst {
        trace!(
            "Inst::gen_move {:?} -> {:?} (type: {:?})",
            src_reg,
            dst_reg.to_reg(),
            ty
        );
        let rc_dst = dst_reg.to_reg().class();
        let rc_src = src_reg.class();
        // If this isn't true, we have gone way off the rails.
        debug_assert!(rc_dst == rc_src);
        match rc_dst {
            RegClass::Int => Inst::mov_r_r(OperandSize::Size64, src_reg, dst_reg),
            RegClass::Float => {
                // The Intel optimization manual, in "3.5.1.13 Zero-Latency MOV Instructions",
                // doesn't include MOVSS/MOVSD as instructions with zero-latency. Use movaps for
                // those, which may write more lanes that we need, but are specified to have
                // zero-latency.
                let opcode = match ty {
                    types::F32 | types::F64 | types::F32X4 => SseOpcode::Movaps,
                    types::F64X2 => SseOpcode::Movapd,
                    _ if ty.is_vector() && ty.bits() == 128 => SseOpcode::Movdqa,
                    _ => unimplemented!("unable to move type: {}", ty),
                };
                Inst::xmm_unary_rm_r(opcode, RegMem::reg(src_reg), dst_reg)
            }
        }
    }

    fn gen_nop(preferred_size: usize) -> Inst {
        Inst::nop(std::cmp::min(preferred_size, 15) as u8)
    }

    fn rc_for_type(ty: Type) -> CodegenResult<(&'static [RegClass], &'static [Type])> {
        match ty {
            types::I8 => Ok((&[RegClass::Int], &[types::I8])),
            types::I16 => Ok((&[RegClass::Int], &[types::I16])),
            types::I32 => Ok((&[RegClass::Int], &[types::I32])),
            types::I64 => Ok((&[RegClass::Int], &[types::I64])),
            types::R32 => panic!("32-bit reftype pointer should never be seen on x86-64"),
            types::R64 => Ok((&[RegClass::Int], &[types::R64])),
            types::F32 => Ok((&[RegClass::Float], &[types::F32])),
            types::F64 => Ok((&[RegClass::Float], &[types::F64])),
            types::I128 => Ok((&[RegClass::Int, RegClass::Int], &[types::I64, types::I64])),
            _ if ty.is_vector() => {
                assert!(ty.bits() <= 128);
                Ok((&[RegClass::Float], &[types::I8X16]))
            }
            _ => Err(CodegenError::Unsupported(format!(
                "Unexpected SSA-value type: {}",
                ty
            ))),
        }
    }

    fn canonical_type_for_rc(rc: RegClass) -> Type {
        match rc {
            RegClass::Float => types::I8X16,
            RegClass::Int => types::I64,
        }
    }

    fn gen_jump(label: MachLabel) -> Inst {
        Inst::jmp_known(label)
    }

    fn gen_dummy_use(reg: Reg) -> Self {
        Inst::DummyUse { reg }
    }

    fn worst_case_size() -> CodeOffset {
        15
    }

    fn ref_type_regclass(_: &settings::Flags) -> RegClass {
        RegClass::Int
    }

    fn is_safepoint(&self) -> bool {
        match self {
            Inst::CallKnown { .. }
            | Inst::CallUnknown { .. }
            | Inst::TrapIf { .. }
            | Inst::Ud2 { .. } => true,
            _ => false,
        }
    }

    type LabelUse = LabelUse;
}

/// State carried between emissions of a sequence of instructions.
#[derive(Default, Clone, Debug)]
pub struct EmitState {
    /// Addend to convert nominal-SP offsets to real-SP offsets at the current
    /// program point.
    pub(crate) virtual_sp_offset: i64,
    /// Offset of FP from nominal-SP.
    pub(crate) nominal_sp_to_fp: i64,
    /// Safepoint stack map for upcoming instruction, as provided to `pre_safepoint()`.
    stack_map: Option<StackMap>,
    /// Current source location.
    cur_srcloc: RelSourceLoc,
}

/// Constant state used during emissions of a sequence of instructions.
pub struct EmitInfo {
    pub(super) flags: settings::Flags,
    isa_flags: x64_settings::Flags,
}

impl EmitInfo {
    /// Create a constant state for emission of instructions.
    pub fn new(flags: settings::Flags, isa_flags: x64_settings::Flags) -> Self {
        Self { flags, isa_flags }
    }
}

impl MachInstEmit for Inst {
    type State = EmitState;
    type Info = EmitInfo;

    fn emit(
        &self,
        allocs: &[Allocation],
        sink: &mut MachBuffer<Inst>,
        info: &Self::Info,
        state: &mut Self::State,
    ) {
        let mut allocs = AllocationConsumer::new(allocs);
        emit::emit(self, &mut allocs, sink, info, state);
    }

    fn pretty_print_inst(&self, allocs: &[Allocation], _: &mut Self::State) -> String {
        PrettyPrint::pretty_print(self, 0, &mut AllocationConsumer::new(allocs))
    }
}

impl MachInstEmitState<Inst> for EmitState {
    fn new(abi: &Callee<X64ABIMachineSpec>) -> Self {
        EmitState {
            virtual_sp_offset: 0,
            nominal_sp_to_fp: abi.frame_size() as i64,
            stack_map: None,
            cur_srcloc: Default::default(),
        }
    }

    fn pre_safepoint(&mut self, stack_map: StackMap) {
        self.stack_map = Some(stack_map);
    }

    fn pre_sourceloc(&mut self, srcloc: RelSourceLoc) {
        self.cur_srcloc = srcloc;
    }
}

impl EmitState {
    fn take_stack_map(&mut self) -> Option<StackMap> {
        self.stack_map.take()
    }

    fn clear_post_insn(&mut self) {
        self.stack_map = None;
    }
}

/// A label-use (internal relocation) in generated code.
#[derive(Clone, Copy, Debug, PartialEq, Eq)]
pub enum LabelUse {
    /// A 32-bit offset from location of relocation itself, added to the existing value at that
    /// location. Used for control flow instructions which consider an offset from the start of the
    /// next instruction (so the size of the payload -- 4 bytes -- is subtracted from the payload).
    JmpRel32,

    /// A 32-bit offset from location of relocation itself, added to the existing value at that
    /// location.
    PCRel32,
}

impl MachInstLabelUse for LabelUse {
    const ALIGN: CodeOffset = 1;

    fn max_pos_range(self) -> CodeOffset {
        match self {
            LabelUse::JmpRel32 | LabelUse::PCRel32 => 0x7fff_ffff,
        }
    }

    fn max_neg_range(self) -> CodeOffset {
        match self {
            LabelUse::JmpRel32 | LabelUse::PCRel32 => 0x8000_0000,
        }
    }

    fn patch_size(self) -> CodeOffset {
        match self {
            LabelUse::JmpRel32 | LabelUse::PCRel32 => 4,
        }
    }

    fn patch(self, buffer: &mut [u8], use_offset: CodeOffset, label_offset: CodeOffset) {
        let pc_rel = (label_offset as i64) - (use_offset as i64);
        debug_assert!(pc_rel <= self.max_pos_range() as i64);
        debug_assert!(pc_rel >= -(self.max_neg_range() as i64));
        let pc_rel = pc_rel as u32;
        match self {
            LabelUse::JmpRel32 => {
                let addend = u32::from_le_bytes([buffer[0], buffer[1], buffer[2], buffer[3]]);
                let value = pc_rel.wrapping_add(addend).wrapping_sub(4);
                buffer.copy_from_slice(&value.to_le_bytes()[..]);
            }
            LabelUse::PCRel32 => {
                let addend = u32::from_le_bytes([buffer[0], buffer[1], buffer[2], buffer[3]]);
                let value = pc_rel.wrapping_add(addend);
                buffer.copy_from_slice(&value.to_le_bytes()[..]);
            }
        }
    }

    fn supports_veneer(self) -> bool {
        match self {
            LabelUse::JmpRel32 | LabelUse::PCRel32 => false,
        }
    }

    fn veneer_size(self) -> CodeOffset {
        match self {
            LabelUse::JmpRel32 | LabelUse::PCRel32 => 0,
        }
    }

    fn generate_veneer(self, _: &mut [u8], _: CodeOffset) -> (CodeOffset, LabelUse) {
        match self {
            LabelUse::JmpRel32 | LabelUse::PCRel32 => {
                panic!("Veneer not supported for JumpRel32 label-use.");
            }
        }
    }

    fn from_reloc(reloc: Reloc, addend: Addend) -> Option<Self> {
        match (reloc, addend) {
            (Reloc::X86CallPCRel4, -4) => Some(LabelUse::JmpRel32),
            _ => None,
        }
    }
}<|MERGE_RESOLUTION|>--- conflicted
+++ resolved
@@ -990,9 +990,6 @@
                 )
             }
 
-<<<<<<< HEAD
-            Inst::XmmRmRVex {
-=======
             Inst::XmmRmiRVex {
                 op,
                 src1,
@@ -1029,7 +1026,6 @@
             }
 
             Inst::XmmRmRVex3 {
->>>>>>> db9efcb0
                 op,
                 src1,
                 src2,
@@ -1932,8 +1928,6 @@
             collector.reg_fixed_use(mask.to_reg(), regs::xmm0());
             collector.reg_reuse_def(dst.to_writable_reg(), 0);
             src2.get_operands(collector);
-<<<<<<< HEAD
-=======
         }
         Inst::XmmRmiRVex {
             src1, src2, dst, ..
@@ -1941,7 +1935,6 @@
             collector.reg_def(dst.to_writable_reg());
             collector.reg_use(src1.to_reg());
             src2.get_operands(collector);
->>>>>>> db9efcb0
         }
         Inst::XmmRmRImmVex {
             src1, src2, dst, ..
@@ -2103,21 +2096,12 @@
             collector.reg_early_def(tmp_gpr.to_writable_reg());
             collector.reg_early_def(tmp_xmm.to_writable_reg());
             collector.reg_early_def(tmp_xmm2.to_writable_reg());
-<<<<<<< HEAD
         }
 
         Inst::MovImmM { dst, .. } => {
             dst.get_operands(collector);
         }
 
-=======
-        }
-
-        Inst::MovImmM { dst, .. } => {
-            dst.get_operands(collector);
-        }
-
->>>>>>> db9efcb0
         Inst::MovzxRmR { src, dst, .. } => {
             collector.reg_def(dst.to_writable_reg());
             src.get_operands(collector);

--- conflicted
+++ resolved
@@ -3964,31 +3964,19 @@
     // XMM FMA
 
     insns.push((
-<<<<<<< HEAD
-        Inst::xmm_rm_r_vex(AvxOpcode::Vfmadd213ss, RegMem::reg(xmm2), xmm1, w_xmm0),
-=======
         Inst::xmm_rmr_vex3(AvxOpcode::Vfmadd213ss, RegMem::reg(xmm2), xmm1, w_xmm0),
->>>>>>> db9efcb0
         "C4E271A9C2",
         "vfmadd213ss %xmm0, %xmm1, %xmm2, %xmm0",
     ));
 
     insns.push((
-<<<<<<< HEAD
-        Inst::xmm_rm_r_vex(AvxOpcode::Vfmadd213sd, RegMem::reg(xmm5), xmm4, w_xmm3),
-=======
         Inst::xmm_rmr_vex3(AvxOpcode::Vfmadd213sd, RegMem::reg(xmm5), xmm4, w_xmm3),
->>>>>>> db9efcb0
         "C4E2D9A9DD",
         "vfmadd213sd %xmm3, %xmm4, %xmm5, %xmm3",
     ));
 
     insns.push((
-<<<<<<< HEAD
-        Inst::xmm_rm_r_vex(AvxOpcode::Vfmadd213ps, RegMem::reg(xmm2), xmm1, w_xmm0),
-=======
         Inst::xmm_rmr_vex3(AvxOpcode::Vfmadd213ps, RegMem::reg(xmm2), xmm1, w_xmm0),
->>>>>>> db9efcb0
         "C4E271A8C2",
         "vfmadd213ps %xmm0, %xmm1, %xmm2, %xmm0",
     ));

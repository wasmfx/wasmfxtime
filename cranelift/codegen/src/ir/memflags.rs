--- conflicted
+++ resolved
@@ -361,15 +361,11 @@
             0b1001 => Some(TrapCode::UnreachableCodeReached),
             0b1010 => Some(TrapCode::Interrupt),
             0b1011 => Some(TrapCode::NullReference),
-<<<<<<< HEAD
-            0b1100 => Some(TrapCode::NullI31Ref),
             0b1101 => Some(TrapCode::ContinuationAlreadyConsumed),
             0b1110 => Some(TrapCode::UnhandledTag),
-=======
             0b1100 => Some(TrapCode::ArrayOutOfBounds),
             // 0b1101 => {} not allocated
             // 0b1110 => {} not allocated
->>>>>>> 1af294ea
             0b1111 => None,
             _ => unreachable!(),
         }
@@ -396,13 +392,9 @@
             Some(TrapCode::UnreachableCodeReached) => 0b1001,
             Some(TrapCode::Interrupt) => 0b1010,
             Some(TrapCode::NullReference) => 0b1011,
-<<<<<<< HEAD
-            Some(TrapCode::NullI31Ref) => 0b1100,
             Some(TrapCode::ContinuationAlreadyConsumed) => 0b1101,
             Some(TrapCode::UnhandledTag) => 0b1110,
-=======
             Some(TrapCode::ArrayOutOfBounds) => 0b1100,
->>>>>>> 1af294ea
             None => 0b1111,
 
             Some(TrapCode::User(_)) => panic!("cannot set user trap code in mem flags"),

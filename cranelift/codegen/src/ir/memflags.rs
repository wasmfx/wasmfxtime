--- conflicted
+++ resolved
@@ -338,11 +338,8 @@
             0b1001 => Some(TrapCode::UnreachableCodeReached),
             0b1010 => Some(TrapCode::Interrupt),
             0b1011 => Some(TrapCode::NullReference),
-<<<<<<< HEAD
-            0b1100 => Some(TrapCode::UnhandledTag),
-=======
             0b1100 => Some(TrapCode::NullI31Ref),
->>>>>>> 1e14871e
+            0b1101 => Some(TrapCode::UnhandledTag),
             // 0b1101 => {} not allocated
             // 0b1110 => {} not allocated
             0b1111 => None,
@@ -371,11 +368,8 @@
             Some(TrapCode::UnreachableCodeReached) => 0b1001,
             Some(TrapCode::Interrupt) => 0b1010,
             Some(TrapCode::NullReference) => 0b1011,
-<<<<<<< HEAD
-            Some(TrapCode::UnhandledTag) => 0b1100,
-=======
             Some(TrapCode::NullI31Ref) => 0b1100,
->>>>>>> 1e14871e
+            Some(TrapCode::UnhandledTag) => 0b1101,
             None => 0b1111,
 
             Some(TrapCode::User(_)) => panic!("cannot set user trap code in mem flags"),

//! Trap codes describing the reason for a trap.

use core::fmt::{self, Display, Formatter};
use core::str::FromStr;
#[cfg(feature = "enable-serde")]
use serde_derive::{Deserialize, Serialize};

/// A trap code describing the reason for a trap.
///
/// All trap instructions have an explicit trap code.
#[derive(Clone, Copy, PartialEq, Eq, Debug, Hash)]
#[cfg_attr(feature = "enable-serde", derive(Serialize, Deserialize))]
pub enum TrapCode {
    /// The current stack space was exhausted.
    StackOverflow,

    /// A `heap_addr` instruction detected an out-of-bounds error.
    ///
    /// Note that not all out-of-bounds heap accesses are reported this way;
    /// some are detected by a segmentation fault on the heap unmapped or
    /// offset-guard pages.
    HeapOutOfBounds,

    /// A wasm atomic operation was presented with a not-naturally-aligned linear-memory address.
    HeapMisaligned,

    /// A `table_addr` instruction detected an out-of-bounds error.
    TableOutOfBounds,

    /// Indirect call to a null table entry.
    IndirectCallToNull,

    /// Signature mismatch on indirect call.
    BadSignature,

    /// An integer arithmetic operation caused an overflow.
    IntegerOverflow,

    /// An integer division by zero.
    IntegerDivisionByZero,

    /// Failed float-to-int conversion.
    BadConversionToInteger,

    /// Code that was supposed to have been unreachable was reached.
    UnreachableCodeReached,

    /// Execution has potentially run too long and may be interrupted.
    /// This trap is resumable.
    Interrupt,

    /// A user-defined trap code.
    User(u16),

    /// A null reference was encountered which was required to be non-null.
    NullReference,

<<<<<<< HEAD
    /// We are suspending to a tag for which there is no active handler.
    UnhandledTag,
=======
    /// A null `i31ref` was encountered which was required to be non-null.
    NullI31Ref,
>>>>>>> 1e14871e
}

impl TrapCode {
    /// Returns a slice of all traps except `TrapCode::User` traps
    pub const fn non_user_traps() -> &'static [TrapCode] {
        &[
            TrapCode::StackOverflow,
            TrapCode::HeapOutOfBounds,
            TrapCode::HeapMisaligned,
            TrapCode::TableOutOfBounds,
            TrapCode::IndirectCallToNull,
            TrapCode::BadSignature,
            TrapCode::IntegerOverflow,
            TrapCode::IntegerDivisionByZero,
            TrapCode::BadConversionToInteger,
            TrapCode::UnreachableCodeReached,
            TrapCode::Interrupt,
            TrapCode::NullReference,
            TrapCode::UnhandledTag,
        ]
    }
}

impl Display for TrapCode {
    fn fmt(&self, f: &mut Formatter) -> fmt::Result {
        use self::TrapCode::*;
        let identifier = match *self {
            StackOverflow => "stk_ovf",
            HeapOutOfBounds => "heap_oob",
            HeapMisaligned => "heap_misaligned",
            TableOutOfBounds => "table_oob",
            IndirectCallToNull => "icall_null",
            BadSignature => "bad_sig",
            IntegerOverflow => "int_ovf",
            IntegerDivisionByZero => "int_divz",
            BadConversionToInteger => "bad_toint",
            UnreachableCodeReached => "unreachable",
            Interrupt => "interrupt",
            User(x) => return write!(f, "user{}", x),
            NullReference => "null_reference",
<<<<<<< HEAD
            UnhandledTag => "unhandled_tag",
=======
            NullI31Ref => "null_i31ref",
>>>>>>> 1e14871e
        };
        f.write_str(identifier)
    }
}

impl FromStr for TrapCode {
    type Err = ();

    fn from_str(s: &str) -> Result<Self, Self::Err> {
        use self::TrapCode::*;
        match s {
            "stk_ovf" => Ok(StackOverflow),
            "heap_oob" => Ok(HeapOutOfBounds),
            "heap_misaligned" => Ok(HeapMisaligned),
            "table_oob" => Ok(TableOutOfBounds),
            "icall_null" => Ok(IndirectCallToNull),
            "bad_sig" => Ok(BadSignature),
            "int_ovf" => Ok(IntegerOverflow),
            "int_divz" => Ok(IntegerDivisionByZero),
            "bad_toint" => Ok(BadConversionToInteger),
            "unreachable" => Ok(UnreachableCodeReached),
            "interrupt" => Ok(Interrupt),
            "null_reference" => Ok(NullReference),
<<<<<<< HEAD
            "unhandled_tag" => Ok(UnhandledTag),
=======
            "null_i31ref" => Ok(NullI31Ref),
>>>>>>> 1e14871e
            _ if s.starts_with("user") => s[4..].parse().map(User).map_err(|_| ()),
            _ => Err(()),
        }
    }
}

#[cfg(test)]
mod tests {
    use super::*;
    use alloc::string::ToString;

    #[test]
    fn display() {
        for r in TrapCode::non_user_traps() {
            let tc = *r;
            assert_eq!(tc.to_string().parse(), Ok(tc));
        }
        assert_eq!("bogus".parse::<TrapCode>(), Err(()));

        assert_eq!(TrapCode::User(17).to_string(), "user17");
        assert_eq!("user22".parse(), Ok(TrapCode::User(22)));
        assert_eq!("user".parse::<TrapCode>(), Err(()));
        assert_eq!("user-1".parse::<TrapCode>(), Err(()));
        assert_eq!("users".parse::<TrapCode>(), Err(()));
    }
}<|MERGE_RESOLUTION|>--- conflicted
+++ resolved
@@ -55,13 +55,11 @@
     /// A null reference was encountered which was required to be non-null.
     NullReference,
 
-<<<<<<< HEAD
     /// We are suspending to a tag for which there is no active handler.
     UnhandledTag,
-=======
+
     /// A null `i31ref` was encountered which was required to be non-null.
     NullI31Ref,
->>>>>>> 1e14871e
 }
 
 impl TrapCode {
@@ -102,11 +100,8 @@
             Interrupt => "interrupt",
             User(x) => return write!(f, "user{}", x),
             NullReference => "null_reference",
-<<<<<<< HEAD
             UnhandledTag => "unhandled_tag",
-=======
             NullI31Ref => "null_i31ref",
->>>>>>> 1e14871e
         };
         f.write_str(identifier)
     }
@@ -130,11 +125,8 @@
             "unreachable" => Ok(UnreachableCodeReached),
             "interrupt" => Ok(Interrupt),
             "null_reference" => Ok(NullReference),
-<<<<<<< HEAD
             "unhandled_tag" => Ok(UnhandledTag),
-=======
             "null_i31ref" => Ok(NullI31Ref),
->>>>>>> 1e14871e
             _ if s.starts_with("user") => s[4..].parse().map(User).map_err(|_| ()),
             _ => Err(()),
         }

//! Trap codes describing the reason for a trap.

use core::fmt::{self, Display, Formatter};
use core::str::FromStr;
#[cfg(feature = "enable-serde")]
use serde_derive::{Deserialize, Serialize};

/// A trap code describing the reason for a trap.
///
/// All trap instructions have an explicit trap code.
#[derive(Clone, Copy, PartialEq, Eq, Debug, Hash)]
#[cfg_attr(feature = "enable-serde", derive(Serialize, Deserialize))]
pub enum TrapCode {
    /// The current stack space was exhausted.
    StackOverflow,

    /// A `heap_addr` instruction detected an out-of-bounds error.
    ///
    /// Note that not all out-of-bounds heap accesses are reported this way;
    /// some are detected by a segmentation fault on the heap unmapped or
    /// offset-guard pages.
    HeapOutOfBounds,

    /// A wasm atomic operation was presented with a not-naturally-aligned linear-memory address.
    HeapMisaligned,

    /// A `table_addr` instruction detected an out-of-bounds error.
    TableOutOfBounds,

    /// An array access attempted to index beyond its array's bounds.
    ArrayOutOfBounds,

    /// Indirect call to a null table entry.
    IndirectCallToNull,

    /// Signature mismatch on indirect call.
    BadSignature,

    /// An integer arithmetic operation caused an overflow.
    IntegerOverflow,

    /// An integer division by zero.
    IntegerDivisionByZero,

    /// Failed float-to-int conversion.
    BadConversionToInteger,

    /// Code that was supposed to have been unreachable was reached.
    UnreachableCodeReached,

    /// Execution has potentially run too long and may be interrupted.
    Interrupt,

    /// A user-defined trap code.
    User(u16),

    /// A null reference was encountered which was required to be non-null.
    NullReference,
<<<<<<< HEAD

    /// We are suspending to a tag for which there is no active handler.
    UnhandledTag,

    /// Attempt to resume a continuation object whose revision is out
    /// of sync with the underlying continuation reference.
    ContinuationAlreadyConsumed,

    /// A null `i31ref` was encountered which was required to be non-null.
    NullI31Ref,
=======
>>>>>>> 1af294ea
}

impl TrapCode {
    /// Returns a slice of all traps except `TrapCode::User` traps
    pub const fn non_user_traps() -> &'static [TrapCode] {
        &[
            TrapCode::StackOverflow,
            TrapCode::HeapOutOfBounds,
            TrapCode::HeapMisaligned,
            TrapCode::TableOutOfBounds,
            TrapCode::IndirectCallToNull,
            TrapCode::BadSignature,
            TrapCode::IntegerOverflow,
            TrapCode::IntegerDivisionByZero,
            TrapCode::BadConversionToInteger,
            TrapCode::UnreachableCodeReached,
            TrapCode::Interrupt,
            TrapCode::NullReference,
            TrapCode::UnhandledTag,
            TrapCode::ContinuationAlreadyConsumed,
        ]
    }
}

impl Display for TrapCode {
    fn fmt(&self, f: &mut Formatter) -> fmt::Result {
        use self::TrapCode::*;
        let identifier = match *self {
            StackOverflow => "stk_ovf",
            HeapOutOfBounds => "heap_oob",
            HeapMisaligned => "heap_misaligned",
            TableOutOfBounds => "table_oob",
            IndirectCallToNull => "icall_null",
            BadSignature => "bad_sig",
            IntegerOverflow => "int_ovf",
            IntegerDivisionByZero => "int_divz",
            BadConversionToInteger => "bad_toint",
            UnreachableCodeReached => "unreachable",
            Interrupt => "interrupt",
            User(x) => return write!(f, "user{x}"),
            NullReference => "null_reference",
<<<<<<< HEAD
            UnhandledTag => "unhandled_tag",
            NullI31Ref => "null_i31ref",
            ContinuationAlreadyConsumed => "continuation_already_consumed",
=======
            ArrayOutOfBounds => "array_oob",
>>>>>>> 1af294ea
        };
        f.write_str(identifier)
    }
}

impl FromStr for TrapCode {
    type Err = ();

    fn from_str(s: &str) -> Result<Self, Self::Err> {
        use self::TrapCode::*;
        match s {
            "stk_ovf" => Ok(StackOverflow),
            "heap_oob" => Ok(HeapOutOfBounds),
            "heap_misaligned" => Ok(HeapMisaligned),
            "table_oob" => Ok(TableOutOfBounds),
            "icall_null" => Ok(IndirectCallToNull),
            "bad_sig" => Ok(BadSignature),
            "int_ovf" => Ok(IntegerOverflow),
            "int_divz" => Ok(IntegerDivisionByZero),
            "bad_toint" => Ok(BadConversionToInteger),
            "unreachable" => Ok(UnreachableCodeReached),
            "interrupt" => Ok(Interrupt),
            "null_reference" => Ok(NullReference),
<<<<<<< HEAD
            "unhandled_tag" => Ok(UnhandledTag),
            "null_i31ref" => Ok(NullI31Ref),
            "continuation_already_consumed" => Ok(ContinuationAlreadyConsumed),
=======
            "array_oob" => Ok(ArrayOutOfBounds),
>>>>>>> 1af294ea
            _ if s.starts_with("user") => s[4..].parse().map(User).map_err(|_| ()),
            _ => Err(()),
        }
    }
}

#[cfg(test)]
mod tests {
    use super::*;
    use alloc::string::ToString;

    #[test]
    fn display() {
        for r in TrapCode::non_user_traps() {
            let tc = *r;
            assert_eq!(tc.to_string().parse(), Ok(tc));
        }
        assert_eq!("bogus".parse::<TrapCode>(), Err(()));

        assert_eq!(TrapCode::User(17).to_string(), "user17");
        assert_eq!("user22".parse(), Ok(TrapCode::User(22)));
        assert_eq!("user".parse::<TrapCode>(), Err(()));
        assert_eq!("user-1".parse::<TrapCode>(), Err(()));
        assert_eq!("users".parse::<TrapCode>(), Err(()));
    }
}<|MERGE_RESOLUTION|>--- conflicted
+++ resolved
@@ -56,7 +56,6 @@
 
     /// A null reference was encountered which was required to be non-null.
     NullReference,
-<<<<<<< HEAD
 
     /// We are suspending to a tag for which there is no active handler.
     UnhandledTag,
@@ -64,11 +63,6 @@
     /// Attempt to resume a continuation object whose revision is out
     /// of sync with the underlying continuation reference.
     ContinuationAlreadyConsumed,
-
-    /// A null `i31ref` was encountered which was required to be non-null.
-    NullI31Ref,
-=======
->>>>>>> 1af294ea
 }
 
 impl TrapCode {
@@ -110,13 +104,9 @@
             Interrupt => "interrupt",
             User(x) => return write!(f, "user{x}"),
             NullReference => "null_reference",
-<<<<<<< HEAD
             UnhandledTag => "unhandled_tag",
-            NullI31Ref => "null_i31ref",
             ContinuationAlreadyConsumed => "continuation_already_consumed",
-=======
             ArrayOutOfBounds => "array_oob",
->>>>>>> 1af294ea
         };
         f.write_str(identifier)
     }
@@ -140,13 +130,9 @@
             "unreachable" => Ok(UnreachableCodeReached),
             "interrupt" => Ok(Interrupt),
             "null_reference" => Ok(NullReference),
-<<<<<<< HEAD
             "unhandled_tag" => Ok(UnhandledTag),
-            "null_i31ref" => Ok(NullI31Ref),
             "continuation_already_consumed" => Ok(ContinuationAlreadyConsumed),
-=======
             "array_oob" => Ok(ArrayOutOfBounds),
->>>>>>> 1af294ea
             _ if s.starts_with("user") => s[4..].parse().map(User).map_err(|_| ()),
             _ => Err(()),
         }

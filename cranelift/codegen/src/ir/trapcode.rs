//! Trap codes describing the reason for a trap.

use core::fmt::{self, Display, Formatter};
use core::num::NonZeroU8;
use core::str::FromStr;
#[cfg(feature = "enable-serde")]
use serde_derive::{Deserialize, Serialize};

/// A trap code describing the reason for a trap.
///
/// All trap instructions have an explicit trap code.
#[derive(Clone, Copy, PartialEq, Eq, Debug, Hash)]
#[cfg_attr(feature = "enable-serde", derive(Serialize, Deserialize))]
pub struct TrapCode(NonZeroU8);

impl TrapCode {
    /// Number of reserved opcodes for Cranelift itself. This number of traps are
    /// defined below starting at the high end of the byte space (e.g. 255, 254,
    /// ...)
    const RESERVED: u8 = 5;
    const RESERVED_START: u8 = u8::MAX - Self::RESERVED + 1;

    /// Internal helper to create new reserved trap codes.
    const fn reserved(byte: u8) -> TrapCode {
        if let Some(code) = byte.checked_add(Self::RESERVED_START) {
            if let Some(nz) = NonZeroU8::new(code) {
                return TrapCode(nz);
            }
        }
        panic!("invalid reserved opcode")
    }

    /// The current stack space was exhausted.
    pub const STACK_OVERFLOW: TrapCode = TrapCode::reserved(0);
    /// An integer arithmetic operation caused an overflow.
    pub const INTEGER_OVERFLOW: TrapCode = TrapCode::reserved(1);
    /// A `heap_addr` instruction detected an out-of-bounds error.
    ///
    /// Note that not all out-of-bounds heap accesses are reported this way;
    /// some are detected by a segmentation fault on the heap unmapped or
    /// offset-guard pages.
    pub const HEAP_OUT_OF_BOUNDS: TrapCode = TrapCode::reserved(2);

    /// An integer division by zero.
    pub const INTEGER_DIVISION_BY_ZERO: TrapCode = TrapCode::reserved(3);

    /// Failed float-to-int conversion.
    pub const BAD_CONVERSION_TO_INTEGER: TrapCode = TrapCode::reserved(4);

    /// Create a user-defined trap code.
    ///
    /// Returns `None` if `code` is zero or too large and is reserved by
    /// Cranelift.
    pub const fn user(code: u8) -> Option<TrapCode> {
        if code >= Self::RESERVED_START {
            return None;
        }
        match NonZeroU8::new(code) {
            Some(nz) => Some(TrapCode(nz)),
            None => None,
        }
    }

    /// Alias for [`TrapCode::user`] with a panic built-in.
    pub const fn unwrap_user(code: u8) -> TrapCode {
        match TrapCode::user(code) {
            Some(code) => code,
            None => panic!("invalid user trap code"),
        }
    }

    /// Returns the raw byte representing this trap.
    pub const fn as_raw(&self) -> NonZeroU8 {
        self.0
    }

<<<<<<< HEAD
    /// A null reference was encountered which was required to be non-null.
    NullReference,

    /// We are suspending to a tag for which there is no active handler.
    UnhandledTag,

    /// Attempt to resume a continuation object whose revision is out
    /// of sync with the underlying continuation reference.
    ContinuationAlreadyConsumed,
}
=======
    /// Creates a trap code from its raw byte, likely returned by
    /// [`TrapCode::as_raw`] previously.
    pub const fn from_raw(byte: NonZeroU8) -> TrapCode {
        TrapCode(byte)
    }
>>>>>>> 1b4ea3a6

    /// Returns a slice of all traps except `TrapCode::User` traps
    pub const fn non_user_traps() -> &'static [TrapCode] {
        &[
<<<<<<< HEAD
            TrapCode::StackOverflow,
            TrapCode::HeapOutOfBounds,
            TrapCode::HeapMisaligned,
            TrapCode::TableOutOfBounds,
            TrapCode::IndirectCallToNull,
            TrapCode::BadSignature,
            TrapCode::IntegerOverflow,
            TrapCode::IntegerDivisionByZero,
            TrapCode::BadConversionToInteger,
            TrapCode::UnreachableCodeReached,
            TrapCode::Interrupt,
            TrapCode::NullReference,
            TrapCode::UnhandledTag,
            TrapCode::ContinuationAlreadyConsumed,
=======
            TrapCode::STACK_OVERFLOW,
            TrapCode::HEAP_OUT_OF_BOUNDS,
            TrapCode::INTEGER_OVERFLOW,
            TrapCode::INTEGER_DIVISION_BY_ZERO,
            TrapCode::BAD_CONVERSION_TO_INTEGER,
>>>>>>> 1b4ea3a6
        ]
    }
}

impl Display for TrapCode {
    fn fmt(&self, f: &mut Formatter) -> fmt::Result {
        let identifier = match *self {
<<<<<<< HEAD
            StackOverflow => "stk_ovf",
            HeapOutOfBounds => "heap_oob",
            HeapMisaligned => "heap_misaligned",
            TableOutOfBounds => "table_oob",
            IndirectCallToNull => "icall_null",
            BadSignature => "bad_sig",
            IntegerOverflow => "int_ovf",
            IntegerDivisionByZero => "int_divz",
            BadConversionToInteger => "bad_toint",
            UnreachableCodeReached => "unreachable",
            Interrupt => "interrupt",
            User(x) => return write!(f, "user{x}"),
            NullReference => "null_reference",
            UnhandledTag => "unhandled_tag",
            ContinuationAlreadyConsumed => "continuation_already_consumed",
            ArrayOutOfBounds => "array_oob",
=======
            Self::STACK_OVERFLOW => "stk_ovf",
            Self::HEAP_OUT_OF_BOUNDS => "heap_oob",
            Self::INTEGER_OVERFLOW => "int_ovf",
            Self::INTEGER_DIVISION_BY_ZERO => "int_divz",
            Self::BAD_CONVERSION_TO_INTEGER => "bad_toint",
            TrapCode(x) => return write!(f, "user{x}"),
>>>>>>> 1b4ea3a6
        };
        f.write_str(identifier)
    }
}

impl FromStr for TrapCode {
    type Err = ();

    fn from_str(s: &str) -> Result<Self, Self::Err> {
        match s {
<<<<<<< HEAD
            "stk_ovf" => Ok(StackOverflow),
            "heap_oob" => Ok(HeapOutOfBounds),
            "heap_misaligned" => Ok(HeapMisaligned),
            "table_oob" => Ok(TableOutOfBounds),
            "icall_null" => Ok(IndirectCallToNull),
            "bad_sig" => Ok(BadSignature),
            "int_ovf" => Ok(IntegerOverflow),
            "int_divz" => Ok(IntegerDivisionByZero),
            "bad_toint" => Ok(BadConversionToInteger),
            "unreachable" => Ok(UnreachableCodeReached),
            "interrupt" => Ok(Interrupt),
            "null_reference" => Ok(NullReference),
            "unhandled_tag" => Ok(UnhandledTag),
            "continuation_already_consumed" => Ok(ContinuationAlreadyConsumed),
            "array_oob" => Ok(ArrayOutOfBounds),
            _ if s.starts_with("user") => s[4..].parse().map(User).map_err(|_| ()),
=======
            "stk_ovf" => Ok(Self::STACK_OVERFLOW),
            "heap_oob" => Ok(Self::HEAP_OUT_OF_BOUNDS),
            "int_ovf" => Ok(Self::INTEGER_OVERFLOW),
            "int_divz" => Ok(Self::INTEGER_DIVISION_BY_ZERO),
            "bad_toint" => Ok(Self::BAD_CONVERSION_TO_INTEGER),
            _ if s.starts_with("user") => {
                let num = s[4..].parse().map_err(|_| ())?;
                TrapCode::user(num).ok_or(())
            }
>>>>>>> 1b4ea3a6
            _ => Err(()),
        }
    }
}

#[cfg(test)]
mod tests {
    use super::*;
    use alloc::string::ToString;

    #[test]
    fn display() {
        for r in TrapCode::non_user_traps() {
            let tc = *r;
            assert_eq!(tc.to_string().parse(), Ok(tc));
        }
        assert_eq!("bogus".parse::<TrapCode>(), Err(()));

        assert_eq!(TrapCode::unwrap_user(17).to_string(), "user17");
        assert_eq!("user22".parse(), Ok(TrapCode::unwrap_user(22)));
        assert_eq!("user".parse::<TrapCode>(), Err(()));
        assert_eq!("user-1".parse::<TrapCode>(), Err(()));
        assert_eq!("users".parse::<TrapCode>(), Err(()));
    }
}<|MERGE_RESOLUTION|>--- conflicted
+++ resolved
@@ -74,50 +74,20 @@
         self.0
     }
 
-<<<<<<< HEAD
-    /// A null reference was encountered which was required to be non-null.
-    NullReference,
-
-    /// We are suspending to a tag for which there is no active handler.
-    UnhandledTag,
-
-    /// Attempt to resume a continuation object whose revision is out
-    /// of sync with the underlying continuation reference.
-    ContinuationAlreadyConsumed,
-}
-=======
     /// Creates a trap code from its raw byte, likely returned by
     /// [`TrapCode::as_raw`] previously.
     pub const fn from_raw(byte: NonZeroU8) -> TrapCode {
         TrapCode(byte)
     }
->>>>>>> 1b4ea3a6
 
     /// Returns a slice of all traps except `TrapCode::User` traps
     pub const fn non_user_traps() -> &'static [TrapCode] {
         &[
-<<<<<<< HEAD
-            TrapCode::StackOverflow,
-            TrapCode::HeapOutOfBounds,
-            TrapCode::HeapMisaligned,
-            TrapCode::TableOutOfBounds,
-            TrapCode::IndirectCallToNull,
-            TrapCode::BadSignature,
-            TrapCode::IntegerOverflow,
-            TrapCode::IntegerDivisionByZero,
-            TrapCode::BadConversionToInteger,
-            TrapCode::UnreachableCodeReached,
-            TrapCode::Interrupt,
-            TrapCode::NullReference,
-            TrapCode::UnhandledTag,
-            TrapCode::ContinuationAlreadyConsumed,
-=======
             TrapCode::STACK_OVERFLOW,
             TrapCode::HEAP_OUT_OF_BOUNDS,
             TrapCode::INTEGER_OVERFLOW,
             TrapCode::INTEGER_DIVISION_BY_ZERO,
             TrapCode::BAD_CONVERSION_TO_INTEGER,
->>>>>>> 1b4ea3a6
         ]
     }
 }
@@ -125,31 +95,12 @@
 impl Display for TrapCode {
     fn fmt(&self, f: &mut Formatter) -> fmt::Result {
         let identifier = match *self {
-<<<<<<< HEAD
-            StackOverflow => "stk_ovf",
-            HeapOutOfBounds => "heap_oob",
-            HeapMisaligned => "heap_misaligned",
-            TableOutOfBounds => "table_oob",
-            IndirectCallToNull => "icall_null",
-            BadSignature => "bad_sig",
-            IntegerOverflow => "int_ovf",
-            IntegerDivisionByZero => "int_divz",
-            BadConversionToInteger => "bad_toint",
-            UnreachableCodeReached => "unreachable",
-            Interrupt => "interrupt",
-            User(x) => return write!(f, "user{x}"),
-            NullReference => "null_reference",
-            UnhandledTag => "unhandled_tag",
-            ContinuationAlreadyConsumed => "continuation_already_consumed",
-            ArrayOutOfBounds => "array_oob",
-=======
             Self::STACK_OVERFLOW => "stk_ovf",
             Self::HEAP_OUT_OF_BOUNDS => "heap_oob",
             Self::INTEGER_OVERFLOW => "int_ovf",
             Self::INTEGER_DIVISION_BY_ZERO => "int_divz",
             Self::BAD_CONVERSION_TO_INTEGER => "bad_toint",
             TrapCode(x) => return write!(f, "user{x}"),
->>>>>>> 1b4ea3a6
         };
         f.write_str(identifier)
     }
@@ -160,24 +111,6 @@
 
     fn from_str(s: &str) -> Result<Self, Self::Err> {
         match s {
-<<<<<<< HEAD
-            "stk_ovf" => Ok(StackOverflow),
-            "heap_oob" => Ok(HeapOutOfBounds),
-            "heap_misaligned" => Ok(HeapMisaligned),
-            "table_oob" => Ok(TableOutOfBounds),
-            "icall_null" => Ok(IndirectCallToNull),
-            "bad_sig" => Ok(BadSignature),
-            "int_ovf" => Ok(IntegerOverflow),
-            "int_divz" => Ok(IntegerDivisionByZero),
-            "bad_toint" => Ok(BadConversionToInteger),
-            "unreachable" => Ok(UnreachableCodeReached),
-            "interrupt" => Ok(Interrupt),
-            "null_reference" => Ok(NullReference),
-            "unhandled_tag" => Ok(UnhandledTag),
-            "continuation_already_consumed" => Ok(ContinuationAlreadyConsumed),
-            "array_oob" => Ok(ArrayOutOfBounds),
-            _ if s.starts_with("user") => s[4..].parse().map(User).map_err(|_| ()),
-=======
             "stk_ovf" => Ok(Self::STACK_OVERFLOW),
             "heap_oob" => Ok(Self::HEAP_OUT_OF_BOUNDS),
             "int_ovf" => Ok(Self::INTEGER_OVERFLOW),
@@ -187,7 +120,6 @@
                 let num = s[4..].parse().map_err(|_| ())?;
                 TrapCode::user(num).ok_or(())
             }
->>>>>>> 1b4ea3a6
             _ => Err(()),
         }
     }

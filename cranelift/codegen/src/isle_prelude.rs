--- conflicted
+++ resolved
@@ -238,14 +238,11 @@
         }
 
         #[inline]
-<<<<<<< HEAD
-=======
         fn ty_lane_count(&mut self, ty: Type) -> u64 {
             ty.lane_count() as u64
         }
 
         #[inline]
->>>>>>> 46826c62
         fn ty_umin(&mut self, _ty: Type) -> u64 {
             0
         }

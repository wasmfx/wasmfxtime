use super::HashMap;
use crate::frontend::FunctionBuilder;
use alloc::vec::Vec;
use core::convert::TryFrom;
use cranelift_codegen::ir::condcodes::IntCC;
use cranelift_codegen::ir::*;

type EntryIndex = u128;

/// Unlike with `br_table`, `Switch` cases may be sparse or non-0-based.
/// They emit efficient code using branches, jump tables, or a combination of both.
///
/// # Example
///
/// ```rust
/// # use cranelift_codegen::ir::types::*;
/// # use cranelift_codegen::ir::{UserFuncName, Function, Signature, InstBuilder};
/// # use cranelift_codegen::isa::CallConv;
/// # use cranelift_frontend::{FunctionBuilder, FunctionBuilderContext, Switch};
/// #
/// # let mut sig = Signature::new(CallConv::SystemV);
/// # let mut fn_builder_ctx = FunctionBuilderContext::new();
/// # let mut func = Function::with_name_signature(UserFuncName::user(0, 0), sig);
/// # let mut builder = FunctionBuilder::new(&mut func, &mut fn_builder_ctx);
/// #
/// # let entry = builder.create_block();
/// # builder.switch_to_block(entry);
/// #
/// let block0 = builder.create_block();
/// let block1 = builder.create_block();
/// let block2 = builder.create_block();
/// let fallback = builder.create_block();
///
/// let val = builder.ins().iconst(I32, 1);
///
/// let mut switch = Switch::new();
/// switch.set_entry(0, block0);
/// switch.set_entry(1, block1);
/// switch.set_entry(7, block2);
/// switch.emit(&mut builder, val, fallback);
/// ```
#[derive(Debug, Default)]
pub struct Switch {
    cases: HashMap<EntryIndex, Block>,
}

impl Switch {
    /// Create a new empty switch
    pub fn new() -> Self {
        Self {
            cases: HashMap::new(),
        }
    }

    /// Set a switch entry
    pub fn set_entry(&mut self, index: EntryIndex, block: Block) {
        let prev = self.cases.insert(index, block);
        assert!(
            prev.is_none(),
            "Tried to set the same entry {} twice",
            index
        );
    }

    /// Get a reference to all existing entries
    pub fn entries(&self) -> &HashMap<EntryIndex, Block> {
        &self.cases
    }

    /// Turn the `cases` `HashMap` into a list of `ContiguousCaseRange`s.
    ///
    /// # Postconditions
    ///
    /// * Every entry will be represented.
    /// * The `ContiguousCaseRange`s will not overlap.
    /// * Between two `ContiguousCaseRange`s there will be at least one entry index.
    /// * No `ContiguousCaseRange`s will be empty.
    fn collect_contiguous_case_ranges(self) -> Vec<ContiguousCaseRange> {
        log::trace!("build_contiguous_case_ranges before: {:#?}", self.cases);
        let mut cases = self.cases.into_iter().collect::<Vec<(_, _)>>();
        cases.sort_by_key(|&(index, _)| index);

        let mut contiguous_case_ranges: Vec<ContiguousCaseRange> = vec![];
        let mut last_index = None;
        for (index, block) in cases {
            match last_index {
                None => contiguous_case_ranges.push(ContiguousCaseRange::new(index)),
                Some(last_index) => {
                    if index > last_index + 1 {
                        contiguous_case_ranges.push(ContiguousCaseRange::new(index));
                    }
                }
            }
            contiguous_case_ranges
                .last_mut()
                .unwrap()
                .blocks
                .push(block);
            last_index = Some(index);
        }

        log::trace!(
            "build_contiguous_case_ranges after: {:#?}",
            contiguous_case_ranges
        );

        contiguous_case_ranges
    }

    /// Binary search for the right `ContiguousCaseRange`.
    fn build_search_tree<'a>(
        bx: &mut FunctionBuilder,
        val: Value,
        otherwise: Block,
        contiguous_case_ranges: &'a [ContiguousCaseRange],
    ) {
        // If no switch cases were added to begin with, we can just emit `jump otherwise`.
        if contiguous_case_ranges.is_empty() {
            bx.ins().jump(otherwise, &[]);
            return;
        }

        // Avoid allocation in the common case
        if contiguous_case_ranges.len() <= 3 {
            Self::build_search_branches(bx, val, otherwise, contiguous_case_ranges);
            return;
        }

        let mut stack = Vec::new();
        stack.push((None, contiguous_case_ranges));

        while let Some((block, contiguous_case_ranges)) = stack.pop() {
            if let Some(block) = block {
                bx.switch_to_block(block);
            }

            if contiguous_case_ranges.len() <= 3 {
                Self::build_search_branches(bx, val, otherwise, contiguous_case_ranges);
            } else {
                let split_point = contiguous_case_ranges.len() / 2;
                let (left, right) = contiguous_case_ranges.split_at(split_point);

                let left_block = bx.create_block();
                let right_block = bx.create_block();

                let first_index = right[0].first_index;
                let should_take_right_side =
                    icmp_imm_u128(bx, IntCC::UnsignedGreaterThanOrEqual, val, first_index);
                bx.ins()
                    .brif(should_take_right_side, right_block, &[], left_block, &[]);

                bx.seal_block(left_block);
                bx.seal_block(right_block);

                stack.push((Some(left_block), left));
                stack.push((Some(right_block), right));
            }
        }
    }

    /// Linear search for the right `ContiguousCaseRange`.
    fn build_search_branches<'a>(
        bx: &mut FunctionBuilder,
        val: Value,
        otherwise: Block,
        contiguous_case_ranges: &'a [ContiguousCaseRange],
    ) {
        for (ix, range) in contiguous_case_ranges.iter().enumerate().rev() {
            let alternate = if ix == 0 {
                otherwise
            } else {
                bx.create_block()
            };

            if range.first_index == 0 {
                assert_eq!(alternate, otherwise);

                if let Some(block) = range.single_block() {
                    bx.ins().brif(val, otherwise, &[], block, &[]);
                } else {
                    Self::build_jump_table(bx, val, otherwise, 0, &range.blocks);
                }
            } else {
                if let Some(block) = range.single_block() {
                    let is_good_val = icmp_imm_u128(bx, IntCC::Equal, val, range.first_index);
                    bx.ins().brif(is_good_val, block, &[], alternate, &[]);
                } else {
                    let is_good_val = icmp_imm_u128(
                        bx,
                        IntCC::UnsignedGreaterThanOrEqual,
                        val,
                        range.first_index,
                    );
                    let jt_block = bx.create_block();
                    bx.ins().brif(is_good_val, jt_block, &[], alternate, &[]);
                    bx.seal_block(jt_block);
                    bx.switch_to_block(jt_block);
                    Self::build_jump_table(bx, val, otherwise, range.first_index, &range.blocks);
                }
            }

            if alternate != otherwise {
                bx.seal_block(alternate);
                bx.switch_to_block(alternate);
            }
        }
    }

    fn build_jump_table(
        bx: &mut FunctionBuilder,
        val: Value,
        otherwise: Block,
        first_index: EntryIndex,
        blocks: &[Block],
    ) {
        // There are currently no 128bit systems supported by rustc, but once we do ensure that
        // we don't silently ignore a part of the jump table for 128bit integers on 128bit systems.
        assert!(
            u32::try_from(blocks.len()).is_ok(),
            "Jump tables bigger than 2^32-1 are not yet supported"
        );

<<<<<<< HEAD
        let jt_data = JumpTableData::new(otherwise, blocks);
=======
        let jt_data = JumpTableData::new(
            bx.func.dfg.block_call(otherwise, &[]),
            &blocks
                .iter()
                .map(|block| bx.func.dfg.block_call(*block, &[]))
                .collect::<Vec<_>>(),
        );
>>>>>>> db9efcb0
        let jump_table = bx.create_jump_table(jt_data);

        let discr = if first_index == 0 {
            val
        } else {
            if let Ok(first_index) = u64::try_from(first_index) {
                bx.ins().iadd_imm(val, (first_index as i64).wrapping_neg())
            } else {
                let (lsb, msb) = (first_index as u64, (first_index >> 64) as u64);
                let lsb = bx.ins().iconst(types::I64, lsb as i64);
                let msb = bx.ins().iconst(types::I64, msb as i64);
                let index = bx.ins().iconcat(lsb, msb);
                bx.ins().isub(val, index)
            }
        };

        let discr = match bx.func.dfg.value_type(discr).bits() {
            bits if bits > 32 => {
                // Check for overflow of cast to u32. This is the max supported jump table entries.
                let new_block = bx.create_block();
                let bigger_than_u32 =
                    bx.ins()
                        .icmp_imm(IntCC::UnsignedGreaterThan, discr, u32::MAX as i64);
                bx.ins()
                    .brif(bigger_than_u32, otherwise, &[], new_block, &[]);
                bx.seal_block(new_block);
                bx.switch_to_block(new_block);

                // Cast to i32, as br_table is not implemented for i64/i128
                bx.ins().ireduce(types::I32, discr)
            }
            bits if bits < 32 => bx.ins().uextend(types::I32, discr),
            _ => discr,
        };

        bx.ins().br_table(discr, jump_table);
    }

    /// Build the switch
    ///
    /// # Arguments
    ///
    /// * The function builder to emit to
    /// * The value to switch on
    /// * The default block
    pub fn emit(self, bx: &mut FunctionBuilder, val: Value, otherwise: Block) {
        // Validate that the type of `val` is sufficiently wide to address all cases.
        let max = self.cases.keys().max().copied().unwrap_or(0);
        let val_ty = bx.func.dfg.value_type(val);
        let val_ty_max = val_ty.bounds(false).1;
        if max > val_ty_max {
            panic!(
                "The index type {} does not fit the maximum switch entry of {}",
                val_ty, max
            );
        }

        let contiguous_case_ranges = self.collect_contiguous_case_ranges();
        Self::build_search_tree(bx, val, otherwise, &contiguous_case_ranges);
    }
}

fn icmp_imm_u128(bx: &mut FunctionBuilder, cond: IntCC, x: Value, y: u128) -> Value {
    if let Ok(index) = u64::try_from(y) {
        bx.ins().icmp_imm(cond, x, index as i64)
    } else {
        let (lsb, msb) = (y as u64, (y >> 64) as u64);
        let lsb = bx.ins().iconst(types::I64, lsb as i64);
        let msb = bx.ins().iconst(types::I64, msb as i64);
        let index = bx.ins().iconcat(lsb, msb);
        bx.ins().icmp(cond, x, index)
    }
}

/// This represents a contiguous range of cases to switch on.
///
/// For example 10 => block1, 11 => block2, 12 => block7 will be represented as:
///
/// ```plain
/// ContiguousCaseRange {
///     first_index: 10,
///     blocks: vec![Block::from_u32(1), Block::from_u32(2), Block::from_u32(7)]
/// }
/// ```
#[derive(Debug)]
struct ContiguousCaseRange {
    /// The entry index of the first case. Eg. 10 when the entry indexes are 10, 11, 12 and 13.
    first_index: EntryIndex,

    /// The blocks to jump to sorted in ascending order of entry index.
    blocks: Vec<Block>,
}

impl ContiguousCaseRange {
    fn new(first_index: EntryIndex) -> Self {
        Self {
            first_index,
            blocks: Vec::new(),
        }
    }

    /// Returns `Some` block when there is only a single block in this range.
    fn single_block(&self) -> Option<Block> {
        if self.blocks.len() == 1 {
            Some(self.blocks[0])
        } else {
            None
        }
    }
}

#[cfg(test)]
mod tests {
    use super::*;
    use crate::frontend::FunctionBuilderContext;
    use alloc::string::ToString;
    use cranelift_codegen::ir::Function;

    macro_rules! setup {
        ($default:expr, [$($index:expr,)*]) => {{
            let mut func = Function::new();
            let mut func_ctx = FunctionBuilderContext::new();
            {
                let mut bx = FunctionBuilder::new(&mut func, &mut func_ctx);
                let block = bx.create_block();
                bx.switch_to_block(block);
                let val = bx.ins().iconst(types::I8, 0);
                #[allow(unused_mut)]
                let mut switch = Switch::new();
                $(
                    let block = bx.create_block();
                    switch.set_entry($index, block);
                )*
                switch.emit(&mut bx, val, Block::with_number($default).unwrap());
            }
            func
                .to_string()
                .trim_start_matches("function u0:0() fast {\n")
                .trim_end_matches("\n}\n")
                .to_string()
        }};
    }

    macro_rules! assert_eq_output {
        ($actual:ident, $expected:literal) => {
            assert_eq!(
                $actual,
                $expected,
                "\n{}",
                similar::TextDiff::from_lines($expected, &$actual)
                    .unified_diff()
                    .header("expected", "actual")
            )
        };
    }

    #[test]
    fn switch_empty() {
        let func = setup!(42, []);
        assert_eq_output!(
            func,
            "block0:
    v0 = iconst.i8 0
    jump block42"
        );
    }

    #[test]
    fn switch_zero() {
        let func = setup!(0, [0,]);
        assert_eq_output!(
            func,
            "block0:
    v0 = iconst.i8 0
    brif v0, block0, block1  ; v0 = 0"
        );
    }

    #[test]
    fn switch_single() {
        let func = setup!(0, [1,]);
        assert_eq_output!(
            func,
            "block0:
    v0 = iconst.i8 0
    v1 = icmp_imm eq v0, 1  ; v0 = 0
    brif v1, block1, block0"
        );
    }

    #[test]
    fn switch_bool() {
        let func = setup!(0, [0, 1,]);
        assert_eq_output!(
            func,
            "block0:
    v0 = iconst.i8 0
    v1 = uextend.i32 v0  ; v0 = 0
    br_table v1, block0, [block1, block2]"
        );
    }

    #[test]
    fn switch_two_gap() {
        let func = setup!(0, [0, 2,]);
        assert_eq_output!(
            func,
            "block0:
    v0 = iconst.i8 0
    v1 = icmp_imm eq v0, 2  ; v0 = 0
    brif v1, block2, block3

block3:
    brif.i8 v0, block0, block1  ; v0 = 0"
        );
    }

    #[test]
    fn switch_many() {
        let func = setup!(0, [0, 1, 5, 7, 10, 11, 12,]);
        assert_eq_output!(
            func,
            "block0:
    v0 = iconst.i8 0
    v1 = icmp_imm uge v0, 7  ; v0 = 0
    brif v1, block9, block8

block9:
    v2 = icmp_imm.i8 uge v0, 10  ; v0 = 0
    brif v2, block11, block10

block11:
    v3 = iadd_imm.i8 v0, -10  ; v0 = 0
    v4 = uextend.i32 v3
    br_table v4, block0, [block5, block6, block7]

block10:
    v5 = icmp_imm.i8 eq v0, 7  ; v0 = 0
    brif v5, block4, block0

block8:
    v6 = icmp_imm.i8 eq v0, 5  ; v0 = 0
    brif v6, block3, block12

block12:
    v7 = uextend.i32 v0  ; v0 = 0
    br_table v7, block0, [block1, block2]"
        );
    }

    #[test]
    fn switch_min_index_value() {
        let func = setup!(0, [i8::MIN as u8 as u128, 1,]);
        assert_eq_output!(
            func,
            "block0:
    v0 = iconst.i8 0
    v1 = icmp_imm eq v0, 128  ; v0 = 0
    brif v1, block1, block3

block3:
    v2 = icmp_imm.i8 eq v0, 1  ; v0 = 0
    brif v2, block2, block0"
        );
    }

    #[test]
    fn switch_max_index_value() {
        let func = setup!(0, [i8::MAX as u8 as u128, 1,]);
        assert_eq_output!(
            func,
            "block0:
    v0 = iconst.i8 0
    v1 = icmp_imm eq v0, 127  ; v0 = 0
    brif v1, block1, block3

block3:
    v2 = icmp_imm.i8 eq v0, 1  ; v0 = 0
    brif v2, block2, block0"
        )
    }

    #[test]
    fn switch_optimal_codegen() {
        let func = setup!(0, [-1i8 as u8 as u128, 0, 1,]);
        assert_eq_output!(
            func,
            "block0:
    v0 = iconst.i8 0
    v1 = icmp_imm eq v0, 255  ; v0 = 0
    brif v1, block1, block4

block4:
    v2 = uextend.i32 v0  ; v0 = 0
    br_table v2, block0, [block2, block3]"
        );
    }

    #[test]
    #[should_panic(
        expected = "The index type i8 does not fit the maximum switch entry of 4683743612477887600"
    )]
    fn switch_rejects_small_inputs() {
        // This is a regression test for a bug that we found where we would emit a cmp
        // with a type that was not able to fully represent a large index.
        //
        // See: https://github.com/bytecodealliance/wasmtime/pull/4502#issuecomment-1191961677
        setup!(1, [0x4100_0000_00bf_d470,]);
    }

    #[test]
    fn switch_seal_generated_blocks() {
        let cases = &[vec![0, 1, 2], vec![0, 1, 2, 10, 11, 12, 20, 30, 40, 50]];

        for case in cases {
            for typ in &[types::I8, types::I16, types::I32, types::I64, types::I128] {
                eprintln!("Testing {:?} with keys: {:?}", typ, case);
                do_case(case, *typ);
            }
        }

        fn do_case(keys: &[u128], typ: Type) {
            let mut func = Function::new();
            let mut builder_ctx = FunctionBuilderContext::new();
            let mut builder = FunctionBuilder::new(&mut func, &mut builder_ctx);

            let root_block = builder.create_block();
            let default_block = builder.create_block();
            let mut switch = Switch::new();

            let case_blocks = keys
                .iter()
                .map(|key| {
                    let block = builder.create_block();
                    switch.set_entry(*key, block);
                    block
                })
                .collect::<Vec<_>>();

            builder.seal_block(root_block);
            builder.switch_to_block(root_block);

            let val = builder.ins().iconst(typ, 1);
            switch.emit(&mut builder, val, default_block);

            for &block in case_blocks.iter().chain(std::iter::once(&default_block)) {
                builder.seal_block(block);
                builder.switch_to_block(block);
                builder.ins().return_(&[]);
            }

            builder.finalize(); // Will panic if some blocks are not sealed
        }
    }

    #[test]
    fn switch_64bit() {
        let mut func = Function::new();
        let mut func_ctx = FunctionBuilderContext::new();
        {
            let mut bx = FunctionBuilder::new(&mut func, &mut func_ctx);
            let block0 = bx.create_block();
            bx.switch_to_block(block0);
            let val = bx.ins().iconst(types::I64, 0);
            let mut switch = Switch::new();
            let block1 = bx.create_block();
            switch.set_entry(1, block1);
            let block2 = bx.create_block();
            switch.set_entry(0, block2);
            let block3 = bx.create_block();
            switch.emit(&mut bx, val, block3);
        }
        let func = func
            .to_string()
            .trim_start_matches("function u0:0() fast {\n")
            .trim_end_matches("\n}\n")
            .to_string();
        assert_eq_output!(
            func,
            "block0:
    v0 = iconst.i64 0
    v1 = icmp_imm ugt v0, 0xffff_ffff  ; v0 = 0
    brif v1, block3, block4

block4:
    v2 = ireduce.i32 v0  ; v0 = 0
    br_table v2, block3, [block2, block1]"
        );
    }

    #[test]
    fn switch_128bit() {
        let mut func = Function::new();
        let mut func_ctx = FunctionBuilderContext::new();
        {
            let mut bx = FunctionBuilder::new(&mut func, &mut func_ctx);
            let block0 = bx.create_block();
            bx.switch_to_block(block0);
            let val = bx.ins().iconst(types::I64, 0);
            let val = bx.ins().uextend(types::I128, val);
            let mut switch = Switch::new();
            let block1 = bx.create_block();
            switch.set_entry(1, block1);
            let block2 = bx.create_block();
            switch.set_entry(0, block2);
            let block3 = bx.create_block();
            switch.emit(&mut bx, val, block3);
        }
        let func = func
            .to_string()
            .trim_start_matches("function u0:0() fast {\n")
            .trim_end_matches("\n}\n")
            .to_string();
        assert_eq_output!(
            func,
            "block0:
    v0 = iconst.i64 0
    v1 = uextend.i128 v0  ; v0 = 0
    v2 = icmp_imm ugt v1, 0xffff_ffff
    brif v2, block3, block4

block4:
    v3 = ireduce.i32 v1
    br_table v3, block3, [block2, block1]"
        );
    }
}<|MERGE_RESOLUTION|>--- conflicted
+++ resolved
@@ -220,9 +220,6 @@
             "Jump tables bigger than 2^32-1 are not yet supported"
         );
 
-<<<<<<< HEAD
-        let jt_data = JumpTableData::new(otherwise, blocks);
-=======
         let jt_data = JumpTableData::new(
             bx.func.dfg.block_call(otherwise, &[]),
             &blocks
@@ -230,7 +227,6 @@
                 .map(|block| bx.func.dfg.block_call(*block, &[]))
                 .collect::<Vec<_>>(),
         );
->>>>>>> db9efcb0
         let jump_table = bx.create_jump_table(jt_data);
 
         let discr = if first_index == 0 {

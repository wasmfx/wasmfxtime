--- conflicted
+++ resolved
@@ -66,11 +66,7 @@
 function %jump_table_args() {
     block0:
         v0 = iconst.i32 0
-<<<<<<< HEAD
-        br_table v0, block2, [block1] ; error: takes no arguments, but had target block1 with 1 arguments
-=======
         br_table v0, block2, [block1] ; error: mismatched argument count
->>>>>>> db9efcb0
 
     block1(v5: i32):
         return

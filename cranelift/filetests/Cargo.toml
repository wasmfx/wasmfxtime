[package]
name = "cranelift-filetests"
authors = ["The Cranelift Project Developers"]
version = "0.0.0"
description = "Test driver and implementations of the filetest commands"
license = "Apache-2.0 WITH LLVM-exception"
documentation = "https://docs.rs/cranelift-filetests"
repository = "https://github.com/bytecodealliance/wasmtime"
publish = false
edition.workspace = true

[dependencies]
cranelift-codegen = { workspace = true, features = ["disas"] }
cranelift-frontend = { workspace = true }
cranelift-interpreter = { workspace = true }
cranelift-native = { workspace = true }
cranelift-reader = { workspace = true }
cranelift-jit = { workspace = true, features = ["selinux-fix"] }
cranelift-module = { workspace = true }
cranelift-control = { workspace = true }
file-per-thread-logger = { workspace = true }
filecheck = { workspace = true }
gimli = { workspace = true }
log = { workspace = true }
num_cpus = "1.8.0"
target-lexicon = { workspace = true }
thiserror = { workspace = true }
anyhow = { workspace = true }
similar = { workspace = true }
wat.workspace = true
toml = { workspace = true }
serde = { workspace = true }
serde_derive = { workspace = true }
cranelift-wasm.workspace = true
wasmparser.workspace = true
cranelift.workspace = true
<<<<<<< HEAD
wasmtime-types = { workspace = true }
=======
smallvec = { workspace = true }
>>>>>>> 677c0f13
<|MERGE_RESOLUTION|>--- conflicted
+++ resolved
@@ -34,8 +34,4 @@
 cranelift-wasm.workspace = true
 wasmparser.workspace = true
 cranelift.workspace = true
-<<<<<<< HEAD
-wasmtime-types = { workspace = true }
-=======
-smallvec = { workspace = true }
->>>>>>> 677c0f13
+smallvec = { workspace = true }
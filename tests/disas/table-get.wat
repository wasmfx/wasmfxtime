--- conflicted
+++ resolved
@@ -27,7 +27,6 @@
 ;;     stack_limit = gv2
 ;;
 ;;                                 block0(v0: i64, v1: i64):
-<<<<<<< HEAD
 ;;                                     v3 -> v0
 ;;                                     v16 -> v0
 ;;                                     v21 -> v0
@@ -37,43 +36,17 @@
 ;; @0051                               v5 = iconst.i32 0
 ;; @0053                               v6 = load.i32 notrap aligned v27+80
 ;; @0053                               v7 = icmp uge v5, v6  ; v5 = 0
-;; @0053                               brif v7, block6, block7
-;;
-;;                                 block6 cold:
-;; @0053                               trap table_oob
-;;
-;;                                 block7:
 ;; @0053                               v8 = uextend.i64 v5  ; v5 = 0
 ;; @0053                               v9 = load.i64 notrap aligned v28+72
 ;;                                     v29 = iconst.i64 3
 ;; @0053                               v10 = ishl v8, v29  ; v29 = 3
 ;; @0053                               v11 = iadd v9, v10
-;; @0053                               v12 = icmp.i32 uge v5, v6  ; v5 = 0
-;; @0053                               v13 = select_spectre_guard v12, v9, v11
-;; @0053                               v14 = load.r64 notrap aligned table v13
+;; @0053                               v12 = iconst.i64 0
+;; @0053                               v13 = select_spectre_guard v7, v12, v11  ; v12 = 0
+;; @0053                               v14 = load.r64 table_oob aligned table v13
 ;;                                     v2 -> v14
 ;; @0053                               v15 = is_null v14
 ;; @0053                               brif v15, block2, block3
-=======
-;;                                     v14 -> v0
-;;                                     v19 -> v0
-;;                                     v25 -> v0
-;;                                     v26 -> v0
-;; @0051                               v3 = iconst.i32 0
-;; @0053                               v4 = load.i32 notrap aligned v25+80
-;; @0053                               v5 = icmp uge v3, v4  ; v3 = 0
-;; @0053                               v6 = uextend.i64 v3  ; v3 = 0
-;; @0053                               v7 = load.i64 notrap aligned v26+72
-;;                                     v27 = iconst.i64 3
-;; @0053                               v8 = ishl v6, v27  ; v27 = 3
-;; @0053                               v9 = iadd v7, v8
-;; @0053                               v10 = iconst.i64 0
-;; @0053                               v11 = select_spectre_guard v5, v10, v9  ; v10 = 0
-;; @0053                               v12 = load.r64 table_oob aligned table v11
-;;                                     v2 -> v12
-;; @0053                               v13 = is_null v12
-;; @0053                               brif v13, block2, block3
->>>>>>> afaf1c73
 ;;
 ;;                                 block3:
 ;; @0053                               v17 = load.i64 notrap aligned v16+32
@@ -119,7 +92,6 @@
 ;;     stack_limit = gv2
 ;;
 ;;                                 block0(v0: i64, v1: i64, v2: i32):
-<<<<<<< HEAD
 ;;                                     v4 -> v0
 ;;                                     v16 -> v0
 ;;                                     v21 -> v0
@@ -128,42 +100,17 @@
 ;; @0057                               v5 = load.i64 notrap aligned v4+8
 ;; @005a                               v6 = load.i32 notrap aligned v27+80
 ;; @005a                               v7 = icmp uge v2, v6
-;; @005a                               brif v7, block6, block7
-;;
-;;                                 block6 cold:
-;; @005a                               trap table_oob
-;;
-;;                                 block7:
 ;; @005a                               v8 = uextend.i64 v2
 ;; @005a                               v9 = load.i64 notrap aligned v28+72
 ;;                                     v29 = iconst.i64 3
 ;; @005a                               v10 = ishl v8, v29  ; v29 = 3
 ;; @005a                               v11 = iadd v9, v10
-;; @005a                               v12 = icmp.i32 uge v2, v6
-;; @005a                               v13 = select_spectre_guard v12, v9, v11
-;; @005a                               v14 = load.r64 notrap aligned table v13
+;; @005a                               v12 = iconst.i64 0
+;; @005a                               v13 = select_spectre_guard v7, v12, v11  ; v12 = 0
+;; @005a                               v14 = load.r64 table_oob aligned table v13
 ;;                                     v3 -> v14
 ;; @005a                               v15 = is_null v14
 ;; @005a                               brif v15, block2, block3
-=======
-;;                                     v14 -> v0
-;;                                     v19 -> v0
-;;                                     v25 -> v0
-;;                                     v26 -> v0
-;; @005a                               v4 = load.i32 notrap aligned v25+80
-;; @005a                               v5 = icmp uge v2, v4
-;; @005a                               v6 = uextend.i64 v2
-;; @005a                               v7 = load.i64 notrap aligned v26+72
-;;                                     v27 = iconst.i64 3
-;; @005a                               v8 = ishl v6, v27  ; v27 = 3
-;; @005a                               v9 = iadd v7, v8
-;; @005a                               v10 = iconst.i64 0
-;; @005a                               v11 = select_spectre_guard v5, v10, v9  ; v10 = 0
-;; @005a                               v12 = load.r64 table_oob aligned table v11
-;;                                     v3 -> v12
-;; @005a                               v13 = is_null v12
-;; @005a                               brif v13, block2, block3
->>>>>>> afaf1c73
 ;;
 ;;                                 block3:
 ;; @005a                               v17 = load.i64 notrap aligned v16+32

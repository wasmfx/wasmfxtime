--- conflicted
+++ resolved
@@ -26,13 +26,6 @@
 ;;     stack_limit = gv2
 ;;
 ;;                                 block0(v0: i64, v1: i64):
-<<<<<<< HEAD
-;;                                     v14 -> v0
-;;                                     v19 -> v0
-;;                                     v23 -> v0
-;;                                     v24 -> v0
-=======
->>>>>>> 138148a5
 ;; @0051                               v3 = iconst.i32 0
 ;; @0053                               v4 = load.i32 notrap aligned v0+80
 ;; @0053                               v5 = icmp uge v3, v4  ; v3 = 0
@@ -88,13 +81,6 @@
 ;;     stack_limit = gv2
 ;;
 ;;                                 block0(v0: i64, v1: i64, v2: i32):
-<<<<<<< HEAD
-;;                                     v14 -> v0
-;;                                     v19 -> v0
-;;                                     v23 -> v0
-;;                                     v24 -> v0
-=======
->>>>>>> 138148a5
 ;; @005a                               v4 = load.i32 notrap aligned v0+80
 ;; @005a                               v5 = icmp uge v2, v4
 ;; @005a                               v6 = uextend.i64 v2

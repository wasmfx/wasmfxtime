;;! target = "x86_64"
;;! test = "optimize"
;;! flags = "-O opt-level=0"

;; Test basic code generation for table WebAssembly instructions.
;; Use optimization but with `opt-level=0` to legalize away table_addr instructions.

(module
  (table (export "table") 1 externref)
  (func (export "table.set.const") (param externref)
    i32.const 0
    local.get 0
    table.set 0)
  (func (export "table.set.var") (param i32 externref)
    local.get 0
    local.get 1
    table.set 0))

;; function u0:0(i64 vmctx, i64, r64) fast {
;;     gv0 = vmctx
;;     gv1 = load.i64 notrap aligned readonly gv0+8
;;     gv2 = load.i64 notrap aligned gv1
;;     gv3 = vmctx
;;     gv4 = load.i64 notrap aligned gv3+72
;;     gv5 = load.i32 notrap aligned gv3+80
;;     sig0 = (i64 vmctx, i64) system_v
;;     fn0 = colocated u1:25 sig0
;;     stack_limit = gv2
;;
;;                                 block0(v0: i64, v1: i64, v2: r64):
<<<<<<< HEAD
;;                                     v20 -> v0
;;                                     v21 -> v0
;;                                     v22 -> v0
=======
>>>>>>> 138148a5
;; @0051                               v3 = iconst.i32 0
;; @0055                               v4 = load.i32 notrap aligned v0+80
;; @0055                               v5 = icmp uge v3, v4  ; v3 = 0
;; @0055                               v6 = uextend.i64 v3  ; v3 = 0
;; @0055                               v7 = load.i64 notrap aligned v0+72
;;                                     v23 = iconst.i64 3
;; @0055                               v8 = ishl v6, v23  ; v23 = 3
;; @0055                               v9 = iadd v7, v8
;; @0055                               v10 = iconst.i64 0
;; @0055                               v11 = select_spectre_guard v5, v10, v9  ; v10 = 0
;; @0055                               v12 = load.i64 table_oob aligned table v11
;; @0055                               store notrap aligned table v2, v11
;; @0055                               v13 = is_null v2
;; @0055                               brif v13, block3, block2
;;
;;                                 block2:
;; @0055                               v14 = load.i64 notrap aligned v2
;;                                     v24 = iconst.i64 1
;; @0055                               v15 = iadd v14, v24  ; v24 = 1
;; @0055                               store notrap aligned v15, v2
;; @0055                               jump block3
;;
;;                                 block3:
;;                                     v25 = iconst.i64 0
;; @0055                               v16 = icmp.i64 eq v12, v25  ; v25 = 0
;; @0055                               brif v16, block6, block4
;;
;;                                 block4:
;; @0055                               v17 = load.i64 notrap aligned v12
;;                                     v26 = iconst.i64 -1
;; @0055                               v18 = iadd v17, v26  ; v26 = -1
;; @0055                               store notrap aligned v18, v12
;;                                     v27 = iconst.i64 0
;; @0055                               v19 = icmp eq v18, v27  ; v27 = 0
;; @0055                               brif v19, block5, block6
;;
;;                                 block5:
;; @0055                               call fn0(v0, v12)
;; @0055                               jump block6
;;
;;                                 block6:
;; @0057                               jump block1
;;
;;                                 block1:
;; @0057                               return
;; }
;;
;; function u0:1(i64 vmctx, i64, i32, r64) fast {
;;     gv0 = vmctx
;;     gv1 = load.i64 notrap aligned readonly gv0+8
;;     gv2 = load.i64 notrap aligned gv1
;;     gv3 = vmctx
;;     gv4 = load.i64 notrap aligned gv3+72
;;     gv5 = load.i32 notrap aligned gv3+80
;;     sig0 = (i64 vmctx, i64) system_v
;;     fn0 = colocated u1:25 sig0
;;     stack_limit = gv2
;;
;;                                 block0(v0: i64, v1: i64, v2: i32, v3: r64):
<<<<<<< HEAD
;;                                     v20 -> v0
;;                                     v21 -> v0
;;                                     v22 -> v0
=======
>>>>>>> 138148a5
;; @005e                               v4 = load.i32 notrap aligned v0+80
;; @005e                               v5 = icmp uge v2, v4
;; @005e                               v6 = uextend.i64 v2
;; @005e                               v7 = load.i64 notrap aligned v0+72
;;                                     v23 = iconst.i64 3
;; @005e                               v8 = ishl v6, v23  ; v23 = 3
;; @005e                               v9 = iadd v7, v8
;; @005e                               v10 = iconst.i64 0
;; @005e                               v11 = select_spectre_guard v5, v10, v9  ; v10 = 0
;; @005e                               v12 = load.i64 table_oob aligned table v11
;; @005e                               store notrap aligned table v3, v11
;; @005e                               v13 = is_null v3
;; @005e                               brif v13, block3, block2
;;
;;                                 block2:
;; @005e                               v14 = load.i64 notrap aligned v3
;;                                     v24 = iconst.i64 1
;; @005e                               v15 = iadd v14, v24  ; v24 = 1
;; @005e                               store notrap aligned v15, v3
;; @005e                               jump block3
;;
;;                                 block3:
;;                                     v25 = iconst.i64 0
;; @005e                               v16 = icmp.i64 eq v12, v25  ; v25 = 0
;; @005e                               brif v16, block6, block4
;;
;;                                 block4:
;; @005e                               v17 = load.i64 notrap aligned v12
;;                                     v26 = iconst.i64 -1
;; @005e                               v18 = iadd v17, v26  ; v26 = -1
;; @005e                               store notrap aligned v18, v12
;;                                     v27 = iconst.i64 0
;; @005e                               v19 = icmp eq v18, v27  ; v27 = 0
;; @005e                               brif v19, block5, block6
;;
;;                                 block5:
;; @005e                               call fn0(v0, v12)
;; @005e                               jump block6
;;
;;                                 block6:
;; @0060                               jump block1
;;
;;                                 block1:
;; @0060                               return
;; }<|MERGE_RESOLUTION|>--- conflicted
+++ resolved
@@ -28,12 +28,6 @@
 ;;     stack_limit = gv2
 ;;
 ;;                                 block0(v0: i64, v1: i64, v2: r64):
-<<<<<<< HEAD
-;;                                     v20 -> v0
-;;                                     v21 -> v0
-;;                                     v22 -> v0
-=======
->>>>>>> 138148a5
 ;; @0051                               v3 = iconst.i32 0
 ;; @0055                               v4 = load.i32 notrap aligned v0+80
 ;; @0055                               v5 = icmp uge v3, v4  ; v3 = 0
@@ -93,12 +87,6 @@
 ;;     stack_limit = gv2
 ;;
 ;;                                 block0(v0: i64, v1: i64, v2: i32, v3: r64):
-<<<<<<< HEAD
-;;                                     v20 -> v0
-;;                                     v21 -> v0
-;;                                     v22 -> v0
-=======
->>>>>>> 138148a5
 ;; @005e                               v4 = load.i32 notrap aligned v0+80
 ;; @005e                               v5 = icmp uge v2, v4
 ;; @005e                               v6 = uextend.i64 v2

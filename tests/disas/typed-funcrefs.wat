;;! target = "x86_64"
;;! test = "optimize"
;;! flags = [ "-Wfunction-references=y" ]

;; This test is meant to simulate how typed funcrefs in a table may be
;; used for ICs (inline caches) in a Wasm module compiled from a dynamic
;; language. In native JIT engines, IC chains have head pointers that
;; are raw code pointers and IC-using code can call each with a few ops
;; (load pointer, call indirect). We'd like similar efficiency by
;; storing funcrefs for the first IC in each chain in a typed-funcref
;; table.

(module
  (type $ic-stub (func (param i32 i32 i32 i32) (result i32)))

  ;; This syntax declares a table that is exactly 100 elements, whose
  ;; elements are nullable function references, and whose default
  ;; value is `null`.
  (table $ic-sites 100 100 (ref null $ic-stub))

  (func $ic1 (param i32 i32 i32 i32) (result i32)
        local.get 0)

  ;; A function which uses ICs through `table.get` plus `call_ref`
  (func $call-ics-with-call-ref (param i32 i32 i32 i32) (result i32)
        (local $sum i32)

        ;; IC callsite index 1 (arbitrary).
        local.get 0
        local.get 1
        local.get 2
        local.get 3
        i32.const 1
        table.get $ic-sites
        call_ref $ic-stub
        local.get $sum
        i32.add
        local.set $sum

        ;; IC callsite index 2 (arbitrary).
        local.get 0
        local.get 1
        local.get 2
        local.get 3
        i32.const 2
        table.get $ic-sites
        call_ref $ic-stub
        local.get $sum
        i32.add
        local.set $sum

        local.get $sum)

  ;; Same as the above function, but uses `call_indirect` rather than
  ;; `call_ref`.
  (func $call-ics-with-call-indirect (param i32 i32 i32 i32) (result i32)
        (local $sum i32)

        ;; IC callsite index 1 (arbitrary).
        local.get 0
        local.get 1
        local.get 2
        local.get 3
        i32.const 1
        call_indirect $ic-sites (type $ic-stub)
        local.get $sum
        i32.add
        local.set $sum

        ;; IC callsite index 2 (arbitrary).
        local.get 0
        local.get 1
        local.get 2
        local.get 3
        i32.const 2
        call_indirect $ic-sites (type $ic-stub)
        local.get $sum
        i32.add
        local.set $sum

        local.get $sum)

  (global $ic-site0 (mut (ref $ic-stub)) (ref.func $ic1))
  (global $ic-site1 (mut (ref $ic-stub)) (ref.func $ic1))

  ;; Sort of similar to the previous two functions, but uses globals instead of
  ;; tables to store ICs. Mostly just here for comparison in terms of codegen.
  (func $call-ics-with-global-get (param i32 i32 i32 i32) (result i32)
        (local $sum i32)

        ;; IC callsite index 1 (arbitrary).
        local.get 0
        local.get 1
        local.get 2
        local.get 3
        global.get $ic-site0
        call_ref $ic-stub
        local.get $sum
        i32.add
        local.set $sum

        ;; IC callsite index 2 (arbitrary).
        local.get 0
        local.get 1
        local.get 2
        local.get 3
        global.get $ic-site1
        call_ref $ic-stub
        local.get $sum
        i32.add
        local.set $sum

        local.get $sum)
)

;; function u0:0(i64 vmctx, i64, i32, i32, i32, i32) -> i32 fast {
;;     gv0 = vmctx
;;     gv1 = load.i64 notrap aligned readonly gv0+8
;;     gv2 = load.i64 notrap aligned gv1
;;     gv3 = vmctx
;;     sig0 = (i64 vmctx, i32 uext, i32 uext) -> i32 uext system_v
;;     sig1 = (i64 vmctx, i32 uext) -> i32 uext system_v
;;     stack_limit = gv2
;;
;;                                 block0(v0: i64, v1: i64, v2: i32, v3: i32, v4: i32, v5: i32):
;;                                     v7 -> v0
;;                                     v6 -> v2
;; @0039                               jump block1
;;
;;                                 block1:
;; @0039                               return v2
;; }
;;
;; function u0:1(i64 vmctx, i64, i32, i32, i32, i32) -> i32 fast {
;;     gv0 = vmctx
;;     gv1 = load.i64 notrap aligned readonly gv0+8
;;     gv2 = load.i64 notrap aligned gv1
;;     gv3 = vmctx
;;     gv4 = load.i64 notrap aligned gv3+72
;;     sig0 = (i64 vmctx, i32 uext, i32 uext) -> i64 system_v
;;     sig1 = (i64 vmctx, i64, i32, i32, i32, i32) -> i32 fast
;;     sig2 = (i64 vmctx, i32 uext, i32 uext) -> i32 uext system_v
;;     sig3 = (i64 vmctx, i32 uext) -> i32 uext system_v
;;     stack_limit = gv2
;;
;;                                 block0(v0: i64, v1: i64, v2: i32, v3: i32, v4: i32, v5: i32):
<<<<<<< HEAD
;;                                     v8 -> v0
;;                                     v23 -> v0
;;                                     v49 -> v0
;;                                     v58 -> v0
;;                                     v61 -> v0
;;                                     v32 -> v2
;;                                     v33 -> v3
;;                                     v34 -> v4
;;                                     v35 -> v5
;;                                     v64 = iconst.i8 0
;; @003b                               brif v64, block6, block7  ; v64 = 0
;;
;;                                 block6 cold:
;; @003b                               trap table_oob
;;
;;                                 block7:
;; @003b                               v14 = load.i64 notrap aligned v0+72
;;                                     v81 = iconst.i8 0
;;                                     v72 = iconst.i64 8
;; @003b                               v16 = iadd v14, v72  ; v72 = 8
;; @003b                               v18 = select_spectre_guard v81, v14, v16  ; v81 = 0
;; @003b                               v19 = load.i64 notrap aligned table v18
;;                                     v60 = iconst.i64 -2
;; @003b                               v20 = band v19, v60  ; v60 = -2
;; @003b                               brif v19, block3(v20), block2
;;
;;                                 block2 cold:
;; @004e                               v50 = load.i64 notrap aligned readonly v0+56
;; @004e                               v51 = load.i64 notrap aligned readonly v50+72
;; @002f                               v7 = iconst.i32 0
;;                                     v30 -> v7
;; @0039                               v10 = iconst.i32 1
;; @003b                               v26 = call_indirect sig0, v51(v0, v7, v10)  ; v7 = 0, v10 = 1
;; @003b                               jump block3(v26)
;;
;;                                 block3(v21: i64):
;; @003d                               brif v21, block9, block8
=======
;;                                     v21 -> v0
;;                                     v47 -> v0
;;                                     v56 -> v0
;;                                     v59 -> v0
;;                                     v30 -> v2
;;                                     v31 -> v3
;;                                     v32 -> v4
;;                                     v33 -> v5
;; @0048                               v12 = load.i64 notrap aligned v0+72
;;                                     v62 = iconst.i8 0
;; @0048                               v15 = iconst.i64 0
;;                                     v70 = iconst.i64 8
;; @0048                               v14 = iadd v12, v70  ; v70 = 8
;; @0048                               v16 = select_spectre_guard v62, v15, v14  ; v62 = 0, v15 = 0
;; @0048                               v17 = load.i64 table_oob aligned table v16
;;                                     v58 = iconst.i64 -2
;; @0048                               v18 = band v17, v58  ; v58 = -2
;; @0048                               brif v17, block3(v18), block2
;;
;;                                 block2 cold:
;; @005b                               v48 = load.i64 notrap aligned readonly v0+56
;; @005b                               v49 = load.i64 notrap aligned readonly v48+72
;; @003c                               v7 = iconst.i32 0
;;                                     v28 -> v7
;; @0046                               v8 = iconst.i32 1
;; @0048                               v24 = call_indirect sig0, v49(v0, v7, v8)  ; v7 = 0, v8 = 1
;; @0048                               jump block3(v24)
;;
;;                                 block3(v19: i64):
;; @004a                               v25 = load.i64 null_reference aligned readonly v19+16
;; @004a                               v26 = load.i64 notrap aligned readonly v19+32
;; @004a                               v27 = call_indirect sig1, v25(v26, v0, v2, v3, v4, v5)
;; @005b                               v38 = load.i64 notrap aligned v0+72
;;                                     v79 = iconst.i8 0
;;                                     v80 = iconst.i64 0
;;                                     v78 = iconst.i64 16
;; @005b                               v40 = iadd v38, v78  ; v78 = 16
;; @005b                               v42 = select_spectre_guard v79, v80, v40  ; v79 = 0, v80 = 0
;; @005b                               v43 = load.i64 table_oob aligned table v42
;;                                     v81 = iconst.i64 -2
;;                                     v82 = band v43, v81  ; v81 = -2
;; @005b                               brif v43, block5(v82), block4
;;
;;                                 block4 cold:
;;                                     v83 = load.i64 notrap aligned readonly v0+56
;;                                     v84 = load.i64 notrap aligned readonly v83+72
;;                                     v85 = iconst.i32 0
;; @0059                               v34 = iconst.i32 2
;; @005b                               v50 = call_indirect sig0, v84(v0, v85, v34)  ; v85 = 0, v34 = 2
;; @005b                               jump block5(v50)
;;
;;                                 block5(v45: i64):
;; @005d                               v51 = load.i64 null_reference aligned readonly v45+16
;; @005d                               v52 = load.i64 notrap aligned readonly v45+32
;; @005d                               v53 = call_indirect sig1, v51(v52, v0, v2, v3, v4, v5)
;; @0066                               jump block1
;;
;;                                 block1:
;; @0061                               v55 = iadd.i32 v53, v27
;;                                     v6 -> v55
;; @0066                               return v55
;; }
>>>>>>> afaf1c73
;;
;; function u0:2(i64 vmctx, i64, i32, i32, i32, i32) -> i32 fast {
;;     gv0 = vmctx
;;     gv1 = load.i64 notrap aligned readonly gv0+8
;;     gv2 = load.i64 notrap aligned gv1
;;     gv3 = vmctx
;;     gv4 = load.i64 notrap aligned gv3+72
;;     sig0 = (i64 vmctx, i64, i32, i32, i32, i32) -> i32 fast
;;     sig1 = (i64 vmctx, i32 uext, i32 uext) -> i64 system_v
;;     sig2 = (i64 vmctx, i32 uext, i32 uext) -> i32 uext system_v
;;     sig3 = (i64 vmctx, i32 uext) -> i32 uext system_v
;;     stack_limit = gv2
;;
<<<<<<< HEAD
;;                                 block9:
;; @003d                               v27 = load.i64 notrap aligned readonly v21+16
;; @003d                               v28 = load.i64 notrap aligned readonly v21+32
;; @003d                               v29 = call_indirect sig1, v27(v28, v0, v2, v3, v4, v5)
;;                                     v82 = iconst.i8 0
;; @004e                               brif v82, block10, block11  ; v82 = 0
=======
;;                                 block0(v0: i64, v1: i64, v2: i32, v3: i32, v4: i32, v5: i32):
;;                                     v21 -> v0
;;                                     v47 -> v0
;;                                     v56 -> v0
;;                                     v59 -> v0
;;                                     v30 -> v2
;;                                     v31 -> v3
;;                                     v32 -> v4
;;                                     v33 -> v5
;; @0075                               v12 = load.i64 notrap aligned v0+72
;;                                     v62 = iconst.i8 0
;; @0075                               v15 = iconst.i64 0
;;                                     v70 = iconst.i64 8
;; @0075                               v14 = iadd v12, v70  ; v70 = 8
;; @0075                               v16 = select_spectre_guard v62, v15, v14  ; v62 = 0, v15 = 0
;; @0075                               v17 = load.i64 table_oob aligned table v16
;;                                     v58 = iconst.i64 -2
;; @0075                               v18 = band v17, v58  ; v58 = -2
;; @0075                               brif v17, block3(v18), block2
>>>>>>> afaf1c73
;;
;;                                 block2 cold:
;; @0087                               v48 = load.i64 notrap aligned readonly v0+56
;; @0087                               v49 = load.i64 notrap aligned readonly v48+72
;; @0069                               v7 = iconst.i32 0
;;                                     v28 -> v7
;; @0073                               v8 = iconst.i32 1
;; @0075                               v24 = call_indirect sig1, v49(v0, v7, v8)  ; v7 = 0, v8 = 1
;; @0075                               jump block3(v24)
;;
<<<<<<< HEAD
;;                                 block11:
;; @004e                               v40 = load.i64 notrap aligned v0+72
;;                                     v83 = iconst.i8 0
;;                                     v80 = iconst.i64 16
;; @004e                               v42 = iadd v40, v80  ; v80 = 16
;; @004e                               v44 = select_spectre_guard v83, v40, v42  ; v83 = 0
;; @004e                               v45 = load.i64 notrap aligned table v44
;;                                     v84 = iconst.i64 -2
;;                                     v85 = band v45, v84  ; v84 = -2
;; @004e                               brif v45, block5(v85), block4
;;
;;                                 block4 cold:
;;                                     v86 = load.i64 notrap aligned readonly v0+56
;;                                     v87 = load.i64 notrap aligned readonly v86+72
;;                                     v88 = iconst.i32 0
;; @004c                               v36 = iconst.i32 2
;; @004e                               v52 = call_indirect sig0, v87(v0, v88, v36)  ; v88 = 0, v36 = 2
;; @004e                               jump block5(v52)
;;
;;                                 block5(v47: i64):
;; @0050                               brif v47, block13, block12
=======
;;                                 block3(v19: i64):
;; @0075                               v25 = load.i64 icall_null aligned readonly v19+16
;; @0075                               v26 = load.i64 notrap aligned readonly v19+32
;; @0075                               v27 = call_indirect sig0, v25(v26, v0, v2, v3, v4, v5)
;; @0087                               v38 = load.i64 notrap aligned v0+72
;;                                     v79 = iconst.i8 0
;;                                     v80 = iconst.i64 0
;;                                     v78 = iconst.i64 16
;; @0087                               v40 = iadd v38, v78  ; v78 = 16
;; @0087                               v42 = select_spectre_guard v79, v80, v40  ; v79 = 0, v80 = 0
;; @0087                               v43 = load.i64 table_oob aligned table v42
;;                                     v81 = iconst.i64 -2
;;                                     v82 = band v43, v81  ; v81 = -2
;; @0087                               brif v43, block5(v82), block4
;;
;;                                 block4 cold:
;;                                     v83 = load.i64 notrap aligned readonly v0+56
;;                                     v84 = load.i64 notrap aligned readonly v83+72
;;                                     v85 = iconst.i32 0
;; @0085                               v34 = iconst.i32 2
;; @0087                               v50 = call_indirect sig1, v84(v0, v85, v34)  ; v85 = 0, v34 = 2
;; @0087                               jump block5(v50)
;;
;;                                 block5(v45: i64):
;; @0087                               v51 = load.i64 icall_null aligned readonly v45+16
;; @0087                               v52 = load.i64 notrap aligned readonly v45+32
;; @0087                               v53 = call_indirect sig0, v51(v52, v0, v2, v3, v4, v5)
;; @0091                               jump block1
;;
;;                                 block1:
;; @008c                               v55 = iadd.i32 v53, v27
;;                                     v6 -> v55
;; @0091                               return v55
;; }
>>>>>>> afaf1c73
;;
;; function u0:3(i64 vmctx, i64, i32, i32, i32, i32) -> i32 fast {
;;     gv0 = vmctx
;;     gv1 = load.i64 notrap aligned readonly gv0+8
;;     gv2 = load.i64 notrap aligned gv1
;;     gv3 = vmctx
;;     sig0 = (i64 vmctx, i64, i32, i32, i32, i32) -> i32 fast
;;     sig1 = (i64 vmctx, i32 uext, i32 uext) -> i32 uext system_v
;;     sig2 = (i64 vmctx, i32 uext) -> i32 uext system_v
;;     stack_limit = gv2
;;
<<<<<<< HEAD
;;                                 block13:
;; @0050                               v53 = load.i64 notrap aligned readonly v47+16
;; @0050                               v54 = load.i64 notrap aligned readonly v47+32
;; @0050                               v55 = call_indirect sig1, v53(v54, v0, v2, v3, v4, v5)
;; @0059                               jump block1
;;
;;                                 block1:
;; @0054                               v57 = iadd.i32 v55, v29
;;                                     v6 -> v57
;; @0059                               return v57
=======
;;                                 block0(v0: i64, v1: i64, v2: i32, v3: i32, v4: i32, v5: i32):
;;                                     v8 -> v0
;;                                     v14 -> v0
;; @009e                               v9 = load.i64 notrap aligned table v0+96
;; @00a0                               v10 = load.i64 null_reference aligned readonly v9+16
;; @00a0                               v11 = load.i64 notrap aligned readonly v9+32
;; @00a0                               v12 = call_indirect sig0, v10(v11, v0, v2, v3, v4, v5)
;; @00af                               v15 = load.i64 notrap aligned table v0+112
;; @00b1                               v16 = load.i64 null_reference aligned readonly v15+16
;; @00b1                               v17 = load.i64 notrap aligned readonly v15+32
;; @00b1                               v18 = call_indirect sig0, v16(v17, v0, v2, v3, v4, v5)
;; @00ba                               jump block1
;;
;;                                 block1:
;; @00b5                               v19 = iadd.i32 v18, v12
;;                                     v6 -> v19
;; @00ba                               return v19
>>>>>>> afaf1c73
;; }<|MERGE_RESOLUTION|>--- conflicted
+++ resolved
@@ -144,7 +144,6 @@
 ;;     stack_limit = gv2
 ;;
 ;;                                 block0(v0: i64, v1: i64, v2: i32, v3: i32, v4: i32, v5: i32):
-<<<<<<< HEAD
 ;;                                     v8 -> v0
 ;;                                     v23 -> v0
 ;;                                     v49 -> v0
@@ -154,98 +153,60 @@
 ;;                                     v33 -> v3
 ;;                                     v34 -> v4
 ;;                                     v35 -> v5
+;; @0048                               v14 = load.i64 notrap aligned v0+72
 ;;                                     v64 = iconst.i8 0
-;; @003b                               brif v64, block6, block7  ; v64 = 0
-;;
-;;                                 block6 cold:
-;; @003b                               trap table_oob
-;;
-;;                                 block7:
-;; @003b                               v14 = load.i64 notrap aligned v0+72
+;; @0048                               v17 = iconst.i64 0
+;;                                     v72 = iconst.i64 8
+;; @0048                               v16 = iadd v14, v72  ; v72 = 8
+;; @0048                               v18 = select_spectre_guard v64, v17, v16  ; v64 = 0, v17 = 0
+;; @0048                               v19 = load.i64 table_oob aligned table v18
+;;                                     v60 = iconst.i64 -2
+;; @0048                               v20 = band v19, v60  ; v60 = -2
+;; @0048                               brif v19, block3(v20), block2
+;;
+;;                                 block2 cold:
+;; @005b                               v50 = load.i64 notrap aligned readonly v0+56
+;; @005b                               v51 = load.i64 notrap aligned readonly v50+72
+;; @003c                               v7 = iconst.i32 0
+;;                                     v30 -> v7
+;; @0046                               v10 = iconst.i32 1
+;; @0048                               v26 = call_indirect sig0, v51(v0, v7, v10)  ; v7 = 0, v10 = 1
+;; @0048                               jump block3(v26)
+;;
+;;                                 block3(v21: i64):
+;; @004a                               v27 = load.i64 null_reference aligned readonly v21+16
+;; @004a                               v28 = load.i64 notrap aligned readonly v21+32
+;; @004a                               v29 = call_indirect sig1, v27(v28, v0, v2, v3, v4, v5)
+;; @005b                               v40 = load.i64 notrap aligned v0+72
 ;;                                     v81 = iconst.i8 0
-;;                                     v72 = iconst.i64 8
-;; @003b                               v16 = iadd v14, v72  ; v72 = 8
-;; @003b                               v18 = select_spectre_guard v81, v14, v16  ; v81 = 0
-;; @003b                               v19 = load.i64 notrap aligned table v18
-;;                                     v60 = iconst.i64 -2
-;; @003b                               v20 = band v19, v60  ; v60 = -2
-;; @003b                               brif v19, block3(v20), block2
-;;
-;;                                 block2 cold:
-;; @004e                               v50 = load.i64 notrap aligned readonly v0+56
-;; @004e                               v51 = load.i64 notrap aligned readonly v50+72
-;; @002f                               v7 = iconst.i32 0
-;;                                     v30 -> v7
-;; @0039                               v10 = iconst.i32 1
-;; @003b                               v26 = call_indirect sig0, v51(v0, v7, v10)  ; v7 = 0, v10 = 1
-;; @003b                               jump block3(v26)
-;;
-;;                                 block3(v21: i64):
-;; @003d                               brif v21, block9, block8
-=======
-;;                                     v21 -> v0
-;;                                     v47 -> v0
-;;                                     v56 -> v0
-;;                                     v59 -> v0
-;;                                     v30 -> v2
-;;                                     v31 -> v3
-;;                                     v32 -> v4
-;;                                     v33 -> v5
-;; @0048                               v12 = load.i64 notrap aligned v0+72
-;;                                     v62 = iconst.i8 0
-;; @0048                               v15 = iconst.i64 0
-;;                                     v70 = iconst.i64 8
-;; @0048                               v14 = iadd v12, v70  ; v70 = 8
-;; @0048                               v16 = select_spectre_guard v62, v15, v14  ; v62 = 0, v15 = 0
-;; @0048                               v17 = load.i64 table_oob aligned table v16
-;;                                     v58 = iconst.i64 -2
-;; @0048                               v18 = band v17, v58  ; v58 = -2
-;; @0048                               brif v17, block3(v18), block2
-;;
-;;                                 block2 cold:
-;; @005b                               v48 = load.i64 notrap aligned readonly v0+56
-;; @005b                               v49 = load.i64 notrap aligned readonly v48+72
-;; @003c                               v7 = iconst.i32 0
-;;                                     v28 -> v7
-;; @0046                               v8 = iconst.i32 1
-;; @0048                               v24 = call_indirect sig0, v49(v0, v7, v8)  ; v7 = 0, v8 = 1
-;; @0048                               jump block3(v24)
-;;
-;;                                 block3(v19: i64):
-;; @004a                               v25 = load.i64 null_reference aligned readonly v19+16
-;; @004a                               v26 = load.i64 notrap aligned readonly v19+32
-;; @004a                               v27 = call_indirect sig1, v25(v26, v0, v2, v3, v4, v5)
-;; @005b                               v38 = load.i64 notrap aligned v0+72
-;;                                     v79 = iconst.i8 0
-;;                                     v80 = iconst.i64 0
-;;                                     v78 = iconst.i64 16
-;; @005b                               v40 = iadd v38, v78  ; v78 = 16
-;; @005b                               v42 = select_spectre_guard v79, v80, v40  ; v79 = 0, v80 = 0
-;; @005b                               v43 = load.i64 table_oob aligned table v42
-;;                                     v81 = iconst.i64 -2
-;;                                     v82 = band v43, v81  ; v81 = -2
-;; @005b                               brif v43, block5(v82), block4
+;;                                     v82 = iconst.i64 0
+;;                                     v80 = iconst.i64 16
+;; @005b                               v42 = iadd v40, v80  ; v80 = 16
+;; @005b                               v44 = select_spectre_guard v81, v82, v42  ; v81 = 0, v82 = 0
+;; @005b                               v45 = load.i64 table_oob aligned table v44
+;;                                     v83 = iconst.i64 -2
+;;                                     v84 = band v45, v83  ; v83 = -2
+;; @005b                               brif v45, block5(v84), block4
 ;;
 ;;                                 block4 cold:
-;;                                     v83 = load.i64 notrap aligned readonly v0+56
-;;                                     v84 = load.i64 notrap aligned readonly v83+72
-;;                                     v85 = iconst.i32 0
-;; @0059                               v34 = iconst.i32 2
-;; @005b                               v50 = call_indirect sig0, v84(v0, v85, v34)  ; v85 = 0, v34 = 2
-;; @005b                               jump block5(v50)
-;;
-;;                                 block5(v45: i64):
-;; @005d                               v51 = load.i64 null_reference aligned readonly v45+16
-;; @005d                               v52 = load.i64 notrap aligned readonly v45+32
-;; @005d                               v53 = call_indirect sig1, v51(v52, v0, v2, v3, v4, v5)
+;;                                     v85 = load.i64 notrap aligned readonly v0+56
+;;                                     v86 = load.i64 notrap aligned readonly v85+72
+;;                                     v87 = iconst.i32 0
+;; @0059                               v36 = iconst.i32 2
+;; @005b                               v52 = call_indirect sig0, v86(v0, v87, v36)  ; v87 = 0, v36 = 2
+;; @005b                               jump block5(v52)
+;;
+;;                                 block5(v47: i64):
+;; @005d                               v53 = load.i64 null_reference aligned readonly v47+16
+;; @005d                               v54 = load.i64 notrap aligned readonly v47+32
+;; @005d                               v55 = call_indirect sig1, v53(v54, v0, v2, v3, v4, v5)
 ;; @0066                               jump block1
 ;;
 ;;                                 block1:
-;; @0061                               v55 = iadd.i32 v53, v27
-;;                                     v6 -> v55
-;; @0066                               return v55
+;; @0061                               v57 = iadd.i32 v55, v29
+;;                                     v6 -> v57
+;; @0066                               return v57
 ;; }
->>>>>>> afaf1c73
 ;;
 ;; function u0:2(i64 vmctx, i64, i32, i32, i32, i32) -> i32 fast {
 ;;     gv0 = vmctx
@@ -259,102 +220,70 @@
 ;;     sig3 = (i64 vmctx, i32 uext) -> i32 uext system_v
 ;;     stack_limit = gv2
 ;;
-<<<<<<< HEAD
-;;                                 block9:
-;; @003d                               v27 = load.i64 notrap aligned readonly v21+16
-;; @003d                               v28 = load.i64 notrap aligned readonly v21+32
-;; @003d                               v29 = call_indirect sig1, v27(v28, v0, v2, v3, v4, v5)
-;;                                     v82 = iconst.i8 0
-;; @004e                               brif v82, block10, block11  ; v82 = 0
-=======
 ;;                                 block0(v0: i64, v1: i64, v2: i32, v3: i32, v4: i32, v5: i32):
-;;                                     v21 -> v0
-;;                                     v47 -> v0
-;;                                     v56 -> v0
-;;                                     v59 -> v0
-;;                                     v30 -> v2
-;;                                     v31 -> v3
-;;                                     v32 -> v4
-;;                                     v33 -> v5
-;; @0075                               v12 = load.i64 notrap aligned v0+72
-;;                                     v62 = iconst.i8 0
-;; @0075                               v15 = iconst.i64 0
-;;                                     v70 = iconst.i64 8
-;; @0075                               v14 = iadd v12, v70  ; v70 = 8
-;; @0075                               v16 = select_spectre_guard v62, v15, v14  ; v62 = 0, v15 = 0
-;; @0075                               v17 = load.i64 table_oob aligned table v16
-;;                                     v58 = iconst.i64 -2
-;; @0075                               v18 = band v17, v58  ; v58 = -2
-;; @0075                               brif v17, block3(v18), block2
->>>>>>> afaf1c73
+;;                                     v8 -> v0
+;;                                     v23 -> v0
+;;                                     v49 -> v0
+;;                                     v58 -> v0
+;;                                     v61 -> v0
+;;                                     v32 -> v2
+;;                                     v33 -> v3
+;;                                     v34 -> v4
+;;                                     v35 -> v5
+;; @0075                               v14 = load.i64 notrap aligned v0+72
+;;                                     v64 = iconst.i8 0
+;; @0075                               v17 = iconst.i64 0
+;;                                     v72 = iconst.i64 8
+;; @0075                               v16 = iadd v14, v72  ; v72 = 8
+;; @0075                               v18 = select_spectre_guard v64, v17, v16  ; v64 = 0, v17 = 0
+;; @0075                               v19 = load.i64 table_oob aligned table v18
+;;                                     v60 = iconst.i64 -2
+;; @0075                               v20 = band v19, v60  ; v60 = -2
+;; @0075                               brif v19, block3(v20), block2
 ;;
 ;;                                 block2 cold:
-;; @0087                               v48 = load.i64 notrap aligned readonly v0+56
-;; @0087                               v49 = load.i64 notrap aligned readonly v48+72
+;; @0087                               v50 = load.i64 notrap aligned readonly v0+56
+;; @0087                               v51 = load.i64 notrap aligned readonly v50+72
 ;; @0069                               v7 = iconst.i32 0
-;;                                     v28 -> v7
-;; @0073                               v8 = iconst.i32 1
-;; @0075                               v24 = call_indirect sig1, v49(v0, v7, v8)  ; v7 = 0, v8 = 1
-;; @0075                               jump block3(v24)
-;;
-<<<<<<< HEAD
-;;                                 block11:
-;; @004e                               v40 = load.i64 notrap aligned v0+72
-;;                                     v83 = iconst.i8 0
+;;                                     v30 -> v7
+;; @0073                               v10 = iconst.i32 1
+;; @0075                               v26 = call_indirect sig1, v51(v0, v7, v10)  ; v7 = 0, v10 = 1
+;; @0075                               jump block3(v26)
+;;
+;;                                 block3(v21: i64):
+;; @0075                               v27 = load.i64 icall_null aligned readonly v21+16
+;; @0075                               v28 = load.i64 notrap aligned readonly v21+32
+;; @0075                               v29 = call_indirect sig0, v27(v28, v0, v2, v3, v4, v5)
+;; @0087                               v40 = load.i64 notrap aligned v0+72
+;;                                     v81 = iconst.i8 0
+;;                                     v82 = iconst.i64 0
 ;;                                     v80 = iconst.i64 16
-;; @004e                               v42 = iadd v40, v80  ; v80 = 16
-;; @004e                               v44 = select_spectre_guard v83, v40, v42  ; v83 = 0
-;; @004e                               v45 = load.i64 notrap aligned table v44
-;;                                     v84 = iconst.i64 -2
-;;                                     v85 = band v45, v84  ; v84 = -2
-;; @004e                               brif v45, block5(v85), block4
+;; @0087                               v42 = iadd v40, v80  ; v80 = 16
+;; @0087                               v44 = select_spectre_guard v81, v82, v42  ; v81 = 0, v82 = 0
+;; @0087                               v45 = load.i64 table_oob aligned table v44
+;;                                     v83 = iconst.i64 -2
+;;                                     v84 = band v45, v83  ; v83 = -2
+;; @0087                               brif v45, block5(v84), block4
 ;;
 ;;                                 block4 cold:
-;;                                     v86 = load.i64 notrap aligned readonly v0+56
-;;                                     v87 = load.i64 notrap aligned readonly v86+72
-;;                                     v88 = iconst.i32 0
-;; @004c                               v36 = iconst.i32 2
-;; @004e                               v52 = call_indirect sig0, v87(v0, v88, v36)  ; v88 = 0, v36 = 2
-;; @004e                               jump block5(v52)
+;;                                     v85 = load.i64 notrap aligned readonly v0+56
+;;                                     v86 = load.i64 notrap aligned readonly v85+72
+;;                                     v87 = iconst.i32 0
+;; @0085                               v36 = iconst.i32 2
+;; @0087                               v52 = call_indirect sig1, v86(v0, v87, v36)  ; v87 = 0, v36 = 2
+;; @0087                               jump block5(v52)
 ;;
 ;;                                 block5(v47: i64):
-;; @0050                               brif v47, block13, block12
-=======
-;;                                 block3(v19: i64):
-;; @0075                               v25 = load.i64 icall_null aligned readonly v19+16
-;; @0075                               v26 = load.i64 notrap aligned readonly v19+32
-;; @0075                               v27 = call_indirect sig0, v25(v26, v0, v2, v3, v4, v5)
-;; @0087                               v38 = load.i64 notrap aligned v0+72
-;;                                     v79 = iconst.i8 0
-;;                                     v80 = iconst.i64 0
-;;                                     v78 = iconst.i64 16
-;; @0087                               v40 = iadd v38, v78  ; v78 = 16
-;; @0087                               v42 = select_spectre_guard v79, v80, v40  ; v79 = 0, v80 = 0
-;; @0087                               v43 = load.i64 table_oob aligned table v42
-;;                                     v81 = iconst.i64 -2
-;;                                     v82 = band v43, v81  ; v81 = -2
-;; @0087                               brif v43, block5(v82), block4
-;;
-;;                                 block4 cold:
-;;                                     v83 = load.i64 notrap aligned readonly v0+56
-;;                                     v84 = load.i64 notrap aligned readonly v83+72
-;;                                     v85 = iconst.i32 0
-;; @0085                               v34 = iconst.i32 2
-;; @0087                               v50 = call_indirect sig1, v84(v0, v85, v34)  ; v85 = 0, v34 = 2
-;; @0087                               jump block5(v50)
-;;
-;;                                 block5(v45: i64):
-;; @0087                               v51 = load.i64 icall_null aligned readonly v45+16
-;; @0087                               v52 = load.i64 notrap aligned readonly v45+32
-;; @0087                               v53 = call_indirect sig0, v51(v52, v0, v2, v3, v4, v5)
+;; @0087                               v53 = load.i64 icall_null aligned readonly v47+16
+;; @0087                               v54 = load.i64 notrap aligned readonly v47+32
+;; @0087                               v55 = call_indirect sig0, v53(v54, v0, v2, v3, v4, v5)
 ;; @0091                               jump block1
 ;;
 ;;                                 block1:
-;; @008c                               v55 = iadd.i32 v53, v27
-;;                                     v6 -> v55
-;; @0091                               return v55
+;; @008c                               v57 = iadd.i32 v55, v29
+;;                                     v6 -> v57
+;; @0091                               return v57
 ;; }
->>>>>>> afaf1c73
 ;;
 ;; function u0:3(i64 vmctx, i64, i32, i32, i32, i32) -> i32 fast {
 ;;     gv0 = vmctx
@@ -366,34 +295,22 @@
 ;;     sig2 = (i64 vmctx, i32 uext) -> i32 uext system_v
 ;;     stack_limit = gv2
 ;;
-<<<<<<< HEAD
-;;                                 block13:
-;; @0050                               v53 = load.i64 notrap aligned readonly v47+16
-;; @0050                               v54 = load.i64 notrap aligned readonly v47+32
-;; @0050                               v55 = call_indirect sig1, v53(v54, v0, v2, v3, v4, v5)
-;; @0059                               jump block1
-;;
-;;                                 block1:
-;; @0054                               v57 = iadd.i32 v55, v29
-;;                                     v6 -> v57
-;; @0059                               return v57
-=======
 ;;                                 block0(v0: i64, v1: i64, v2: i32, v3: i32, v4: i32, v5: i32):
 ;;                                     v8 -> v0
-;;                                     v14 -> v0
-;; @009e                               v9 = load.i64 notrap aligned table v0+96
-;; @00a0                               v10 = load.i64 null_reference aligned readonly v9+16
-;; @00a0                               v11 = load.i64 notrap aligned readonly v9+32
-;; @00a0                               v12 = call_indirect sig0, v10(v11, v0, v2, v3, v4, v5)
-;; @00af                               v15 = load.i64 notrap aligned table v0+112
-;; @00b1                               v16 = load.i64 null_reference aligned readonly v15+16
-;; @00b1                               v17 = load.i64 notrap aligned readonly v15+32
-;; @00b1                               v18 = call_indirect sig0, v16(v17, v0, v2, v3, v4, v5)
+;;                                     v10 -> v0
+;;                                     v16 -> v0
+;; @009e                               v11 = load.i64 notrap aligned table v0+96
+;; @00a0                               v12 = load.i64 null_reference aligned readonly v11+16
+;; @00a0                               v13 = load.i64 notrap aligned readonly v11+32
+;; @00a0                               v14 = call_indirect sig0, v12(v13, v0, v2, v3, v4, v5)
+;; @00af                               v17 = load.i64 notrap aligned table v0+112
+;; @00b1                               v18 = load.i64 null_reference aligned readonly v17+16
+;; @00b1                               v19 = load.i64 notrap aligned readonly v17+32
+;; @00b1                               v20 = call_indirect sig0, v18(v19, v0, v2, v3, v4, v5)
 ;; @00ba                               jump block1
 ;;
 ;;                                 block1:
-;; @00b5                               v19 = iadd.i32 v18, v12
-;;                                     v6 -> v19
-;; @00ba                               return v19
->>>>>>> afaf1c73
+;; @00b5                               v21 = iadd.i32 v20, v14
+;;                                     v6 -> v21
+;; @00ba                               return v21
 ;; }
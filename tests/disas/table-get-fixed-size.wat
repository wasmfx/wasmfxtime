;;! target = "x86_64"
;;! test = "optimize"
;;! flags = "-O opt-level=0"

;; Test basic code generation for table WebAssembly instructions on
;; non-resizeable tables. Use optimized but with `opt-level=0` to legalize away
;; macro instructions.

(module
  (table (export "table") 7 7 externref)
  (func (export "table.get.const") (result externref)
    i32.const 0
    table.get 0)
  (func (export "table.get.var") (param i32) (result externref)
    local.get 0
    table.get 0))

;; function u0:0(i64 vmctx, i64) -> r64 fast {
;;     gv0 = vmctx
;;     gv1 = load.i64 notrap aligned readonly gv0+8
;;     gv2 = load.i64 notrap aligned gv1
;;     gv3 = vmctx
;;     gv4 = load.i64 notrap aligned readonly gv3+72
;;     sig0 = (i64 vmctx, r64) system_v
;;     fn0 = colocated u1:26 sig0
;;     stack_limit = gv2
;;
;;                                 block0(v0: i64, v1: i64):
<<<<<<< HEAD
;;                                     v14 -> v0
;;                                     v19 -> v0
;;                                     v23 -> v0
=======
>>>>>>> 138148a5
;; @0052                               v3 = iconst.i32 0
;; @0054                               v4 = iconst.i32 7
;; @0054                               v5 = icmp uge v3, v4  ; v3 = 0, v4 = 7
;; @0054                               v6 = uextend.i64 v3  ; v3 = 0
<<<<<<< HEAD
;; @0054                               v7 = load.i64 notrap aligned v0+72
=======
;; @0054                               v7 = load.i64 notrap aligned readonly v0+72
>>>>>>> 138148a5
;;                                     v24 = iconst.i64 3
;; @0054                               v8 = ishl v6, v24  ; v24 = 3
;; @0054                               v9 = iadd v7, v8
;; @0054                               v10 = iconst.i64 0
;; @0054                               v11 = select_spectre_guard v5, v10, v9  ; v10 = 0
;; @0054                               v12 = load.r64 table_oob aligned table v11
;; @0054                               v13 = is_null v12
;; @0054                               brif v13, block2, block3
;;
;;                                 block3:
;; @0054                               v15 = load.i64 notrap aligned v0+40
;; @0054                               v16 = load.i64 notrap aligned v15
;; @0054                               v17 = load.i64 notrap aligned v15+8
;; @0054                               v18 = icmp eq v16, v17
;; @0054                               brif v18, block4, block5
;;
;;                                 block5:
;; @0054                               v20 = load.i64 notrap aligned v12
;;                                     v25 = iconst.i64 1
;; @0054                               v21 = iadd v20, v25  ; v25 = 1
;; @0054                               store notrap aligned v21, v12
;; @0054                               store.r64 notrap aligned v12, v16
;;                                     v26 = iconst.i64 8
;; @0054                               v22 = iadd.i64 v16, v26  ; v26 = 8
;; @0054                               store notrap aligned v22, v15
;; @0054                               jump block2
;;
;;                                 block4:
;; @0054                               call fn0(v0, v12)
;; @0054                               jump block2
;;
;;                                 block2:
;; @0056                               jump block1
;;
;;                                 block1:
;; @0056                               return v12
;; }
;;
;; function u0:1(i64 vmctx, i64, i32) -> r64 fast {
;;     gv0 = vmctx
;;     gv1 = load.i64 notrap aligned readonly gv0+8
;;     gv2 = load.i64 notrap aligned gv1
;;     gv3 = vmctx
;;     gv4 = load.i64 notrap aligned readonly gv3+72
;;     sig0 = (i64 vmctx, r64) system_v
;;     fn0 = colocated u1:26 sig0
;;     stack_limit = gv2
;;
;;                                 block0(v0: i64, v1: i64, v2: i32):
<<<<<<< HEAD
;;                                     v14 -> v0
;;                                     v19 -> v0
;;                                     v23 -> v0
;; @005b                               v4 = iconst.i32 7
;; @005b                               v5 = icmp uge v2, v4  ; v4 = 7
;; @005b                               v6 = uextend.i64 v2
;; @005b                               v7 = load.i64 notrap aligned v0+72
=======
;; @005b                               v4 = iconst.i32 7
;; @005b                               v5 = icmp uge v2, v4  ; v4 = 7
;; @005b                               v6 = uextend.i64 v2
;; @005b                               v7 = load.i64 notrap aligned readonly v0+72
>>>>>>> 138148a5
;;                                     v24 = iconst.i64 3
;; @005b                               v8 = ishl v6, v24  ; v24 = 3
;; @005b                               v9 = iadd v7, v8
;; @005b                               v10 = iconst.i64 0
;; @005b                               v11 = select_spectre_guard v5, v10, v9  ; v10 = 0
;; @005b                               v12 = load.r64 table_oob aligned table v11
;; @005b                               v13 = is_null v12
;; @005b                               brif v13, block2, block3
;;
;;                                 block3:
;; @005b                               v15 = load.i64 notrap aligned v0+40
;; @005b                               v16 = load.i64 notrap aligned v15
;; @005b                               v17 = load.i64 notrap aligned v15+8
;; @005b                               v18 = icmp eq v16, v17
;; @005b                               brif v18, block4, block5
;;
;;                                 block5:
;; @005b                               v20 = load.i64 notrap aligned v12
;;                                     v25 = iconst.i64 1
;; @005b                               v21 = iadd v20, v25  ; v25 = 1
;; @005b                               store notrap aligned v21, v12
;; @005b                               store.r64 notrap aligned v12, v16
;;                                     v26 = iconst.i64 8
;; @005b                               v22 = iadd.i64 v16, v26  ; v26 = 8
;; @005b                               store notrap aligned v22, v15
;; @005b                               jump block2
;;
;;                                 block4:
;; @005b                               call fn0(v0, v12)
;; @005b                               jump block2
;;
;;                                 block2:
;; @005d                               jump block1
;;
;;                                 block1:
;; @005d                               return v12
;; }<|MERGE_RESOLUTION|>--- conflicted
+++ resolved
@@ -26,21 +26,11 @@
 ;;     stack_limit = gv2
 ;;
 ;;                                 block0(v0: i64, v1: i64):
-<<<<<<< HEAD
-;;                                     v14 -> v0
-;;                                     v19 -> v0
-;;                                     v23 -> v0
-=======
->>>>>>> 138148a5
 ;; @0052                               v3 = iconst.i32 0
 ;; @0054                               v4 = iconst.i32 7
 ;; @0054                               v5 = icmp uge v3, v4  ; v3 = 0, v4 = 7
 ;; @0054                               v6 = uextend.i64 v3  ; v3 = 0
-<<<<<<< HEAD
-;; @0054                               v7 = load.i64 notrap aligned v0+72
-=======
 ;; @0054                               v7 = load.i64 notrap aligned readonly v0+72
->>>>>>> 138148a5
 ;;                                     v24 = iconst.i64 3
 ;; @0054                               v8 = ishl v6, v24  ; v24 = 3
 ;; @0054                               v9 = iadd v7, v8
@@ -90,20 +80,10 @@
 ;;     stack_limit = gv2
 ;;
 ;;                                 block0(v0: i64, v1: i64, v2: i32):
-<<<<<<< HEAD
-;;                                     v14 -> v0
-;;                                     v19 -> v0
-;;                                     v23 -> v0
-;; @005b                               v4 = iconst.i32 7
-;; @005b                               v5 = icmp uge v2, v4  ; v4 = 7
-;; @005b                               v6 = uextend.i64 v2
-;; @005b                               v7 = load.i64 notrap aligned v0+72
-=======
 ;; @005b                               v4 = iconst.i32 7
 ;; @005b                               v5 = icmp uge v2, v4  ; v4 = 7
 ;; @005b                               v6 = uextend.i64 v2
 ;; @005b                               v7 = load.i64 notrap aligned readonly v0+72
->>>>>>> 138148a5
 ;;                                     v24 = iconst.i64 3
 ;; @005b                               v8 = ishl v6, v24  ; v24 = 3
 ;; @005b                               v9 = iadd v7, v8

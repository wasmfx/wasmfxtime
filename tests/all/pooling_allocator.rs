use super::skip_pooling_allocator_tests;
use anyhow::Result;
use wasmtime::*;
use wasmtime_runtime::MpkEnabled;

#[test]
fn successful_instantiation() -> Result<()> {
    let pool = crate::small_pool_config();
    let mut config = Config::new();
    config.allocation_strategy(InstanceAllocationStrategy::Pooling(pool));
    config.dynamic_memory_guard_size(0);
    config.static_memory_guard_size(0);
    config.static_memory_maximum_size(65536);

    let engine = Engine::new(&config)?;
    let module = Module::new(&engine, r#"(module (memory 1) (table 10 funcref))"#)?;

    // Module should instantiate
    let mut store = Store::new(&engine, ());
    Instance::new(&mut store, &module, &[])?;

    Ok(())
}

#[test]
#[cfg_attr(miri, ignore)]
fn memory_limit() -> Result<()> {
    let mut pool = crate::small_pool_config();
    pool.memory_pages(3);
    let mut config = Config::new();
    config.allocation_strategy(InstanceAllocationStrategy::Pooling(pool));
    config.dynamic_memory_guard_size(0);
    config.static_memory_guard_size(65536);
    config.static_memory_maximum_size(3 * 65536);
    config.wasm_multi_memory(true);

    let engine = Engine::new(&config)?;

    // Module should fail to instantiate because it has too many memories
    match Module::new(&engine, r#"(module (memory 1) (memory 1))"#) {
        Ok(_) => panic!("module instantiation should fail"),
        Err(e) => assert_eq!(
            e.to_string(),
            "defined memories count of 2 exceeds the per-instance limit of 1",
        ),
    }

    // Module should fail to instantiate because the minimum is greater than
    // the configured limit
    match Module::new(&engine, r#"(module (memory 4))"#) {
        Ok(_) => panic!("module instantiation should fail"),
        Err(e) => assert_eq!(
            e.to_string(),
            "memory index 0 has a minimum page size of 4 which exceeds the limit of 3",
        ),
    }

    let module = Module::new(
        &engine,
        r#"(module (memory (export "m") 0) (func (export "f") (result i32) (memory.grow (i32.const 1))))"#,
    )?;

    // Instantiate the module and grow the memory via the `f` function
    {
        let mut store = Store::new(&engine, ());
        let instance = Instance::new(&mut store, &module, &[])?;
        let f = instance.get_typed_func::<(), i32>(&mut store, "f")?;

        assert_eq!(f.call(&mut store, ()).expect("function should not trap"), 0);
        assert_eq!(f.call(&mut store, ()).expect("function should not trap"), 1);
        assert_eq!(f.call(&mut store, ()).expect("function should not trap"), 2);
        assert_eq!(
            f.call(&mut store, ()).expect("function should not trap"),
            -1
        );
        assert_eq!(
            f.call(&mut store, ()).expect("function should not trap"),
            -1
        );
    }

    // Instantiate the module and grow the memory via the Wasmtime API
    let mut store = Store::new(&engine, ());
    let instance = Instance::new(&mut store, &module, &[])?;

    let memory = instance.get_memory(&mut store, "m").unwrap();
    assert_eq!(memory.size(&store), 0);
    assert_eq!(memory.grow(&mut store, 1).expect("memory should grow"), 0);
    assert_eq!(memory.size(&store), 1);
    assert_eq!(memory.grow(&mut store, 1).expect("memory should grow"), 1);
    assert_eq!(memory.size(&store), 2);
    assert_eq!(memory.grow(&mut store, 1).expect("memory should grow"), 2);
    assert_eq!(memory.size(&store), 3);
    assert!(memory.grow(&mut store, 1).is_err());

    Ok(())
}

#[test]
fn memory_init() -> Result<()> {
    let mut pool = crate::small_pool_config();
    pool.memory_pages(2).table_elements(0);
    let mut config = Config::new();
    config.allocation_strategy(InstanceAllocationStrategy::Pooling(pool));

    let engine = Engine::new(&config)?;

    let module = Module::new(
        &engine,
        r#"
            (module
                (memory (export "m") 2)
                (data (i32.const 65530) "this data spans multiple pages")
                (data (i32.const 10) "hello world")
            )
        "#,
    )?;

    let mut store = Store::new(&engine, ());
    let instance = Instance::new(&mut store, &module, &[])?;
    let memory = instance.get_memory(&mut store, "m").unwrap();

    assert_eq!(
        &memory.data(&store)[65530..65560],
        b"this data spans multiple pages"
    );
    assert_eq!(&memory.data(&store)[10..21], b"hello world");

    Ok(())
}

#[test]
#[cfg_attr(miri, ignore)]
fn memory_guard_page_trap() -> Result<()> {
    let mut pool = crate::small_pool_config();
    pool.memory_pages(2).table_elements(0);
    let mut config = Config::new();
    config.allocation_strategy(InstanceAllocationStrategy::Pooling(pool));

    let engine = Engine::new(&config)?;

    let module = Module::new(
        &engine,
        r#"
            (module
                (memory (export "m") 0)
                (func (export "f") (param i32) local.get 0 i32.load drop)
            )
        "#,
    )?;

    // Instantiate the module and check for out of bounds trap
    for _ in 0..10 {
        let mut store = Store::new(&engine, ());
        let instance = Instance::new(&mut store, &module, &[])?;
        let m = instance.get_memory(&mut store, "m").unwrap();
        let f = instance.get_typed_func::<i32, ()>(&mut store, "f")?;

        let trap = f
            .call(&mut store, 0)
            .expect_err("function should trap")
            .downcast::<Trap>()?;
        assert_eq!(trap, Trap::MemoryOutOfBounds);

        let trap = f
            .call(&mut store, 1)
            .expect_err("function should trap")
            .downcast::<Trap>()?;
        assert_eq!(trap, Trap::MemoryOutOfBounds);

        m.grow(&mut store, 1).expect("memory should grow");
        f.call(&mut store, 0).expect("function should not trap");

        let trap = f
            .call(&mut store, 65536)
            .expect_err("function should trap")
            .downcast::<Trap>()?;
        assert_eq!(trap, Trap::MemoryOutOfBounds);

        let trap = f
            .call(&mut store, 65537)
            .expect_err("function should trap")
            .downcast::<Trap>()?;
        assert_eq!(trap, Trap::MemoryOutOfBounds);

        m.grow(&mut store, 1).expect("memory should grow");
        f.call(&mut store, 65536).expect("function should not trap");

        m.grow(&mut store, 1)
            .expect_err("memory should be at the limit");
    }

    Ok(())
}

#[test]
fn memory_zeroed() -> Result<()> {
    if skip_pooling_allocator_tests() {
        return Ok(());
    }

    let mut pool = crate::small_pool_config();
    pool.memory_pages(1).table_elements(0);
    let mut config = Config::new();
    config.allocation_strategy(InstanceAllocationStrategy::Pooling(pool));
    config.dynamic_memory_guard_size(0);
    config.static_memory_guard_size(0);
    config.static_memory_maximum_size(65536);

    let engine = Engine::new(&config)?;

    let module = Module::new(&engine, r#"(module (memory (export "m") 1))"#)?;

    // Instantiate the module repeatedly after writing data to the entire memory
    for _ in 0..10 {
        let mut store = Store::new(&engine, ());
        let instance = Instance::new(&mut store, &module, &[])?;
        let memory = instance.get_memory(&mut store, "m").unwrap();

        assert_eq!(memory.size(&store,), 1);
        assert_eq!(memory.data_size(&store), 65536);

        let ptr = memory.data_mut(&mut store).as_mut_ptr();

        unsafe {
            for i in 0..8192 {
                assert_eq!(*ptr.cast::<u64>().offset(i), 0);
            }
            std::ptr::write_bytes(ptr, 0xFE, memory.data_size(&store));
        }
    }

    Ok(())
}

#[test]
#[cfg_attr(miri, ignore)]
fn table_limit() -> Result<()> {
    const TABLE_ELEMENTS: u32 = 10;
    let mut pool = crate::small_pool_config();
    pool.table_elements(TABLE_ELEMENTS);
    let mut config = Config::new();
    config.allocation_strategy(InstanceAllocationStrategy::Pooling(pool));
    config.dynamic_memory_guard_size(0);
    config.static_memory_guard_size(0);
    config.static_memory_maximum_size(65536);

    let engine = Engine::new(&config)?;

    // Module should fail to instantiate because it has too many tables
    match Module::new(&engine, r#"(module (table 1 funcref) (table 1 funcref))"#) {
        Ok(_) => panic!("module compilation should fail"),
        Err(e) => assert_eq!(
            e.to_string(),
            "defined tables count of 2 exceeds the per-instance limit of 1",
        ),
    }

    // Module should fail to instantiate because the minimum is greater than
    // the configured limit
    match Module::new(&engine, r#"(module (table 31 funcref))"#) {
        Ok(_) => panic!("module compilation should fail"),
        Err(e) => assert_eq!(
            e.to_string(),
            "table index 0 has a minimum element size of 31 which exceeds the limit of 10",
        ),
    }

    let module = Module::new(
        &engine,
        r#"(module (table (export "t") 0 funcref) (func (export "f") (result i32) (table.grow (ref.null func) (i32.const 1))))"#,
    )?;

    // Instantiate the module and grow the table via the `f` function
    {
        let mut store = Store::new(&engine, ());
        let instance = Instance::new(&mut store, &module, &[])?;
        let f = instance.get_typed_func::<(), i32>(&mut store, "f")?;

        for i in 0..TABLE_ELEMENTS {
            assert_eq!(
                f.call(&mut store, ()).expect("function should not trap"),
                i as i32
            );
        }

        assert_eq!(
            f.call(&mut store, ()).expect("function should not trap"),
            -1
        );
        assert_eq!(
            f.call(&mut store, ()).expect("function should not trap"),
            -1
        );
    }

    // Instantiate the module and grow the table via the Wasmtime API
    let mut store = Store::new(&engine, ());
    let instance = Instance::new(&mut store, &module, &[])?;

    let table = instance.get_table(&mut store, "t").unwrap();

    for i in 0..TABLE_ELEMENTS {
        assert_eq!(table.size(&store), i);
        assert_eq!(
            table
                .grow(&mut store, 1, Val::FuncRef(None))
                .expect("table should grow"),
            i
        );
    }

    assert_eq!(table.size(&store), TABLE_ELEMENTS);
    assert!(table.grow(&mut store, 1, Val::FuncRef(None)).is_err());

    Ok(())
}

#[test]
#[cfg_attr(miri, ignore)]
fn table_init() -> Result<()> {
    let mut pool = crate::small_pool_config();
    pool.memory_pages(0).table_elements(6);
    let mut config = Config::new();
    config.allocation_strategy(InstanceAllocationStrategy::Pooling(pool));

    let engine = Engine::new(&config)?;

    let module = Module::new(
        &engine,
        r#"
            (module
                (table (export "t") 6 funcref)
                (elem (i32.const 1) 1 2 3 4)
                (elem (i32.const 0) 0)
                (func)
                (func (param i32))
                (func (param i32 i32))
                (func (param i32 i32 i32))
                (func (param i32 i32 i32 i32))
            )
        "#,
    )?;

    let mut store = Store::new(&engine, ());
    let instance = Instance::new(&mut store, &module, &[])?;
    let table = instance.get_table(&mut store, "t").unwrap();

    for i in 0..5 {
        let v = table.get(&mut store, i).expect("table should have entry");
        let f = v
            .funcref()
            .expect("expected funcref")
            .expect("expected non-null value");
        assert_eq!(f.ty(&store).params().len(), i as usize);
    }

    assert!(
        table
            .get(&mut store, 5)
            .expect("table should have entry")
            .funcref()
            .expect("expected funcref")
            .is_none(),
        "funcref should be null"
    );

    Ok(())
}

#[test]
fn table_zeroed() -> Result<()> {
    if skip_pooling_allocator_tests() {
        return Ok(());
    }

    let pool = crate::small_pool_config();
    let mut config = Config::new();
    config.allocation_strategy(InstanceAllocationStrategy::Pooling(pool));
    config.dynamic_memory_guard_size(0);
    config.static_memory_guard_size(0);
    config.static_memory_maximum_size(65536);

    let engine = Engine::new(&config)?;

    let module = Module::new(&engine, r#"(module (table (export "t") 10 funcref))"#)?;

    // Instantiate the module repeatedly after filling table elements
    for _ in 0..10 {
        let mut store = Store::new(&engine, ());
        let instance = Instance::new(&mut store, &module, &[])?;
        let table = instance.get_table(&mut store, "t").unwrap();
        let f = Func::wrap(&mut store, || {});

        assert_eq!(table.size(&store), 10);

        for i in 0..10 {
            match table.get(&mut store, i).unwrap() {
                Val::FuncRef(r) => assert!(r.is_none()),
                _ => panic!("expected a funcref"),
            }
            table
                .set(&mut store, i, Val::FuncRef(Some(f.clone())))
                .unwrap();
        }
    }

    Ok(())
}

#[test]
fn total_core_instances_limit() -> Result<()> {
    const INSTANCE_LIMIT: u32 = 10;
    let mut pool = crate::small_pool_config();
    pool.total_core_instances(INSTANCE_LIMIT);
    let mut config = Config::new();
    config.allocation_strategy(InstanceAllocationStrategy::Pooling(pool));
    config.dynamic_memory_guard_size(0);
    config.static_memory_guard_size(0);
    config.static_memory_maximum_size(65536);

    let engine = Engine::new(&config)?;
    let module = Module::new(&engine, r#"(module)"#)?;

    // Instantiate to the limit
    {
        let mut store = Store::new(&engine, ());

        for _ in 0..INSTANCE_LIMIT {
            Instance::new(&mut store, &module, &[])?;
        }

        match Instance::new(&mut store, &module, &[]) {
            Ok(_) => panic!("instantiation should fail"),
            Err(e) => assert_eq!(
                e.to_string(),
                format!(
                    "maximum concurrent core instance limit of {} reached",
                    INSTANCE_LIMIT
                )
            ),
        }
    }

    // With the above store dropped, ensure instantiations can be made

    let mut store = Store::new(&engine, ());

    for _ in 0..INSTANCE_LIMIT {
        Instance::new(&mut store, &module, &[])?;
    }

    Ok(())
}

#[test]
fn preserve_data_segments() -> Result<()> {
    let mut pool = crate::small_pool_config();
    pool.total_memories(2);
    let mut config = Config::new();
    config.allocation_strategy(InstanceAllocationStrategy::Pooling(pool));
    let engine = Engine::new(&config)?;
    let m = Module::new(
        &engine,
        r#"
            (module
                (memory (export "mem") 1 1)
                (data (i32.const 0) "foo"))
        "#,
    )?;
    let mut store = Store::new(&engine, ());
    let i = Instance::new(&mut store, &m, &[])?;

    // Drop the module. This should *not* drop the actual data referenced by the
    // module.
    drop(m);

    // Spray some stuff on the heap. If wasm data lived on the heap this should
    // paper over things and help us catch use-after-free here if it would
    // otherwise happen.
    if !cfg!(miri) {
        let mut strings = Vec::new();
        for _ in 0..1000 {
            let mut string = String::new();
            for _ in 0..1000 {
                string.push('g');
            }
            strings.push(string);
        }
        drop(strings);
    }

    let mem = i.get_memory(&mut store, "mem").unwrap();

    // Hopefully it's still `foo`!
    assert!(mem.data(&store).starts_with(b"foo"));

    Ok(())
}

#[test]
fn multi_memory_with_imported_memories() -> Result<()> {
    // This test checks that the base address for the defined memory is correct for the instance
    // despite the presence of an imported memory.

    let mut pool = crate::small_pool_config();
    pool.total_memories(2).max_memories_per_module(2);
    let mut config = Config::new();
    config.allocation_strategy(InstanceAllocationStrategy::Pooling(pool));
    config.wasm_multi_memory(true);

    let engine = Engine::new(&config)?;
    let module = Module::new(
        &engine,
        r#"(module (import "" "m1" (memory 0)) (memory (export "m2") 1))"#,
    )?;

    let mut store = Store::new(&engine, ());

    let m1 = Memory::new(&mut store, MemoryType::new(0, None))?;
    let instance = Instance::new(&mut store, &module, &[m1.into()])?;

    let m2 = instance.get_memory(&mut store, "m2").unwrap();

    m2.data_mut(&mut store)[0] = 0x42;
    assert_eq!(m2.data(&store)[0], 0x42);

    Ok(())
}

#[test]
fn drop_externref_global_during_module_init() -> Result<()> {
    struct Limiter;

    impl ResourceLimiter for Limiter {
        fn memory_growing(&mut self, _: usize, _: usize, _: Option<usize>) -> Result<bool> {
            Ok(false)
        }

        fn table_growing(&mut self, _: u32, _: u32, _: Option<u32>) -> Result<bool> {
            Ok(false)
        }
    }

    let pool = crate::small_pool_config();
    let mut config = Config::new();
    config.wasm_reference_types(true);
    config.allocation_strategy(InstanceAllocationStrategy::Pooling(pool));

    let engine = Engine::new(&config)?;

    let module = Module::new(
        &engine,
        r#"
            (module
                (global i32 (i32.const 1))
                (global i32 (i32.const 2))
                (global i32 (i32.const 3))
                (global i32 (i32.const 4))
                (global i32 (i32.const 5))
            )
        "#,
    )?;

    let mut store = Store::new(&engine, Limiter);
    Instance::new(&mut store, &module, &[])?;
    drop(store);

    let module = Module::new(
        &engine,
        r#"
            (module
                (memory 1)
                (global (mut externref) (ref.null extern))
            )
        "#,
    )?;

    let mut store = Store::new(&engine, Limiter);
    store.limiter(|s| s);
    assert!(Instance::new(&mut store, &module, &[]).is_err());

    Ok(())
}

#[test]
#[cfg_attr(miri, ignore)]
fn switch_image_and_non_image() -> Result<()> {
    let pool = crate::small_pool_config();
    let mut c = Config::new();
    c.allocation_strategy(InstanceAllocationStrategy::Pooling(pool));
    let engine = Engine::new(&c)?;
    let module1 = Module::new(
        &engine,
        r#"
            (module
                (memory 1)
                (func (export "load") (param i32) (result i32)
                    local.get 0
                    i32.load
                )
            )
        "#,
    )?;
    let module2 = Module::new(
        &engine,
        r#"
            (module
                (memory (export "memory") 1)
                (data (i32.const 0) "1234")
            )
        "#,
    )?;

    let assert_zero = || -> Result<()> {
        let mut store = Store::new(&engine, ());
        let instance = Instance::new(&mut store, &module1, &[])?;
        let func = instance.get_typed_func::<i32, i32>(&mut store, "load")?;
        assert_eq!(func.call(&mut store, 0)?, 0);
        Ok(())
    };

    // Initialize with a heap image and make sure the next instance, without an
    // image, is zeroed
    Instance::new(&mut Store::new(&engine, ()), &module2, &[])?;
    assert_zero()?;

    // ... transition back to heap image and do this again
    Instance::new(&mut Store::new(&engine, ()), &module2, &[])?;
    assert_zero()?;

    // And go back to an image and make sure it's read/write on the host.
    let mut store = Store::new(&engine, ());
    let instance = Instance::new(&mut store, &module2, &[])?;
    let memory = instance.get_memory(&mut store, "memory").unwrap();
    let mem = memory.data_mut(&mut store);
    assert!(mem.starts_with(b"1234"));
    mem[..6].copy_from_slice(b"567890");

    Ok(())
}

// NOTE(dhil): this test is sensitive to the layout and (potentially
// naming of fields) in crates/environ/src/vmoffsets.rs
#[test]
#[cfg(target_pointer_width = "64")]
#[cfg_attr(miri, ignore)]
fn instance_too_large() -> Result<()> {
    let mut pool = crate::small_pool_config();
    pool.max_core_instance_size(16);
    let mut config = Config::new();
    config.allocation_strategy(InstanceAllocationStrategy::Pooling(pool));

    let engine = Engine::new(&config)?;
<<<<<<< HEAD
    let expected = "\
instance allocation for this module requires 272 bytes which exceeds the \
configured maximum of 16 bytes; breakdown of allocation requirement:

 * 58.82% - 160 bytes - instance state management
 * 8.82% - 24 bytes - typed continuations payloads object
 * 5.88% - 16 bytes - jit store state
";
=======
    let expected = if cfg!(feature = "wmemcheck") {
        "\
instance allocation for this module requires 336 bytes which exceeds the \
configured maximum of 16 bytes; breakdown of allocation requirement:

 * 76.19% - 256 bytes - instance state management
"
    } else {
        "\
instance allocation for this module requires 240 bytes which exceeds the \
configured maximum of 16 bytes; breakdown of allocation requirement:

 * 66.67% - 160 bytes - instance state management
 * 6.67% - 16 bytes - jit store state
"
    };
>>>>>>> cee0eeb2
    match Module::new(&engine, "(module)") {
        Ok(_) => panic!("should have failed to compile"),
        Err(e) => assert_eq!(e.to_string(), expected),
    }

    let mut lots_of_globals = format!("(module");
    for _ in 0..100 {
        lots_of_globals.push_str("(global i32 i32.const 0)\n");
    }
    lots_of_globals.push_str(")");

<<<<<<< HEAD
    let expected = "\
instance allocation for this module requires 1872 bytes which exceeds the \
configured maximum of 16 bytes; breakdown of allocation requirement:

 * 8.55% - 160 bytes - instance state management
 * 85.47% - 1600 bytes - defined globals
";
=======
    let expected = if cfg!(feature = "wmemcheck") {
        "\
instance allocation for this module requires 1936 bytes which exceeds the \
configured maximum of 16 bytes; breakdown of allocation requirement:

 * 13.22% - 256 bytes - instance state management
 * 82.64% - 1600 bytes - defined globals
"
    } else {
        "\
instance allocation for this module requires 1840 bytes which exceeds the \
configured maximum of 16 bytes; breakdown of allocation requirement:

 * 8.70% - 160 bytes - instance state management
 * 86.96% - 1600 bytes - defined globals
"
    };
>>>>>>> cee0eeb2
    match Module::new(&engine, &lots_of_globals) {
        Ok(_) => panic!("should have failed to compile"),
        Err(e) => assert_eq!(e.to_string(), expected),
    }

    Ok(())
}

#[test]
#[cfg_attr(miri, ignore)]
fn dynamic_memory_pooling_allocator() -> Result<()> {
    for guard_size in [0, 1 << 16] {
        let max_size = 128 << 20;
        let mut pool = crate::small_pool_config();
        pool.memory_pages(max_size / (64 * 1024));
        let mut config = Config::new();
        config.static_memory_maximum_size(max_size);
        config.dynamic_memory_guard_size(guard_size);
        config.allocation_strategy(InstanceAllocationStrategy::Pooling(pool));

        let engine = Engine::new(&config)?;

        let module = Module::new(
            &engine,
            r#"
            (module
                (memory (export "memory") 1)

                (func (export "grow") (param i32) (result i32)
                    local.get 0
                    memory.grow)

                (func (export "size") (result i32)
                    memory.size)

                (func (export "i32.load") (param i32) (result i32)
                    local.get 0
                    i32.load)

                (func (export "i32.store") (param i32 i32)
                    local.get 0
                    local.get 1
                    i32.store)

                (data (i32.const 100) "x")
            )
         "#,
        )?;

        let mut store = Store::new(&engine, ());
        let instance = Instance::new(&mut store, &module, &[])?;

        let grow = instance.get_typed_func::<u32, i32>(&mut store, "grow")?;
        let size = instance.get_typed_func::<(), u32>(&mut store, "size")?;
        let i32_load = instance.get_typed_func::<u32, i32>(&mut store, "i32.load")?;
        let i32_store = instance.get_typed_func::<(u32, i32), ()>(&mut store, "i32.store")?;
        let memory = instance.get_memory(&mut store, "memory").unwrap();

        // basic length 1 tests
        // assert_eq!(memory.grow(&mut store, 1)?, 0);
        assert_eq!(memory.size(&store), 1);
        assert_eq!(size.call(&mut store, ())?, 1);
        assert_eq!(i32_load.call(&mut store, 0)?, 0);
        assert_eq!(i32_load.call(&mut store, 100)?, i32::from(b'x'));
        i32_store.call(&mut store, (0, 0))?;
        i32_store.call(&mut store, (100, i32::from(b'y')))?;
        assert_eq!(i32_load.call(&mut store, 100)?, i32::from(b'y'));

        // basic length 2 tests
        let page = 64 * 1024;
        assert_eq!(grow.call(&mut store, 1)?, 1);
        assert_eq!(memory.size(&store), 2);
        assert_eq!(size.call(&mut store, ())?, 2);
        i32_store.call(&mut store, (page, 200))?;
        assert_eq!(i32_load.call(&mut store, page)?, 200);

        // test writes are visible
        i32_store.call(&mut store, (2, 100))?;
        assert_eq!(i32_load.call(&mut store, 2)?, 100);

        // test growth can't exceed maximum
        let too_many = max_size / (64 * 1024);
        assert_eq!(grow.call(&mut store, too_many as u32)?, -1);
        assert!(memory.grow(&mut store, too_many).is_err());

        assert_eq!(memory.data(&store)[page as usize], 200);

        // Re-instantiate in another store.
        store = Store::new(&engine, ());
        let instance = Instance::new(&mut store, &module, &[])?;
        let i32_load = instance.get_typed_func::<u32, i32>(&mut store, "i32.load")?;
        let memory = instance.get_memory(&mut store, "memory").unwrap();

        // This is out of bounds...
        assert!(i32_load.call(&mut store, page).is_err());
        assert_eq!(memory.data_size(&store), page as usize);

        // ... but implementation-wise it should still be mapped memory from
        // before if we don't have any guard pages.
        //
        // Note though that prior writes should all appear as zeros and we can't see
        // data from the prior instance.
        //
        // Note that this part is only implemented on Linux which has
        // `MADV_DONTNEED`.
        if cfg!(target_os = "linux") && guard_size == 0 {
            unsafe {
                let ptr = memory.data_ptr(&store);
                assert_eq!(*ptr.offset(page as isize), 0);
            }
        }
    }

    Ok(())
}

#[test]
#[cfg_attr(miri, ignore)]
fn zero_memory_pages_disallows_oob() -> Result<()> {
    let mut pool = crate::small_pool_config();
    pool.memory_pages(0);
    let mut config = Config::new();
    config.allocation_strategy(InstanceAllocationStrategy::Pooling(pool));

    let engine = Engine::new(&config)?;
    let module = Module::new(
        &engine,
        r#"
            (module
                (memory 0)

                (func (export "load") (param i32) (result i32)
                    local.get 0
                    i32.load)

                (func (export "store") (param i32 )
                    local.get 0
                    local.get 0
                    i32.store)
            )
        "#,
    )?;
    let mut store = Store::new(&engine, ());
    let instance = Instance::new(&mut store, &module, &[])?;
    let load32 = instance.get_typed_func::<i32, i32>(&mut store, "load")?;
    let store32 = instance.get_typed_func::<i32, ()>(&mut store, "store")?;
    for i in 0..31 {
        assert!(load32.call(&mut store, 1 << i).is_err());
        assert!(store32.call(&mut store, 1 << i).is_err());
    }
    Ok(())
}

#[test]
#[cfg(feature = "component-model")]
fn total_component_instances_limit() -> Result<()> {
    const TOTAL_COMPONENT_INSTANCES: u32 = 5;

    let mut pool = crate::small_pool_config();
    pool.total_component_instances(TOTAL_COMPONENT_INSTANCES);
    let mut config = Config::new();
    config.wasm_component_model(true);
    config.allocation_strategy(InstanceAllocationStrategy::Pooling(pool));

    let engine = Engine::new(&config)?;
    let linker = wasmtime::component::Linker::new(&engine);
    let component = wasmtime::component::Component::new(&engine, "(component)")?;

    let mut store = Store::new(&engine, ());
    for _ in 0..TOTAL_COMPONENT_INSTANCES {
        linker.instantiate(&mut store, &component)?;
    }

    match linker.instantiate(&mut store, &component) {
        Ok(_) => panic!("should have hit component instance limit"),
        Err(e) => assert_eq!(
            e.to_string(),
            format!(
                "maximum concurrent component instance limit of {} reached",
                TOTAL_COMPONENT_INSTANCES
            ),
        ),
    }

    drop(store);
    let mut store = Store::new(&engine, ());
    for _ in 0..TOTAL_COMPONENT_INSTANCES {
        linker.instantiate(&mut store, &component)?;
    }

    Ok(())
}

#[test]
#[cfg(feature = "component-model")]
fn component_instance_size_limit() -> Result<()> {
    let mut pool = crate::small_pool_config();
    pool.max_component_instance_size(1);
    let mut config = Config::new();
    config.wasm_component_model(true);
    config.allocation_strategy(InstanceAllocationStrategy::Pooling(pool));
    let engine = Engine::new(&config)?;

    match wasmtime::component::Component::new(&engine, "(component)") {
        Ok(_) => panic!("should have hit limit"),
        Err(e) => assert_eq!(
            e.to_string(),
            "instance allocation for this component requires 64 bytes of `VMComponentContext` space \
             which exceeds the configured maximum of 1 bytes"
        ),
    }

    Ok(())
}

#[test]
#[cfg_attr(miri, ignore)]
fn total_tables_limit() -> Result<()> {
    const TOTAL_TABLES: u32 = 5;

    let mut pool = crate::small_pool_config();
    pool.total_tables(TOTAL_TABLES)
        .total_core_instances(TOTAL_TABLES + 1);
    let mut config = Config::new();
    config.allocation_strategy(InstanceAllocationStrategy::Pooling(pool));

    let engine = Engine::new(&config)?;
    let linker = Linker::new(&engine);
    let module = Module::new(&engine, "(module (table 0 1 funcref))")?;

    let mut store = Store::new(&engine, ());
    for _ in 0..TOTAL_TABLES {
        linker.instantiate(&mut store, &module)?;
    }

    match linker.instantiate(&mut store, &module) {
        Ok(_) => panic!("should have hit table limit"),
        Err(e) => assert_eq!(
            e.to_string(),
            format!("maximum concurrent table limit of {} reached", TOTAL_TABLES),
        ),
    }

    drop(store);
    let mut store = Store::new(&engine, ());
    for _ in 0..TOTAL_TABLES {
        linker.instantiate(&mut store, &module)?;
    }

    Ok(())
}

#[tokio::test]
#[cfg(not(miri))]
async fn total_stacks_limit() -> Result<()> {
    use super::async_functions::PollOnce;

    const TOTAL_STACKS: u32 = 2;

    let mut pool = crate::small_pool_config();
    pool.total_stacks(TOTAL_STACKS)
        .total_core_instances(TOTAL_STACKS + 1);
    let mut config = Config::new();
    config.async_support(true);
    config.allocation_strategy(InstanceAllocationStrategy::Pooling(pool));

    let engine = Engine::new(&config)?;

    let mut linker = Linker::new(&engine);
    linker.func_new_async(
        "async",
        "yield",
        FuncType::new([], []),
        |_caller, _params, _results| {
            Box::new(async {
                tokio::task::yield_now().await;
                Ok(())
            })
        },
    )?;

    let module = Module::new(
        &engine,
        r#"
        (module
            (import "async" "yield" (func $yield))
            (func (export "run")
                call $yield
            )
        )
    "#,
    )?;

    // Allocate stacks up to the limit. (Poll the futures once to make sure we
    // actually enter Wasm and force a stack allocation.)

    let mut store1 = Store::new(&engine, ());
    let instance1 = linker.instantiate_async(&mut store1, &module).await?;
    let run1 = instance1.get_func(&mut store1, "run").unwrap();
    let future1 = PollOnce::new(Box::pin(run1.call_async(store1, &[], &mut [])))
        .await
        .unwrap_err();

    let mut store2 = Store::new(&engine, ());
    let instance2 = linker.instantiate_async(&mut store2, &module).await?;
    let run2 = instance2.get_func(&mut store2, "run").unwrap();
    let future2 = PollOnce::new(Box::pin(run2.call_async(store2, &[], &mut [])))
        .await
        .unwrap_err();

    // Allocating more should fail.
    let mut store3 = Store::new(&engine, ());
    match linker.instantiate_async(&mut store3, &module).await {
        Ok(_) => panic!("should have hit stack limit"),
        Err(e) => assert_eq!(
            e.to_string(),
            format!("maximum concurrent fiber limit of {} reached", TOTAL_STACKS),
        ),
    }

    // Finish the futures and return their Wasm stacks to the pool.
    future1.await?;
    future2.await?;

    // Should be able to allocate new stacks again.
    let mut store1 = Store::new(&engine, ());
    let instance1 = linker.instantiate_async(&mut store1, &module).await?;
    let run1 = instance1.get_func(&mut store1, "run").unwrap();
    let future1 = run1.call_async(store1, &[], &mut []);

    let mut store2 = Store::new(&engine, ());
    let instance2 = linker.instantiate_async(&mut store2, &module).await?;
    let run2 = instance2.get_func(&mut store2, "run").unwrap();
    let future2 = run2.call_async(store2, &[], &mut []);

    future1.await?;
    future2.await?;

    Ok(())
}

#[test]
#[cfg(feature = "component-model")]
fn component_core_instances_limit() -> Result<()> {
    let mut pool = crate::small_pool_config();
    pool.max_core_instances_per_component(1);
    let mut config = Config::new();
    config.wasm_component_model(true);
    config.allocation_strategy(InstanceAllocationStrategy::Pooling(pool));
    let engine = Engine::new(&config)?;

    // One core instance works.
    wasmtime::component::Component::new(
        &engine,
        r#"
            (component
                (core module $m)
                (core instance $a (instantiate $m))
            )
        "#,
    )?;

    // Two core instances doesn't.
    match wasmtime::component::Component::new(
        &engine,
        r#"
            (component
                (core module $m)
                (core instance $a (instantiate $m))
                (core instance $b (instantiate $m))
            )
        "#,
    ) {
        Ok(_) => panic!("should have hit limit"),
        Err(e) => assert_eq!(
            e.to_string(),
            "The component transitively contains 2 core module instances, which exceeds the \
             configured maximum of 1"
        ),
    }

    Ok(())
}

#[test]
#[cfg(feature = "component-model")]
fn component_memories_limit() -> Result<()> {
    let mut pool = crate::small_pool_config();
    pool.max_memories_per_component(1).total_memories(2);
    let mut config = Config::new();
    config.wasm_component_model(true);
    config.allocation_strategy(InstanceAllocationStrategy::Pooling(pool));
    let engine = Engine::new(&config)?;

    // One memory works.
    wasmtime::component::Component::new(
        &engine,
        r#"
            (component
                (core module $m (memory 1 1))
                (core instance $a (instantiate $m))
            )
        "#,
    )?;

    // Two memories doesn't.
    match wasmtime::component::Component::new(
        &engine,
        r#"
            (component
                (core module $m (memory 1 1))
                (core instance $a (instantiate $m))
                (core instance $b (instantiate $m))
            )
        "#,
    ) {
        Ok(_) => panic!("should have hit limit"),
        Err(e) => assert_eq!(
            e.to_string(),
            "The component transitively contains 2 Wasm linear memories, which exceeds the \
             configured maximum of 1"
        ),
    }

    Ok(())
}

#[test]
#[cfg(feature = "component-model")]
fn component_tables_limit() -> Result<()> {
    let mut pool = crate::small_pool_config();
    pool.max_tables_per_component(1).total_tables(2);
    let mut config = Config::new();
    config.wasm_component_model(true);
    config.allocation_strategy(InstanceAllocationStrategy::Pooling(pool));
    let engine = Engine::new(&config)?;

    // One table works.
    wasmtime::component::Component::new(
        &engine,
        r#"
            (component
                (core module $m (table 1 1 funcref))
                (core instance $a (instantiate $m))
            )
        "#,
    )?;

    // Two tables doesn't.
    match wasmtime::component::Component::new(
        &engine,
        r#"
            (component
                (core module $m (table 1 1 funcref))
                (core instance $a (instantiate $m))
                (core instance $b (instantiate $m))
            )
        "#,
    ) {
        Ok(_) => panic!("should have hit limit"),
        Err(e) => assert_eq!(
            e.to_string(),
            "The component transitively contains 2 tables, which exceeds the \
             configured maximum of 1"
        ),
    }

    Ok(())
}

#[test]
#[cfg_attr(miri, ignore)]
fn total_memories_limit() -> Result<()> {
    const TOTAL_MEMORIES: u32 = 5;

    let mut pool = crate::small_pool_config();
    pool.total_memories(TOTAL_MEMORIES)
        .total_core_instances(TOTAL_MEMORIES + 1)
        .memory_protection_keys(MpkEnabled::Disable);
    let mut config = Config::new();
    config.allocation_strategy(InstanceAllocationStrategy::Pooling(pool));

    let engine = Engine::new(&config)?;
    let linker = Linker::new(&engine);
    let module = Module::new(&engine, "(module (memory 1 1))")?;

    let mut store = Store::new(&engine, ());
    for _ in 0..TOTAL_MEMORIES {
        linker.instantiate(&mut store, &module)?;
    }

    match linker.instantiate(&mut store, &module) {
        Ok(_) => panic!("should have hit memory limit"),
        Err(e) => assert_eq!(
            e.to_string(),
            format!(
                "maximum concurrent memory limit of {} reached for stripe 0",
                TOTAL_MEMORIES
            ),
        ),
    }

    drop(store);
    let mut store = Store::new(&engine, ());
    for _ in 0..TOTAL_MEMORIES {
        linker.instantiate(&mut store, &module)?;
    }

    Ok(())
}<|MERGE_RESOLUTION|>--- conflicted
+++ resolved
@@ -652,16 +652,6 @@
     config.allocation_strategy(InstanceAllocationStrategy::Pooling(pool));
 
     let engine = Engine::new(&config)?;
-<<<<<<< HEAD
-    let expected = "\
-instance allocation for this module requires 272 bytes which exceeds the \
-configured maximum of 16 bytes; breakdown of allocation requirement:
-
- * 58.82% - 160 bytes - instance state management
- * 8.82% - 24 bytes - typed continuations payloads object
- * 5.88% - 16 bytes - jit store state
-";
-=======
     let expected = if cfg!(feature = "wmemcheck") {
         "\
 instance allocation for this module requires 336 bytes which exceeds the \
@@ -671,14 +661,14 @@
 "
     } else {
         "\
-instance allocation for this module requires 240 bytes which exceeds the \
+instance allocation for this module requires 272 bytes which exceeds the \
 configured maximum of 16 bytes; breakdown of allocation requirement:
 
- * 66.67% - 160 bytes - instance state management
- * 6.67% - 16 bytes - jit store state
+ * 58.82% - 160 bytes - instance state management
+ * 8.82% - 24 bytes - typed continuations payloads object
+ * 5.88% - 16 bytes - jit store state
 "
     };
->>>>>>> cee0eeb2
     match Module::new(&engine, "(module)") {
         Ok(_) => panic!("should have failed to compile"),
         Err(e) => assert_eq!(e.to_string(), expected),
@@ -690,15 +680,6 @@
     }
     lots_of_globals.push_str(")");
 
-<<<<<<< HEAD
-    let expected = "\
-instance allocation for this module requires 1872 bytes which exceeds the \
-configured maximum of 16 bytes; breakdown of allocation requirement:
-
- * 8.55% - 160 bytes - instance state management
- * 85.47% - 1600 bytes - defined globals
-";
-=======
     let expected = if cfg!(feature = "wmemcheck") {
         "\
 instance allocation for this module requires 1936 bytes which exceeds the \
@@ -709,14 +690,13 @@
 "
     } else {
         "\
-instance allocation for this module requires 1840 bytes which exceeds the \
+instance allocation for this module requires 1872 bytes which exceeds the \
 configured maximum of 16 bytes; breakdown of allocation requirement:
 
- * 8.70% - 160 bytes - instance state management
- * 86.96% - 1600 bytes - defined globals
+ * 8.55% - 160 bytes - instance state management
+ * 85.47% - 1600 bytes - defined globals
 "
     };
->>>>>>> cee0eeb2
     match Module::new(&engine, &lots_of_globals) {
         Ok(_) => panic!("should have failed to compile"),
         Err(e) => assert_eq!(e.to_string(), expected),

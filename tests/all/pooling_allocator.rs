--- conflicted
+++ resolved
@@ -646,37 +646,21 @@
     let engine = Engine::new(&config)?;
     let expected = if cfg!(feature = "wmemcheck") {
         "\
-<<<<<<< HEAD
-        instance allocation for this module requires 384 bytes which exceeds the \
+        instance allocation for this module requires 368 bytes which exceeds the \
 configured maximum of 16 bytes; breakdown of allocation requirement:
 
- * 66.67% - 256 bytes - instance state management
- * 6.25% - 24 bytes - typed continuations payloads object
- * 22.92% - 88 bytes - static vmctx data
+ * 65.22% - 240 bytes - instance state management
+ * 6.52% - 24 bytes - typed continuations payloads object
+ * 23.91% - 88 bytes - static vmctx data
 "
     } else {
         "\
-instance allocation for this module requires 288 bytes which exceeds the \
+instance allocation for this module requires 272 bytes which exceeds the \
 configured maximum of 16 bytes; breakdown of allocation requirement:
 
- * 55.56% - 160 bytes - instance state management
- * 8.33% - 24 bytes - typed continuations payloads object
- * 30.56% - 88 bytes - static vmctx data
-=======
-        instance allocation for this module requires 336 bytes which exceeds the \
-configured maximum of 16 bytes; breakdown of allocation requirement:
-
- * 71.43% - 240 bytes - instance state management
- * 26.19% - 88 bytes - static vmctx data
-"
-    } else {
-        "\
-        instance allocation for this module requires 240 bytes which exceeds the \
-configured maximum of 16 bytes; breakdown of allocation requirement:
-
- * 60.00% - 144 bytes - instance state management
- * 36.67% - 88 bytes - static vmctx data
->>>>>>> 95fee6f4
+ * 52.94% - 144 bytes - instance state management
+ * 8.82% - 24 bytes - typed continuations payloads object
+ * 32.35% - 88 bytes - static vmctx data
 "
     };
     match Module::new(&engine, "(module)") {
@@ -692,35 +676,19 @@
 
     let expected = if cfg!(feature = "wmemcheck") {
         "\
-<<<<<<< HEAD
-instance allocation for this module requires 1984 bytes which exceeds the \
+instance allocation for this module requires 1968 bytes which exceeds the \
 configured maximum of 16 bytes; breakdown of allocation requirement:
 
- * 12.90% - 256 bytes - instance state management
- * 80.65% - 1600 bytes - defined globals
+ * 12.20% - 240 bytes - instance state management
+ * 81.30% - 1600 bytes - defined globals
 "
     } else {
         "\
-instance allocation for this module requires 1888 bytes which exceeds the \
+instance allocation for this module requires 1872 bytes which exceeds the \
 configured maximum of 16 bytes; breakdown of allocation requirement:
 
- * 8.47% - 160 bytes - instance state management
- * 84.75% - 1600 bytes - defined globals
-=======
-instance allocation for this module requires 1936 bytes which exceeds the \
-configured maximum of 16 bytes; breakdown of allocation requirement:
-
- * 12.40% - 240 bytes - instance state management
- * 82.64% - 1600 bytes - defined globals
-"
-    } else {
-        "\
-instance allocation for this module requires 1840 bytes which exceeds the \
-configured maximum of 16 bytes; breakdown of allocation requirement:
-
- * 7.83% - 144 bytes - instance state management
- * 86.96% - 1600 bytes - defined globals
->>>>>>> 95fee6f4
+ * 7.69% - 144 bytes - instance state management
+ * 85.47% - 1600 bytes - defined globals
 "
     };
     match Module::new(&engine, &lots_of_globals) {

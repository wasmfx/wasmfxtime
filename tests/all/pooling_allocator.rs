use super::skip_pooling_allocator_tests;
use wasmtime::*;

#[test]
fn successful_instantiation() -> Result<()> {
    let pool = crate::small_pool_config();
    let mut config = Config::new();
    config.allocation_strategy(InstanceAllocationStrategy::Pooling(pool));
    config.dynamic_memory_guard_size(0);
    config.static_memory_guard_size(0);
    config.static_memory_maximum_size(1 << 16);

    let engine = Engine::new(&config)?;
    let module = Module::new(&engine, r#"(module (memory 1) (table 10 funcref))"#)?;

    // Module should instantiate
    let mut store = Store::new(&engine, ());
    Instance::new(&mut store, &module, &[])?;

    Ok(())
}

#[test]
#[cfg_attr(miri, ignore)]
fn memory_limit() -> Result<()> {
    let mut pool = crate::small_pool_config();
    pool.max_memory_size(3 << 16);
    let mut config = Config::new();
    config.allocation_strategy(InstanceAllocationStrategy::Pooling(pool));
    config.dynamic_memory_guard_size(0);
    config.static_memory_guard_size(1 << 16);
    config.static_memory_maximum_size(3 << 16);
    config.wasm_multi_memory(true);

    let engine = Engine::new(&config)?;

    // Module should fail to instantiate because it has too many memories
    match Module::new(&engine, r#"(module (memory 1) (memory 1))"#) {
        Ok(_) => panic!("module instantiation should fail"),
        Err(e) => assert_eq!(
            e.to_string(),
            "defined memories count of 2 exceeds the per-instance limit of 1",
        ),
    }

    // Module should fail to instantiate because the minimum is greater than
    // the configured limit
    match Module::new(&engine, r#"(module (memory 4))"#) {
        Ok(_) => panic!("module instantiation should fail"),
        Err(e) => assert_eq!(
            e.to_string(),
            "memory index 0 has a minimum byte size of 262144 which exceeds the limit of 196608 bytes",
        ),
    }

    let module = Module::new(
        &engine,
        r#"(module (memory (export "m") 0) (func (export "f") (result i32) (memory.grow (i32.const 1))))"#,
    )?;

    // Instantiate the module and grow the memory via the `f` function
    {
        let mut store = Store::new(&engine, ());
        let instance = Instance::new(&mut store, &module, &[])?;
        let f = instance.get_typed_func::<(), i32>(&mut store, "f")?;

        assert_eq!(f.call(&mut store, ()).expect("function should not trap"), 0);
        assert_eq!(f.call(&mut store, ()).expect("function should not trap"), 1);
        assert_eq!(f.call(&mut store, ()).expect("function should not trap"), 2);
        assert_eq!(
            f.call(&mut store, ()).expect("function should not trap"),
            -1
        );
        assert_eq!(
            f.call(&mut store, ()).expect("function should not trap"),
            -1
        );
    }

    // Instantiate the module and grow the memory via the Wasmtime API
    let mut store = Store::new(&engine, ());
    let instance = Instance::new(&mut store, &module, &[])?;

    let memory = instance.get_memory(&mut store, "m").unwrap();
    assert_eq!(memory.size(&store), 0);
    assert_eq!(memory.grow(&mut store, 1).expect("memory should grow"), 0);
    assert_eq!(memory.size(&store), 1);
    assert_eq!(memory.grow(&mut store, 1).expect("memory should grow"), 1);
    assert_eq!(memory.size(&store), 2);
    assert_eq!(memory.grow(&mut store, 1).expect("memory should grow"), 2);
    assert_eq!(memory.size(&store), 3);
    assert!(memory.grow(&mut store, 1).is_err());

    Ok(())
}

#[test]
fn memory_init() -> Result<()> {
    let mut pool = crate::small_pool_config();
    pool.max_memory_size(2 << 16).table_elements(0);
    let mut config = Config::new();
    config.allocation_strategy(InstanceAllocationStrategy::Pooling(pool));

    let engine = Engine::new(&config)?;

    let module = Module::new(
        &engine,
        r#"
            (module
                (memory (export "m") 2)
                (data (i32.const 65530) "this data spans multiple pages")
                (data (i32.const 10) "hello world")
            )
        "#,
    )?;

    let mut store = Store::new(&engine, ());
    let instance = Instance::new(&mut store, &module, &[])?;
    let memory = instance.get_memory(&mut store, "m").unwrap();

    assert_eq!(
        &memory.data(&store)[65530..65560],
        b"this data spans multiple pages"
    );
    assert_eq!(&memory.data(&store)[10..21], b"hello world");

    Ok(())
}

#[test]
#[cfg_attr(miri, ignore)]
fn memory_guard_page_trap() -> Result<()> {
    let mut pool = crate::small_pool_config();
    pool.max_memory_size(2 << 16).table_elements(0);
    let mut config = Config::new();
    config.allocation_strategy(InstanceAllocationStrategy::Pooling(pool));

    let engine = Engine::new(&config)?;

    let module = Module::new(
        &engine,
        r#"
            (module
                (memory (export "m") 0)
                (func (export "f") (param i32) local.get 0 i32.load drop)
            )
        "#,
    )?;

    // Instantiate the module and check for out of bounds trap
    for _ in 0..10 {
        let mut store = Store::new(&engine, ());
        let instance = Instance::new(&mut store, &module, &[])?;
        let m = instance.get_memory(&mut store, "m").unwrap();
        let f = instance.get_typed_func::<i32, ()>(&mut store, "f")?;

        let trap = f
            .call(&mut store, 0)
            .expect_err("function should trap")
            .downcast::<Trap>()?;
        assert_eq!(trap, Trap::MemoryOutOfBounds);

        let trap = f
            .call(&mut store, 1)
            .expect_err("function should trap")
            .downcast::<Trap>()?;
        assert_eq!(trap, Trap::MemoryOutOfBounds);

        m.grow(&mut store, 1).expect("memory should grow");
        f.call(&mut store, 0).expect("function should not trap");

        let trap = f
            .call(&mut store, 65536)
            .expect_err("function should trap")
            .downcast::<Trap>()?;
        assert_eq!(trap, Trap::MemoryOutOfBounds);

        let trap = f
            .call(&mut store, 65537)
            .expect_err("function should trap")
            .downcast::<Trap>()?;
        assert_eq!(trap, Trap::MemoryOutOfBounds);

        m.grow(&mut store, 1).expect("memory should grow");
        f.call(&mut store, 65536).expect("function should not trap");

        m.grow(&mut store, 1)
            .expect_err("memory should be at the limit");
    }

    Ok(())
}

#[test]
fn memory_zeroed() -> Result<()> {
    if skip_pooling_allocator_tests() {
        return Ok(());
    }

    let mut pool = crate::small_pool_config();
    pool.max_memory_size(1 << 16).table_elements(0);
    let mut config = Config::new();
    config.allocation_strategy(InstanceAllocationStrategy::Pooling(pool));
    config.dynamic_memory_guard_size(0);
    config.static_memory_guard_size(0);
    config.static_memory_maximum_size(1 << 16);

    let engine = Engine::new(&config)?;

    let module = Module::new(&engine, r#"(module (memory (export "m") 1))"#)?;

    // Instantiate the module repeatedly after writing data to the entire memory
    for _ in 0..10 {
        let mut store = Store::new(&engine, ());
        let instance = Instance::new(&mut store, &module, &[])?;
        let memory = instance.get_memory(&mut store, "m").unwrap();

        assert_eq!(memory.size(&store,), 1);
        assert_eq!(memory.data_size(&store), 65536);

        let ptr = memory.data_mut(&mut store).as_mut_ptr();

        unsafe {
            for i in 0..8192 {
                assert_eq!(*ptr.cast::<u64>().offset(i), 0);
            }
            std::ptr::write_bytes(ptr, 0xFE, memory.data_size(&store));
        }
    }

    Ok(())
}

#[test]
#[cfg_attr(miri, ignore)]
fn table_limit() -> Result<()> {
    const TABLE_ELEMENTS: u32 = 10;
    let mut pool = crate::small_pool_config();
    pool.table_elements(TABLE_ELEMENTS);
    let mut config = Config::new();
    config.allocation_strategy(InstanceAllocationStrategy::Pooling(pool));
    config.dynamic_memory_guard_size(0);
    config.static_memory_guard_size(0);
    config.static_memory_maximum_size(1 << 16);

    let engine = Engine::new(&config)?;

    // Module should fail to instantiate because it has too many tables
    match Module::new(&engine, r#"(module (table 1 funcref) (table 1 funcref))"#) {
        Ok(_) => panic!("module compilation should fail"),
        Err(e) => assert_eq!(
            e.to_string(),
            "defined tables count of 2 exceeds the per-instance limit of 1",
        ),
    }

    // Module should fail to instantiate because the minimum is greater than
    // the configured limit
    match Module::new(&engine, r#"(module (table 31 funcref))"#) {
        Ok(_) => panic!("module compilation should fail"),
        Err(e) => assert_eq!(
            e.to_string(),
            "table index 0 has a minimum element size of 31 which exceeds the limit of 10",
        ),
    }

    let module = Module::new(
        &engine,
        r#"(module (table (export "t") 0 funcref) (func (export "f") (result i32) (table.grow (ref.null func) (i32.const 1))))"#,
    )?;

    // Instantiate the module and grow the table via the `f` function
    {
        let mut store = Store::new(&engine, ());
        let instance = Instance::new(&mut store, &module, &[])?;
        let f = instance.get_typed_func::<(), i32>(&mut store, "f")?;

        for i in 0..TABLE_ELEMENTS {
            assert_eq!(
                f.call(&mut store, ()).expect("function should not trap"),
                i as i32
            );
        }

        assert_eq!(
            f.call(&mut store, ()).expect("function should not trap"),
            -1
        );
        assert_eq!(
            f.call(&mut store, ()).expect("function should not trap"),
            -1
        );
    }

    // Instantiate the module and grow the table via the Wasmtime API
    let mut store = Store::new(&engine, ());
    let instance = Instance::new(&mut store, &module, &[])?;

    let table = instance.get_table(&mut store, "t").unwrap();

    for i in 0..TABLE_ELEMENTS {
        assert_eq!(table.size(&store), i);
        assert_eq!(
            table
                .grow(&mut store, 1, Ref::Func(None))
                .expect("table should grow"),
            i
        );
    }

    assert_eq!(table.size(&store), TABLE_ELEMENTS);
    assert!(table.grow(&mut store, 1, Ref::Func(None)).is_err());

    Ok(())
}

#[test]
#[cfg_attr(miri, ignore)]
fn table_init() -> Result<()> {
    let mut pool = crate::small_pool_config();
    pool.max_memory_size(0).table_elements(6);
    let mut config = Config::new();
    config.allocation_strategy(InstanceAllocationStrategy::Pooling(pool));

    let engine = Engine::new(&config)?;

    let module = Module::new(
        &engine,
        r#"
            (module
                (table (export "t") 6 funcref)
                (elem (i32.const 1) 1 2 3 4)
                (elem (i32.const 0) 0)
                (func)
                (func (param i32))
                (func (param i32 i32))
                (func (param i32 i32 i32))
                (func (param i32 i32 i32 i32))
            )
        "#,
    )?;

    let mut store = Store::new(&engine, ());
    let instance = Instance::new(&mut store, &module, &[])?;
    let table = instance.get_table(&mut store, "t").unwrap();

    for i in 0..5 {
        let v = table.get(&mut store, i).expect("table should have entry");
        let f = v
            .as_func()
            .expect("expected funcref")
            .expect("expected non-null value");
        assert_eq!(f.ty(&store).params().len(), i as usize);
    }

    assert!(
        table
            .get(&mut store, 5)
            .expect("table should have entry")
            .as_func()
            .expect("expected funcref")
            .is_none(),
        "funcref should be null"
    );

    Ok(())
}

#[test]
fn table_zeroed() -> Result<()> {
    if skip_pooling_allocator_tests() {
        return Ok(());
    }

    let pool = crate::small_pool_config();
    let mut config = Config::new();
    config.allocation_strategy(InstanceAllocationStrategy::Pooling(pool));
    config.dynamic_memory_guard_size(0);
    config.static_memory_guard_size(0);
    config.static_memory_maximum_size(1 << 16);

    let engine = Engine::new(&config)?;

    let module = Module::new(&engine, r#"(module (table (export "t") 10 funcref))"#)?;

    // Instantiate the module repeatedly after filling table elements
    for _ in 0..10 {
        let mut store = Store::new(&engine, ());
        let instance = Instance::new(&mut store, &module, &[])?;
        let table = instance.get_table(&mut store, "t").unwrap();
        let f = Func::wrap(&mut store, || {});

        assert_eq!(table.size(&store), 10);

        for i in 0..10 {
            match table.get(&mut store, i).unwrap() {
                Ref::Func(r) => assert!(r.is_none()),
                _ => panic!("expected a funcref"),
            }
            table
                .set(&mut store, i, Ref::Func(Some(f.clone())))
                .unwrap();
        }
    }

    Ok(())
}

#[test]
fn total_core_instances_limit() -> Result<()> {
    const INSTANCE_LIMIT: u32 = 10;
    let mut pool = crate::small_pool_config();
    pool.total_core_instances(INSTANCE_LIMIT);
    let mut config = Config::new();
    config.allocation_strategy(InstanceAllocationStrategy::Pooling(pool));
    config.dynamic_memory_guard_size(0);
    config.static_memory_guard_size(0);
    config.static_memory_maximum_size(1 << 16);

    let engine = Engine::new(&config)?;
    let module = Module::new(&engine, r#"(module)"#)?;

    // Instantiate to the limit
    {
        let mut store = Store::new(&engine, ());

        for _ in 0..INSTANCE_LIMIT {
            Instance::new(&mut store, &module, &[])?;
        }

        match Instance::new(&mut store, &module, &[]) {
            Ok(_) => panic!("instantiation should fail"),
            Err(e) => assert!(e.is::<PoolConcurrencyLimitError>()),
        }
    }

    // With the above store dropped, ensure instantiations can be made

    let mut store = Store::new(&engine, ());

    for _ in 0..INSTANCE_LIMIT {
        Instance::new(&mut store, &module, &[])?;
    }

    Ok(())
}

#[test]
fn preserve_data_segments() -> Result<()> {
    let mut pool = crate::small_pool_config();
    pool.total_memories(2);
    let mut config = Config::new();
    config.allocation_strategy(InstanceAllocationStrategy::Pooling(pool));
    let engine = Engine::new(&config)?;
    let m = Module::new(
        &engine,
        r#"
            (module
                (memory (export "mem") 1 1)
                (data (i32.const 0) "foo"))
        "#,
    )?;
    let mut store = Store::new(&engine, ());
    let i = Instance::new(&mut store, &m, &[])?;

    // Drop the module. This should *not* drop the actual data referenced by the
    // module.
    drop(m);

    // Spray some stuff on the heap. If wasm data lived on the heap this should
    // paper over things and help us catch use-after-free here if it would
    // otherwise happen.
    if !cfg!(miri) {
        let mut strings = Vec::new();
        for _ in 0..1000 {
            let mut string = String::new();
            for _ in 0..1000 {
                string.push('g');
            }
            strings.push(string);
        }
        drop(strings);
    }

    let mem = i.get_memory(&mut store, "mem").unwrap();

    // Hopefully it's still `foo`!
    assert!(mem.data(&store).starts_with(b"foo"));

    Ok(())
}

#[test]
fn multi_memory_with_imported_memories() -> Result<()> {
    // This test checks that the base address for the defined memory is correct for the instance
    // despite the presence of an imported memory.

    let mut pool = crate::small_pool_config();
    pool.total_memories(2).max_memories_per_module(2);
    let mut config = Config::new();
    config.allocation_strategy(InstanceAllocationStrategy::Pooling(pool));
    config.wasm_multi_memory(true);

    let engine = Engine::new(&config)?;
    let module = Module::new(
        &engine,
        r#"(module (import "" "m1" (memory 0)) (memory (export "m2") 1))"#,
    )?;

    let mut store = Store::new(&engine, ());

    let m1 = Memory::new(&mut store, MemoryType::new(0, None))?;
    let instance = Instance::new(&mut store, &module, &[m1.into()])?;

    let m2 = instance.get_memory(&mut store, "m2").unwrap();

    m2.data_mut(&mut store)[0] = 0x42;
    assert_eq!(m2.data(&store)[0], 0x42);

    Ok(())
}

#[test]
fn drop_externref_global_during_module_init() -> Result<()> {
    struct Limiter;

    impl ResourceLimiter for Limiter {
        fn memory_growing(&mut self, _: usize, _: usize, _: Option<usize>) -> Result<bool> {
            Ok(false)
        }

        fn table_growing(&mut self, _: u32, _: u32, _: Option<u32>) -> Result<bool> {
            Ok(false)
        }
    }

    let pool = crate::small_pool_config();
    let mut config = Config::new();
    config.wasm_reference_types(true);
    config.allocation_strategy(InstanceAllocationStrategy::Pooling(pool));

    let engine = Engine::new(&config)?;

    let module = Module::new(
        &engine,
        r#"
            (module
                (global i32 (i32.const 1))
                (global i32 (i32.const 2))
                (global i32 (i32.const 3))
                (global i32 (i32.const 4))
                (global i32 (i32.const 5))
            )
        "#,
    )?;

    let mut store = Store::new(&engine, Limiter);
    Instance::new(&mut store, &module, &[])?;
    drop(store);

    let module = Module::new(
        &engine,
        r#"
            (module
                (memory 1)
                (global (mut externref) (ref.null extern))
            )
        "#,
    )?;

    let mut store = Store::new(&engine, Limiter);
    store.limiter(|s| s);
    assert!(Instance::new(&mut store, &module, &[]).is_err());

    Ok(())
}

#[test]
#[cfg_attr(miri, ignore)]
fn switch_image_and_non_image() -> Result<()> {
    let pool = crate::small_pool_config();
    let mut c = Config::new();
    c.allocation_strategy(InstanceAllocationStrategy::Pooling(pool));
    let engine = Engine::new(&c)?;
    let module1 = Module::new(
        &engine,
        r#"
            (module
                (memory 1)
                (func (export "load") (param i32) (result i32)
                    local.get 0
                    i32.load
                )
            )
        "#,
    )?;
    let module2 = Module::new(
        &engine,
        r#"
            (module
                (memory (export "memory") 1)
                (data (i32.const 0) "1234")
            )
        "#,
    )?;

    let assert_zero = || -> Result<()> {
        let mut store = Store::new(&engine, ());
        let instance = Instance::new(&mut store, &module1, &[])?;
        let func = instance.get_typed_func::<i32, i32>(&mut store, "load")?;
        assert_eq!(func.call(&mut store, 0)?, 0);
        Ok(())
    };

    // Initialize with a heap image and make sure the next instance, without an
    // image, is zeroed
    Instance::new(&mut Store::new(&engine, ()), &module2, &[])?;
    assert_zero()?;

    // ... transition back to heap image and do this again
    Instance::new(&mut Store::new(&engine, ()), &module2, &[])?;
    assert_zero()?;

    // And go back to an image and make sure it's read/write on the host.
    let mut store = Store::new(&engine, ());
    let instance = Instance::new(&mut store, &module2, &[])?;
    let memory = instance.get_memory(&mut store, "memory").unwrap();
    let mem = memory.data_mut(&mut store);
    assert!(mem.starts_with(b"1234"));
    mem[..6].copy_from_slice(b"567890");

    Ok(())
}

// NOTE(dhil): this test is sensitive to the layout and (potentially
// naming of fields) in crates/environ/src/vmoffsets.rs
#[test]
#[cfg(target_pointer_width = "64")]
#[cfg_attr(miri, ignore)]
fn instance_too_large() -> Result<()> {
    let mut pool = crate::small_pool_config();
    pool.max_core_instance_size(16);
    let mut config = Config::new();
    config.allocation_strategy(InstanceAllocationStrategy::Pooling(pool));

    let engine = Engine::new(&config)?;
    let expected = if cfg!(feature = "wmemcheck") {
        "\
        instance allocation for this module requires 384 bytes which exceeds the \
configured maximum of 16 bytes; breakdown of allocation requirement:

<<<<<<< HEAD
 * 66.67% - 256 bytes - instance state management
 * 6.25% - 24 bytes - typed continuations payloads object
=======
 * 72.73% - 256 bytes - instance state management
 * 25.00% - 88 bytes - static vmctx data
>>>>>>> 0f48f939
"
    } else {
        "\
instance allocation for this module requires 288 bytes which exceeds the \
configured maximum of 16 bytes; breakdown of allocation requirement:

<<<<<<< HEAD
 * 55.56% - 160 bytes - instance state management
 * 8.33% - 24 bytes - typed continuations payloads object
 * 5.56% - 16 bytes - jit store state
=======
 * 62.50% - 160 bytes - instance state management
 * 34.38% - 88 bytes - static vmctx data
>>>>>>> 0f48f939
"
    };
    match Module::new(&engine, "(module)") {
        Ok(_) => panic!("should have failed to compile"),
        Err(e) => assert_eq!(e.to_string(), expected),
    }

    let mut lots_of_globals = format!("(module");
    for _ in 0..100 {
        lots_of_globals.push_str("(global i32 i32.const 0)\n");
    }
    lots_of_globals.push_str(")");

    let expected = if cfg!(feature = "wmemcheck") {
        "\
instance allocation for this module requires 1984 bytes which exceeds the \
configured maximum of 16 bytes; breakdown of allocation requirement:

 * 12.90% - 256 bytes - instance state management
 * 80.65% - 1600 bytes - defined globals
"
    } else {
        "\
instance allocation for this module requires 1888 bytes which exceeds the \
configured maximum of 16 bytes; breakdown of allocation requirement:

 * 8.47% - 160 bytes - instance state management
 * 84.75% - 1600 bytes - defined globals
"
    };
    match Module::new(&engine, &lots_of_globals) {
        Ok(_) => panic!("should have failed to compile"),
        Err(e) => assert_eq!(e.to_string(), expected),
    }

    Ok(())
}

#[test]
#[cfg_attr(miri, ignore)]
fn dynamic_memory_pooling_allocator() -> Result<()> {
    for guard_size in [0, 1 << 16] {
        let max_size = 128 << 20;
        let mut pool = crate::small_pool_config();
        pool.max_memory_size(max_size as usize);
        let mut config = Config::new();
        config.static_memory_maximum_size(max_size);
        config.dynamic_memory_guard_size(guard_size);
        config.allocation_strategy(InstanceAllocationStrategy::Pooling(pool));

        let engine = Engine::new(&config)?;

        let module = Module::new(
            &engine,
            r#"
            (module
                (memory (export "memory") 1)

                (func (export "grow") (param i32) (result i32)
                    local.get 0
                    memory.grow)

                (func (export "size") (result i32)
                    memory.size)

                (func (export "i32.load") (param i32) (result i32)
                    local.get 0
                    i32.load)

                (func (export "i32.store") (param i32 i32)
                    local.get 0
                    local.get 1
                    i32.store)

                (data (i32.const 100) "x")
            )
         "#,
        )?;

        let mut store = Store::new(&engine, ());
        let instance = Instance::new(&mut store, &module, &[])?;

        let grow = instance.get_typed_func::<u32, i32>(&mut store, "grow")?;
        let size = instance.get_typed_func::<(), u32>(&mut store, "size")?;
        let i32_load = instance.get_typed_func::<u32, i32>(&mut store, "i32.load")?;
        let i32_store = instance.get_typed_func::<(u32, i32), ()>(&mut store, "i32.store")?;
        let memory = instance.get_memory(&mut store, "memory").unwrap();

        // basic length 1 tests
        // assert_eq!(memory.grow(&mut store, 1)?, 0);
        assert_eq!(memory.size(&store), 1);
        assert_eq!(size.call(&mut store, ())?, 1);
        assert_eq!(i32_load.call(&mut store, 0)?, 0);
        assert_eq!(i32_load.call(&mut store, 100)?, i32::from(b'x'));
        i32_store.call(&mut store, (0, 0))?;
        i32_store.call(&mut store, (100, i32::from(b'y')))?;
        assert_eq!(i32_load.call(&mut store, 100)?, i32::from(b'y'));

        // basic length 2 tests
        let page = 64 * 1024;
        assert_eq!(grow.call(&mut store, 1)?, 1);
        assert_eq!(memory.size(&store), 2);
        assert_eq!(size.call(&mut store, ())?, 2);
        i32_store.call(&mut store, (page, 200))?;
        assert_eq!(i32_load.call(&mut store, page)?, 200);

        // test writes are visible
        i32_store.call(&mut store, (2, 100))?;
        assert_eq!(i32_load.call(&mut store, 2)?, 100);

        // test growth can't exceed maximum
        let too_many = max_size / (64 * 1024);
        assert_eq!(grow.call(&mut store, too_many as u32)?, -1);
        assert!(memory.grow(&mut store, too_many).is_err());

        assert_eq!(memory.data(&store)[page as usize], 200);

        // Re-instantiate in another store.
        store = Store::new(&engine, ());
        let instance = Instance::new(&mut store, &module, &[])?;
        let i32_load = instance.get_typed_func::<u32, i32>(&mut store, "i32.load")?;
        let memory = instance.get_memory(&mut store, "memory").unwrap();

        // This is out of bounds...
        assert!(i32_load.call(&mut store, page).is_err());
        assert_eq!(memory.data_size(&store), page as usize);

        // ... but implementation-wise it should still be mapped memory from
        // before if we don't have any guard pages.
        //
        // Note though that prior writes should all appear as zeros and we can't see
        // data from the prior instance.
        //
        // Note that this part is only implemented on Linux which has
        // `MADV_DONTNEED`.
        if cfg!(target_os = "linux") && guard_size == 0 {
            unsafe {
                let ptr = memory.data_ptr(&store);
                assert_eq!(*ptr.offset(page as isize), 0);
            }
        }
    }

    Ok(())
}

#[test]
#[cfg_attr(miri, ignore)]
fn zero_memory_pages_disallows_oob() -> Result<()> {
    let mut pool = crate::small_pool_config();
    pool.max_memory_size(0);
    let mut config = Config::new();
    config.allocation_strategy(InstanceAllocationStrategy::Pooling(pool));

    let engine = Engine::new(&config)?;
    let module = Module::new(
        &engine,
        r#"
            (module
                (memory 0)

                (func (export "load") (param i32) (result i32)
                    local.get 0
                    i32.load)

                (func (export "store") (param i32 )
                    local.get 0
                    local.get 0
                    i32.store)
            )
        "#,
    )?;
    let mut store = Store::new(&engine, ());
    let instance = Instance::new(&mut store, &module, &[])?;
    let load32 = instance.get_typed_func::<i32, i32>(&mut store, "load")?;
    let store32 = instance.get_typed_func::<i32, ()>(&mut store, "store")?;
    for i in 0..31 {
        assert!(load32.call(&mut store, 1 << i).is_err());
        assert!(store32.call(&mut store, 1 << i).is_err());
    }
    Ok(())
}

#[test]
#[cfg(feature = "component-model")]
fn total_component_instances_limit() -> Result<()> {
    const TOTAL_COMPONENT_INSTANCES: u32 = 5;

    let mut pool = crate::small_pool_config();
    pool.total_component_instances(TOTAL_COMPONENT_INSTANCES);
    let mut config = Config::new();
    config.wasm_component_model(true);
    config.allocation_strategy(InstanceAllocationStrategy::Pooling(pool));

    let engine = Engine::new(&config)?;
    let linker = wasmtime::component::Linker::new(&engine);
    let component = wasmtime::component::Component::new(&engine, "(component)")?;

    let mut store = Store::new(&engine, ());
    for _ in 0..TOTAL_COMPONENT_INSTANCES {
        linker.instantiate(&mut store, &component)?;
    }

    match linker.instantiate(&mut store, &component) {
        Ok(_) => panic!("should have hit component instance limit"),
        Err(e) => assert!(e.is::<PoolConcurrencyLimitError>()),
    }

    drop(store);
    let mut store = Store::new(&engine, ());
    for _ in 0..TOTAL_COMPONENT_INSTANCES {
        linker.instantiate(&mut store, &component)?;
    }

    Ok(())
}

#[test]
#[cfg(feature = "component-model")]
fn component_instance_size_limit() -> Result<()> {
    let mut pool = crate::small_pool_config();
    pool.max_component_instance_size(1);
    let mut config = Config::new();
    config.wasm_component_model(true);
    config.allocation_strategy(InstanceAllocationStrategy::Pooling(pool));
    let engine = Engine::new(&config)?;

    match wasmtime::component::Component::new(&engine, "(component)") {
        Ok(_) => panic!("should have hit limit"),
        Err(e) => assert_eq!(
            e.to_string(),
            "instance allocation for this component requires 64 bytes of `VMComponentContext` space \
             which exceeds the configured maximum of 1 bytes"
        ),
    }

    Ok(())
}

#[test]
#[cfg_attr(miri, ignore)]
fn total_tables_limit() -> Result<()> {
    const TOTAL_TABLES: u32 = 5;

    let mut pool = crate::small_pool_config();
    pool.total_tables(TOTAL_TABLES)
        .total_core_instances(TOTAL_TABLES + 1);
    let mut config = Config::new();
    config.allocation_strategy(InstanceAllocationStrategy::Pooling(pool));

    let engine = Engine::new(&config)?;
    let linker = Linker::new(&engine);
    let module = Module::new(&engine, "(module (table 0 1 funcref))")?;

    let mut store = Store::new(&engine, ());
    for _ in 0..TOTAL_TABLES {
        linker.instantiate(&mut store, &module)?;
    }

    match linker.instantiate(&mut store, &module) {
        Ok(_) => panic!("should have hit table limit"),
        Err(e) => assert!(e.is::<PoolConcurrencyLimitError>()),
    }

    drop(store);
    let mut store = Store::new(&engine, ());
    for _ in 0..TOTAL_TABLES {
        linker.instantiate(&mut store, &module)?;
    }

    Ok(())
}

#[tokio::test]
#[cfg(not(miri))]
async fn total_stacks_limit() -> Result<()> {
    use super::async_functions::PollOnce;

    const TOTAL_STACKS: u32 = 2;

    let mut pool = crate::small_pool_config();
    pool.total_stacks(TOTAL_STACKS)
        .total_core_instances(TOTAL_STACKS + 1);
    let mut config = Config::new();
    config.async_support(true);
    config.allocation_strategy(InstanceAllocationStrategy::Pooling(pool));

    let engine = Engine::new(&config)?;

    let mut linker = Linker::new(&engine);
    linker.func_new_async(
        "async",
        "yield",
        FuncType::new(&engine, [], []),
        |_caller, _params, _results| {
            Box::new(async {
                tokio::task::yield_now().await;
                Ok(())
            })
        },
    )?;

    let module = Module::new(
        &engine,
        r#"
        (module
            (import "async" "yield" (func $yield))
            (func (export "run")
                call $yield
            )
        )
    "#,
    )?;

    // Allocate stacks up to the limit. (Poll the futures once to make sure we
    // actually enter Wasm and force a stack allocation.)

    let mut store1 = Store::new(&engine, ());
    let instance1 = linker.instantiate_async(&mut store1, &module).await?;
    let run1 = instance1.get_func(&mut store1, "run").unwrap();
    let future1 = PollOnce::new(Box::pin(run1.call_async(store1, &[], &mut [])))
        .await
        .unwrap_err();

    let mut store2 = Store::new(&engine, ());
    let instance2 = linker.instantiate_async(&mut store2, &module).await?;
    let run2 = instance2.get_func(&mut store2, "run").unwrap();
    let future2 = PollOnce::new(Box::pin(run2.call_async(store2, &[], &mut [])))
        .await
        .unwrap_err();

    // Allocating more should fail.
    let mut store3 = Store::new(&engine, ());
    match linker.instantiate_async(&mut store3, &module).await {
        Ok(_) => panic!("should have hit stack limit"),
        Err(e) => assert!(e.is::<PoolConcurrencyLimitError>()),
    }

    // Finish the futures and return their Wasm stacks to the pool.
    future1.await?;
    future2.await?;

    // Should be able to allocate new stacks again.
    let mut store1 = Store::new(&engine, ());
    let instance1 = linker.instantiate_async(&mut store1, &module).await?;
    let run1 = instance1.get_func(&mut store1, "run").unwrap();
    let future1 = run1.call_async(store1, &[], &mut []);

    let mut store2 = Store::new(&engine, ());
    let instance2 = linker.instantiate_async(&mut store2, &module).await?;
    let run2 = instance2.get_func(&mut store2, "run").unwrap();
    let future2 = run2.call_async(store2, &[], &mut []);

    future1.await?;
    future2.await?;

    Ok(())
}

#[test]
#[cfg(feature = "component-model")]
fn component_core_instances_limit() -> Result<()> {
    let mut pool = crate::small_pool_config();
    pool.max_core_instances_per_component(1);
    let mut config = Config::new();
    config.wasm_component_model(true);
    config.allocation_strategy(InstanceAllocationStrategy::Pooling(pool));
    let engine = Engine::new(&config)?;

    // One core instance works.
    wasmtime::component::Component::new(
        &engine,
        r#"
            (component
                (core module $m)
                (core instance $a (instantiate $m))
            )
        "#,
    )?;

    // Two core instances doesn't.
    match wasmtime::component::Component::new(
        &engine,
        r#"
            (component
                (core module $m)
                (core instance $a (instantiate $m))
                (core instance $b (instantiate $m))
            )
        "#,
    ) {
        Ok(_) => panic!("should have hit limit"),
        Err(e) => assert_eq!(
            e.to_string(),
            "The component transitively contains 2 core module instances, which exceeds the \
             configured maximum of 1"
        ),
    }

    Ok(())
}

#[test]
#[cfg(feature = "component-model")]
fn component_memories_limit() -> Result<()> {
    let mut pool = crate::small_pool_config();
    pool.max_memories_per_component(1).total_memories(2);
    let mut config = Config::new();
    config.wasm_component_model(true);
    config.allocation_strategy(InstanceAllocationStrategy::Pooling(pool));
    let engine = Engine::new(&config)?;

    // One memory works.
    wasmtime::component::Component::new(
        &engine,
        r#"
            (component
                (core module $m (memory 1 1))
                (core instance $a (instantiate $m))
            )
        "#,
    )?;

    // Two memories doesn't.
    match wasmtime::component::Component::new(
        &engine,
        r#"
            (component
                (core module $m (memory 1 1))
                (core instance $a (instantiate $m))
                (core instance $b (instantiate $m))
            )
        "#,
    ) {
        Ok(_) => panic!("should have hit limit"),
        Err(e) => assert_eq!(
            e.to_string(),
            "The component transitively contains 2 Wasm linear memories, which exceeds the \
             configured maximum of 1"
        ),
    }

    Ok(())
}

#[test]
#[cfg(feature = "component-model")]
fn component_tables_limit() -> Result<()> {
    let mut pool = crate::small_pool_config();
    pool.max_tables_per_component(1).total_tables(2);
    let mut config = Config::new();
    config.wasm_component_model(true);
    config.allocation_strategy(InstanceAllocationStrategy::Pooling(pool));
    let engine = Engine::new(&config)?;

    // One table works.
    wasmtime::component::Component::new(
        &engine,
        r#"
            (component
                (core module $m (table 1 1 funcref))
                (core instance $a (instantiate $m))
            )
        "#,
    )?;

    // Two tables doesn't.
    match wasmtime::component::Component::new(
        &engine,
        r#"
            (component
                (core module $m (table 1 1 funcref))
                (core instance $a (instantiate $m))
                (core instance $b (instantiate $m))
            )
        "#,
    ) {
        Ok(_) => panic!("should have hit limit"),
        Err(e) => assert_eq!(
            e.to_string(),
            "The component transitively contains 2 tables, which exceeds the \
             configured maximum of 1"
        ),
    }

    Ok(())
}

#[test]
#[cfg_attr(miri, ignore)]
fn total_memories_limit() -> Result<()> {
    const TOTAL_MEMORIES: u32 = 5;

    let mut pool = crate::small_pool_config();
    pool.total_memories(TOTAL_MEMORIES)
        .total_core_instances(TOTAL_MEMORIES + 1)
        .memory_protection_keys(MpkEnabled::Disable);
    let mut config = Config::new();
    config.allocation_strategy(InstanceAllocationStrategy::Pooling(pool));

    let engine = Engine::new(&config)?;
    let linker = Linker::new(&engine);
    let module = Module::new(&engine, "(module (memory 1 1))")?;

    let mut store = Store::new(&engine, ());
    for _ in 0..TOTAL_MEMORIES {
        linker.instantiate(&mut store, &module)?;
    }

    match linker.instantiate(&mut store, &module) {
        Ok(_) => panic!("should have hit memory limit"),
        Err(e) => assert!(e.is::<PoolConcurrencyLimitError>()),
    }

    drop(store);
    let mut store = Store::new(&engine, ());
    for _ in 0..TOTAL_MEMORIES {
        linker.instantiate(&mut store, &module)?;
    }

    Ok(())
}

#[test]
#[cfg_attr(miri, ignore)]
fn decommit_batching() -> Result<()> {
    for (capacity, batch_size) in [
        // A reasonable batch size.
        (10, 5),
        // Batch sizes of zero and one should effectively disable batching.
        (10, 1),
        (10, 0),
        // A bigger batch size than capacity, which forces the allocation path
        // to flush the decommit queue.
        (10, 99),
    ] {
        let mut pool = crate::small_pool_config();
        pool.total_memories(capacity)
            .total_core_instances(capacity)
            .decommit_batch_size(batch_size)
            .memory_protection_keys(MpkEnabled::Disable);
        let mut config = Config::new();
        config.allocation_strategy(InstanceAllocationStrategy::Pooling(pool));

        let engine = Engine::new(&config)?;
        let linker = Linker::new(&engine);
        let module = Module::new(&engine, "(module (memory 1 1))")?;

        // Just make sure that we can instantiate all slots a few times and the
        // pooling allocator must be flushing the decommit queue as necessary.
        for _ in 0..3 {
            let mut store = Store::new(&engine, ());
            for _ in 0..capacity {
                linker.instantiate(&mut store, &module)?;
            }
        }
    }

    Ok(())
}<|MERGE_RESOLUTION|>--- conflicted
+++ resolved
@@ -649,27 +649,18 @@
         instance allocation for this module requires 384 bytes which exceeds the \
 configured maximum of 16 bytes; breakdown of allocation requirement:
 
-<<<<<<< HEAD
  * 66.67% - 256 bytes - instance state management
  * 6.25% - 24 bytes - typed continuations payloads object
-=======
- * 72.73% - 256 bytes - instance state management
- * 25.00% - 88 bytes - static vmctx data
->>>>>>> 0f48f939
+ * 22.92% - 88 bytes - static vmctx data
 "
     } else {
         "\
 instance allocation for this module requires 288 bytes which exceeds the \
 configured maximum of 16 bytes; breakdown of allocation requirement:
 
-<<<<<<< HEAD
  * 55.56% - 160 bytes - instance state management
  * 8.33% - 24 bytes - typed continuations payloads object
- * 5.56% - 16 bytes - jit store state
-=======
- * 62.50% - 160 bytes - instance state management
- * 34.38% - 88 bytes - static vmctx data
->>>>>>> 0f48f939
+ * 30.56% - 88 bytes - static vmctx data
 "
     };
     match Module::new(&engine, "(module)") {

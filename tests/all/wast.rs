use anyhow::Context;
use bstr::ByteSlice;
use once_cell::sync::Lazy;
use std::path::Path;
use std::sync::{Condvar, Mutex};
use wasmtime::{
    Config, Engine, InstanceAllocationStrategy, PoolingAllocationConfig, Store, Strategy,
};
use wasmtime_environ::WASM_PAGE_SIZE;
use wasmtime_wast::WastContext;

include!(concat!(env!("OUT_DIR"), "/wast_testsuite_tests.rs"));

// Each of the tests included from `wast_testsuite_tests` will call this
// function which actually executes the `wast` test suite given the `strategy`
// to compile it.
fn run_wast(wast: &str, strategy: Strategy, pooling: bool) -> anyhow::Result<()> {
    drop(env_logger::try_init());

    let wast_bytes = std::fs::read(wast).with_context(|| format!("failed to read `{}`", wast))?;

    let wast = Path::new(wast);

    let memory64 = feature_found(wast, "memory64");
    let multi_memory = feature_found(wast, "multi-memory");
    let threads = feature_found(wast, "threads");
    let typed_continuations = feature_found(wast, "typed-continuations");
    let exceptions = feature_found(wast, "exception-handling") || typed_continuations;
    let function_references = feature_found(wast, "function-references") || typed_continuations;
    let reference_types = !(threads && feature_found(wast, "proposals"));
    let relaxed_simd = feature_found(wast, "relaxed-simd");
    let use_shared_memory = feature_found_src(&wast_bytes, "shared_memory")
        || feature_found_src(&wast_bytes, "shared)");

    if pooling && use_shared_memory {
        eprintln!("skipping pooling test with shared memory");
        return Ok(());
    }

    let is_cranelift = match strategy {
        Strategy::Cranelift => true,
        _ => false,
    };

    let mut cfg = Config::new();
    cfg.wasm_multi_memory(multi_memory)
        .wasm_threads(threads)
        .wasm_memory64(memory64)
        .wasm_function_references(function_references)
        .wasm_reference_types(reference_types)
        .wasm_relaxed_simd(relaxed_simd)
<<<<<<< HEAD
        .wasm_exceptions(exceptions)
        .wasm_typed_continuations(typed_continuations)
        .cranelift_debug_verifier(true);
=======
        .strategy(strategy);

    if is_cranelift {
        cfg.cranelift_debug_verifier(true);
    }
>>>>>>> 6d7bb360

    cfg.wasm_component_model(feature_found(wast, "component-model"));

    if feature_found(wast, "canonicalize-nan") && is_cranelift {
        cfg.cranelift_nan_canonicalization(true);
    }
    let test_allocates_lots_of_memory = wast.ends_with("more-than-4gb.wast");

    // By default we'll allocate huge chunks (6gb) of the address space for each
    // linear memory. This is typically fine but when we emulate tests with QEMU
    // it turns out that it causes memory usage to balloon massively. Leave a
    // knob here so on CI we can cut down the memory usage of QEMU and avoid the
    // OOM killer.
    //
    // Locally testing this out this drops QEMU's memory usage running this
    // tests suite from 10GiB to 600MiB. Previously we saw that crossing the
    // 10GiB threshold caused our processes to get OOM killed on CI.
    if std::env::var("WASMTIME_TEST_NO_HOG_MEMORY").is_ok() {
        // The pooling allocator hogs ~6TB of virtual address space for each
        // store, so if we don't to hog memory then ignore pooling tests.
        if pooling {
            return Ok(());
        }

        // If the test allocates a lot of memory, that's considered "hogging"
        // memory, so skip it.
        if test_allocates_lots_of_memory {
            return Ok(());
        }

        // Don't use 4gb address space reservations when not hogging memory, and
        // also don't reserve lots of memory after dynamic memories for growth
        // (makes growth slower).
        if use_shared_memory {
            cfg.static_memory_maximum_size(2 * WASM_PAGE_SIZE as u64);
        } else {
            cfg.static_memory_maximum_size(0);
        }
        cfg.dynamic_memory_reserved_for_growth(0);
        cfg.static_memory_guard_size(0);
        cfg.dynamic_memory_guard_size(0);
    }

    let _pooling_lock = if pooling {
        // Some memory64 tests take more than 4gb of resident memory to test,
        // but we don't want to configure the pooling allocator to allow that
        // (that's a ton of memory to reserve), so we skip those tests.
        if test_allocates_lots_of_memory {
            return Ok(());
        }

        // Reduce the virtual memory required to run multi-memory-based tests.
        //
        // The configuration parameters below require that a bare minimum
        // virtual address space reservation of 450*9*805*65536 == 200G be made
        // to support each test. If 6G reservations are made for each linear
        // memory then not that many tests can run concurrently with much else.
        //
        // When multiple memories are used and are configured in the pool then
        // force the usage of static memories without guards to reduce the VM
        // impact.
        if multi_memory {
            cfg.static_memory_maximum_size(0);
            cfg.dynamic_memory_reserved_for_growth(0);
            cfg.static_memory_guard_size(0);
            cfg.dynamic_memory_guard_size(0);
        }

        // The limits here are crafted such that the wast tests should pass.
        // However, these limits may become insufficient in the future as the wast tests change.
        // If a wast test fails because of a limit being "exceeded" or if memory/table
        // fails to grow, the values here will need to be adjusted.
        let mut pool = PoolingAllocationConfig::default();
        pool.instance_count(450)
            .instance_memories(if multi_memory { 9 } else { 1 })
            .instance_tables(4)
            .instance_memory_pages(805);
        cfg.allocation_strategy(InstanceAllocationStrategy::Pooling(pool));
        Some(lock_pooling())
    } else {
        None
    };

    let mut engines = vec![(Engine::new(&cfg)?, "default")];

    // For tests that use relaxed-simd test both the default engine and the
    // guaranteed-deterministic engine to ensure that both the 'native'
    // semantics of the instructions plus the canonical semantics work.
    if relaxed_simd {
        engines.push((
            Engine::new(cfg.relaxed_simd_deterministic(true))?,
            "deterministic",
        ));
    }

    for (engine, desc) in engines {
        let store = Store::new(&engine, ());
        let mut wast_context = WastContext::new(store);
        wast_context.register_spectest(use_shared_memory)?;
        wast_context
            .run_buffer(wast.to_str().unwrap(), &wast_bytes)
            .with_context(|| format!("failed to run spec test with {desc} engine"))?;
    }

    Ok(())
}

fn feature_found(path: &Path, name: &str) -> bool {
    path.iter().any(|part| match part.to_str() {
        Some(s) => s.contains(name),
        None => false,
    })
}

fn feature_found_src(bytes: &[u8], name: &str) -> bool {
    bytes.contains_str(name)
}

// The pooling tests make about 6TB of address space reservation which means
// that we shouldn't let too many of them run concurrently at once. On
// high-cpu-count systems (e.g. 80 threads) this leads to mmap failures because
// presumably too much of the address space has been reserved with our limits
// specified above. By keeping the number of active pooling-related tests to a
// specified maximum we can put a cap on the virtual address space reservations
// made.
fn lock_pooling() -> impl Drop {
    const MAX_CONCURRENT_POOLING: u32 = 8;

    static ACTIVE: Lazy<MyState> = Lazy::new(MyState::default);

    #[derive(Default)]
    struct MyState {
        lock: Mutex<u32>,
        waiters: Condvar,
    }

    impl MyState {
        fn lock(&self) -> impl Drop + '_ {
            let state = self.lock.lock().unwrap();
            let mut state = self
                .waiters
                .wait_while(state, |cnt| *cnt >= MAX_CONCURRENT_POOLING)
                .unwrap();
            *state += 1;
            LockGuard { state: self }
        }
    }

    struct LockGuard<'a> {
        state: &'a MyState,
    }

    impl Drop for LockGuard<'_> {
        fn drop(&mut self) {
            *self.state.lock.lock().unwrap() -= 1;
            self.state.waiters.notify_one();
        }
    }

    ACTIVE.lock()
}<|MERGE_RESOLUTION|>--- conflicted
+++ resolved
@@ -49,17 +49,13 @@
         .wasm_function_references(function_references)
         .wasm_reference_types(reference_types)
         .wasm_relaxed_simd(relaxed_simd)
-<<<<<<< HEAD
         .wasm_exceptions(exceptions)
         .wasm_typed_continuations(typed_continuations)
-        .cranelift_debug_verifier(true);
-=======
         .strategy(strategy);
 
     if is_cranelift {
         cfg.cranelift_debug_verifier(true);
     }
->>>>>>> 6d7bb360
 
     cfg.wasm_component_model(feature_found(wast, "component-model"));
 

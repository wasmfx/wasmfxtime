--- conflicted
+++ resolved
@@ -25,14 +25,11 @@
     let memory64 = feature_found(wast, "memory64");
     let multi_memory = feature_found(wast, "multi-memory");
     let threads = feature_found(wast, "threads");
-<<<<<<< HEAD
     let typed_continuations = feature_found(wast, "typed-continuations");
     let exceptions = feature_found(wast, "exception-handling") || typed_continuations;
-    let function_references = feature_found(wast, "function-references") || typed_continuations;
-=======
     let gc = feature_found(wast, "gc");
-    let function_references = gc || feature_found(wast, "function-references");
->>>>>>> 1e14871e
+    let function_references =
+        gc || typed_continuations || feature_found(wast, "function-references");
     let reference_types = !(threads && feature_found(wast, "proposals"));
     let relaxed_simd = feature_found(wast, "relaxed-simd");
     let tail_call = feature_found(wast, "tail-call") || feature_found(wast, "function-references");

use anyhow::Context;
use bstr::ByteSlice;
use libtest_mimic::{Arguments, FormatSetting, Trial};
use once_cell::sync::Lazy;
use std::path::Path;
use std::sync::{Condvar, Mutex};
use wasmtime::{
    Config, Engine, InstanceAllocationStrategy, MpkEnabled, PoolingAllocationConfig, Store,
    Strategy,
};
use wasmtime_environ::Memory;
use wasmtime_wast::{SpectestConfig, WastContext};

fn main() {
    env_logger::init();

    let mut trials = Vec::new();
    if !cfg!(miri) {
        add_tests(&mut trials, "tests/spec_testsuite".as_ref());
        add_tests(&mut trials, "tests/misc_testsuite".as_ref());
    }

    // There's a lot of tests so print only a `.` to keep the output a
    // bit more terse by default.
    let mut args = Arguments::from_args();
    if args.format.is_none() {
        args.format = Some(FormatSetting::Terse);
    }
    libtest_mimic::run(&args, trials).exit()
}

fn add_tests(trials: &mut Vec<Trial>, path: &Path) {
    for entry in path.read_dir().unwrap() {
        let entry = entry.unwrap();
        let path = entry.path();
        if entry.file_type().unwrap().is_dir() {
            add_tests(trials, &path);
            continue;
        }

        if path.extension().and_then(|s| s.to_str()) != Some("wast") {
            continue;
        }

        for strategy in [Strategy::Cranelift, Strategy::Winch] {
            for pooling in [true, false] {
                let trial = Trial::test(
                    format!(
                        "{strategy:?}/{}{}",
                        if pooling { "pooling/" } else { "" },
                        path.to_str().unwrap()
                    ),
                    {
                        let path = path.clone();
                        move || {
                            run_wast(&path, strategy, pooling).map_err(|e| format!("{e:?}").into())
                        }
                    },
                );
                trials.push(trial.with_ignored_flag(ignore(&path, strategy)));
            }
        }
    }
}

fn ignore(test: &Path, strategy: Strategy) -> bool {
    // Winch only supports x86_64 at this time.
    if strategy == Strategy::Winch && !cfg!(target_arch = "x86_64") {
        return true;
    }

    // WasmFX has not yet been implemented in Winch
    if strategy == Strategy::Winch && test.starts_with("tests/misc_testsuite/typed-continuations") {
        return true;
    }

    for part in test.iter() {
        // Not implemented in Wasmtime yet
        if part == "exception-handling" {
            return true;
        }
        // Not implemented in Wasmtime yet
        if part == "extended-const" {
            return true;
        }

        // TODO(#6530): These tests require tail calls, but s390x doesn't
        // support them yet.
        if cfg!(target_arch = "s390x") {
            if part == "function-references" || part == "tail-call" {
                return true;
            }
        }

        // Disable spec tests for proposals that Winch does not implement yet.
        if strategy == Strategy::Winch {
            let part = part.to_str().unwrap();
            let unsupported = [
                // wasm proposals that Winch doesn't support,
                "references",
                "tail-call",
                "gc",
                "threads",
                "multi-memory",
                "relaxed-simd",
                "function-references",
                // tests in misc_testsuite that Winch doesn't support
                "no-panic.wast",
                "externref-id-function.wast",
                "int-to-float-splat.wast",
                "issue6562.wast",
                "many_table_gets_lead_to_gc.wast",
                "mutable_externref_globals.wast",
                "no-mixup-stack-maps.wast",
                "simple_ref_is_null.wast",
                "table_grow_with_funcref.wast",
                // Tests in the spec test suite Winch doesn't support
                "threads.wast",
                "br_table.wast",
                "global.wast",
                "table_fill.wast",
                "table_get.wast",
                "table_set.wast",
                "table_grow.wast",
                "table_size.wast",
                "elem.wast",
                "select.wast",
                "unreached-invalid.wast",
                "linking.wast",
            ];

            if unsupported.contains(&part) || part.starts_with("simd") || part.starts_with("ref_") {
                return true;
            }
        }

        // Implementation of the GC proposal is a work-in-progress, this is
        // a list of all currently known-to-fail tests.
        if part == "gc" {
            return [
                "array_copy.wast",
                "array_fill.wast",
                "array_init_data.wast",
                "array_init_elem.wast",
                "array.wast",
                "binary_gc.wast",
                "binary.wast",
                "br_on_cast_fail.wast",
                "br_on_cast.wast",
                "br_on_non_null.wast",
                "br_on_null.wast",
                "br_table.wast",
                "call_ref.wast",
                "data.wast",
                "elem.wast",
                "extern.wast",
                "func.wast",
                "global.wast",
                "if.wast",
                "linking.wast",
                "local_get.wast",
                "local_init.wast",
                "ref_as_non_null.wast",
                "ref_cast.wast",
                "ref_eq.wast",
                "ref_is_null.wast",
                "ref_null.wast",
                "ref_test.wast",
                "ref.wast",
                "return_call_indirect.wast",
                "return_call_ref.wast",
                "return_call.wast",
                "select.wast",
                "struct.wast",
                "table_sub.wast",
                "table.wast",
                "type_canon.wast",
                "type_equivalence.wast",
                "type-rec.wast",
                "type-subtyping.wast",
                "unreached-invalid.wast",
                "unreached_valid.wast",
            ]
            .iter()
            .any(|i| test.ends_with(i));
        }

        if part == "typed-continuations" {
            // TODO(dhil): Tag linking is currently broken
            if test.ends_with("linking_tags.wast") {
                return true;
            }

            // This test specifically checks that we catch a continuation being
            // resumed twice, which we cannot detect in this mode.
            if cfg!(feature = "unsafe_disable_continuation_linearity_check")
                && test.ends_with("cont_twice.wast")
            {
                return true;
            }
        }
    }

    false
}

// Each of the tests included from `wast_testsuite_tests` will call this
// function which actually executes the `wast` test suite given the `strategy`
// to compile it.
fn run_wast(wast: &Path, strategy: Strategy, pooling: bool) -> anyhow::Result<()> {
    let wast_bytes =
        std::fs::read(wast).with_context(|| format!("failed to read `{}`", wast.display()))?;

    let wast = Path::new(wast);

    let memory64 = feature_found(wast, "memory64");
    let custom_page_sizes = feature_found(wast, "custom-page-sizes");
    let multi_memory = feature_found(wast, "multi-memory")
        || feature_found(wast, "component-model")
        || custom_page_sizes;
    let threads = feature_found(wast, "threads");
    let typed_continuations = feature_found(wast, "typed-continuations");
    let exceptions = feature_found(wast, "exception-handling") || typed_continuations;
    let gc = feature_found(wast, "gc");
    let function_references =
        gc || typed_continuations || feature_found(wast, "function-references");
    let reference_types = !(threads && feature_found(wast, "proposals"));
    let relaxed_simd = feature_found(wast, "relaxed-simd");
    let tail_call = feature_found(wast, "tail-call") || feature_found(wast, "function-references");
    let use_shared_memory = feature_found_src(&wast_bytes, "shared_memory")
        || feature_found_src(&wast_bytes, "shared)");

    if pooling && use_shared_memory {
        log::warn!("skipping pooling test with shared memory");
        return Ok(());
    }

    let is_cranelift = match strategy {
        Strategy::Cranelift => true,
        _ => false,
    };

    let mut cfg = Config::new();
    cfg.wasm_multi_memory(multi_memory)
        .wasm_threads(threads)
        .wasm_memory64(memory64)
        .wasm_function_references(function_references)
        .wasm_gc(gc)
        .wasm_reference_types(reference_types)
        .wasm_relaxed_simd(relaxed_simd)
        .wasm_tail_call(tail_call)
<<<<<<< HEAD
        .wasm_exceptions(exceptions)
        .wasm_typed_continuations(typed_continuations)
=======
        .wasm_custom_page_sizes(custom_page_sizes)
>>>>>>> 9f29c6e9
        .strategy(strategy);

    if is_cranelift {
        cfg.cranelift_debug_verifier(true);
    }

    cfg.wasm_component_model(feature_found(wast, "component-model"));

    if feature_found(wast, "canonicalize-nan") && is_cranelift {
        cfg.cranelift_nan_canonicalization(true);
    }
    let test_allocates_lots_of_memory = wast.ends_with("more-than-4gb.wast");

    // By default we'll allocate huge chunks (6gb) of the address space for each
    // linear memory. This is typically fine but when we emulate tests with QEMU
    // it turns out that it causes memory usage to balloon massively. Leave a
    // knob here so on CI we can cut down the memory usage of QEMU and avoid the
    // OOM killer.
    //
    // Locally testing this out this drops QEMU's memory usage running this
    // tests suite from 10GiB to 600MiB. Previously we saw that crossing the
    // 10GiB threshold caused our processes to get OOM killed on CI.
    if std::env::var("WASMTIME_TEST_NO_HOG_MEMORY").is_ok() {
        // The pooling allocator hogs ~6TB of virtual address space for each
        // store, so if we don't to hog memory then ignore pooling tests.
        if pooling {
            return Ok(());
        }

        // If the test allocates a lot of memory, that's considered "hogging"
        // memory, so skip it.
        if test_allocates_lots_of_memory {
            return Ok(());
        }

        // Don't use 4gb address space reservations when not hogging memory, and
        // also don't reserve lots of memory after dynamic memories for growth
        // (makes growth slower).
        if use_shared_memory {
            cfg.static_memory_maximum_size(2 * u64::from(Memory::DEFAULT_PAGE_SIZE));
        } else {
            cfg.static_memory_maximum_size(0);
        }
        cfg.dynamic_memory_reserved_for_growth(0);
        cfg.static_memory_guard_size(0);
        cfg.dynamic_memory_guard_size(0);
    }

    let _pooling_lock = if pooling {
        // Some memory64 tests take more than 4gb of resident memory to test,
        // but we don't want to configure the pooling allocator to allow that
        // (that's a ton of memory to reserve), so we skip those tests.
        if test_allocates_lots_of_memory {
            return Ok(());
        }

        // Reduce the virtual memory required to run multi-memory-based tests.
        //
        // The configuration parameters below require that a bare minimum
        // virtual address space reservation of 450*9*805*65536 == 200G be made
        // to support each test. If 6G reservations are made for each linear
        // memory then not that many tests can run concurrently with much else.
        //
        // When multiple memories are used and are configured in the pool then
        // force the usage of static memories without guards to reduce the VM
        // impact.
        let max_memory_size = 805 << 16;
        if multi_memory {
            cfg.static_memory_maximum_size(max_memory_size as u64);
            cfg.dynamic_memory_reserved_for_growth(0);
            cfg.static_memory_guard_size(0);
            cfg.dynamic_memory_guard_size(0);
        }

        // The limits here are crafted such that the wast tests should pass.
        // However, these limits may become insufficient in the future as the
        // wast tests change. If a wast test fails because of a limit being
        // "exceeded" or if memory/table fails to grow, the values here will
        // need to be adjusted.
        let mut pool = PoolingAllocationConfig::default();
        pool.total_memories(450 * 2)
            .max_memory_protection_keys(2)
            .max_memory_size(max_memory_size)
            .max_memories_per_module(if multi_memory { 9 } else { 1 })
            .max_tables_per_module(5);

        // When testing, we may choose to start with MPK force-enabled to ensure
        // we use that functionality.
        if std::env::var("WASMTIME_TEST_FORCE_MPK").is_ok() {
            pool.memory_protection_keys(MpkEnabled::Enable);
        }

        cfg.allocation_strategy(InstanceAllocationStrategy::Pooling(pool));
        Some(lock_pooling())
    } else {
        None
    };

    let mut engines = vec![(Engine::new(&cfg)?, "default")];

    // For tests that use relaxed-simd test both the default engine and the
    // guaranteed-deterministic engine to ensure that both the 'native'
    // semantics of the instructions plus the canonical semantics work.
    if relaxed_simd {
        engines.push((
            Engine::new(cfg.relaxed_simd_deterministic(true))?,
            "deterministic",
        ));
    }

    for (engine, desc) in engines {
        let store = Store::new(&engine, ());
        let mut wast_context = WastContext::new(store);
        wast_context.register_spectest(&SpectestConfig {
            use_shared_memory,
            suppress_prints: true,
        })?;
        wast_context
            .run_buffer(wast.to_str().unwrap(), &wast_bytes)
            .with_context(|| format!("failed to run spec test with {desc} engine"))?;
    }

    Ok(())
}

fn feature_found(path: &Path, name: &str) -> bool {
    path.iter().any(|part| match part.to_str() {
        Some(s) => s.contains(name),
        None => false,
    })
}

fn feature_found_src(bytes: &[u8], name: &str) -> bool {
    bytes.contains_str(name)
}

// The pooling tests make about 6TB of address space reservation which means
// that we shouldn't let too many of them run concurrently at once. On
// high-cpu-count systems (e.g. 80 threads) this leads to mmap failures because
// presumably too much of the address space has been reserved with our limits
// specified above. By keeping the number of active pooling-related tests to a
// specified maximum we can put a cap on the virtual address space reservations
// made.
fn lock_pooling() -> impl Drop {
    const MAX_CONCURRENT_POOLING: u32 = 4;

    static ACTIVE: Lazy<MyState> = Lazy::new(MyState::default);

    #[derive(Default)]
    struct MyState {
        lock: Mutex<u32>,
        waiters: Condvar,
    }

    impl MyState {
        fn lock(&self) -> impl Drop + '_ {
            let state = self.lock.lock().unwrap();
            let mut state = self
                .waiters
                .wait_while(state, |cnt| *cnt >= MAX_CONCURRENT_POOLING)
                .unwrap();
            *state += 1;
            LockGuard { state: self }
        }
    }

    struct LockGuard<'a> {
        state: &'a MyState,
    }

    impl Drop for LockGuard<'_> {
        fn drop(&mut self) {
            *self.state.lock.lock().unwrap() -= 1;
            self.state.waiters.notify_one();
        }
    }

    ACTIVE.lock()
}<|MERGE_RESOLUTION|>--- conflicted
+++ resolved
@@ -249,12 +249,9 @@
         .wasm_reference_types(reference_types)
         .wasm_relaxed_simd(relaxed_simd)
         .wasm_tail_call(tail_call)
-<<<<<<< HEAD
         .wasm_exceptions(exceptions)
         .wasm_typed_continuations(typed_continuations)
-=======
         .wasm_custom_page_sizes(custom_page_sizes)
->>>>>>> 9f29c6e9
         .strategy(strategy);
 
     if is_cranelift {

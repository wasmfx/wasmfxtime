use anyhow::{bail, Context};
use bstr::ByteSlice;
use libtest_mimic::{Arguments, FormatSetting, Trial};
use once_cell::sync::Lazy;
use std::path::Path;
use std::sync::{Condvar, Mutex};
use wasmtime::{
    Config, Engine, InstanceAllocationStrategy, MpkEnabled, PoolingAllocationConfig, Store,
    Strategy,
};
use wasmtime_environ::Memory;
use wasmtime_wast::{SpectestConfig, WastContext};

fn main() {
    env_logger::init();

    let mut trials = Vec::new();
    if !cfg!(miri) {
        add_tests(&mut trials, "tests/spec_testsuite".as_ref());
        add_tests(&mut trials, "tests/misc_testsuite".as_ref());
    }

    // There's a lot of tests so print only a `.` to keep the output a
    // bit more terse by default.
    let mut args = Arguments::from_args();
    if args.format.is_none() {
        args.format = Some(FormatSetting::Terse);
    }
    libtest_mimic::run(&args, trials).exit()
}

fn add_tests(trials: &mut Vec<Trial>, path: &Path) {
    for entry in path.read_dir().unwrap() {
        let entry = entry.unwrap();
        let path = entry.path();
        if entry.file_type().unwrap().is_dir() {
            add_tests(trials, &path);
            continue;
        }

        if path.extension().and_then(|s| s.to_str()) != Some("wast") {
            continue;
        }

        for strategy in [Strategy::Cranelift, Strategy::Winch] {
            for pooling in [true, false] {
                let trial = Trial::test(
                    format!(
                        "{strategy:?}/{}{}",
                        if pooling { "pooling/" } else { "" },
                        path.to_str().unwrap()
                    ),
                    {
                        let path = path.clone();
                        move || {
                            run_wast(&path, strategy, pooling).map_err(|e| format!("{e:?}").into())
                        }
                    },
                );
                trials.push(trial);
            }
        }
    }
}

fn should_fail(test: &Path, strategy: Strategy) -> bool {
    // Winch only supports x86_64 at this time.
    if strategy == Strategy::Winch && !cfg!(target_arch = "x86_64") {
        return true;
    }

    // Disable spec tests for proposals that Winch does not implement yet.
    if strategy == Strategy::Winch {
        let unsupported = [
            // externref/reference-types related
            "component-model/modules.wast",
            "extended-const/elem.wast",
            "extended-const/global.wast",
            "memory64/threads.wast",
            "misc_testsuite/externref-id-function.wast",
            "misc_testsuite/externref-segment.wast",
            "misc_testsuite/externref-segments.wast",
            "misc_testsuite/externref-table-dropped-segment-issue-8281.wast",
            "misc_testsuite/linking-errors.wast",
            "misc_testsuite/many_table_gets_lead_to_gc.wast",
            "misc_testsuite/mutable_externref_globals.wast",
            "misc_testsuite/no-mixup-stack-maps.wast",
            "misc_testsuite/no-panic.wast",
            "misc_testsuite/simple_ref_is_null.wast",
            "misc_testsuite/table_grow_with_funcref.wast",
            "spec_testsuite/br_table.wast",
            "spec_testsuite/data-invalid.wast",
            "spec_testsuite/elem.wast",
            "spec_testsuite/global.wast",
            "spec_testsuite/linking.wast",
            "spec_testsuite/ref_func.wast",
            "spec_testsuite/ref_is_null.wast",
            "spec_testsuite/ref_null.wast",
            "spec_testsuite/select.wast",
            "spec_testsuite/table-sub.wast",
            "spec_testsuite/table_fill.wast",
            "spec_testsuite/table_get.wast",
            "spec_testsuite/table_grow.wast",
            "spec_testsuite/table_set.wast",
            "spec_testsuite/table_size.wast",
            "spec_testsuite/unreached-invalid.wast",
            // simd-related failures
            "annotations/simd_lane.wast",
            "memory64/simd.wast",
            "misc_testsuite/int-to-float-splat.wast",
            "misc_testsuite/issue6562.wast",
            "misc_testsuite/simd/almost-extmul.wast",
            "misc_testsuite/simd/canonicalize-nan.wast",
            "misc_testsuite/simd/cvt-from-uint.wast",
            "misc_testsuite/simd/issue4807.wast",
            "misc_testsuite/simd/issue6725-no-egraph-panic.wast",
            "misc_testsuite/simd/issue_3327_bnot_lowering.wast",
            "misc_testsuite/simd/load_splat_out_of_bounds.wast",
            "misc_testsuite/simd/replace-lane-preserve.wast",
            "misc_testsuite/simd/spillslot-size-fuzzbug.wast",
            "misc_testsuite/simd/unaligned-load.wast",
            "multi-memory/simd_memory-multi.wast",
            "spec_testsuite/simd_align.wast",
            "spec_testsuite/simd_bit_shift.wast",
            "spec_testsuite/simd_bitwise.wast",
            "spec_testsuite/simd_boolean.wast",
            "spec_testsuite/simd_const.wast",
            "spec_testsuite/simd_conversions.wast",
            "spec_testsuite/simd_f32x4.wast",
            "spec_testsuite/simd_f32x4_arith.wast",
            "spec_testsuite/simd_f32x4_cmp.wast",
            "spec_testsuite/simd_f32x4_pmin_pmax.wast",
            "spec_testsuite/simd_f32x4_rounding.wast",
            "spec_testsuite/simd_f64x2.wast",
            "spec_testsuite/simd_f64x2_arith.wast",
            "spec_testsuite/simd_f64x2_cmp.wast",
            "spec_testsuite/simd_f64x2_pmin_pmax.wast",
            "spec_testsuite/simd_f64x2_rounding.wast",
            "spec_testsuite/simd_i16x8_arith.wast",
            "spec_testsuite/simd_i16x8_arith2.wast",
            "spec_testsuite/simd_i16x8_cmp.wast",
            "spec_testsuite/simd_i16x8_extadd_pairwise_i8x16.wast",
            "spec_testsuite/simd_i16x8_extmul_i8x16.wast",
            "spec_testsuite/simd_i16x8_q15mulr_sat_s.wast",
            "spec_testsuite/simd_i16x8_sat_arith.wast",
            "spec_testsuite/simd_i32x4_arith.wast",
            "spec_testsuite/simd_i32x4_arith2.wast",
            "spec_testsuite/simd_i32x4_cmp.wast",
            "spec_testsuite/simd_i32x4_dot_i16x8.wast",
            "spec_testsuite/simd_i32x4_extadd_pairwise_i16x8.wast",
            "spec_testsuite/simd_i32x4_extmul_i16x8.wast",
            "spec_testsuite/simd_i32x4_trunc_sat_f32x4.wast",
            "spec_testsuite/simd_i32x4_trunc_sat_f64x2.wast",
            "spec_testsuite/simd_i64x2_arith.wast",
            "spec_testsuite/simd_i64x2_arith2.wast",
            "spec_testsuite/simd_i64x2_cmp.wast",
            "spec_testsuite/simd_i64x2_extmul_i32x4.wast",
            "spec_testsuite/simd_i8x16_arith.wast",
            "spec_testsuite/simd_i8x16_arith2.wast",
            "spec_testsuite/simd_i8x16_cmp.wast",
            "spec_testsuite/simd_i8x16_sat_arith.wast",
            "spec_testsuite/simd_int_to_int_extend.wast",
            "spec_testsuite/simd_lane.wast",
            "spec_testsuite/simd_load.wast",
            "spec_testsuite/simd_load16_lane.wast",
            "spec_testsuite/simd_load32_lane.wast",
            "spec_testsuite/simd_load64_lane.wast",
            "spec_testsuite/simd_load8_lane.wast",
            "spec_testsuite/simd_load_extend.wast",
            "spec_testsuite/simd_load_splat.wast",
            "spec_testsuite/simd_load_zero.wast",
            "spec_testsuite/simd_splat.wast",
            "spec_testsuite/simd_store16_lane.wast",
            "spec_testsuite/simd_store32_lane.wast",
            "spec_testsuite/simd_store64_lane.wast",
            "spec_testsuite/simd_store8_lane.wast",
        ];

        if unsupported.iter().any(|part| test.ends_with(part)) {
            return true;
        }

        // A few proposals that winch has no support for.
        let unsupported_proposals = [
            "function-references",
            "gc",
            "tail-call",
            "relaxed-simd",
            "threads",
            "stack-switching",
            // Winch technically supports memory64 but the upstream tests have
            // gc/function-references/exceptions/etc all merged in now so Winch
            // can no longer run those tests without panicking.
            "memory64",
        ];
        if let Some(parent) = test.parent() {
            if unsupported_proposals
                .iter()
                .any(|part| parent.ends_with(part))
            {
                return true;
            }
        }
    }
    let unsupported_gc_tests = [
        "array_copy.wast",
        "array_init_elem.wast",
        "binary_gc.wast",
        "br_on_cast_fail.wast",
        "br_on_cast.wast",
        "extern.wast",
        "ref_cast.wast",
        "ref_eq.wast",
        "ref_test.wast",
        "return_call_indirect.wast",
        "return_call.wast",
        "table_sub.wast",
        "type_canon.wast",
        "type_equivalence.wast",
        "type-rec.wast",
        "type-subtyping.wast",
        "unreached_valid.wast",
        "i31.wast",
    ];

    for part in test.iter() {
        // Not implemented in Wasmtime yet
        if part == "exception-handling" {
            return !(test.ends_with("binary.wast")
                || test.ends_with("exports.wast")
                || test.ends_with("tag.wast")
                || test.ends_with("imports.wast"));
        }

        if part == "memory64" {
            if [
                // wasmtime doesn't implement exceptions yet
                "imports.wast",
                "ref_null.wast",
                "exports.wast",
                "throw.wast",
                "throw_ref.wast",
                "try_table.wast",
                "tag.wast",
            ]
            .iter()
            .any(|i| test.ends_with(i))
            {
                return true;
            }
            if unsupported_gc_tests.iter().any(|i| test.ends_with(i)) {
                return true;
            }
        }

        // Implementation of the GC proposal is a work-in-progress, this is
        // a list of all currently known-to-fail tests.
        if part == "gc" {
            return unsupported_gc_tests.iter().any(|i| test.ends_with(i));
        }

<<<<<<< HEAD
        if part == "stack-switching" {
            // This test specifically checks that we catch a continuation being
            // resumed twice, which we cannot detect in this mode.
            if cfg!(feature = "unsafe_disable_continuation_linearity_check")
                && test.ends_with("cont_twice.wast")
            {
                return true;
            }
=======
        if part == "typed-continuations" {
>>>>>>> 86aa34d5
            // Tag linking is broken in the baseline implementation.
            if cfg!(feature = "wasmfx_baseline") && test.ends_with("linking_tags.wast") {
                return true;
            }
        }
    }

    false
}

// Each of the tests included from `wast_testsuite_tests` will call this
// function which actually executes the `wast` test suite given the `strategy`
// to compile it.
fn run_wast(wast: &Path, strategy: Strategy, pooling: bool) -> anyhow::Result<()> {
    let should_fail = should_fail(wast, strategy);
    let wast_bytes =
        std::fs::read(wast).with_context(|| format!("failed to read `{}`", wast.display()))?;

    let wast = Path::new(wast);

    let misc = feature_found(wast, "misc_testsuite");
    let memory64 = feature_found(wast, "memory64");
    let custom_page_sizes = feature_found(wast, "custom-page-sizes");
    let multi_memory = feature_found(wast, "multi-memory")
        || feature_found(wast, "component-model")
        || custom_page_sizes
        || memory64
        || misc;
    let threads = feature_found(wast, "threads");
    let stack_switching = feature_found(wast, "stack-switching");
    let exceptions = feature_found(wast, "exception-handling") || stack_switching;
    let gc = feature_found(wast, "gc") || memory64;
    let function_references =
        gc || memory64 || stack_switching || feature_found(wast, "function-references");
    let reference_types = !(threads && feature_found(wast, "proposals"));
    let relaxed_simd = feature_found(wast, "relaxed-simd");
    let tail_call = feature_found(wast, "tail-call") || feature_found(wast, "function-references");
    let use_shared_memory = feature_found_src(&wast_bytes, "shared_memory")
        || feature_found_src(&wast_bytes, "shared)");
    let extended_const = feature_found(wast, "extended-const") || memory64;

    if pooling && use_shared_memory {
        log::warn!("skipping pooling test with shared memory");
        return Ok(());
    }

    let is_cranelift = match strategy {
        Strategy::Cranelift => true,
        _ => false,
    };

    let mut cfg = Config::new();
    cfg.wasm_multi_memory(multi_memory)
        .wasm_threads(threads)
        .wasm_memory64(memory64)
        .wasm_function_references(function_references)
        .wasm_gc(gc)
        .wasm_reference_types(reference_types)
        .wasm_relaxed_simd(relaxed_simd)
        .wasm_tail_call(tail_call)
        .wasm_exceptions(exceptions)
        .wasm_stack_switching(stack_switching)
        .wasm_custom_page_sizes(custom_page_sizes)
        .wasm_extended_const(extended_const)
        .strategy(strategy);

    if is_cranelift {
        cfg.cranelift_debug_verifier(true);
    }

    let component_model = feature_found(wast, "component-model");
    cfg.wasm_component_model(component_model)
        .wasm_component_model_more_flags(component_model);

    if feature_found(wast, "canonicalize-nan") && is_cranelift {
        cfg.cranelift_nan_canonicalization(true);
    }
    let test_allocates_lots_of_memory = wast.ends_with("more-than-4gb.wast");

    // By default we'll allocate huge chunks (6gb) of the address space for each
    // linear memory. This is typically fine but when we emulate tests with QEMU
    // it turns out that it causes memory usage to balloon massively. Leave a
    // knob here so on CI we can cut down the memory usage of QEMU and avoid the
    // OOM killer.
    //
    // Locally testing this out this drops QEMU's memory usage running this
    // tests suite from 10GiB to 600MiB. Previously we saw that crossing the
    // 10GiB threshold caused our processes to get OOM killed on CI.
    if std::env::var("WASMTIME_TEST_NO_HOG_MEMORY").is_ok() {
        // The pooling allocator hogs ~6TB of virtual address space for each
        // store, so if we don't to hog memory then ignore pooling tests.
        if pooling {
            return Ok(());
        }

        // If the test allocates a lot of memory, that's considered "hogging"
        // memory, so skip it.
        if test_allocates_lots_of_memory {
            return Ok(());
        }

        // Don't use 4gb address space reservations when not hogging memory, and
        // also don't reserve lots of memory after dynamic memories for growth
        // (makes growth slower).
        if use_shared_memory {
            cfg.static_memory_maximum_size(2 * u64::from(Memory::DEFAULT_PAGE_SIZE));
        } else {
            cfg.static_memory_maximum_size(0);
        }
        cfg.dynamic_memory_reserved_for_growth(0);

        let small_guard = 64 * 1024;
        cfg.static_memory_guard_size(small_guard);
        cfg.dynamic_memory_guard_size(small_guard);
    }

    let _pooling_lock = if pooling {
        // Some memory64 tests take more than 4gb of resident memory to test,
        // but we don't want to configure the pooling allocator to allow that
        // (that's a ton of memory to reserve), so we skip those tests.
        if test_allocates_lots_of_memory {
            return Ok(());
        }

        // Reduce the virtual memory required to run multi-memory-based tests.
        //
        // The configuration parameters below require that a bare minimum
        // virtual address space reservation of 450*9*805*65536 == 200G be made
        // to support each test. If 6G reservations are made for each linear
        // memory then not that many tests can run concurrently with much else.
        //
        // When multiple memories are used and are configured in the pool then
        // force the usage of static memories without guards to reduce the VM
        // impact.
        let max_memory_size = 805 << 16;
        if multi_memory {
            cfg.static_memory_maximum_size(max_memory_size as u64);
            cfg.dynamic_memory_reserved_for_growth(0);
            cfg.static_memory_guard_size(0);
            cfg.dynamic_memory_guard_size(0);
        }

        // The limits here are crafted such that the wast tests should pass.
        // However, these limits may become insufficient in the future as the
        // wast tests change. If a wast test fails because of a limit being
        // "exceeded" or if memory/table fails to grow, the values here will
        // need to be adjusted.
        let mut pool = PoolingAllocationConfig::default();
        pool.total_memories(450 * 2)
            .max_memory_protection_keys(2)
            .max_memory_size(max_memory_size)
            .max_memories_per_module(if multi_memory { 9 } else { 1 })
            .max_tables_per_module(5);

        // When testing, we may choose to start with MPK force-enabled to ensure
        // we use that functionality.
        if std::env::var("WASMTIME_TEST_FORCE_MPK").is_ok() {
            pool.memory_protection_keys(MpkEnabled::Enable);
        }

        cfg.allocation_strategy(InstanceAllocationStrategy::Pooling(pool));
        Some(lock_pooling())
    } else {
        None
    };

    let mut engines = vec![(Engine::new(&cfg), "default")];

    // For tests that use relaxed-simd test both the default engine and the
    // guaranteed-deterministic engine to ensure that both the 'native'
    // semantics of the instructions plus the canonical semantics work.
    if relaxed_simd {
        engines.push((
            Engine::new(cfg.relaxed_simd_deterministic(true)),
            "deterministic",
        ));
    }

    // TODO(dhil): Temporary hack to workaround tests that triggers
    // internal panics due to partial implementation status.
    if !(should_fail
        && [
            "exception-handling/ref_null.wast",
            "exception-handling/throw_ref.wast",
        ]
        .iter()
        .any(|part| wast.ends_with(part)))
    {
        for (engine, desc) in engines {
            let result = engine.and_then(|engine| {
                let store = Store::new(&engine, ());
                let mut wast_context = WastContext::new(store);
                wast_context.register_spectest(&SpectestConfig {
                    use_shared_memory,
                    suppress_prints: true,
                })?;
                wast_context
                    .run_buffer(wast.to_str().unwrap(), &wast_bytes)
                    .with_context(|| format!("failed to run spec test with {desc} engine"))
            });

            if should_fail {
                if result.is_ok() {
                    bail!("this test is flagged as should-fail but it succeeded")
                }
            } else {
                result?;
            }
        }
    }

    Ok(())
}

fn feature_found(path: &Path, name: &str) -> bool {
    path.iter().any(|part| match part.to_str() {
        Some(s) => s.contains(name),
        None => false,
    })
}

fn feature_found_src(bytes: &[u8], name: &str) -> bool {
    bytes.contains_str(name)
}

// The pooling tests make about 6TB of address space reservation which means
// that we shouldn't let too many of them run concurrently at once. On
// high-cpu-count systems (e.g. 80 threads) this leads to mmap failures because
// presumably too much of the address space has been reserved with our limits
// specified above. By keeping the number of active pooling-related tests to a
// specified maximum we can put a cap on the virtual address space reservations
// made.
fn lock_pooling() -> impl Drop {
    const MAX_CONCURRENT_POOLING: u32 = 4;

    static ACTIVE: Lazy<MyState> = Lazy::new(MyState::default);

    #[derive(Default)]
    struct MyState {
        lock: Mutex<u32>,
        waiters: Condvar,
    }

    impl MyState {
        fn lock(&self) -> impl Drop + '_ {
            let state = self.lock.lock().unwrap();
            let mut state = self
                .waiters
                .wait_while(state, |cnt| *cnt >= MAX_CONCURRENT_POOLING)
                .unwrap();
            *state += 1;
            LockGuard { state: self }
        }
    }

    struct LockGuard<'a> {
        state: &'a MyState,
    }

    impl Drop for LockGuard<'_> {
        fn drop(&mut self) {
            *self.state.lock.lock().unwrap() -= 1;
            self.state.waiters.notify_one();
        }
    }

    ACTIVE.lock()
}<|MERGE_RESOLUTION|>--- conflicted
+++ resolved
@@ -259,18 +259,7 @@
             return unsupported_gc_tests.iter().any(|i| test.ends_with(i));
         }
 
-<<<<<<< HEAD
         if part == "stack-switching" {
-            // This test specifically checks that we catch a continuation being
-            // resumed twice, which we cannot detect in this mode.
-            if cfg!(feature = "unsafe_disable_continuation_linearity_check")
-                && test.ends_with("cont_twice.wast")
-            {
-                return true;
-            }
-=======
-        if part == "typed-continuations" {
->>>>>>> 86aa34d5
             // Tag linking is broken in the baseline implementation.
             if cfg!(feature = "wasmfx_baseline") && test.ends_with("linking_tags.wast") {
                 return true;

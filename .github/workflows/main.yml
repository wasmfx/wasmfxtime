--- conflicted
+++ resolved
@@ -740,26 +740,6 @@
       env:
         RUST_BACKTRACE: 1
 
-<<<<<<< HEAD
-    # Crude check for whether
-    # `unsafe_disable_continuation_linearity_check` makes the test
-    # `cont_twice` fail.
-    # We run it with continuation pooling enabled, so that the involved
-    # `VMContRef` should still be allocated, meaning that we can reliably detect
-    # that the test is resuming an already returned fiber.
-    # We expect the test case to trigger an internal assertion failure (rather
-    # than a proper Wasm trap), which turns into a SIGILL (signal 4, exit code
-    # 132).
-    - run: |
-        # By default, Github actions run commands with pipefail enabled. We don't want that, as the command below is supposed to fail:
-        set +e
-        # Let's keep the build step separate from the run step below, because the former should not fail:
-        cargo build --features=unsafe_disable_continuation_linearity_check,wasmfx_pooling_allocator
-        # We want this to fail and are happy with any non-zero exit code:
-        cargo run --features=unsafe_disable_continuation_linearity_check,wasmfx_pooling_allocator -- wast -W=exceptions,function-references,stack-switching tests/misc_testsuite/stack-switching/cont_twice.wast ; test $? -eq 1
-
-=======
->>>>>>> 86aa34d5
     # NB: the test job here is explicitly lacking in cancellation of this run if
     # something goes wrong. These take the longest anyway and otherwise if
     # Windows fails GitHub Actions will confusingly mark the failed Windows job

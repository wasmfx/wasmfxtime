--- conflicted
+++ resolved
@@ -339,10 +339,9 @@
 
     # TODO(dhil): Disabled due to unsupported platform
     # Check whether `wasmtime` cross-compiles to aarch64-linux-android
-<<<<<<< HEAD
     # - run: rustup target add aarch64-linux-android
     # - name: Set up JDK 17
-    #   uses: actions/setup-java@v3
+    #   uses: actions/setup-java@v4
     #   with:
     #     java-version: '17'
     #     distribution: 'temurin'
@@ -355,23 +354,6 @@
     # - run: echo "${{ runner.tool_cache }}/cargo-ndk/bin" >> $GITHUB_PATH
     # - run: cargo install --root ${{ runner.tool_cache }}/cargo-ndk --version ${{ env.CARGO_NDK_VERSION }} cargo-ndk
     # - run: cargo ndk -t arm64-v8a check -p wasmtime
-=======
-    - run: rustup target add aarch64-linux-android
-    - name: Set up JDK 17
-      uses: actions/setup-java@v4
-      with:
-        java-version: '17'
-        distribution: 'temurin'
-    - name: Setup Android SDK
-      uses: android-actions/setup-android@v3
-    - uses: actions/cache@v4
-      with:
-        path: ${{ runner.tool_cache }}/cargo-ndk
-        key: cargo-ndk-bin-${{ env.CARGO_NDK_VERSION }}
-    - run: echo "${{ runner.tool_cache }}/cargo-ndk/bin" >> $GITHUB_PATH
-    - run: cargo install --root ${{ runner.tool_cache }}/cargo-ndk --version ${{ env.CARGO_NDK_VERSION }} cargo-ndk
-    - run: cargo ndk -t arm64-v8a check -p wasmtime
->>>>>>> ead7f735
 
     # Run clippy configuration
     - run: rustup component add clippy
